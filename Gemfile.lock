--- conflicted
+++ resolved
@@ -452,12 +452,8 @@
       rdoc (~> 4.0, < 5.0)
     seamless_database_pool (1.0.14)
       activerecord (>= 3.0.20)
-<<<<<<< HEAD
+    securecompare (1.0.0)
     selenium-webdriver (2.53.0)
-=======
-    securecompare (1.0.0)
-    selenium-webdriver (2.45.0)
->>>>>>> 041bf96b
       childprocess (~> 0.5)
       rubyzip (~> 1.0)
       websocket (~> 1.0)
