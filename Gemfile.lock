--- conflicted
+++ resolved
@@ -300,13 +300,8 @@
       rack (>= 0.9.1)
     rack-protection (1.5.3)
       rack
-<<<<<<< HEAD
-    rack-ssl-enforcer (0.2.8)
+    rack-ssl-enforcer (0.2.9)
     rack-test (0.6.3)
-=======
-    rack-ssl-enforcer (0.2.9)
-    rack-test (0.6.2)
->>>>>>> e4f788cd
       rack (>= 1.0)
     rails (4.2.3)
       actionmailer (= 4.2.3)
