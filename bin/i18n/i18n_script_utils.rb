require File.expand_path('../../../dashboard/config/environment', __FILE__)

require 'cdo/google_drive'
require 'cgi'
require 'fileutils'
require 'open3'
require 'psych'
require 'tempfile'

CODEORG_CONFIG_FILE = File.join(File.dirname(__FILE__), "codeorg_crowdin.yml")
CODEORG_IDENTITY_FILE = File.join(File.dirname(__FILE__), "codeorg_credentials.yml")
HOUROFCODE_CONFIG_FILE = File.join(File.dirname(__FILE__), "hourofcode_crowdin.yml")
HOUROFCODE_IDENTITY_FILE = File.join(File.dirname(__FILE__), "hourofcode_credentials.yml")
CODEORG_MARKDOWN_CONFIG_FILE = File.join(File.dirname(__FILE__), "codeorg_markdown_crowdin.yml")
CODEORG_MARKDOWN_IDENTITY_FILE = File.join(File.dirname(__FILE__), "codeorg_markdown_credentials.yml")

# Output the given data to YAML that will be consumed by Crowdin. Includes a
# couple changes to the default `data.to_yaml` serialization:
#
#   1. Don't wrap lines. This is an optional feature provided by yaml, intended
#      to make human editing of the serialized data easier. Because this data
#      is only managed programmatically, we avoid wrapping to make the git
#      diffs smaller and change detection easier.
#
#   2. Quote 'y' and 'n'. Psych intentionally departs from the YAML spec for
#      these strings: https://github.com/ruby/psych/blob/8e880f7837db9ed66032a1dddc85444a1514a1e3/test/psych/test_boolean.rb#L21-L35
#      But Crowdin sticks strictly to the YAML spec, so here we add special
#      logic to ensure that we conform to the spec when outputting for Crowdin
#      consumption.
#      See https://github.com/gvvaughan/lyaml/issues/8#issuecomment-123132430
def to_crowdin_yaml(data)
  ast = Psych.parse_stream(Psych.dump(data))

  # Make sure we treat the strings 'y' and 'n' as strings, and not bools
  yaml_bool = /^(?:y|Y|n|N)$/
  ast.grep(Psych::Nodes::Scalar).each do |node|
    if yaml_bool.match node.value
      node.plain = false
      node.quoted = true
    end
  end

  return ast.yaml(nil, {line_width: -1})
end

def should_i(question)
  loop do
    print "Should I #{question}? [Yes]/Skip/Quit: "
    response = gets.strip.downcase
    puts ''
    if 'yes'.start_with?(response) # also catches blank/return ;)
      return true
    elsif 'skip'.start_with?(response) || 'no'.start_with?(response)
      return false
    elsif 'quit'.start_with?(response)
      puts "quitting"
      exit(-1)
    else
      puts "Sorry, I didn't understand that.\n\n"
    end
  end
end

def git_add_and_commit(paths, commit_message)
  paths.each do |path|
    `git add -u #{path}`
  end
  `git commit -m "#{commit_message}"`
end

def run_standalone_script(location)
  Open3.popen3(location) do |_stdin, stdout, stderr, _wait_thread|
    while line = stdout.gets
      puts(line)
    end
    while line = stderr.gets
      puts(line)
    end
  end
end

def run_bash_script(location)
  run_standalone_script("bash #{location}")
end

def report_malformed_restoration(key, translation, file_name)
  @malformed_restorations ||= [["Key", "File Name", "Translation"]]
  @malformed_restorations << [key, file_name, translation]
end

def upload_malformed_restorations(locale)
  return if @malformed_restorations.blank?
  Google::Drive.new.add_sheet_to_spreadsheet(@malformed_restorations, "i18n_bad_translations", locale)
  @malformed_restorations = nil
end

def recursively_find_malformed_links_images(hash, key_str, file_name)
  hash.each do |key, val|
    if val.is_a?(Hash)
      recursively_find_malformed_links_images(val, "#{key_str}.#{key}", file_name)
    else
      report_malformed_restoration("#{key_str}.#{+key}", val, file_name) if contains_malformed_link_or_image(val)
    end
  end
end

def plugins_to_arg(plugins)
  plugins.map {|name| "bin/i18n/plugins/#{name}.js" if name}.join(',')
end

def redact(source, dest, plugins=[], format='md')
  return unless File.exist? source
  FileUtils.mkdir_p File.dirname(dest)

  data =
    if File.extname(source) == '.json'
      f = File.open(source, 'r')
      JSON.load(f)
    else
      YAML.load_file(source)
    end

  args = ['bin/i18n/node_modules/.bin/redact']
  args.push("-p #{plugins_to_arg(plugins)}") unless plugins.empty?
  args.push("-f #{format}")

  stdout, _status = Open3.capture2(
    args.join(" "),
    stdin_data: JSON.generate(data)
  )
  data = JSON.parse(stdout)
  File.open(dest, "w+") do |file|
    if File.extname(dest) == '.json'
      file.write(JSON.pretty_generate(data))
    else
      file.write(to_crowdin_yaml(data))
    end
  end
end

<<<<<<< HEAD
def restore(source, redacted, dest, plugins=[], format='md')
=======
# This function currently looks for
# 1. Translations with malformed redaction syntax, i.e. [] [0] (note the space)
# 2. Translations with similarly malformed markdown, i.e. [link] (example.com)
# If this function finds either of these cases in the string, it return true.
def contains_malformed_link_or_image(translation)
  malformed_redaction_regex = /\[.*\]\s+\[[0-9]+\]/
  malformed_markdown_regex = /\[.*\]\s+\(.+\)/
  non_malformed_redaction = (translation =~ malformed_redaction_regex).nil?
  non_malformed_translation = (translation =~ malformed_markdown_regex).nil?
  return !(non_malformed_redaction && non_malformed_translation)
end

def restore(source, redacted, dest, *plugins)
>>>>>>> 75a792bd
  return unless File.exist?(source)
  return unless File.exist?(redacted)
  is_json = File.extname(source) == '.json'
  source_data =
    if is_json
      f = File.open(source, 'r')
      JSON.load(f)
    else
      YAML.load_file(source)
    end
  redacted_data =
    if is_json
      f = File.open(redacted, 'r')
      JSON.load(f)
    else
      YAML.load_file(redacted)
    end

  return unless source_data&.values&.first&.length
  return unless redacted_data&.values&.first&.length

  source_json = Tempfile.new(['source', '.json'])
  redacted_json = Tempfile.new(['redacted', '.json'])

  if is_json
    source_json.write(JSON.generate(source_data))
    redacted_json.write(JSON.generate(redacted_data))
  else
    source_json.write(JSON.generate(source_data.values.first))
    redacted_json.write(JSON.generate(redacted_data.values.first))
  end

  source_json.flush
  redacted_json.flush

  args = ['bin/i18n/node_modules/.bin/restore']
  args.push("-p #{plugins_to_arg(plugins)}") unless plugins.empty?
  args.push("-f #{format}")
  args.push("-s #{source_json.path}")
  args.push("-r #{redacted_json.path}")

  stdout, _status = Open3.capture2(
    args.join(" ")
  )
  redacted_key = redacted_data.keys.first
  restored_data = {}
  File.open(dest, "w+") do |file|
    if File.extname(dest) == '.json'
      restored_data = JSON.parse(stdout)
      file.write(JSON.pretty_generate(restored_data))
    else
      restored_data[redacted_key] = JSON.parse(stdout)
      file.write(to_crowdin_yaml(restored_data))
    end
  end

  source_json.close
  redacted_json.close
end

def restore_course_content(source, redacted, dest, *plugins)
  return unless File.exist?(source)
  return unless File.exist?(redacted)

  args = ['bin/i18n/node_modules/.bin/restore']
  plugins = plugins_to_arg(plugins)
  args.push('-p ' + plugins) unless plugins.empty?

  args.push("-s #{source.inspect}")
  args.push("-r #{redacted.inspect}")
  stdout, _status = Open3.capture2(
    args.join(" ")
  )

  return if stdout.empty?

  restored_data = JSON.parse(stdout)
  translated_data = JSON.parse(File.read(redacted))
  File.open(dest, "w") do |file|
    file.write(JSON.pretty_generate(translated_data.deep_merge(restored_data)))
  end
end

def get_level_url_key(script, level)
  script_name = script.name
  script_level = level.script_levels.find_by_script_id(script.id)
  if script_level.bonus
    escaped_level_name = CGI.escape(level.name)
    "https://studio.code.org/s/#{script_name}/stage/#{script_level.stage.relative_position}/extras?level_name=#{escaped_level_name}"
  else
    "https://studio.code.org/s/#{script_name}/stage/#{script_level.stage.relative_position}/puzzle/#{script_level.position}"
  end
end

def get_level_from_url(url)
  url_regex = %r{https://studio.code.org/s/(?<script_name>[A-Za-z0-9\s\-_]+)/stage/(?<stage_pos>[0-9]+)/(?<level_info>.+)}
  matches = url.match(url_regex)
  if matches[:level_info].starts_with?("extras")
    level_info_regex = %r{extras\?level_name=(?<level_name>.+)}
    level_name = matches[:level_info].match(level_info_regex)[:level_name]
    Level.find_by_name(CGI.unescape(level_name))
  else
    script = Script.find_by_name(matches[:script_name])
    stage = script.stages.find_by_relative_position(matches[:stage_pos])
    level_info_regex = %r{puzzle/(?<level_pos>[0-9]+)}
    level_pos = matches[:level_info].match(level_info_regex)[:level_pos]
    stage.script_levels.find_by_position(level_pos.to_i).oldest_active_level
  end
end<|MERGE_RESOLUTION|>--- conflicted
+++ resolved
@@ -138,9 +138,6 @@
   end
 end
 
-<<<<<<< HEAD
-def restore(source, redacted, dest, plugins=[], format='md')
-=======
 # This function currently looks for
 # 1. Translations with malformed redaction syntax, i.e. [] [0] (note the space)
 # 2. Translations with similarly malformed markdown, i.e. [link] (example.com)
@@ -153,8 +150,7 @@
   return !(non_malformed_redaction && non_malformed_translation)
 end
 
-def restore(source, redacted, dest, *plugins)
->>>>>>> 75a792bd
+def restore(source, redacted, dest, plugins=[], format='md')
   return unless File.exist?(source)
   return unless File.exist?(redacted)
   is_json = File.extname(source) == '.json'
