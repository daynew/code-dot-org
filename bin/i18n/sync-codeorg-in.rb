#!/usr/bin/env ruby

# Pulls in all strings that need to be translated. Pulls source
# files from blockly-core, apps, pegasus, and dashboard
# as well as instructions for levelbuilder supported levels and
# collects them to the single source folder i18n/locales/source.

require File.expand_path('../../../pegasus/src/env', __FILE__)
require 'fileutils'
require 'json'
require 'tempfile'

require_relative 'i18n_script_utils'

def sync_in
  localize_level_content
  localize_block_content
  run_bash_script "bin/i18n-codeorg/in.sh"
  # disable localization of pegasus markdown content until we can create a
  # standalone sync process for the new crodwin project it lives in
  #localize_pegasus_markdown_content
  # disable redaction of level content until the switch to remark is complete
  #redact_level_content
  redact_block_content
end

def localize_pegasus_markdown_content
  # The in script grabs all the serialized pegasus strings, but we also want to
  # localize some markdown pages. As of September 2018, there is exactly one
  # page we want to localize, but we expect there to be more eventually.
  markdown_to_localize = %w(
    educate/curriculum/csf-transition-guide
  ).freeze

  src_dir = 'pegasus/sites.v3/code.org/public'.freeze
  dest_dir = 'i18n/locales/source/pegasus/public'.freeze

  # If we wanted to preprocess the markdown before it goes into crowdin (for
  # example, to strip out the YAML header or perform redaction), right here is
  # where we would likely do it.
  markdown_to_localize.each do |md|
    src_file = File.join src_dir, "#{md}.md"
    dest_file = File.join dest_dir, "#{md}.md"
    FileUtils.mkdir_p File.dirname(dest_file)
    FileUtils.cp src_file, dest_file
  end
end

def copy_to_json(label, data)
  File.open("dashboard/config/locales/#{label}.en.json", "w+") do |f|
    f.write(JSON.pretty_generate({"en" => {"data" => {label => data}}}))
  end
end

# sanitize a string before uploading to crowdin. Currently only performs
# CRLF -> LF conversion, but could be extended to do more
def sanitize(string)
  return string.gsub(/\r(\n)?/, "\n")
end

def redact_block_content
  source = 'i18n/locales/source/dashboard/blocks.json'
  dest = 'i18n/locales/redacted/dashboard/blocks.json'
  redact(source, dest, 'blockfield')
end

# Pull in various fields for custom blocks from .json files and save them to
# blocks.en.yml.
def localize_block_content
  blocks = {}

  Dir.glob('dashboard/config/blocks/**/*.json').sort.each do |file|
    name = File.basename(file, '.*')
    config = JSON.parse(File.read(file))['config']
    blocks[name] = {
      'text' => config['blockText'],
    }

    next unless config['args']

    args_with_options = {}
    config['args'].each do |arg|
      next if !arg['options'] || arg['options'].empty?

      options = args_with_options[arg['name']] = {}
      arg['options'].each do |option_tuple|
        options[option_tuple.last] = option_tuple.first
      end
    end
    blocks[name]['options'] = args_with_options unless args_with_options.empty?
  end

  copy_to_json('blocks', blocks)
end

def redact_level_content
  FileUtils.mkdir_p 'i18n/locales/redacted/dashboard'
  puts "Redacting"
  %w(
    authored_hints
    short_instructions
    long_instructions
  ).each do |content_type|
    puts "\t#{content_type}"
<<<<<<< HEAD
    source = "i18n/locales/source/dashboard/#{content_type}.json"
    dest = "i18n/locales/redacted/dashboard/#{content_type}.json"
    redact(source, dest, 'nonPedanticEmphasis')
=======
    source = "i18n/locales/source/dashboard/#{content_type}.yml"
    dest = "i18n/locales/redacted/dashboard/#{content_type}.yml"
    redact(source, dest)
>>>>>>> 90cd1134
  end
end

# Pull in various fields for levelbuilder levels from .level files and
# save them to [field_name].en.yml files to be translated. Fields included:
#   short instructions
#   long instructions
#   failure message override
#   authored hints
#   callouts
#
# See Blockly.get_localized_property in dashboard models for usage
def localize_level_content
  level_display_name = Hash.new
  level_short_instructions = Hash.new
  level_long_instructions = Hash.new
  level_failure_message_overrides = Hash.new
  level_authored_hints = Hash.new
  level_callouts = Hash.new
  level_block_categories = Hash.new
  level_function_names = Hash.new

  Dir.glob("dashboard/config/scripts/levels/*.level").sort.each do |file|
    level_name = File.basename(file, ".*")
    File.open(file) do |data|
      level_xml = Nokogiri::XML(data, &:noblanks)

      # Properties
      config = JSON.parse(level_xml.xpath('//../config').first.text)

      ## Display Name
      if display_name = config["properties"]["display_name"]
        level_display_name[level_name] = sanitize(display_name)
      end

      ## Instructions
      if short_instructions = (config["properties"]["short_instructions"] || config["properties"]["instructions"])
        level_short_instructions[level_name] = sanitize(short_instructions)
      end

      ## Markdown Instructions
      if long_instructions = (config["properties"]["long_instructions"] || config["properties"]["markdown_instructions"])
        level_long_instructions[level_name] = sanitize(long_instructions)
      end

      ## Failure message overrides
      if failure_message_overrides = config["properties"]["failure_message_override"]
        level_failure_message_overrides["#{level_name}_failure_message_override"] = sanitize(failure_message_overrides)
      end

      ## Authored Hints
      if authored_hints_json = config["properties"]["authored_hints"]
        level_authored_hints["#{level_name}_authored_hint"] = JSON.parse(authored_hints_json).reduce({}) do |memo, hint|
          memo[hint['hint_id']] = hint['hint_markdown'] unless hint['hint_id'].empty?
          memo
        end
      end

      ## Callouts
      if callouts_json = config["properties"]["callout_json"]
        level_callouts["#{level_name}_callout"] = JSON.parse(callouts_json).reduce({}) do |memo, callout|
          memo[callout['localization_key']] = callout['callout_text'] unless callout['localization_key'].empty?
          memo
        end
      end

      # Blocks
      blocks = level_xml.xpath('//blocks').first
      if blocks
        ## Categories
        blocks.xpath('//category').each do |category|
          name = category.attr('name')
          level_block_categories[name] = name if name
        end

        ## Function Names
        blocks.xpath("//block[@type=\"procedures_defnoreturn\"]").each do |function|
          name = function.at_xpath('./title[@name="NAME"]')
          level_function_names[name.content] = name.content if name
        end
      end
    end
  end

  copy_to_json("display_name", level_display_name)
  copy_to_json("short_instructions", level_short_instructions)
  copy_to_json("long_instructions", level_long_instructions)
  copy_to_json("failure_message_overrides", level_failure_message_overrides)
  copy_to_json("authored_hints", level_authored_hints)
  copy_to_json("callouts", level_callouts)
  copy_to_json("block_categories", level_block_categories)
  copy_to_json("function_names", level_function_names)
end

sync_in if __FILE__ == $0<|MERGE_RESOLUTION|>--- conflicted
+++ resolved
@@ -102,15 +102,9 @@
     long_instructions
   ).each do |content_type|
     puts "\t#{content_type}"
-<<<<<<< HEAD
     source = "i18n/locales/source/dashboard/#{content_type}.json"
     dest = "i18n/locales/redacted/dashboard/#{content_type}.json"
-    redact(source, dest, 'nonPedanticEmphasis')
-=======
-    source = "i18n/locales/source/dashboard/#{content_type}.yml"
-    dest = "i18n/locales/redacted/dashboard/#{content_type}.yml"
     redact(source, dest)
->>>>>>> 90cd1134
   end
 end
 
