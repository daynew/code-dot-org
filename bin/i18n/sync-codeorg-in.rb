--- conflicted
+++ resolved
@@ -200,18 +200,9 @@
 end
 
 def redact_level_content
-<<<<<<< HEAD
-  %w(
-    authored_hints
-    short_instructions
-    long_instructions
-  ).each do |content_type|
-    redact_translated_data("dashboard/#{content_type}.yml", "blockly")
-=======
   Dir.glob("i18n/locales/source/course_content/**/*.json").each do |source|
     backup = source.sub("source", "original")
-    redact_course_content(source, source, backup)
->>>>>>> 15f3bc2c
+    redact_course_content(source, source, backup, "blockly")
   end
 end
 
