#!/usr/bin/env ruby

# Pulls in all strings that need to be translated. Pulls source
# files from blockly-core, apps, pegasus, and dashboard
# as well as instructions for levelbuilder supported levels and
# collects them to the single source folder i18n/locales/source.

require File.expand_path('../../../pegasus/src/env', __FILE__)
require 'fileutils'
require 'json'
require 'tempfile'

require_relative 'i18n_script_utils'

def sync_in
  localize_level_content
  localize_block_content
  run_bash_script "bin/i18n-codeorg/in.sh"
  # disable redaction of level content until the switch to remark is complete
  #redact_level_content
  redact_block_content
end

def copy_to_json(label, data)
  File.open("dashboard/config/locales/#{label}.en.json", "w+") do |f|
    f.write(JSON.pretty_generate({"en" => {"data" => {label => data}}}))
  end
end

# sanitize a string before uploading to crowdin. Currently only performs
# CRLF -> LF conversion, but could be extended to do more
def sanitize(string)
  return string.gsub(/\r(\n)?/, "\n")
end

def redact_translated_data(path, plugins = nil)
  source = "i18n/locales/source/#{path}"
  backup = "i18n/locales/original/#{path}"
  FileUtils.mkdir_p(File.dirname(backup))
  FileUtils.cp(source, backup)
  redact(source, source, plugins)
end

def redact_block_content
<<<<<<< HEAD
  source = 'i18n/locales/source/dashboard/blocks.json'
  dest = 'i18n/locales/redacted/dashboard/blocks.json'
  redact(source, dest, 'blockfield')
=======
  redact_translated_data('dashboard/blocks.yml', 'blockfield')
>>>>>>> 08b92c22
end

# Pull in various fields for custom blocks from .json files and save them to
# blocks.en.yml.
def localize_block_content
  blocks = {}

  Dir.glob('dashboard/config/blocks/**/*.json').sort.each do |file|
    name = File.basename(file, '.*')
    config = JSON.parse(File.read(file))['config']
    blocks[name] = {
      'text' => config['blockText'],
    }

    next unless config['args']

    args_with_options = {}
    config['args'].each do |arg|
      next if !arg['options'] || arg['options'].empty?

      options = args_with_options[arg['name']] = {}
      arg['options'].each do |option_tuple|
        options[option_tuple.last] = option_tuple.first
      end
    end
    blocks[name]['options'] = args_with_options unless args_with_options.empty?
  end

  copy_to_json('blocks', blocks)
end

def redact_level_content
  %w(
    authored_hints
    short_instructions
    long_instructions
  ).each do |content_type|
<<<<<<< HEAD
    puts "\t#{content_type}"
    source = "i18n/locales/source/dashboard/#{content_type}.json"
    dest = "i18n/locales/redacted/dashboard/#{content_type}.json"
    redact(source, dest)
=======
    redact_translated_data("dashboard/#{content_type}.yml")
>>>>>>> 08b92c22
  end
end

# Pull in various fields for levelbuilder levels from .level files and
# save them to [field_name].en.yml files to be translated. Fields included:
#   short instructions
#   long instructions
#   failure message override
#   authored hints
#   callouts
#
# See Blockly.get_localized_property in dashboard models for usage
def localize_level_content
  level_display_name = Hash.new
  level_short_instructions = Hash.new
  level_long_instructions = Hash.new
  level_failure_message_overrides = Hash.new
  level_authored_hints = Hash.new
  level_callouts = Hash.new
  level_block_categories = Hash.new
  level_function_names = Hash.new

  Dir.glob("dashboard/config/scripts/levels/*.level").sort.each do |file|
    level_name = File.basename(file, ".*")
    File.open(file) do |data|
      level_xml = Nokogiri::XML(data, &:noblanks)

      # Properties
      config = JSON.parse(level_xml.xpath('//../config').first.text)

      ## Display Name
      if display_name = config["properties"]["display_name"]
        level_display_name[level_name] = sanitize(display_name)
      end

      ## Instructions
      if short_instructions = (config["properties"]["short_instructions"] || config["properties"]["instructions"])
        level_short_instructions[level_name] = sanitize(short_instructions)
      end

      ## Markdown Instructions
      if long_instructions = (config["properties"]["long_instructions"] || config["properties"]["markdown_instructions"])
        level_long_instructions[level_name] = sanitize(long_instructions)
      end

      ## Failure message overrides
      if failure_message_overrides = config["properties"]["failure_message_override"]
        level_failure_message_overrides["#{level_name}_failure_message_override"] = sanitize(failure_message_overrides)
      end

      ## Authored Hints
      if authored_hints_json = config["properties"]["authored_hints"]
        level_authored_hints["#{level_name}_authored_hint"] = JSON.parse(authored_hints_json).reduce({}) do |memo, hint|
          memo[hint['hint_id']] = hint['hint_markdown'] unless hint['hint_id'].empty?
          memo
        end
      end

      ## Callouts
      if callouts_json = config["properties"]["callout_json"]
        level_callouts["#{level_name}_callout"] = JSON.parse(callouts_json).reduce({}) do |memo, callout|
          memo[callout['localization_key']] = callout['callout_text'] unless callout['localization_key'].empty?
          memo
        end
      end

      # Blocks
      blocks = level_xml.xpath('//blocks').first
      if blocks
        ## Categories
        blocks.xpath('//category').each do |category|
          name = category.attr('name')
          level_block_categories[name] = name if name
        end

        ## Function Names
        blocks.xpath("//block[@type=\"procedures_defnoreturn\"]").each do |function|
          name = function.at_xpath('./title[@name="NAME"]')
          level_function_names[name.content] = name.content if name
        end
      end
    end
  end

  copy_to_json("display_name", level_display_name)
  copy_to_json("short_instructions", level_short_instructions)
  copy_to_json("long_instructions", level_long_instructions)
  copy_to_json("failure_message_overrides", level_failure_message_overrides)
  copy_to_json("authored_hints", level_authored_hints)
  copy_to_json("callouts", level_callouts)
  copy_to_json("block_categories", level_block_categories)
  copy_to_json("function_names", level_function_names)
end

sync_in if __FILE__ == $0<|MERGE_RESOLUTION|>--- conflicted
+++ resolved
@@ -42,13 +42,7 @@
 end
 
 def redact_block_content
-<<<<<<< HEAD
-  source = 'i18n/locales/source/dashboard/blocks.json'
-  dest = 'i18n/locales/redacted/dashboard/blocks.json'
-  redact(source, dest, 'blockfield')
-=======
-  redact_translated_data('dashboard/blocks.yml', 'blockfield')
->>>>>>> 08b92c22
+  redact_translated_data('dashboard/blocks.json', 'blockfield')
 end
 
 # Pull in various fields for custom blocks from .json files and save them to
@@ -86,14 +80,7 @@
     short_instructions
     long_instructions
   ).each do |content_type|
-<<<<<<< HEAD
-    puts "\t#{content_type}"
-    source = "i18n/locales/source/dashboard/#{content_type}.json"
-    dest = "i18n/locales/redacted/dashboard/#{content_type}.json"
-    redact(source, dest)
-=======
-    redact_translated_data("dashboard/#{content_type}.yml")
->>>>>>> 08b92c22
+    redact_translated_data("dashboard/#{content_type}.json")
   end
 end
 
