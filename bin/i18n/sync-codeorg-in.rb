#!/usr/bin/env ruby

# Pulls in all strings that need to be translated. Pulls source
# files from blockly-core, apps, pegasus, and dashboard
# as well as instructions for levelbuilder supported levels and
# collects them to the single source folder i18n/locales/source.

require File.expand_path('../../../pegasus/src/env', __FILE__)
require 'fileutils'
require 'json'
require 'tempfile'

require_relative 'i18n_script_utils'

def sync_in
  localize_level_content
  localize_block_content
  run_bash_script "bin/i18n-codeorg/in.sh"
<<<<<<< HEAD
  # disable localization of pegasus markdown content until we can create a
  # standalone sync process for the new crodwin project it lives in
  #localize_pegasus_markdown_content
=======
>>>>>>> 4b81ec52
  # disable redaction of level content until the switch to remark is complete
  #redact_level_content
  redact_block_content
end

<<<<<<< HEAD
def localize_pegasus_markdown_content
  # The in script grabs all the serialized pegasus strings, but we also want to
  # localize some markdown pages. As of September 2018, there is exactly one
  # page we want to localize, but we expect there to be more eventually.
  markdown_to_localize = %w(
    educate/curriculum/csf-transition-guide
  ).freeze

  src_dir = 'pegasus/sites.v3/code.org/public'.freeze
  dest_dir = 'i18n/locales/source/pegasus/public'.freeze

  # If we wanted to preprocess the markdown before it goes into crowdin (for
  # example, to strip out the YAML header or perform redaction), right here is
  # where we would likely do it.
  markdown_to_localize.each do |md|
    src_file = File.join src_dir, "#{md}.md"
    dest_file = File.join dest_dir, "#{md}.md"
    FileUtils.mkdir_p File.dirname(dest_file)
    FileUtils.cp src_file, dest_file
  end
end

def copy_to_json(label, data)
  File.open("dashboard/config/locales/#{label}.en.json", "w+") do |f|
    f.write(JSON.pretty_generate({"en" => {"data" => {label => data}}}))
=======
def copy_to_yml(label, data)
  File.open("dashboard/config/locales/#{label}.en.yml", "w+") do |f|
    f.write(to_crowdin_yaml({"en" => {"data" => {label => data}}}))
>>>>>>> 4b81ec52
  end
end

# sanitize a string before uploading to crowdin. Currently only performs
# CRLF -> LF conversion, but could be extended to do more
def sanitize(string)
  return string.gsub(/\r(\n)?/, "\n")
end

def redact_block_content
  source = 'i18n/locales/source/dashboard/blocks.json'
  dest = 'i18n/locales/redacted/dashboard/blocks.json'
  redact(source, dest, 'blockfield')
end

# Pull in various fields for custom blocks from .json files and save them to
# blocks.en.yml.
def localize_block_content
  blocks = {}

  Dir.glob('dashboard/config/blocks/**/*.json').sort.each do |file|
    name = File.basename(file, '.*')
    config = JSON.parse(File.read(file))['config']
    blocks[name] = {
      'text' => config['blockText'],
    }

    next unless config['args']

    args_with_options = {}
    config['args'].each do |arg|
      next if !arg['options'] || arg['options'].empty?

      options = args_with_options[arg['name']] = {}
      arg['options'].each do |option_tuple|
        options[option_tuple.last] = option_tuple.first
      end
    end
    blocks[name]['options'] = args_with_options unless args_with_options.empty?
  end

  copy_to_json('blocks', blocks)
end

def redact_level_content
  FileUtils.mkdir_p 'i18n/locales/redacted/dashboard'
  puts "Redacting"
  %w(
    authored_hints
    short_instructions
    long_instructions
  ).each do |content_type|
    puts "\t#{content_type}"
    source = "i18n/locales/source/dashboard/#{content_type}.json"
    dest = "i18n/locales/redacted/dashboard/#{content_type}.json"
    redact(source, dest)
  end
end

# Pull in various fields for levelbuilder levels from .level files and
# save them to [field_name].en.yml files to be translated. Fields included:
#   short instructions
#   long instructions
#   failure message override
#   authored hints
#   callouts
#
# See Blockly.get_localized_property in dashboard models for usage
def localize_level_content
  level_display_name = Hash.new
  level_short_instructions = Hash.new
  level_long_instructions = Hash.new
  level_failure_message_overrides = Hash.new
  level_authored_hints = Hash.new
  level_callouts = Hash.new
  level_block_categories = Hash.new
  level_function_names = Hash.new

  Dir.glob("dashboard/config/scripts/levels/*.level").sort.each do |file|
    level_name = File.basename(file, ".*")
    File.open(file) do |data|
      level_xml = Nokogiri::XML(data, &:noblanks)

      # Properties
      config = JSON.parse(level_xml.xpath('//../config').first.text)

      ## Display Name
      if display_name = config["properties"]["display_name"]
        level_display_name[level_name] = sanitize(display_name)
      end

      ## Instructions
      if short_instructions = (config["properties"]["short_instructions"] || config["properties"]["instructions"])
        level_short_instructions[level_name] = sanitize(short_instructions)
      end

      ## Markdown Instructions
      if long_instructions = (config["properties"]["long_instructions"] || config["properties"]["markdown_instructions"])
        level_long_instructions[level_name] = sanitize(long_instructions)
      end

      ## Failure message overrides
      if failure_message_overrides = config["properties"]["failure_message_override"]
        level_failure_message_overrides["#{level_name}_failure_message_override"] = sanitize(failure_message_overrides)
      end

      ## Authored Hints
      if authored_hints_json = config["properties"]["authored_hints"]
        level_authored_hints["#{level_name}_authored_hint"] = JSON.parse(authored_hints_json).reduce({}) do |memo, hint|
          memo[hint['hint_id']] = hint['hint_markdown'] unless hint['hint_id'].empty?
          memo
        end
      end

      ## Callouts
      if callouts_json = config["properties"]["callout_json"]
        level_callouts["#{level_name}_callout"] = JSON.parse(callouts_json).reduce({}) do |memo, callout|
          memo[callout['localization_key']] = callout['callout_text'] unless callout['localization_key'].empty?
          memo
        end
      end

      # Blocks
      blocks = level_xml.xpath('//blocks').first
      if blocks
        ## Categories
        blocks.xpath('//category').each do |category|
          name = category.attr('name')
          level_block_categories[name] = name if name
        end

        ## Function Names
        blocks.xpath("//block[@type=\"procedures_defnoreturn\"]").each do |function|
          name = function.at_xpath('./title[@name="NAME"]')
          level_function_names[name.content] = name.content if name
        end
      end
    end
  end

  copy_to_json("display_name", level_display_name)
  copy_to_json("short_instructions", level_short_instructions)
  copy_to_json("long_instructions", level_long_instructions)
  copy_to_json("failure_message_overrides", level_failure_message_overrides)
  copy_to_json("authored_hints", level_authored_hints)
  copy_to_json("callouts", level_callouts)
  copy_to_json("block_categories", level_block_categories)
  copy_to_json("function_names", level_function_names)
end

sync_in if __FILE__ == $0<|MERGE_RESOLUTION|>--- conflicted
+++ resolved
@@ -16,48 +16,14 @@
   localize_level_content
   localize_block_content
   run_bash_script "bin/i18n-codeorg/in.sh"
-<<<<<<< HEAD
-  # disable localization of pegasus markdown content until we can create a
-  # standalone sync process for the new crodwin project it lives in
-  #localize_pegasus_markdown_content
-=======
->>>>>>> 4b81ec52
   # disable redaction of level content until the switch to remark is complete
   #redact_level_content
   redact_block_content
 end
 
-<<<<<<< HEAD
-def localize_pegasus_markdown_content
-  # The in script grabs all the serialized pegasus strings, but we also want to
-  # localize some markdown pages. As of September 2018, there is exactly one
-  # page we want to localize, but we expect there to be more eventually.
-  markdown_to_localize = %w(
-    educate/curriculum/csf-transition-guide
-  ).freeze
-
-  src_dir = 'pegasus/sites.v3/code.org/public'.freeze
-  dest_dir = 'i18n/locales/source/pegasus/public'.freeze
-
-  # If we wanted to preprocess the markdown before it goes into crowdin (for
-  # example, to strip out the YAML header or perform redaction), right here is
-  # where we would likely do it.
-  markdown_to_localize.each do |md|
-    src_file = File.join src_dir, "#{md}.md"
-    dest_file = File.join dest_dir, "#{md}.md"
-    FileUtils.mkdir_p File.dirname(dest_file)
-    FileUtils.cp src_file, dest_file
-  end
-end
-
 def copy_to_json(label, data)
   File.open("dashboard/config/locales/#{label}.en.json", "w+") do |f|
     f.write(JSON.pretty_generate({"en" => {"data" => {label => data}}}))
-=======
-def copy_to_yml(label, data)
-  File.open("dashboard/config/locales/#{label}.en.yml", "w+") do |f|
-    f.write(to_crowdin_yaml({"en" => {"data" => {label => data}}}))
->>>>>>> 4b81ec52
   end
 end
 
