#!/usr/bin/env ruby

# Pulls in all strings that need to be translated. Pulls source
# files from blockly-core, apps, pegasus, and dashboard
# as well as instructions for levelbuilder supported levels and
# collects them to the single source folder i18n/locales/source.

require File.expand_path('../../../dashboard/config/environment', __FILE__)
require 'fileutils'
require 'json'

require_relative 'i18n_script_utils'

I18N_SOURCE_DIR = "i18n/locales/source"

def sync_in
  localize_level_content
  localize_block_content
  puts "Copying source files"
  run_bash_script "bin/i18n-codeorg/in.sh"
  redact_level_content
  redact_block_content
end

def get_i18n_strings(level)
  i18n_strings = {}

  if level.is_a?(DSLDefined)
    text = level.dsl_text
    i18n_strings["dsls"] = level.class.dsl_class.parse(text, '')[1] if text
  elsif level.is_a?(Level)
    %w(
      display_name
      short_instructions
      long_instructions
      failure_message_overrides
    ).each do |prop|
      i18n_strings[prop] = level.try(prop)
    end

    # authored_hints
    if level.authored_hints
      authored_hints = JSON.parse(level.authored_hints)
      i18n_strings['authored_hints'] = Hash.new unless authored_hints.empty?
      authored_hints.each do |hint|
        i18n_strings['authored_hints'][hint['hint_id']] = hint['hint_markdown']
      end
    end

<<<<<<< HEAD
def redact_block_content
  source = "i18n/locales/source/dashboard/blocks.yml"
  original = "i18n/locales/original/dashboard/blocks.yml"
  FileUtils.mkdir_p(File.dirname(original))
  FileUtils.cp(source, original)
  redact(original, source, ['blockfield'], 'txt')
end
=======
    # callouts
    if level.callout_json
      callouts = JSON.parse(level.callout_json)
      i18n_strings['callouts'] = Hash.new unless callouts.empty?
      callouts.each do |callout|
        i18n_strings['callouts'][callout['localization_key']] = callout['callout_text']
      end
    end

    level_xml = Nokogiri::XML(level.to_xml, &:noblanks)
    blocks = level_xml.xpath('//blocks').first
    if blocks
      ## Categories
      block_categories = blocks.xpath('//category')
      i18n_strings['block_categories'] = Hash.new unless block_categories.empty?
      block_categories.each do |category|
        name = category.attr('name')
        i18n_strings['block_categories'][name] = name if name
      end

      ## Function Names
      functions = blocks.xpath("//block[@type=\"procedures_defnoreturn\"]")
      i18n_strings['function_names'] = Hash.new unless functions.empty?
      functions.each do |function|
        name = function.at_xpath('./title[@name="NAME"]')
        i18n_strings['function_names'][name.content] = name.content if name
      end
    end
  end

  i18n_strings["contained levels"] = level.contained_levels.map do |contained_level|
    get_i18n_strings(contained_level)
  end
>>>>>>> 75a792bd

  i18n_strings.delete_if {|_, value| value.blank?}
end

def localize_level_content
  puts "Localizing level content"

  block_category_strings = {}

  # We have to run this specifically from the Rails directory because
  # get_i18n_strings relies on level.dsl_text which relies on level.filename
  # which relies on running a shell command
  Dir.chdir(Rails.root) do
    Script.all.each do |script|
      next unless ScriptConstants.i18n? script.name
      script_strings = {}
      script.script_levels.each do |script_level|
        level = script_level.oldest_active_level
        url = get_level_url_key(script, level)
        script_strings[url] = get_i18n_strings(level)

        # extract block category strings; although these are defined for each
        # level, the expectation here is that there is a massive amount of
        # overlap between levels, so we actually want to just present these all
        # as a single group rather than breaking them up by script
        if script_strings[url].key? "block_categories"
          block_category_strings.merge! script_strings[url].delete("block_categories")
        end
      end
      script_strings.delete_if {|_, value| value.blank?}

      script_i18n_directory = "../#{I18N_SOURCE_DIR}/course_content"
      script_i18n_directory =
        if script.version_year
          File.join(script_i18n_directory, script.version_year)
        elsif ScriptConstants.script_in_category?(:hoc, script.name)
          File.join(script_i18n_directory, "Hour of Code")
        else
          File.join(script_i18n_directory, "other")
        end
      FileUtils.mkdir_p script_i18n_directory
      script_i18n_filename = File.join(script_i18n_directory, "#{script.name}.json")
      File.open(script_i18n_filename, 'w') do |file|
        file.write(JSON.pretty_generate(script_strings))
      end
    end
  end

  File.open(File.join(I18N_SOURCE_DIR, "dashboard/block_categories.json"), 'w') do |file|
    file.write(JSON.pretty_generate(block_category_strings.sort.to_h))
  end
end

# Pull in various fields for custom blocks from .json files and save them to
# blocks.en.yml.
def localize_block_content
  puts "Localizing block content"

  blocks = {}

  Dir.glob('dashboard/config/blocks/**/*.json').sort.each do |file|
    name = File.basename(file, '.*')
    config = JSON.parse(File.read(file))['config']
    blocks[name] = {
      'text' => config['blockText'],
    }

    next unless config['args']

    args_with_options = {}
    config['args'].each do |arg|
      next if !arg['options'] || arg['options'].empty?

      options = args_with_options[arg['name']] = {}
      arg['options'].each do |option_tuple|
        options[option_tuple.last] = option_tuple.first
      end
    end
    blocks[name]['options'] = args_with_options unless args_with_options.empty?
  end

  File.open("dashboard/config/locales/blocks.en.yml", "w+") do |f|
    f.write(to_crowdin_yaml({"en" => {"data" => {"blocks" => blocks}}}))
  end
end

def select_redactable(i18n_strings)
  redactable_content = %w(
    authored_hints
    long_instructions
    short_instructions
  )

  redactable = i18n_strings.select do |key, _|
    redactable_content.include? key
  end

  if i18n_strings.key? "contained levels"
    contained_levels = i18n_strings["contained levels"].map do |contained_level|
      select_redactable(contained_level)
    end
    contained_levels.select! do |result|
      !result.blank?
    end
    redactable["contained levels"] = contained_levels unless contained_levels.empty?
  end

  redactable.delete_if {|_k, v| v.blank?}
end

def redact_level_file(source_path)
  return unless File.exist? source_path
  source_data = JSON.load(File.open(source_path))
  return if source_data.blank?

  redactable_data = source_data.map do |level_url, i18n_strings|
    [level_url, select_redactable(i18n_strings)]
  end.to_h

  backup_path = source_path.sub("source", "original")
  FileUtils.mkdir_p File.dirname(backup_path)
  File.open(backup_path, "w") do |file|
    file.write(JSON.pretty_generate(redactable_data))
  end

  stdout, _status = Open3.capture2(
    'bin/i18n/node_modules/.bin/redact',
    stdin_data: JSON.generate(redactable_data)
  )
  redacted_data = JSON.parse(stdout)
  File.open(source_path, 'w') do |source_file|
    source_file.write(JSON.pretty_generate(source_data.deep_merge(redacted_data)))
  end
end

def redact_level_content
  puts "Redacting level content"

  Dir.glob(File.join(I18N_SOURCE_DIR, "course_content/**/*.json")).each do |source_path|
    redact_level_file(source_path)
  end
end

def redact_block_content
  puts "Redacting block content"

  source = File.join(I18N_SOURCE_DIR, "dashboard/blocks.yml")
  backup = source.sub("source", "original")
  FileUtils.mkdir_p(File.dirname(backup))
  FileUtils.cp(source, backup)
  redact(source, source, 'blockfield')
end

sync_in if __FILE__ == $0<|MERGE_RESOLUTION|>--- conflicted
+++ resolved
@@ -47,15 +47,6 @@
       end
     end
 
-<<<<<<< HEAD
-def redact_block_content
-  source = "i18n/locales/source/dashboard/blocks.yml"
-  original = "i18n/locales/original/dashboard/blocks.yml"
-  FileUtils.mkdir_p(File.dirname(original))
-  FileUtils.cp(source, original)
-  redact(original, source, ['blockfield'], 'txt')
-end
-=======
     # callouts
     if level.callout_json
       callouts = JSON.parse(level.callout_json)
@@ -89,7 +80,6 @@
   i18n_strings["contained levels"] = level.contained_levels.map do |contained_level|
     get_i18n_strings(contained_level)
   end
->>>>>>> 75a792bd
 
   i18n_strings.delete_if {|_, value| value.blank?}
 end
@@ -240,7 +230,7 @@
   backup = source.sub("source", "original")
   FileUtils.mkdir_p(File.dirname(backup))
   FileUtils.cp(source, backup)
-  redact(source, source, 'blockfield')
+  redact(source, source, ['blockfield'], 'txt')
 end
 
 sync_in if __FILE__ == $0