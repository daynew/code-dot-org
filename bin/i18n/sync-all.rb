#!/usr/bin/env ruby

# If run with the "interactive" flag, runs all steps necessary for a full i18n
# update:
#
# First, to process newly-added strings, we:
#   Sync In to collect various translations into a single source directory
#   Sync Up to upload that source directory to crowdin
#   Create a PR with the changes
#
# Then, to retrieve new translations for existing strings, we:
#   Sync Down to download new translations from crowdin
#   Sync Out to distribute those translations throughout our system
#   Create a PR with the changes
#
# Note that this script will reset the repo in which it is run to staging
# latest, and should therefore only be run with a clean working directory.
#
# Otherwise, if run with one of the "command" flags, will run a single step of
# the full sync

require_relative '../../deployment'
require_relative '../../lib/cdo/only_one'
require_relative '../../lib/cdo/github'

require_relative 'i18n_script_utils'

require_relative 'sync-in'
require_relative 'sync-up'
require_relative 'sync-down'
require_relative 'sync-out'
require_relative 'upload_i18n_translation_percentages_to_gdrive'

require 'optparse'

IN_UP_BRANCH = "i18n-sync-in-up-#{Date.today.strftime('%m-%d')}".freeze
DOWN_OUT_BRANCH = "i18n-sync-down-out-#{Date.today.strftime('%m-%d')}".freeze

class I18nSync
  def initialize(args)
    @options = parse_options(args)
  end

  def run
    if @options[:interactive]
      checkout_staging
      sync_in if I18nScriptUtils.should_i "sync in"
      sync_up if I18nScriptUtils.should_i "sync up"
      create_in_up_pr if @options[:with_pull_request]
      sync_down if I18nScriptUtils.should_i "sync down"
      sync_out if I18nScriptUtils.should_i "sync out"
      create_down_out_pr if @options[:with_pull_request]
      upload_i18n_stats if I18nScriptUtils.should_i "upload translation stats"
      checkout_staging
    elsif @options[:command]
      case @options[:command]
      when 'in'
        puts "Pulling all updated source strings into i18n/locales/sources"
        sync_in
        if @options[:with_pull_request]
          create_in_up_pr
        end
      when 'up'
        puts "Uploading i18n/locales/sources to crowdin"
        sync_up
      when 'down'
        puts "Downloading translations from crowdin into i18n/locales"
        sync_down
      when 'out'
        puts "Distributing translations from i18n/locales out into codebase"
        sync_out
        if @options[:with_pull_request]
          create_down_out_pr
        end
      end
    end
  end

  private

  def parse_options(args)
    options = {}
    opt_parser = OptionParser.new do |opts|
      opts.banner = <<-USAGE
  Usage: sync-all [options]

  Commands:
    in:    Pull all updated source strings into i18n/locales/sources
    up:    Upload i18n/locales/sources to crowdin
    down:  Download translations from crowdin into i18n/locales
    out:   Distribute translations from i18n/locales out into codebase

  Options:
      USAGE

      opts.on("-i", "--interactive", "Run through complete sync interactively") do
        options[:interactive] = true
      end

      opts.on("-c", "--command COMMAND", %w(in up down out), "Run a single sync command") do |cmd|
        options[:command] = cmd
      end

      opts.on("-p", "--with-pull-request", "Automatically generate pull requests") do
        options[:with_pull_request] = true
      end
    end
    opt_parser.parse!(args)

    unless options[:interactive] || options[:command]
      puts "  ERROR: Must specify either interactive or command mode\n\n"
      puts opt_parser.help
      exit(1)
    end

    options
  end

  def create_in_up_pr
    return unless I18nScriptUtils.should_i "create the in & up PR"
    `git checkout -B #{IN_UP_BRANCH}`

    I18nScriptUtils.git_add_and_commit(
      [
        "dashboard/config/locales/*.en.yml",
        "i18n/locales/source/dashboard"
      ],
      "dashboard i18n sync"
    )

<<<<<<< HEAD
def create_down_out_pr
  return unless I18nScriptUtils.should_i "create the down & out PR"
  `git checkout -B #{DOWN_OUT_BRANCH}`

  I18nScriptUtils.git_add_and_commit(
    [
      "pegasus/cache",
      "i18n/locales/*-*/pegasus",
    ],
    "pegasus i18n updates"
  )

  I18nScriptUtils.git_add_and_commit(
    [
      "pegasus/sites.v3/code.org/i18n",
    ],
    "pegasus i18n markdown updates"
  )

  # Break up the dashboard changes, since they frequently end up being large
  # enough to have trouble viewing in github
  Languages.get_crowdin_name_and_locale.each do |prop|
    locale = prop[:locale_s]
    next if locale == 'en-US'
=======
>>>>>>> a1844190
    I18nScriptUtils.git_add_and_commit(
      [
        "i18n/locales/source/course_content"
      ],
      "course content i18n sync"
    )

    I18nScriptUtils.git_add_and_commit(
      [
        "i18n/locales/source/pegasus",
      ],
      "pegasus i18n sync"
    )

    I18nScriptUtils.git_add_and_commit(
      [
        "i18n/locales/source/blockly-mooc",
      ],
      "apps i18n sync"
    )

    I18nScriptUtils.git_add_and_commit(
      [
        "i18n/locales/source/hourofcode/",
      ],
      "hoc i18n sync"
    )

    `git push origin #{IN_UP_BRANCH}`
    in_up_pr = GitHub.create_pull_request(
      base: 'staging',
      head: IN_UP_BRANCH,
      body: File.read(File.join(__dir__, 'templates/i18n_sync_in_up.md')),
      title: "I18n sync In & Up #{Date.today.strftime('%m/%d')}"
    )
    GitHub.label_pull_request(in_up_pr, ["i18n"])
    puts "Created In & Up PR: #{GitHub.url(in_up_pr)}"
  end

<<<<<<< HEAD
  I18nScriptUtils.git_add_and_commit(
    [
      "apps/i18n/*/*.json",
      "i18n/locales/*-*/blockly-mooc",
    ],
    "apps i18n updates"
  )

  I18nScriptUtils.git_add_and_commit(
    [
      "apps/lib/blockly/*.js",
      "i18n/locales/*-*/blockly-core",
    ],
    "blockly i18n updates"
  )

  I18nScriptUtils.git_add_and_commit(
    [
      "i18n/locales/*-*/hourofcode/",
      "pegasus/sites.v3/hourofcode.com/i18n/*.yml",
      "pegasus/sites.v3/hourofcode.com/i18n/public/*/"
    ],
    "hoc i18n updates"
  )

  `git push origin #{DOWN_OUT_BRANCH}`
  down_out_pr = GitHub.create_pull_request(
    base: 'staging',
    head: DOWN_OUT_BRANCH,
    title: "I18n sync Down & Out #{Date.today.strftime('%m/%d')}"
  )
  GitHub.label_pull_request(down_out_pr, ["i18n"])

  puts "Created Down & Out PR: #{GitHub.url(down_out_pr)}"

  # TODO: automate blockly update, too
  puts "\r\rremember to update blockly\r\r"
end
=======
  def create_down_out_pr
    return unless I18nScriptUtils.should_i "create the down & out PR"
    `git checkout -B #{DOWN_OUT_BRANCH}`
>>>>>>> a1844190

    I18nScriptUtils.git_add_and_commit(
      [
        "pegasus/cache",
        "i18n/locales/*/pegasus",
      ],
      "pegasus i18n updates"
    )

    I18nScriptUtils.git_add_and_commit(
      [
        "pegasus/sites.v3/code.org/i18n",
      ],
      "pegasus i18n markdown updates"
    )

    # Break up the dashboard changes, since they frequently end up being large
    # enough to have trouble viewing in github
    Languages.get_crowdin_name_and_locale.each do |prop|
      locale = prop[:locale_s]
      next if locale == 'en-US'
      I18nScriptUtils.git_add_and_commit(
        [
          "dashboard/config/locales/*#{locale}.yml",
          "i18n/locales/#{locale}/dashboard",
        ],
        "dashboard i18n updates - #{prop[:crowdin_name_s]}"
      )
    end

    I18nScriptUtils.git_add_and_commit(
      [
        "apps/i18n/*/*.json",
        "i18n/locales/*/blockly-mooc",
      ],
      "apps i18n updates"
    )

    I18nScriptUtils.git_add_and_commit(
      [
        "apps/lib/blockly/*.js",
        "i18n/locales/*/blockly-core",
      ],
      "blockly i18n updates"
    )

    I18nScriptUtils.git_add_and_commit(
      [
        "i18n/locales/*/hourofcode/",
        "pegasus/sites.v3/hourofcode.com/i18n/*.yml",
        "pegasus/sites.v3/hourofcode.com/i18n/public/*/"
      ],
      "hoc i18n updates"
    )

    `git push origin #{DOWN_OUT_BRANCH}`
    down_out_pr = GitHub.create_pull_request(
      base: 'staging',
      head: DOWN_OUT_BRANCH,
      body: File.read(File.join(__dir__, 'templates/i18n_sync_down_out.md')),
      title: "I18n sync Down & Out #{Date.today.strftime('%m/%d')}"
    )
    GitHub.label_pull_request(down_out_pr, ["i18n"])

    puts "Created Down & Out PR: #{GitHub.url(down_out_pr)}"

    # TODO: automate blockly update, too
    puts "\r\rremember to update blockly\r\r"
  end

  def checkout_staging
    return if GitUtils.current_branch == "staging"
    `git checkout staging` if I18nScriptUtils.should_i "switch to staging branch"
  end
end

I18nSync.new(ARGV).run if __FILE__ == $0 && only_one_running?(__FILE__)<|MERGE_RESOLUTION|>--- conflicted
+++ resolved
@@ -128,33 +128,6 @@
       "dashboard i18n sync"
     )
 
-<<<<<<< HEAD
-def create_down_out_pr
-  return unless I18nScriptUtils.should_i "create the down & out PR"
-  `git checkout -B #{DOWN_OUT_BRANCH}`
-
-  I18nScriptUtils.git_add_and_commit(
-    [
-      "pegasus/cache",
-      "i18n/locales/*-*/pegasus",
-    ],
-    "pegasus i18n updates"
-  )
-
-  I18nScriptUtils.git_add_and_commit(
-    [
-      "pegasus/sites.v3/code.org/i18n",
-    ],
-    "pegasus i18n markdown updates"
-  )
-
-  # Break up the dashboard changes, since they frequently end up being large
-  # enough to have trouble viewing in github
-  Languages.get_crowdin_name_and_locale.each do |prop|
-    locale = prop[:locale_s]
-    next if locale == 'en-US'
-=======
->>>>>>> a1844190
     I18nScriptUtils.git_add_and_commit(
       [
         "i18n/locales/source/course_content"
@@ -194,55 +167,14 @@
     puts "Created In & Up PR: #{GitHub.url(in_up_pr)}"
   end
 
-<<<<<<< HEAD
-  I18nScriptUtils.git_add_and_commit(
-    [
-      "apps/i18n/*/*.json",
-      "i18n/locales/*-*/blockly-mooc",
-    ],
-    "apps i18n updates"
-  )
-
-  I18nScriptUtils.git_add_and_commit(
-    [
-      "apps/lib/blockly/*.js",
-      "i18n/locales/*-*/blockly-core",
-    ],
-    "blockly i18n updates"
-  )
-
-  I18nScriptUtils.git_add_and_commit(
-    [
-      "i18n/locales/*-*/hourofcode/",
-      "pegasus/sites.v3/hourofcode.com/i18n/*.yml",
-      "pegasus/sites.v3/hourofcode.com/i18n/public/*/"
-    ],
-    "hoc i18n updates"
-  )
-
-  `git push origin #{DOWN_OUT_BRANCH}`
-  down_out_pr = GitHub.create_pull_request(
-    base: 'staging',
-    head: DOWN_OUT_BRANCH,
-    title: "I18n sync Down & Out #{Date.today.strftime('%m/%d')}"
-  )
-  GitHub.label_pull_request(down_out_pr, ["i18n"])
-
-  puts "Created Down & Out PR: #{GitHub.url(down_out_pr)}"
-
-  # TODO: automate blockly update, too
-  puts "\r\rremember to update blockly\r\r"
-end
-=======
   def create_down_out_pr
     return unless I18nScriptUtils.should_i "create the down & out PR"
     `git checkout -B #{DOWN_OUT_BRANCH}`
->>>>>>> a1844190
 
     I18nScriptUtils.git_add_and_commit(
       [
         "pegasus/cache",
-        "i18n/locales/*/pegasus",
+        "i18n/locales/*-*/pegasus",
       ],
       "pegasus i18n updates"
     )
@@ -271,7 +203,7 @@
     I18nScriptUtils.git_add_and_commit(
       [
         "apps/i18n/*/*.json",
-        "i18n/locales/*/blockly-mooc",
+        "i18n/locales/*-*/blockly-mooc",
       ],
       "apps i18n updates"
     )
@@ -279,14 +211,14 @@
     I18nScriptUtils.git_add_and_commit(
       [
         "apps/lib/blockly/*.js",
-        "i18n/locales/*/blockly-core",
+        "i18n/locales/*-*/blockly-core",
       ],
       "blockly i18n updates"
     )
 
     I18nScriptUtils.git_add_and_commit(
       [
-        "i18n/locales/*/hourofcode/",
+        "i18n/locales/*-*/hourofcode/",
         "pegasus/sites.v3/hourofcode.com/i18n/*.yml",
         "pegasus/sites.v3/hourofcode.com/i18n/public/*/"
       ],
