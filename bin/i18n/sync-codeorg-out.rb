--- conflicted
+++ resolved
@@ -46,34 +46,22 @@
     next if locale == 'en-US'
     next unless File.directory?("i18n/locales/#{locale}/")
 
-<<<<<<< HEAD
-    Dir.glob("i18n/locales/redacted/**/*.json").each do |redacted_path|
-      source_path = redacted_path.sub("redacted", "source")
-      translated_path = redacted_path.sub("redacted", locale)
+    Dir.glob("i18n/locales/original/**/*.json").each do |original_path|
+      translated_path = original_path.sub("original", locale)
 
       plugin = nil
-      if redacted_path == 'i18n/locales/redacted/dashboard/blocks.json'
+      if original_path == 'i18n/locales/original/dashboard/blocks.json'
         plugin = 'blockfield'
       end
 
       # Dashboard i18n data has locale-specific keys as per Rails requirements,
       # which will prevent restoration from working correctly unless accounted
       # for
-      if source_path.start_with? 'i18n/locales/source/dashboard'
-        restore_with_locale_key(source_path, translated_path, translated_path, plugin)
+      if original_path.start_with? 'i18n/locales/original/dashboard'
+        restore_with_locale_key(original_path, translated_path, translated_path, plugin)
       else
-        restore(source_path, translated_path, translated_path, plugin)
-      end
-=======
-    Dir.glob("i18n/locales/original/**/*.*").each do |original_path|
-      translated_path = original_path.sub("original", locale)
-
-      plugin = nil
-      if original_path == 'i18n/locales/original/dashboard/blocks.yml'
-        plugin = 'blockfield'
-      end
-      restore(original_path, translated_path, translated_path, plugin)
->>>>>>> 08b92c22
+        restore(original_path, translated_path, translated_path, plugin)
+      end
     end
   end
 end
