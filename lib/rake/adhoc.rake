namespace :adhoc do
  task :environment do
    require_relative '../../deployment'
    CDO.stack_name = nil
    CDO.chef_local_mode = !ENV['CHEF_SERVER']
    if CDO.chef_local_mode
      ENV['RAILS_ENV'] = ENV['RACK_ENV'] = 'adhoc'
      CDO.rack_env = :adhoc
    end
    require 'cdo/aws/cloud_formation'
  end

  desc 'Launch/update an adhoc server.
Note: Consumes AWS resources until `adhoc:stop` is called.'
  task start: :environment do
    AWS::CloudFormation.create_or_update
  end

  desc 'Stop an adhoc server. Clean up all consumed AWS resources'
  task stop: :environment do
    AWS::CloudFormation.delete
  end

  desc 'Validate adhoc CloudFormation template.'
  task validate: :environment do
    AWS::CloudFormation.validate
  end

  namespace :full_stack do
    task :environment do
      ENV['TEMPLATE'] = 'cloud_formation_stack.yml.erb'
<<<<<<< HEAD
    end

    desc 'Launch a full-stack adhoc environment.
=======
      ENV['CDN_ENABLED'] = '1'
    end

    desc 'Launch a full-stack adhoc environment with auto-scaling frontends,
daemon CI server, cache clusters and CDN.
>>>>>>> 97c773d1
Note: Consumes AWS resources until `adhoc:stop` is called.'
    task start: :environment do
      Rake::Task['adhoc:start'].invoke
    end

    task validate: :environment do
      Rake::Task['adhoc:validate'].invoke
    end
  end

  namespace :cdn do
    task :environment do
      ENV['CDN_ENABLED'] = '1'
    end

    desc 'Launch an adhoc server, with CloudFront CDN enabled.
Note: Consumes AWS resources until `adhoc:stop` is called.'
    task start: :environment do
      Rake::Task['adhoc:start'].invoke
    end

    task validate: :environment do
      Rake::Task['adhoc:validate'].invoke
    end
  end
end<|MERGE_RESOLUTION|>--- conflicted
+++ resolved
@@ -29,17 +29,11 @@
   namespace :full_stack do
     task :environment do
       ENV['TEMPLATE'] = 'cloud_formation_stack.yml.erb'
-<<<<<<< HEAD
-    end
-
-    desc 'Launch a full-stack adhoc environment.
-=======
       ENV['CDN_ENABLED'] = '1'
     end
 
     desc 'Launch a full-stack adhoc environment with auto-scaling frontends,
 daemon CI server, cache clusters and CDN.
->>>>>>> 97c773d1
 Note: Consumes AWS resources until `adhoc:stop` is called.'
     task start: :environment do
       Rake::Task['adhoc:start'].invoke
