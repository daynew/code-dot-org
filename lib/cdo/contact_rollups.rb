require File.expand_path('../../../pegasus/src/env', __FILE__)
require 'state_abbr'
require src_dir 'database'
require_relative('../../dashboard/config/environment')
require 'cdo/properties'
require 'json'

class ContactRollups
  # Connection to read from Pegasus production database.
  PEGASUS_DB_READER = sequel_connect(CDO.pegasus_db_reader, CDO.pegasus_db_reader)

  # Connection to write to Pegasus production database.
  PEGASUS_DB_WRITER = sequel_connect(CDO.pegasus_db_writer, CDO.pegasus_db_reader)

  # Connection to read from Pegasus reporting database.
  PEGASUS_REPORTING_DB_READER = sequel_connect(CDO.pegasus_reporting_db_reader, CDO.pegasus_reporting_db_reader)

  # Connection to write to Pegasus reporting database.
  PEGASUS_REPORTING_DB_WRITER = sequel_connect(CDO.pegasus_reporting_db_writer, CDO.pegasus_reporting_db_writer)

  # Connection to read from Dashboard reporting database.
  DASHBOARD_REPORTING_DB_READER = sequel_connect(CDO.dashboard_reporting_db_reader, CDO.dashboard_reporting_db_reader)

  # Columns to disregard
  EXCLUDED_COLUMNS = %w(id pardot_id pardot_sync_at updated_at).freeze

  UPDATE_BATCH_SIZE = 100
  # interval in seconds to wait between log output for lengthy operations
  LOG_OUTPUT_INTERVAL = 5

  PEGASUS_ENV = (Rails.env.production? ? "" : "_#{Rails.env}").freeze
  PEGASUS_DB_NAME = "pegasus#{PEGASUS_ENV}".freeze
  DASHBOARD_DB_NAME = "dashboard_#{Rails.env}".freeze

  UNITED_STATES = "united states".freeze

  # Table name of table structure to copy from to create the destination working table
  TEMPLATE_TABLE_NAME = "contact_rollups".freeze
  # Table name of destination working table
  DEST_TABLE_NAME = "contact_rollups_daily".freeze

  # Set of valid PD courses. If more courses get added, need to update this list and also schema in Pardot. We
  # need to filter here to known courses in the Pardot schema - we can't blindly pass values through
  COURSE_ARRAY = [
    "CS Fundamentals",
    "CS in Algebra",
    "CS in Science",
    "CS Principles",
    "Exploring Computer Science",
    "CS Discoveries"
  ].freeze

  # PD courses in quoted, comma-separated form for inclusion in SQL IN clauses
  COURSE_LIST = COURSE_ARRAY.map {|x| "'#{x}'"}.join(',')

  CSF_SCRIPT_ARRAY = %w(
    course1
    course2
    course3
    course4
    coursea
    courseb
    coursec
    coursed
    coursee
    coursef
    20-hour
    express
    pre-express
  ).freeze

  CSF_SCRIPT_LIST = CSF_SCRIPT_ARRAY.map {|x| "'#{x}'"}.join(',')

  # Values of forms.kind field with form data we care about
  FORM_KINDS_WITH_DATA = %w(
    BringToSchool2013
    CSEdWeekEvent2013
    DistrictPartnerSubmission
    HelpUs2013
    Petition
    K5OnlineProfessionalDevelopmentPostSurvey
  ).freeze

  # Kinds of forms that indicate this contact is a teacher
  FORM_KINDS_TEACHER = %w(
    BringToSchool2013
    ClassSubmission
    DistrictPartnerSubmission
    HelpUs2013
    K5OnlineProfessionalDevelopmentPostSurvey
    K5ProfessionalDevelopmentSurvey
    ProfessionalDevelopmentWorkshop
    ProfessionalDevelopmentWorkshopSignup
  ).map {|s| "'#{s}'"}.join(',').freeze

  hoc_year = DCDO.get("hoc_year", 2017)

  # Information about presence of which forms submitted by a user get recorded in which
  # rollup field with which value
  form_infos = []
  form_infos << {kind: "'CSEdWeekEvent2013'", dest_field: "hoc_organizer_years", dest_value: "'2013'"}
  (2014..hoc_year).each do |year|
    form_infos << {kind: "'HocSignup#{year}'", dest_field: "hoc_organizer_years", dest_value: "'#{year}'"}
  end
  form_infos << {kind: "'Petition'", dest_field: "roles", dest_value: "'Petition Signer'"}
  FORM_INFOS = form_infos.freeze

  ROLE_TEACHER = "Teacher".freeze
  ROLE_FORM_SUBMITTER = "Form Submitter".freeze
  CENSUS_FORM_NAME = "Census".freeze

  def self.build_contact_rollups
    start = Time.now

    PEGASUS_REPORTING_DB_WRITER.run "SET SQL_SAFE_UPDATES = 0"
    # set READ UNCOMMITTED transaction isolation level on both read connections to avoid taking locks
    # on tables we are reading from during what can be multi-minute operations
    DASHBOARD_REPORTING_DB_READER.run "SET SESSION TRANSACTION ISOLATION LEVEL READ UNCOMMITTED"
    ActiveRecord::Base.connection.execute "SET SESSION TRANSACTION ISOLATION LEVEL READ UNCOMMITTED"
    create_destination_table
    insert_from_pegasus_forms
    insert_from_dashboard_contacts
    insert_from_dashboard_pd_enrollments
    insert_from_dashboard_census_submissions
    update_geo_from_school_data
    update_unsubscribe_info
    update_roles
    update_grades_taught
    update_ages_taught
    update_district
    update_school
    update_courses_facilitated
    update_professional_learning_enrollment
    update_professional_learning_attendance

    # record contacts' interactions with us based on forms
    FORM_INFOS.each do |form_info|
      append_to_list_field_from_form(form_info[:kind], form_info[:dest_field], form_info[:dest_value])
    end

    # parse all forms that collect user-reported address/location or other data of interest
    FORM_KINDS_WITH_DATA.each do |kind|
      update_data_from_forms(kind)
    end

    # Add contacts to the Teacher role based on form responses
    update_teachers_from_forms
    update_teachers_from_census_submissions

    count = PEGASUS_REPORTING_DB_READER["select count(*) as cnt from #{PEGASUS_DB_NAME}.#{DEST_TABLE_NAME}"].first[:cnt]
    log "Done. Total overall time: #{Time.now - start} seconds. #{count} records created in contact_rollups_daily table."
  end

  def self.sync_contact_rollups_to_main
    log("#{Time.now} Starting")

    num_inserts = 0
    num_updates = 0
    num_unchanged = 0

    # We use raw SQL in the queries below in order to include FORCE INDEX, which turns out to be necessary to make
    # MySQL use the email index to sort by email.

    # Query all of the contacts in the latest daily contact rollup table (contact_rollups_daily) sorted by email.
    contact_rollups_src = PEGASUS_REPORTING_DB_READER['SELECT * FROM contact_rollups_daily FORCE INDEX(contact_rollups_email_index) ORDER BY email']
    # Query all of the contacts in the master contact rollup table (contact_rollups_daily) sorted by email.
    contact_rollups_dest = PEGASUS_DB_READER['SELECT * FROM contact_rollups FORCE INDEX(contact_rollups_email_index) ORDER BY email']

    # Create iterators for both queries using the #stream method so we stream the results back rather than
    # trying to load everything in memory
    src_iterator = contact_rollups_src.stream.to_enum
    dest_iterator = contact_rollups_dest.stream.to_enum

    # Do a row-by-row comparison of the new daily contact rollup (src) against the existing (dest) and calculate
    # the differences. Make inserts or updates to make dest match src. Wherever we do an insert or an update,
    # mark the updated_at timestamp so we track what rows have changed at what time, to enable efficient sync
    # into Pardot.

    contact_rollup_src = grab_next(src_iterator)
    contact_rollup_dest = grab_next(dest_iterator)
    time_last_output = Time.now
    until contact_rollup_src.nil?
      email_src = contact_rollup_src[:email]

      # Continue to advance the destination pointer until the destination email address in question
      # is the same or later alphabetically as the source email address.
      while (!contact_rollup_dest.nil?) && (contact_rollup_dest[:email] < email_src)
        contact_rollup_dest = grab_next(dest_iterator)
      end

      # Determine if this is a new record (email address doesn't exist in destination table) or existing.
      is_new = true
      unless contact_rollup_dest.nil?
        email_dest = contact_rollup_dest[:email]
        # Compare email addresses of source and destination row to see if they are the same.
        # IF not, the source record is new.
        is_new = email_src.casecmp(email_dest) != 0
      end

      # Build the set of column data that needs to be inserted/updated
      output_row = {}
      contact_rollup_src.each do |column, value|
        # Skip columns that include sync metadata
        next if EXCLUDED_COLUMNS.include? column.to_s

        # If this is not a new record, skip columns where the data already matches
        next if !is_new && (value == contact_rollup_dest[column])

        # Add the source data to the same column in the destination row
        output_row[column] = value
      end

      # If there are no columns to update, then this is an existing record where the
      # destination is the same as the source, nothing to do
      if output_row.empty?
        num_unchanged += 1
      else
        # Track the timestamp of the change, so the sync process knows this change needs to be synced
        output_row[:updated_at] = Time.now

        if is_new
          # Insert the destination record
          # log("#{Time.now} Inserted #{email_src} (src id: #{contact_rollup_src[:id]})")
          PEGASUS_DB_WRITER[:contact_rollups].insert(output_row)
          num_inserts += 1
        else
          # Update the destination record
          # log("#{Time.now} Update #{email_src} (src id: #{contact_rollup_src[:id]}; updated: #{output_row})")
          PEGASUS_DB_WRITER[:contact_rollups].where(email: email_src).update(output_row)
          num_updates += 1
        end
      end

      num_total = num_inserts + num_updates + num_unchanged
      if Time.now - time_last_output > LOG_OUTPUT_INTERVAL
        log "Total source rows processed: #{num_total}"
        time_last_output = Time.now
      end

      # Go on to the next source record
      contact_rollup_src = grab_next(src_iterator)
    end

    log("#{Time.now} Completed. #{num_total} source rows processed. #{num_inserts} insert(s), #{num_updates} update(s), #{num_unchanged} unchanged.")
  end

  def self.create_destination_table
    start = Time.now
    log "Creating destination table"
    # Ensure destination table exists and is empty. Since this code runs on the reporting replica and the destination
    # table should exist only there, we can't use a migration to create it. Create the destination table explicitly in code.
    # Create it based on master contact_rollups table. Create it every time to keep up with schema changes in contact_rollups.
    PEGASUS_REPORTING_DB_WRITER.run "DROP TABLE IF EXISTS #{DEST_TABLE_NAME}"
    PEGASUS_REPORTING_DB_WRITER.run "CREATE TABLE #{DEST_TABLE_NAME} LIKE #{TEMPLATE_TABLE_NAME}"
    log_completion(start)
  end

  def self.log(s)
    # puts s unless Rails.env.test?
    CDO.log.info s
  end

  def self.log_completion(start)
    log "   Completed in #{Time.now - start} seconds"
  end

  def self.insert_from_dashboard_contacts
    start = Time.now
    log "Inserting teacher contacts and IP geo data from dashboard.users"
    # MULTIAUTH edit point
    PEGASUS_REPORTING_DB_WRITER.run "
    INSERT INTO #{PEGASUS_DB_NAME}.#{DEST_TABLE_NAME} (email, name, dashboard_user_id, roles, city, state, postal_code, country)
    -- Use CONCAT+COALESCE to append 'Teacher' to any existing roles
    SELECT users.email COLLATE utf8_general_ci, users.name, users.id, CONCAT(COALESCE(CONCAT(src.roles, ','), ''), '#{ROLE_TEACHER}'),
    user_geos.city, user_geos.state, user_geos.postal_code, user_geos.country FROM #{DASHBOARD_DB_NAME}.users_view AS users
    LEFT OUTER JOIN #{PEGASUS_DB_NAME}.contact_rollups_daily AS src ON src.email = users.email
    LEFT OUTER JOIN #{DASHBOARD_DB_NAME}.user_geos AS user_geos ON user_geos.user_id = users.id
    WHERE users.user_type = 'teacher' AND LENGTH(users.email) > 0
    ON DUPLICATE KEY UPDATE #{DEST_TABLE_NAME}.name = VALUES(name), #{DEST_TABLE_NAME}.dashboard_user_id = VALUES(dashboard_user_id),
    #{DEST_TABLE_NAME}.roles = VALUES(roles)"
    log_completion(start)
  end

  def self.insert_from_dashboard_pd_enrollments
    start = Time.now
    log "Inserting contacts from dashboard.pd_enrollments"
    PEGASUS_REPORTING_DB_WRITER.run "
    INSERT INTO #{PEGASUS_DB_NAME}.#{DEST_TABLE_NAME} (email, name, roles)
    SELECT email, name, '#{ROLE_TEACHER}'
    FROM #{DASHBOARD_DB_NAME}.pd_enrollments AS pd_enrollments
    WHERE LENGTH(pd_enrollments.email) > 0
    ON DUPLICATE KEY UPDATE name = #{DEST_TABLE_NAME}.name,
    -- Use LOCATE to determine if this role is already present and CONCAT+COALESCE to add it if it is not.
    roles =
    CASE LOCATE(values(roles), COALESCE(#{DEST_TABLE_NAME}.roles,''))
      WHEN 0 THEN LEFT(CONCAT(COALESCE(CONCAT(#{DEST_TABLE_NAME}.roles, ','), ''),values(roles)),255)
      ELSE #{DEST_TABLE_NAME}.roles
    END"

    log_completion(start)
  end

  def self.insert_from_dashboard_census_submissions
    start = Time.now
    log "Inserting contacts from dashboard.census_submissions"
    PEGASUS_REPORTING_DB_WRITER.run "
    INSERT INTO #{PEGASUS_DB_NAME}.#{DEST_TABLE_NAME} (email, name, roles, forms_submitted, form_roles)
    SELECT submitter_email_address, submitter_name, '#{ROLE_FORM_SUBMITTER}', '#{CENSUS_FORM_NAME}', lower(submitter_role)
    FROM #{DASHBOARD_DB_NAME}.census_submissions AS census_submissions
    WHERE LENGTH(census_submissions.submitter_email_address) > 0
    ON DUPLICATE KEY
    UPDATE #{DEST_TABLE_NAME}.forms_submitted =
    CASE LOCATE(values(forms_submitted), COALESCE(#{DEST_TABLE_NAME}.forms_submitted,''))
      WHEN 0 THEN LEFT(CONCAT(COALESCE(CONCAT(#{DEST_TABLE_NAME}.forms_submitted, ','), ''),values(forms_submitted)),255)
      ELSE #{DEST_TABLE_NAME}.forms_submitted
    END,
    roles =
    CASE LOCATE(values(roles), COALESCE(#{DEST_TABLE_NAME}.roles,''))
      WHEN 0 THEN LEFT(CONCAT(COALESCE(CONCAT(#{DEST_TABLE_NAME}.roles, ','), ''),values(roles)),255)
      ELSE #{DEST_TABLE_NAME}.roles
    END,
    form_roles =
     CASE LOCATE(values(form_roles), COALESCE(#{DEST_TABLE_NAME}.form_roles,''))
      WHEN 0 THEN LEFT(CONCAT(COALESCE(CONCAT(#{DEST_TABLE_NAME}.form_roles, ','), ''),values(form_roles)),255)
      ELSE #{DEST_TABLE_NAME}.form_roles
    END"

    log_completion(start)
  end

  def self.update_geo_from_school_data
    start = Time.now
    log "Updating user geo data from school data"

    # State for schools is stored in state abbreviation. We need to convert
    # to state name, so do this row-by-row using existing Ruby code for that
    # conversion.
    # MULTIAUTH edit point
    sql = "
    SELECT users.email, schools.city, schools.state, schools.zip
    FROM users_view
    INNER JOIN school_infos ON school_infos.id = users.school_info_id
    INNER JOIN schools ON schools.id = school_infos.school_id"

    dataset = DASHBOARD_REPORTING_DB_READER[sql]

    dataset.each do |user_and_geo|
      state_code = user_and_geo[:state]
      # convert from state code to state name
      state = get_us_state_from_abbr(state_code, true)
      next unless state.presence
      city = user_and_geo[:city]
      zip = user_and_geo[:zip]
      email = user_and_geo[:email]
      # update the user's city/state/zip
      PEGASUS_REPORTING_DB_WRITER[DEST_TABLE_NAME.to_sym].where(email: email).
        update(city: city, state: state,
        postal_code: zip, country: 'United States'
        )
    end

    log_completion(start)
  end

  def self.update_teachers_from_forms
    start = Time.now
    log "Updating teacher roles based on submitted forms"
    PEGASUS_REPORTING_DB_WRITER.run "
    UPDATE #{PEGASUS_DB_NAME}.#{DEST_TABLE_NAME}
    INNER JOIN #{PEGASUS_DB_NAME}.forms on forms.email = #{DEST_TABLE_NAME}.email
    SET roles =
    -- Use LOCATE to determine if this role is already present and CONCAT+COALESCE to add it if it is not.
    CASE LOCATE('#{ROLE_TEACHER}', COALESCE(#{DEST_TABLE_NAME}.roles,''))
      WHEN 0 THEN LEFT(CONCAT(COALESCE(CONCAT(#{DEST_TABLE_NAME}.roles, ','), ''),'#{ROLE_TEACHER}'),255)
      ELSE #{DEST_TABLE_NAME}.roles
    END
    WHERE forms.kind in (#{FORM_KINDS_TEACHER})
    OR #{DEST_TABLE_NAME}.form_roles like '%educator%'"

    log_completion(start)
  end

  def self.update_teachers_from_census_submissions
    start = Time.now
    log "Updating teacher roles based on census submissions"
    PEGASUS_REPORTING_DB_WRITER.run "
    UPDATE #{PEGASUS_DB_NAME}.#{DEST_TABLE_NAME}
    INNER JOIN #{DASHBOARD_DB_NAME}.census_submissions on census_submissions.submitter_email_address = #{DEST_TABLE_NAME}.email
    SET roles =
    -- Use LOCATE to determine if this role is already present and CONCAT+COALESCE to add it if it is not.
    CASE LOCATE('#{ROLE_TEACHER}', COALESCE(#{DEST_TABLE_NAME}.roles,''))
      WHEN 0 THEN LEFT(CONCAT(COALESCE(CONCAT(#{DEST_TABLE_NAME}.roles, ','), ''),'#{ROLE_TEACHER}'),255)
      ELSE #{DEST_TABLE_NAME}.roles
    END
    WHERE census_submissions.submitter_role = 'TEACHER'"

    log_completion(start)
  end

  def self.update_unsubscribe_info
    start = Time.now
    log "Inserting contacts from pegasus.contacts"
    PEGASUS_REPORTING_DB_WRITER.run "
    UPDATE #{PEGASUS_DB_NAME}.#{DEST_TABLE_NAME}
    INNER JOIN #{PEGASUS_DB_NAME}.contacts on contacts.email = #{DEST_TABLE_NAME}.email
    SET opted_out = true
    WHERE unsubscribed_at IS NOT NULL"
    log_completion(start)
  end

  def self.insert_from_pegasus_forms
    start = Time.now
    log "Inserting contacts and IP geo data from pegasus.forms"
    PEGASUS_REPORTING_DB_WRITER.run "
    INSERT INTO #{PEGASUS_DB_NAME}.#{DEST_TABLE_NAME} (email, name, roles, forms_submitted, city, state, postal_code, country)
    SELECT email, name, '#{ROLE_FORM_SUBMITTER}', kind, city, state, postal_code, country FROM #{PEGASUS_DB_NAME}.forms
    LEFT OUTER JOIN #{PEGASUS_DB_NAME}.form_geos on form_geos.form_id = forms.id
    ON DUPLICATE KEY UPDATE
    -- Update forms_submitted with the list of all forms submitted by this email address
    #{DEST_TABLE_NAME}.forms_submitted =
    -- Add the form kind for this form to the list for this email address if it is not already present for this email.
    -- Use LOCATE to determine if this form kind is already present and CONCAT+COALESCE to add it if it is not.
    CASE LOCATE(VALUES(forms_submitted), COALESCE(#{DEST_TABLE_NAME}.forms_submitted,''))
      WHEN 0 THEN LEFT(CONCAT(COALESCE(CONCAT(#{DEST_TABLE_NAME}.forms_submitted, ','), ''), VALUES(forms_submitted)),4096)
      ELSE #{DEST_TABLE_NAME}.forms_submitted
    END"
    log_completion(start)
  end

  def self.update_roles
    start = Time.now
    log "Updating Facilitator, Workshop Organizer, District Contact roles from dashboard.users"
    append_to_role_list_from_permission("facilitator", "Facilitator")
    append_to_role_list_from_permission("workshop_organizer", "Workshop Organizer")
    append_to_role_list_from_permission("district_contact", "District Contact")
    log_completion(start)

    start = Time.now
    log "Updating Regional Partner role"
    append_regional_partner_to_role_list
    log_completion(start)

    start = Time.now
    log "Updating CSF/CSD/CSP teacher roles"
    # CSF scripts don't have a course mapping - identify CSF teachers by
    # specific scripts
    add_role_from_script_sections_taught("CSF Teacher", CSF_SCRIPT_LIST)
    # CSD and CSP scripts are mapped to course - identify CSD/CSP teachers
    # that way
    add_role_from_course_sections_taught("CSD Teacher", "csd")
    add_role_from_course_sections_taught("CSP Teacher", "csp")
    log_completion(start)
  end

  def self.append_to_role_list_from_permission(permission_name, dest_value)
    # MULTIAUTH edit point
    PEGASUS_REPORTING_DB_WRITER.run "
    UPDATE #{PEGASUS_DB_NAME}.#{DEST_TABLE_NAME}
    INNER JOIN #{DASHBOARD_DB_NAME}.users_view AS users ON users.id = #{PEGASUS_DB_NAME}.#{DEST_TABLE_NAME}.dashboard_user_id
    INNER JOIN #{DASHBOARD_DB_NAME}.user_permissions AS user_permissions ON user_permissions.user_id = users.id
    SET roles = CONCAT(COALESCE(CONCAT(roles, ','), ''), '#{dest_value}')
    WHERE LENGTH(users.email) > 0
    AND user_permissions.permission = '#{permission_name}' AND #{DEST_TABLE_NAME}.id > 0"
  end

  def self.append_to_list_field_from_form(form_kinds, dest_field, dest_value)
    start = Time.now
    log "Appending '#{dest_field}' field with #{dest_value} from forms of kind #{form_kinds}"

    PEGASUS_REPORTING_DB_WRITER.run "
    UPDATE #{PEGASUS_DB_NAME}.#{DEST_TABLE_NAME}
    INNER JOIN #{PEGASUS_DB_NAME}.forms ON forms.email = #{PEGASUS_DB_NAME}.#{DEST_TABLE_NAME}.email
    SET #{dest_field} = CONCAT(COALESCE(CONCAT(#{dest_field}, ','), ''), #{dest_value})
    WHERE forms.kind IN (#{form_kinds}) AND #{DEST_TABLE_NAME}.id > 0"
    log_completion(start)
  end

  def self.add_role_from_course_sections_taught(role_name, course_name)
    # MULTIAUTH edit point
    PEGASUS_REPORTING_DB_WRITER.run "
    UPDATE #{PEGASUS_DB_NAME}.#{DEST_TABLE_NAME}
    INNER JOIN (
      select distinct id from (
        select users.id from #{DASHBOARD_DB_NAME}.sections as sections
          inner join #{DASHBOARD_DB_NAME}.courses as courses on courses.id = sections.course_id
            inner join #{DASHBOARD_DB_NAME}.users_view as users on users.id = sections.user_id
         where courses.name = '#{course_name}'
        union
        select users.id from #{DASHBOARD_DB_NAME}.sections
          inner join #{DASHBOARD_DB_NAME}.scripts as scripts on scripts.id = sections.script_id
          inner join #{DASHBOARD_DB_NAME}.course_scripts as course_scripts on course_scripts.script_id = scripts.id
          inner join #{DASHBOARD_DB_NAME}.courses as courses on courses.id = course_scripts.course_id
          inner join #{DASHBOARD_DB_NAME}.users_view as users on users.id = sections.user_id
        where courses.name = '#{course_name}'
      ) q
    ) user_ids ON user_ids.id = #{PEGASUS_DB_NAME}.#{DEST_TABLE_NAME}.dashboard_user_id
    SET roles = CONCAT(COALESCE(CONCAT(roles, ','), ''), '#{role_name}')
    WHERE #{DEST_TABLE_NAME}.id > 0"
  end

  def self.add_role_from_script_sections_taught(role_name, script_list)
    PEGASUS_REPORTING_DB_WRITER.run "
    UPDATE #{PEGASUS_DB_NAME}.#{DEST_TABLE_NAME}
    INNER JOIN (
        select distinct sections.user_id from #{DASHBOARD_DB_NAME}.sections AS sections
          INNER JOIN #{DASHBOARD_DB_NAME}.scripts as scripts on scripts.id = sections.script_id
        where scripts.name IN (#{script_list})
    ) user_ids ON user_ids.user_id = #{PEGASUS_DB_NAME}.#{DEST_TABLE_NAME}.dashboard_user_id
    SET roles = CONCAT(COALESCE(CONCAT(roles, ','), ''), '#{role_name}')
    WHERE #{DEST_TABLE_NAME}.id > 0"
  end

  def self.append_regional_partner_to_role_list
    # MULTIAUTH edit point
    PEGASUS_REPORTING_DB_WRITER.run "
    UPDATE #{PEGASUS_DB_NAME}.#{DEST_TABLE_NAME}
    INNER JOIN #{DASHBOARD_DB_NAME}.users_view AS users ON users.id = #{PEGASUS_DB_NAME}.#{DEST_TABLE_NAME}.dashboard_user_id
    INNER JOIN #{DASHBOARD_DB_NAME}.regional_partners AS regional_partners ON regional_partners.contact_id = users.id
    SET roles = CONCAT(COALESCE(CONCAT(roles, ','), ''), 'Regional Partner')
    WHERE LENGTH(users.email) > 0 AND #{DEST_TABLE_NAME}.id > 0"
  end

  def self.update_courses_facilitated
    start = Time.now
    log "Updating courses_facilitated"
    PEGASUS_REPORTING_DB_WRITER.run "
    UPDATE #{PEGASUS_DB_NAME}.#{DEST_TABLE_NAME},
    (SELECT facilitator_id, GROUP_CONCAT(course) AS courses FROM
      (SELECT DISTINCT facilitator_id, course FROM #{DASHBOARD_DB_NAME}.pd_course_facilitators
        WHERE COURSE IN (#{COURSE_LIST})
        ORDER by 1,2
      ) q
      GROUP BY facilitator_id
    ) src
    SET #{DEST_TABLE_NAME}.courses_facilitated = src.courses
    WHERE #{DEST_TABLE_NAME}.dashboard_user_id = src.facilitator_id"
    log_completion(start)
  end

  def self.update_professional_learning_enrollment
    start = Time.now

    COURSE_ARRAY.each do |course|
      # Update enrollments linked by user id
      update_professional_learning_enrollment_for_course_from_userid course
      # Update enrollments linked by email
      update_professional_learning_enrollment_for_course_from_email course
    end

    log_completion(start)
  end

  # Updates user id-based professional learning enrollment for specified course
  # @param course [String] name of course to update for
  def self.update_professional_learning_enrollment_for_course_from_userid(course)
    PEGASUS_REPORTING_DB_WRITER.run "
    UPDATE #{PEGASUS_DB_NAME}.#{DEST_TABLE_NAME},
      (SELECT user_id FROM
        (SELECT DISTINCT pd_enrollments.user_id FROM #{DASHBOARD_DB_NAME}.pd_enrollments AS pd_enrollments
          INNER JOIN #{DASHBOARD_DB_NAME}.pd_workshops AS pd_workshops ON pd_workshops.id = pd_enrollments.pd_workshop_id
          WHERE course = '#{course}'
        ) q
      ) src
    SET #{DEST_TABLE_NAME}.professional_learning_enrolled =
      -- Use LOCATE to determine if this role is already present and CONCAT+COALESCE to add it if it is not.
      CASE LOCATE('#{course}', COALESCE(#{DEST_TABLE_NAME}.professional_learning_enrolled,''))
        WHEN 0 THEN LEFT(CONCAT(COALESCE(CONCAT(#{DEST_TABLE_NAME}.professional_learning_enrolled, ','), ''), '#{course}'),4096)
        ELSE #{DEST_TABLE_NAME}.professional_learning_enrolled
      END
    WHERE #{DEST_TABLE_NAME}.dashboard_user_id = src.user_id"
  end

  # Updates email-based professional learning enrollment for specified course
  # @param course [String] name of course to update for
  def self.update_professional_learning_enrollment_for_course_from_email(course)
    PEGASUS_REPORTING_DB_WRITER.run "
    UPDATE #{PEGASUS_DB_NAME}.#{DEST_TABLE_NAME},
      (SELECT email FROM
        (SELECT DISTINCT pd_enrollments.email FROM #{DASHBOARD_DB_NAME}.pd_enrollments AS pd_enrollments
          INNER JOIN #{DASHBOARD_DB_NAME}.pd_workshops AS pd_workshops ON pd_workshops.id = pd_enrollments.pd_workshop_id
          WHERE course = '#{course}'
        ) q
      ) src
    SET #{DEST_TABLE_NAME}.professional_learning_enrolled =
      -- Use LOCATE to determine if this role is already present and CONCAT+COALESCE to add it if it is not.
      CASE LOCATE('#{course}', COALESCE(#{DEST_TABLE_NAME}.professional_learning_enrolled,''))
        WHEN 0 THEN LEFT(CONCAT(COALESCE(CONCAT(#{DEST_TABLE_NAME}.professional_learning_enrolled, ','), ''), '#{course}'),4096)
        ELSE #{DEST_TABLE_NAME}.professional_learning_enrolled
      END
    WHERE #{DEST_TABLE_NAME}.email = src.email"
  end

  def self.update_professional_learning_attendance
    start = Time.now
    COURSE_ARRAY.each do |course|
      update_professional_learning_attendance_for_course_from_pd_attendances course
      update_professional_learning_attendance_for_course_from_workshop_attendance course
      update_professional_learning_attendance_for_course_from_sections course
    end
    log_completion(start)
  end

  # Updates professional learning attendance based on pd_attendances table
  # @param course [String] name of course to update for
  def self.update_professional_learning_attendance_for_course_from_pd_attendances(course)
    # MULTIAUTH edit point
    PEGASUS_REPORTING_DB_WRITER.run "
      UPDATE #{PEGASUS_DB_NAME}.#{DEST_TABLE_NAME},
        (SELECT DISTINCT users.email
          FROM #{DASHBOARD_DB_NAME}.pd_attendances AS pd_attendances
          INNER JOIN #{DASHBOARD_DB_NAME}.pd_sessions AS pd_sessions ON pd_sessions.id = pd_attendances.pd_session_id
          INNER JOIN #{DASHBOARD_DB_NAME}.pd_workshops AS pd_workshops ON pd_workshops.id = pd_sessions.pd_workshop_id
          INNER JOIN #{DASHBOARD_DB_NAME}.users_view AS users ON users.id = pd_attendances.teacher_id
          WHERE course = '#{course}'
        ) src
      SET #{DEST_TABLE_NAME}.professional_learning_attended =
      -- Use LOCATE to determine if this role is already present and CONCAT+COALESCE to add it if it is not.
      CASE LOCATE('#{course}', COALESCE(#{DEST_TABLE_NAME}.professional_learning_attended,''))
        WHEN 0 THEN LEFT(CONCAT(COALESCE(CONCAT(#{DEST_TABLE_NAME}.professional_learning_attended, ','), ''), '#{course}'),4096)
        ELSE #{DEST_TABLE_NAME}.professional_learning_attended
      END
    WHERE #{DEST_TABLE_NAME}.email = src.email"
  end

  # Updates professional learning attendance based on workshop_attendance table
  # @param course [String] name of course to update for
  def self.update_professional_learning_attendance_for_course_from_workshop_attendance(course)
    # MULTIAUTH edit point
    PEGASUS_REPORTING_DB_WRITER.run "
    UPDATE #{PEGASUS_DB_NAME}.#{DEST_TABLE_NAME},
      (SELECT DISTINCT users.email
        FROM #{DASHBOARD_DB_NAME}.workshop_attendance AS workshop_attendance
          INNER JOIN #{DASHBOARD_DB_NAME}.segments AS segments ON segments.id = workshop_attendance.segment_id
          INNER JOIN #{DASHBOARD_DB_NAME}.workshops AS workshops ON workshops.id = segments.workshop_id
          INNER JOIN #{DASHBOARD_DB_NAME}.users_view AS users ON users.id = workshop_attendance.teacher_id
        WHERE program_type =
        CASE '#{course}'
          WHEN 'CS in Science' THEN 1
          WHEN 'CS in Algebra' THEN 2
          WHEN 'Exploring Computer Science' THEN 3
          WHEN 'CS Principles' THEN 4
          WHEN 'CS Fundamentals' THEN 5
        END
      ) src
    SET #{DEST_TABLE_NAME}.professional_learning_attended =
    -- Use LOCATE to determine if this role is already present and CONCAT+COALESCE to add it if it is not.
    CASE LOCATE('#{course}', COALESCE(#{DEST_TABLE_NAME}.professional_learning_attended,''))
      WHEN 0 THEN LEFT(CONCAT(COALESCE(CONCAT(#{DEST_TABLE_NAME}.professional_learning_attended, ','), ''), '#{course}'),4096)
      ELSE #{DEST_TABLE_NAME}.professional_learning_attended
    END
    WHERE #{DEST_TABLE_NAME}.email = src.email"
  end

  # Updates professional learning attendance based on sections table
  # @param course [String] name of course to update for
  def self.update_professional_learning_attendance_for_course_from_sections(course)
    # MULTIAUTH edit point
    PEGASUS_REPORTING_DB_WRITER.run "
    UPDATE #{PEGASUS_DB_NAME}.#{DEST_TABLE_NAME},
      (SELECT DISTINCT users.email
      FROM #{DASHBOARD_DB_NAME}.sections
        INNER JOIN #{DASHBOARD_DB_NAME}.followers ON followers.section_id = sections.id
        INNER JOIN #{DASHBOARD_DB_NAME}.users_view ON users.id = followers.student_user_id
      WHERE section_type =
      CASE '#{course}'
        WHEN 'CS in Science' THEN 'csins_workshop'
        WHEN 'CS in Algebra' THEN 'csina_workshop'
        WHEN 'Exploring Computer Science' THEN 'ecs_workshop'
        WHEN 'CS Principles' THEN 'csp_workshop'
        WHEN 'CS Fundamentals' THEN 'csf_workshop'
      END) src
    SET #{DEST_TABLE_NAME}.professional_learning_attended =
    -- Use LOCATE to determine if this role is already present and CONCAT+COALESCE to add it if it is not.
    CASE LOCATE('#{course}', COALESCE(#{DEST_TABLE_NAME}.professional_learning_attended,''))
      WHEN 0 THEN LEFT(CONCAT(COALESCE(CONCAT(#{DEST_TABLE_NAME}.professional_learning_attended, ','), ''), '#{course}'),4096)
      ELSE #{DEST_TABLE_NAME}.professional_learning_attended
    END
    WHERE #{DEST_TABLE_NAME}.email = src.email"
  end

  def self.mysql_multi_connection
    # return a connection with the MULTI_STATEMENTS flag set that allows multiple statements in one DB call
    Sequel.connect(CDO.pegasus_reporting_db_writer.sub('mysql:', 'mysql2:'), flags: ::Mysql2::Client::MULTI_STATEMENTS)
  end

  # Extracts and formats address data from form data
  # @param form_data [Hash] data from a form
  # @return [Hash] hash of extracted address data. Note it may be empty if no address fields were found.
  #   Possible hash keys: [:street_address, :city, :state, :postal_code, :country]
  def self.get_address_data_from_form_data(form_data)
    {}.tap do |address_data|
      # Get user-supplied address/location data from form if present, from any of the differently-named location fields across all form kinds
      street_address = form_data['location_street_address_s'].presence || form_data['user_street_address_s'].presence
      city = form_data['location_city_s'].presence || form_data['user_city_s'].presence || form_data['teacher_city_s'].presence
      state = form_data['location_state_s'].presence || form_data['teacher_state_s'].presence
      if state.nil?
        # Note that the 'user_state_s' record is in fact a *state code*, not a state name
        state_code = form_data['location_state_code_s'].presence || form_data['state_code_s'].presence || form_data['user_state_s'].presence
        state = get_us_state_from_abbr(state_code, true).presence unless state_code.nil?
      end
      postal_code = form_data['location_postal_code_s'].presence || form_data['zip_code_s'].presence || form_data['user_postal_code_s'].presence
      country = form_data['location_country_s'].presence || form_data['country_s'].presence || form_data['teacher_country_s'].presence

      # In practice, self-reported country data (often free text) from forms is garbage. The exception is a frequent reliable
      # value of "united states", which is what gets filled in automatically if you enter a zip code on the petition form.
      # Trust this value if we see it, otherwise do not use country from forms; fall back to any country we got from IP geo lookup.
      country = nil unless country.presence && country.downcase == UNITED_STATES

      # If any geo input is present in form, update ALL geo fields including setting NULL values in DB for any that
      # we don't have from this form. This will clear out any previous geo data from IP geo.
      # Truncate all fields to 255 chars. We have some data longer than 255 chars but it is all garbage that somebody typed
      address_data[:street_address] = truncate_or_nil(street_address)
      address_data[:city] = truncate_or_nil(city)
      address_data[:state] = truncate_or_nil(state)
      address_data[:postal_code] = truncate_or_nil(postal_code)
      address_data[:country] = truncate_or_nil(country)
    end
  end

  # returns left most 255 characters of string if non-nil, otherwise nil
  def self.truncate_or_nil(value)
    value.present? ? value[0...255] : nil
  end

  # Gets the update sql command for address data from a form's data
  # @param form_data [Hash] form data
  # @param email [String] email associated with this form
  # @return [String, nil] sql update command for this form's address data, or nil
  def self.get_address_update_from_form_data(conn, form_data, email)
    address_data = get_address_data_from_form_data form_data

    return nil if address_data.empty?
    conn[DEST_TABLE_NAME.to_sym].where(email: email).update_sql(address_data) + ';'
  end

  # Gets the update sql command for role
  # @param role [String, nil] form role, or empty / nil if there is no role
  # @param email [String] email associated with this form
  # @return [String, nil] sql update command for this form role and email, or nil if there is no role.
  def self.get_role_update_from_form_role(role, email)
    return nil unless role.present?

    # If role (role_s field) was a field on this form, append it to a comma-separate list of roles
    # that have been submitted on forms for this email
    "
      UPDATE #{PEGASUS_DB_NAME}.#{DEST_TABLE_NAME}
      INNER JOIN #{PEGASUS_DB_NAME}.#{DEST_TABLE_NAME} AS src ON src.email = #{DEST_TABLE_NAME}.email
      SET #{DEST_TABLE_NAME}.form_roles =
      -- Use LOCATE to determine if this role is already present and CONCAT+COALESCE to add it if it is not.
      CASE LOCATE('#{role}', COALESCE(src.form_roles,''))
        WHEN 0 THEN LEFT(CONCAT(COALESCE(CONCAT(src.form_roles, ','), ''), '#{role}'),4096)
        ELSE src.form_roles
      END
      WHERE #{DEST_TABLE_NAME}.email = '#{email}';
    "
  end

  # Updates data based on all forms of a given kind, in batches
  # @param form_kind [Symbol] form kind
  def self.update_data_from_forms(form_kind)
    start = Time.now
    log "Updating data for form kind #{form_kind}"

    record_count = 0
    num_updated = 0
    num_parse_errors = 0
    update_batch = ""
    conn = mysql_multi_connection
    time_last_output = start

    PEGASUS_REPORTING_DB_READER[:forms].where(kind: form_kind).each do |form|
      record_count += 1
      begin
        data = JSON.parse(form[:data])
      rescue JSON::ParserError
        # we have just a couple of records with invalid JSON (duplicate fields), rescue and skip these
        num_parse_errors += 1
        next
      end

      email = data['email_s'].presence
      next if email.nil?

      form_updates = ""

      address_update = get_address_update_from_form_data conn, data, email
      role_update = get_role_update_from_form_role data['role_s'], email
      form_updates += address_update if address_update
      form_updates += role_update if role_update

      next if form_updates.empty?
      update_batch += form_updates

      num_updated += 1

      next unless num_updated % UPDATE_BATCH_SIZE == 0
      begin
        conn.run update_batch
      rescue => e
        log "Error: #{e}. Cmd: #{update_batch}"
        raise
      end

      # Discard the connection and get a new one after each batch. Currently, if you use multiple statements in a batch, the first call will succeed; the next call on
      # the same connection AFTER you do a multi-statement call will fail with a MySQL error that commands are out of order. The innertubes suggest that this may be a problem in mysql2 gem.
      # Fortunately, it is fairly cheap to get a new connection for each batch (time to get new connection is negligible compared to batch time).
      conn.disconnect
      conn = mysql_multi_connection

      update_batch = ""
      if Time.now - time_last_output > LOG_OUTPUT_INTERVAL
        log "Total records processed: #{record_count}"
        time_last_output = Time.now
      end
    end

    begin
      conn.run update_batch unless update_batch.empty?
    rescue => e
      log "Error: #{e}. Cmd: #{update_batch}"
      raise
    end
    log "- #{record_count} source records, #{num_updated} with geo data, #{num_parse_errors} skipped due to invalid JSON, #{Time.now - start} seconds"
  end

  def self.update_grades_taught
    start = Time.now
    # MULTIAUTH note: this doesn't actually access dashboard.users
    log "Updating grades taught from dashboard.users"
    PEGASUS_REPORTING_DB_WRITER.run "
    UPDATE #{PEGASUS_DB_NAME}.#{DEST_TABLE_NAME},
    (SELECT dashboard_user_id, GROUP_CONCAT(grade) as grades FROM
      (SELECT DISTINCT #{DEST_TABLE_NAME}.dashboard_user_id, sections.grade FROM #{PEGASUS_DB_NAME}.#{DEST_TABLE_NAME}
        INNER JOIN #{DASHBOARD_DB_NAME}.sections AS sections on sections.user_id = #{DEST_TABLE_NAME}.dashboard_user_id
        WHERE #{DEST_TABLE_NAME}.dashboard_user_id is not null
        AND length(sections.grade) > 0
        ORDER by 1,2
      ) q
      GROUP BY dashboard_user_id
    ) src
    SET #{DEST_TABLE_NAME}.grades_taught = src.grades
    WHERE #{DEST_TABLE_NAME}.id > 0 AND (#{DEST_TABLE_NAME}.dashboard_user_id = src.dashboard_user_id)"
    log_completion(start)
  end

  def self.update_ages_taught_for_age(age)
    start = Time.now
    log "Updating ages taught for age #{age}"

    min_birthday_clause = ""
    max_birthday_clause = ""
    # for age = 21, include 21 and above
    min_birthday_clause = "students.birthday > DATE_ADD(NOW(), INTERVAL -#{age + 1} YEAR) AND" unless age >= 21
    # for age = 4, include 4 and below
    max_birthday_clause = "students.birthday <= DATE_ADD(NOW(), INTERVAL -#{age} YEAR) AND" unless age <= 4

    # MULTIAUTH edit point
    PEGASUS_REPORTING_DB_WRITER.run "
    UPDATE #{PEGASUS_DB_NAME}.#{DEST_TABLE_NAME}, (
    SELECT DISTINCT sections.user_id AS teacher_user_id
    FROM #{DASHBOARD_DB_NAME}.users_view AS students
      INNER JOIN #{DASHBOARD_DB_NAME}.followers AS followers
        ON followers.student_user_id = students.id
      INNER JOIN #{DASHBOARD_DB_NAME}.sections AS sections
        ON sections.id = followers.section_id
    WHERE
      -- filter by student age
      #{min_birthday_clause}
                             #{max_birthday_clause}
      -- filter out teachers who have joined section
      students.user_type = 'student'
    ) src
    SET #{DEST_TABLE_NAME}.ages_taught = CONCAT(COALESCE(CONCAT(#{DEST_TABLE_NAME}.ages_taught, ','), ''), '#{age}')
    WHERE #{DEST_TABLE_NAME}.dashboard_user_id = teacher_user_id"

    log_completion(start)
  end

  def self.update_ages_taught
    # Computing all ages taught per teacher in one massive query was computationally
    # overwhelming - the query would never complete. After experimenting with a variety
    # of approaches, the most performant solution proved to be slicing first by student
    # age (for each integer age) and calculating which teachers teach that age.
    (4..21).each do |age|
      update_ages_taught_for_age(age)
    end
  end

  def self.update_district
    start = Time.now
    log "Updating district information from users"

    # note that user district information seems less good than dashboard.pd_enrollments. So
    # far no user has had district info where dashboard.pd_enrollments did not. And user district info
    # has district names like "open csp".
    districts = District.all.index_by(&:id)

    # MULTIAUTH edit point
    # users = User.where("length(email) > 0") # original query, replaced by following
    users = User.find_by_sql(<<-eos
      SELECT * FROM users
      LEFT JOIN authentication_options
        ON users.primary_authentication_option_id = authentication_options.id
      WHERE
        IF (
          users.provider = 'migrated',
          length(authentication_options.email),
          length(users.email)
        )
        > 0
    eos
    )
<<<<<<< HEAD
=======
    #User.find_by_sql('SELECT * from users LEFT JOIN authentication_options ON users.primary_authentication_option_id = authentication_options.id where IF(COALESCE(users.email, "") = "", authentication_options.email, users.email) = "fidget@spinner.com"')
>>>>>>> c45b3de3

    users.find_each do |user|
      unless user.ops_school.nil?
        PEGASUS_REPORTING_DB_WRITER[DEST_TABLE_NAME.to_sym].where(email: user.email).
            update(school_name: user.ops_school)
      end

      unless user.district_id.nil?
        district = districts[user.district_id]
        unless district.nil?
          PEGASUS_REPORTING_DB_WRITER[DEST_TABLE_NAME.to_sym].where(email: user.email).update(district_name: district.name)
        end
      end
    end
    log_completion(start)

    start = Time.now
    log "Updating district information from dashboard.pd_enrollments"
    DASHBOARD_REPORTING_DB_READER[:pd_enrollments].exclude(email: nil).exclude(school_info_id: nil).
        select_append(:school_districts__name___district_name).select_append(:school_districts__updated_at___district_updated_at).
        inner_join(:school_infos, id: :school_info_id).
        inner_join(:school_districts, id: :school_district_id).order_by(:district_updated_at).each do |pd_enrollment|
      PEGASUS_REPORTING_DB_WRITER[DEST_TABLE_NAME.to_sym].where(email: pd_enrollment[:email]).update(
        district_name: pd_enrollment[:district_name],
        district_city: pd_enrollment[:city],
        district_state: pd_enrollment[:state],
        district_zip: pd_enrollment[:zip]
      )
    end
    log_completion(start)
  end

  def self.update_school
    start = Time.now
    log "Updating school information from dashboard.pd_enrollments"
    DASHBOARD_REPORTING_DB_READER[:pd_enrollments].exclude(email: nil).where('length(school) > 0').find do |pd_enrollment|
      PEGASUS_REPORTING_DB_WRITER[DEST_TABLE_NAME.to_sym].where(email: pd_enrollment[:email]).update(school_name: pd_enrollment[:school])
    end
    log_completion(start)
  end

  # helper function to get next record in SQL result set iterator
  def self.grab_next(s)
    s.next
  rescue StopIteration
    nil
  end
end<|MERGE_RESOLUTION|>--- conflicted
+++ resolved
@@ -910,10 +910,7 @@
         > 0
     eos
     )
-<<<<<<< HEAD
-=======
     #User.find_by_sql('SELECT * from users LEFT JOIN authentication_options ON users.primary_authentication_option_id = authentication_options.id where IF(COALESCE(users.email, "") = "", authentication_options.email, users.email) = "fidget@spinner.com"')
->>>>>>> c45b3de3
 
     users.find_each do |user|
       unless user.ops_school.nil?
