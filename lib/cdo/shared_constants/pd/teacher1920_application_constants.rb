--- conflicted
+++ resolved
@@ -27,17 +27,13 @@
         :alternate_email
       ).merge(
         {
-<<<<<<< HEAD
-          phone: 'Home or Cell Phone',
+          phone: 'Home or cell phone',
           gender_identity: 'Gender Identity',
           race: 'Race',
           address: 'Home Address',
           city: 'City',
           state: 'State',
           zip_code: 'Zip Code',
-=======
-          phone: 'Home or cell phone',
->>>>>>> 04f9f4ed
           school: 'School',
           school_name: 'School name',
           school_district_name: 'School district',
