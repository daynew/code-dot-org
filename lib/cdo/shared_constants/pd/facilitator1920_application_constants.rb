--- conflicted
+++ resolved
@@ -1,13 +1,10 @@
 module Pd
   module Facilitator1920ApplicationConstants
     include FacilitatorCommonApplicationConstants
-<<<<<<< HEAD
-=======
     # Remove newlines and leading whitespace from multiline strings
     def self.clean_multiline(string)
       string.gsub(/\n\s*/, ' ')
     end
->>>>>>> b8d08e81
     YES_NO = %w(Yes No).freeze
 
     SECTION_HEADERS = BASE_SECTION_HEADERS.freeze
@@ -26,10 +23,7 @@
       csf_workshop_requirement: YES_NO,
       csf_community_requirement: YES_NO,
       development_and_preparation_requirement: YES_NO,
-<<<<<<< HEAD
-=======
       csd_csp_workshop_requirement: YES_NO,
->>>>>>> b8d08e81
       csd_csp_lead_summer_workshop_requirement: YES_NO,
       csd_csp_fit_weekend_requirement: YES_NO,
       csd_training_requirement: YES_NO,
@@ -44,16 +38,12 @@
       why_should_all_have_access: [5, 3, 0],
       skills_areas_to_improve: [5, 3, 0],
       inquiry_based_learning: [5, 3, 0],
-<<<<<<< HEAD
-      why_interested: [5, 3, 0]
-=======
       why_interested: [5, 3, 0],
       question_1: [5, 3, 0],
       question_2: [5, 3, 0],
       question_3: [5, 3, 0],
       question_4: [5, 3, 0],
       question_5: [5, 3, 0]
->>>>>>> b8d08e81
     }
 
     SCOREABLE_QUESTIONS = {
@@ -65,16 +55,12 @@
         :why_should_all_have_access,
         :skills_areas_to_improve,
         :inquiry_based_learning,
-<<<<<<< HEAD
-        :why_interested
-=======
         :why_interested,
         :question_1,
         :question_2,
         :question_3,
         :question_4,
         :question_5
->>>>>>> b8d08e81
       ],
       criteria_score_questions_csf: [
         :regional_partner_name,
@@ -90,10 +76,7 @@
         :regional_partner_name,
         :teaching_experience,
         :have_led_adults,
-<<<<<<< HEAD
-=======
         :csd_csp_workshop_requirement,
->>>>>>> b8d08e81
         :csd_csp_lead_summer_workshop_requirement,
         :csd_csp_fit_weekend_requirement,
         :csd_training_requirement,
@@ -106,10 +89,7 @@
         :regional_partner_name,
         :teaching_experience,
         :have_led_adults,
-<<<<<<< HEAD
-=======
         :csd_csp_workshop_requirement,
->>>>>>> b8d08e81
         :csd_csp_lead_summer_workshop_requirement,
         :csd_csp_fit_weekend_requirement,
         :csp_training_requirement,
@@ -131,9 +111,6 @@
         :inquiry_based_learning,
         :why_interested
       ],
-<<<<<<< HEAD
-      interview_score: [],
-=======
       interview_score: [
         :question_1,
         :question_2,
@@ -141,27 +118,17 @@
         :question_4,
         :question_5
       ],
->>>>>>> b8d08e81
       teaching_experience_score: [
         :grades_taught,
         :inquiry_based_learning
       ],
-<<<<<<< HEAD
-      leadership_score: [],
-=======
       leadership_score: [
         :question_5
       ],
->>>>>>> b8d08e81
       champion_for_cs_score: [
         :currently_involved_in_cs_education
       ],
       equity_score: [
-<<<<<<< HEAD
-        :why_should_all_have_access
-      ],
-      growth_minded_score: [
-=======
         :question_1,
         :question_2,
         :why_should_all_have_access
@@ -169,7 +136,6 @@
       growth_minded_score: [
         :question_3,
         :question_4,
->>>>>>> b8d08e81
         :skills_areas_to_improve
       ],
       content_knowledge_score: [
@@ -180,8 +146,6 @@
         :why_interested
       ]
     }
-<<<<<<< HEAD
-=======
 
     INTERVIEW_QUESTIONS = {
       question_1: clean_multiline(
@@ -235,6 +199,5 @@
         willing to hold office hours? Other requirements?'
       )
     }.freeze
->>>>>>> b8d08e81
   end
 end