--- conflicted
+++ resolved
@@ -1,15 +1,11 @@
 require_relative '../test_helper'
 require 'cdo/i18n_backend'
 
-<<<<<<< HEAD
-class SmartTranslateTest < Minitest::Test
-=======
-class TestI18n < ::I18n::Backend::Simple
+class TestI18nBackend < ::I18n::Backend::Simple
   include Cdo::I18nSmartTranslate
 end
 
 class I18nSmartTranslateTest < Minitest::Test
->>>>>>> bcdab054
   def test_get_valid_separator
     test_strings = Cdo::I18n::SmartTranslate::SEPARATORS.map do |separator|
       "some#{separator}string"
@@ -52,17 +48,13 @@
     assert_equal ".", smart_options[:separator]
 
     # will not attempt to find a separator unless given a scope
-<<<<<<< HEAD
     smart_options = Cdo::I18n::SmartTranslate.get_smart_translate_options(locale, key)
-    assert_equal nil, smart_options[:separator]
-=======
-    smart_options = Cdo::I18nSmartTranslate.get_smart_translate_options(locale, key)
     assert_nil smart_options[:separator]
   end
 
   def test_smart_translate
     test_locale = :'te-ST'
-    backend = TestI18n.new
+    backend = TestI18nBackend.new
 
     # with smart translate, we can successfully retrieve translations that use periods as keys
     period_separated_i18n = {
@@ -108,6 +100,5 @@
     backend.store_translations test_locale, all_separated_i18n
     assert_nil backend.translate(test_locale, "separators_that we/support", {scope: [:data, "some.keys", "with|all,of-the"], default: nil})
     assert_nil backend.translate(test_locale, "separators_that we/support", {scope: [:data, "some.keys", "with|all,of-the"], default: nil, smart: true})
->>>>>>> bcdab054
   end
 end