# -*- coding: utf-8 -*-
# CI_BUILD.RAKE used to contain everything that is now in the top-level Rakefile, i.e. it used to be
# the entire build system and developers needed to remember separate steps to build each project
# or wait for CI. Since then, the building of projects has been moved out to the top-level Rakefile
# (which this now calls) and this Rakefile is responsible for the "integration" portions of continuous
# integration.
#
# This Rakefile CAN be confusing to read because it is the kind of Rakefile that globs the filesystem
# and then calls functions that generate the rules that are eventually invoked.
#

require_relative '../deployment'
require 'cdo/rake_utils'
require 'cdo/hip_chat'
require 'cdo/only_one'
require 'shellwords'
require 'cdo/aws/cloudfront'
require 'cdo/aws/s3_packaging'

def format_duration(total_seconds)
  total_seconds = total_seconds.to_i
  minutes = (total_seconds / 60).to_i
  seconds = total_seconds - (minutes * 60)
  "%.1d:%.2d minutes" % [minutes, seconds]
end

def with_hipchat_logging(name)
  start_time = Time.now
  HipChat.log "Running #{name}..."
  yield if block_given?
  HipChat.log "#{name} succeeded in #{format_duration(Time.now - start_time)}"

rescue => e
  # notify developers room and our own room
  "<b>#{name}</b> failed in #{format_duration(Time.now - start_time)}".tap do |message|
    HipChat.log message, color: 'red', notify: 1
    HipChat.developers message, color: 'red', notify: 1
  end
  # log detailed error information in our own room
  HipChat.log "/quote #{e}\n#{CDO.backtrace e}", message_format: 'text'
  raise
end

#
# build_task - BUILDS a TASK that uses a hidden (.dotfile) to keep build steps idempotent. The file
# ".<name>-built" depends on the files listed in dependencies. If any of those are newer, build_task
# yields to the block provided and then updates ".<name>-built"'s timestamp so that it is up-to-date
# with dependencies. In short, it let's create blocks of Ruby code that are only invoked when one of
# the dependent files changes.
#
def build_task(name, dependencies=[], params={})
  path = aws_dir(".#{name}-built")

  file path => dependencies do
    with_hipchat_logging(name) do
      yield if block_given?
      touch path
    end
  end

  path
end

#
# threaded_each provide a simple way to process an array of elements using multiple threads.
# create_threads is a helper for threaded_each.
#
def create_threads(count)
  [].tap do |threads|
    count.times do
      threads << Thread.new do
        yield
      end
    end
  end
end

def threaded_each(array, thread_count=2)
  # NOTE: Queue is used here because it is threadsafe - it is the ONLY threadsafe datatype in base ruby!
  #   Without Queue, the array would need to be protected using a Mutex.
  queue = Queue.new.tap do |queue|
    array.each do |i|
      queue << i
    end
  end

  threads = create_threads(thread_count) do
    until queue.empty?
      next unless item = queue.pop(true) rescue nil
      yield item if block_given?
    end
  end

  threads.each(&:join)
end

#
# Define the BLOCKLY[-CORE] BUILD task
#
BLOCKLY_CORE_DEPENDENCIES = []#[aws_dir('build.rake')]
BLOCKLY_CORE_PRODUCT_FILES = Dir.glob(blockly_core_dir('build-output', '**/*'))
BLOCKLY_CORE_SOURCE_FILES = Dir.glob(blockly_core_dir('**/*')) - BLOCKLY_CORE_PRODUCT_FILES
BLOCKLY_CORE_TASK = build_task('blockly-core', BLOCKLY_CORE_DEPENDENCIES + BLOCKLY_CORE_SOURCE_FILES) do
  # only let staging build/commit blockly-core
  if rack_env?(:staging)
    apps_sentinel = apps_dir('/lib/blockly/sentinel')
    RakeUtils.rake '--rakefile', deploy_dir('Rakefile'), 'build:blockly_core'
    HipChat.log 'Committing updated <b>blockly core</b> files...', color: 'purple'
    message = "Automatically built.\n\n#{IO.read(deploy_dir('rebuild-apps'))}"
    RakeUtils.system 'git', 'add', *BLOCKLY_CORE_PRODUCT_FILES
    RakeUtils.system 'echo', "\"#{Time.new}\" >| #{apps_sentinel}"
    RakeUtils.system 'git', 'add', apps_sentinel
    RakeUtils.system 'git', 'commit', '-m', Shellwords.escape(message)
    RakeUtils.git_push
  end
end

task :apps_task do
  packager = S3Packaging.new('apps', apps_dir, dashboard_dir('public/apps-package'))

  updated_package = packager.update_from_s3
  if updated_package
    HipChat.log "Downloaded apps package from S3: #{packager.commit_hash}"
    next # no need to do anything if we already got a package from s3
  end

  # Test and staging are the only environments that should be uploading new packages
  raise 'No valid apps package found' unless rack_env?(:staging) || rack_env?(:test)

  raise 'Wont build apps with staged changes' if RakeUtils.git_staged_changes?(apps_dir)

  HipChat.log 'Building apps...'
  RakeUtils.system 'cp', deploy_dir('rebuild'), deploy_dir('rebuild-apps')
  RakeUtils.rake '--rakefile', deploy_dir('Rakefile'), 'build:apps'
  HipChat.log 'apps built'

  HipChat.log 'testing apps..'
  Dir.chdir(apps_dir) { RakeUtils.system 'grunt test' }
  HipChat.log 'apps test finished'

  # upload to s3
  package = packager.upload_package_to_s3('/build/package')
  HipChat.log "Uploaded apps package to S3: #{packager.commit_hash}"
  packager.decompress_package(package)
end

#
# Define the CODE STUDIO BUILD task.
#
task :code_studio_task do
  packager = S3Packaging.new('code-studio', code_studio_dir, dashboard_dir('public/code-studio-package'))

  updated_package = packager.update_from_s3
  if updated_package
    HipChat.log "Downloaded code-studio package from S3: #{packager.commit_hash}"
    next # no need to do anything if we already got a package from s3
  end

  # Test and staging are the only environments that should be uploading new packages
  raise 'No valid code-studio package found' unless rack_env?(:staging) || rack_env?(:test)

  raise 'Wont build code-studio with staged changes' if RakeUtils.git_staged_changes?(code_studio_dir)

  HipChat.log 'Building code-studio...'
  RakeUtils.system 'cp', deploy_dir('rebuild'), deploy_dir('rebuild-code-studio')
  RakeUtils.rake '--rakefile', deploy_dir('Rakefile'), 'build:code_studio'
  HipChat.log 'code-studio built'

  # upload to s3
  package = packager.upload_package_to_s3('/build')
  HipChat.log "Uploaded code-studio package to S3: #{packager.commit_hash}"
  packager.decompress_package(package)
end

file deploy_dir('rebuild') do
  touch deploy_dir('rebuild')
end

<<<<<<< HEAD
def deregister_frontend(name, host, log_path)
  # Use the AWS-provided scripts to cleanly remove a frontend instance from its load balancer(s),
  # with zero downtime and support for auto-scaling groups.
=======
# Use the AWS-provided scripts to cleanly deregister a frontend instance from its load balancer(s),
# with zero downtime and support for auto-scaling groups.
# Raises a RuntimeError if the script returns a non-zero exit code.
def deregister_frontend(host, log_path)
>>>>>>> 4be5fbbd
  command = [
    "cd #{rack_env}",
    'bin/deploy_frontend/deregister_from_elb.sh',
  ].join(' ; ')

  RakeUtils.system 'ssh', '-i', '~/.ssh/deploy-id_rsa', host, "'#{command} 2>&1'", '>', log_path
end

# Use the AWS-provided script to cleanly re-register a frontend instance with its load balancer(s).
# Raises a RuntimeError if the script returns a non-zero exit code.
def reregister_frontend(host, log_path)
  command = [
    "cd #{rack_env}",
    'bin/deploy_frontend/register_with_elb.sh',
  ].join(' ; ')
  RakeUtils.system 'ssh', '-i', '~/.ssh/deploy-id_rsa', host, "'#{command} 2>&1'", '>>', log_path
end

#
# upgrade_frontend - this is called by daemon to update the user-facing front-end instances. for
#   this to work, daemon has an SSH key (deploy-id_rsa) that gives it access to connect to the front-ends.
#
def upgrade_frontend(name, host)
  commands = [
    "cd #{rack_env}",
    'git pull --ff-only',
    'sudo bundle install',
<<<<<<< HEAD
    'rake build',
    # Use the AWS-provided script to cleanly add a frontend instance back to its load balancer(s).
    'bin/deploy_frontend/register_with_elb.sh'
=======
    'rake build'
>>>>>>> 4be5fbbd
  ]
  command = commands.join(' && ')

  HipChat.log "Upgrading <b>#{name}</b> (#{host})..."

  log_path = aws_dir "deploy-#{name}.log"

<<<<<<< HEAD
  # Remove the frontend from rotation before running the commands so that the git pull doesn't modify files
  # out from under a running instance.
  deregister_frontend name, host, log_path

=======
>>>>>>> 4be5fbbd
  success = false
  begin
    # Remove the frontend from load balancer rotation before running the commands,
    # so that the git pull doesn't modify files out from under a running instance.
    deregister_frontend host, log_path
    RakeUtils.system 'ssh', '-i', '~/.ssh/deploy-id_rsa', host, "'#{command} 2>&1'", '>>', log_path
    success = true
    reregister_frontend host, log_path
    HipChat.log "Upgraded <b>#{name}</b> (#{host})."
  rescue
    # The frontend is in an indeterminate state, and is not registered with the load balancer.
    HipChat.log "<b>#{name}</b> (#{host}) failed to upgrade, and is currently out of the load balancer rotation.\n" +
      "Re-deploy or manually run `~/#{rack_env}/bin/deploy_frontend/register_with_elb.sh` on this instance to place it back into service.",
      color: 'red'
    HipChat.log "log command: `ssh gateway.code.org ssh production-daemon cat #{log_path}`"
    HipChat.log "/quote #{File.read(log_path)}"
<<<<<<< HEAD
    # The frontend is in indeterminate state, so make sure it is stopped.
    deregister_frontend name, host, log_path
=======
>>>>>>> 4be5fbbd
    success = false
  end

  puts IO.read log_path
  success
end

# Synchronize the Chef cookbooks to the Chef repo for this environment using Berkshelf.
task :chef_update do
  if CDO.daemon && CDO.chef_managed
    RakeUtils.with_bundle_dir(cookbooks_dir) do
      # Automatically update Chef cookbook versions in staging environment.
      RakeUtils.bundle_exec './update_cookbook_versions' if rack_env?(:staging)
      RakeUtils.bundle_exec 'berks', 'install'
      if rack_env?(:staging) && RakeUtils.file_changed_from_git?(cookbooks_dir)
        RakeUtils.system 'git', 'add', '.'
        RakeUtils.system 'git', 'commit', '-m', '"Updated cookbook versions"'
        RakeUtils.git_push
      end
      RakeUtils.bundle_exec 'berks', 'upload', (rack_env?(:production) ? '' : '--no-freeze')
      RakeUtils.bundle_exec 'berks', 'apply', rack_env
    end
  end
end

# Deploy updates to CloudFront in parallel with the local build to optimize total CI build time.
multitask build_with_cloudfront: [:build, :cloudfront]

# Update CloudFront distribution with any changes to the http cache configuration.
# If there are changes to be applied, the update can take 15 minutes to complete.
task :cloudfront do
  if CDO.daemon && CDO.chef_managed
    with_hipchat_logging('Update CloudFront') do
      AWS::CloudFront.create_or_update
    end
  end
end

# Perform a normal local build by calling the top-level Rakefile.
# Additionally run the lint task if specified for the environment.
task build: [:chef_update] do
  Dir.chdir(deploy_dir) do
    with_hipchat_logging("rake lint") do
      RakeUtils.rake 'lint' if CDO.lint
    end
    with_hipchat_logging("rake build") do
      RakeUtils.rake 'build'
    end
  end
end

# Update the front-end instances, in parallel, updating up to 20% of the
# instances at any one time.
MAX_FRONTEND_UPGRADE_FAILURES = 5
task :deploy do
  with_hipchat_logging("deploy frontends") do
    app_servers = CDO.app_servers
    if CDO.daemon && app_servers.any?
      Dir.chdir(deploy_dir) do
        num_failures = 0
        thread_count = (app_servers.keys.length * 0.20).ceil
        threaded_each app_servers.keys, thread_count do |name|
          succeeded = upgrade_frontend name, app_servers[name]
          if !succeeded
            num_failures += 1
            raise 'too many frontend upgrade failures, aborting deploy' if num_failures > MAX_FRONTEND_UPGRADE_FAILURES
          end
        end
      end
    end
  end
end

task :deploy_immutable do
  with_hipchat_logging("deploy new frontends") do
    autoscaling = Aws::AutoScaling::Client.new
    asg = autoscaling.describe_auto_scaling_groups.auto_scaling_groups.find do |group|
      tags = group.tags.map{|tag| [tag.key, tag.value]}.to_h
      tags['aws:cloudformation:stack-name'] == stack_name &&
        tags['aws:cloudformation:logical-id'] == 'WebServer'
    end

    min_in_service = asg ? asg.desired_capacity : starting_instances
    max_size = 12


    app_servers = CDO.app_servers
    if CDO.daemon && app_servers.any?
      Dir.chdir(deploy_dir) do
        num_failures = 0
        thread_count = (app_servers.keys.length * 0.20).ceil
        threaded_each app_servers.keys, thread_count do |name|
          succeeded = upgrade_frontend name, app_servers[name]
          if !succeeded
            num_failures += 1
            raise 'too many frontend upgrade failures, aborting deploy' if num_failures > MAX_FRONTEND_UPGRADE_FAILURES
          end
        end
      end
    end
  end
end

$websites = build_task('websites', [
  deploy_dir('rebuild'),
  BLOCKLY_CORE_TASK,
  :apps_task,
  :code_studio_task,
  :build_with_cloudfront,
  :deploy
])

task 'websites' => [$websites] {}

task :pegasus_unit_tests do
  Dir.chdir(pegasus_dir) do
    with_hipchat_logging("pegasus ruby unit tests") do
      RakeUtils.rake 'test'
    end
  end
end

task :shared_unit_tests do
  Dir.chdir(shared_dir) do
    with_hipchat_logging("shared ruby unit tests") do
      RakeUtils.rake 'test'
    end
  end
end

task :dashboard_unit_tests do
  Dir.chdir(dashboard_dir) do
    name = "dashboard ruby unit tests"
    with_hipchat_logging(name) do
      # Unit tests mess with the database so stop the service before running them
      RakeUtils.stop_service CDO.dashboard_unicorn_name
      RakeUtils.rake 'db:test:prepare'
      RakeUtils.rake 'test'
      RakeUtils.rake "seed:all"
      RakeUtils.start_service CDO.dashboard_unicorn_name
    end
  end
end

task :ui_test_flakiness do
  Dir.chdir(deploy_dir) do
    flakiness_output = `./bin/test_flakiness 5`
    HipChat.log "Flakiest tests: <br/><pre>#{flakiness_output}</pre>"
  end
end

UI_TEST_SYMLINK = dashboard_dir 'public/ui_test'
file UI_TEST_SYMLINK do
  Dir.chdir(dashboard_dir('public')) do
    RakeUtils.system_ 'ln', '-s', '../test/ui', 'ui_test'
  end
end

task :wait_for_test_server do
  RakeUtils.wait_for_url 'https://test-studio.code.org'
end

task :regular_ui_tests => [UI_TEST_SYMLINK] do
  Dir.chdir(dashboard_dir('test/ui')) do
    HipChat.log 'Running <b>dashboard</b> UI tests...'
    failed_browser_count = RakeUtils.system_with_hipchat_logging 'bundle', 'exec', './runner.rb', '-d', 'test-studio.code.org', '--parallel', '90', '--magic_retry', '--html', '--fail_fast'
    if failed_browser_count == 0
      message = '┬──┬ ﻿ノ( ゜-゜ノ) UI tests for <b>dashboard</b> succeeded.'
      HipChat.log message
      HipChat.developers message, color: 'green'
    else
      message = "(╯°□°）╯︵ ┻━┻ UI tests for <b>dashboard</b> failed on #{failed_browser_count} browser(s)."
      HipChat.log message, color: 'red'
      HipChat.developers message, color: 'red', notify: 1
    end
  end
end

task :eyes_ui_tests => [UI_TEST_SYMLINK] do
  Dir.chdir(dashboard_dir('test/ui')) do
    HipChat.log 'Running <b>dashboard</b> UI visual tests...'
    eyes_features = `grep -lr '@eyes' features`.split("\n")
    failed_browser_count = RakeUtils.system_with_hipchat_logging 'bundle', 'exec', './runner.rb', '-c', 'ChromeLatestWin7,iPhone', '-d', 'test-studio.code.org', '--eyes', '--html', '-f', eyes_features.join(","), '--parallel', (eyes_features.count * 2).to_s
    if failed_browser_count == 0
      message = '⊙‿⊙ Eyes tests for <b>dashboard</b> succeeded, no changes detected.'
      HipChat.log message
      HipChat.developers message, color: 'green'
    else
      message = 'ಠ_ಠ Eyes tests for <b>dashboard</b> failed. See <a href="https://eyes.applitools.com/app/sessions/">the console</a> for results or to modify baselines.'
      HipChat.log message, color: 'red'
      HipChat.developers message, color: 'red', notify: 1
    end
  end
end

# do the eyes and sauce labs ui tests in parallel
multitask ui_tests: [:eyes_ui_tests, :regular_ui_tests]

$websites_test = build_task('websites-test', [
  'websites',
  :pegasus_unit_tests,
  :shared_unit_tests,
  :dashboard_unit_tests,
  :ui_test_flakiness,
  :wait_for_test_server,
  :ui_tests
])

task 'test-websites' => [$websites_test]
task 'default' => rack_env?(:test) ? 'test-websites' : 'websites'<|MERGE_RESOLUTION|>--- conflicted
+++ resolved
@@ -176,16 +176,10 @@
   touch deploy_dir('rebuild')
 end
 
-<<<<<<< HEAD
-def deregister_frontend(name, host, log_path)
-  # Use the AWS-provided scripts to cleanly remove a frontend instance from its load balancer(s),
-  # with zero downtime and support for auto-scaling groups.
-=======
 # Use the AWS-provided scripts to cleanly deregister a frontend instance from its load balancer(s),
 # with zero downtime and support for auto-scaling groups.
 # Raises a RuntimeError if the script returns a non-zero exit code.
 def deregister_frontend(host, log_path)
->>>>>>> 4be5fbbd
   command = [
     "cd #{rack_env}",
     'bin/deploy_frontend/deregister_from_elb.sh',
@@ -213,13 +207,7 @@
     "cd #{rack_env}",
     'git pull --ff-only',
     'sudo bundle install',
-<<<<<<< HEAD
-    'rake build',
-    # Use the AWS-provided script to cleanly add a frontend instance back to its load balancer(s).
-    'bin/deploy_frontend/register_with_elb.sh'
-=======
     'rake build'
->>>>>>> 4be5fbbd
   ]
   command = commands.join(' && ')
 
@@ -227,13 +215,6 @@
 
   log_path = aws_dir "deploy-#{name}.log"
 
-<<<<<<< HEAD
-  # Remove the frontend from rotation before running the commands so that the git pull doesn't modify files
-  # out from under a running instance.
-  deregister_frontend name, host, log_path
-
-=======
->>>>>>> 4be5fbbd
   success = false
   begin
     # Remove the frontend from load balancer rotation before running the commands,
@@ -250,11 +231,6 @@
       color: 'red'
     HipChat.log "log command: `ssh gateway.code.org ssh production-daemon cat #{log_path}`"
     HipChat.log "/quote #{File.read(log_path)}"
-<<<<<<< HEAD
-    # The frontend is in indeterminate state, so make sure it is stopped.
-    deregister_frontend name, host, log_path
-=======
->>>>>>> 4be5fbbd
     success = false
   end
 
