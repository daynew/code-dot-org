<%
require 'cdo/aws/cloudfront'
unless system("git ls-remote --exit-code origin #{branch} > /dev/null")
  raise 'Current branch needs to be pushed to GitHub with the same name, otherwise deploy will fail.
To specify an alternate branch name, run `rake stack:start branch=BRANCH`.'
end

commit = ENV['COMMIT'] || `git ls-remote origin #{branch}`.split.first

ami = commit[0..4]
unless dry_run
  update_certs.call unless cdn_enabled
  update_cookbooks.call
  update_bootstrap_script.call
end

frontends = %i(production adhoc).include?(rack_env)
require 'cdo/cron'
-%>
---
AWSTemplateFormatVersion: 2010-09-09
Description: AWS CloudFormation Template for Code.org application
Resources:
  VPC: <%= lambda_fn.call 'LookupStackOutputs', StackName: 'VPC', Nonce: 0 %>
<% if frontends -%>
  IAM: <%= lambda_fn.call 'LookupStackOutputs', StackName: 'IAM', Nonce: 0 %>
  AMI: <%= lambda_fn.call 'LookupStackOutputs', StackName: "AMI-#{environment}" %>
  # Signal when the instance is fully provisioned and ready for AMI creation.
  AMICreate<%=ami%>:
    Type: AWS::CloudFormation::WaitCondition
    DependsOn: WebServerAMI
    CreationPolicy:
      ResourceSignal:
        Timeout: PT60M
        Count: 1
  WebServerAMI:
    Type: AWS::EC2::Instance
    Properties:
      ImageId: <%=image_id%>
      InstanceType: <%=instance_type%>
      IamInstanceProfile: !GetAtt [IAM, FrontendInstanceProfile]
      SecurityGroupIds: [!GetAtt [VPC, FrontendSecurityGroup]]
      SubnetId: !GetAtt [VPC, Subnet<%=azs.first%>]
      KeyName: <%=ssh_key_name%>
      BlockDeviceMappings:
        - DeviceName: /dev/sda1
          Ebs:
            VolumeSize: 64
            VolumeType: gp2
      UserData:
        Fn::Base64: <%=file.call('bootstrap_chef_stack.sh.erb',
          resource_id: "AMICreate#{ami}",
          node_name: 'ami-${INSTANCE_ID}',
          run_list: [
            local_mode ? 'recipe[cdo-apps]' : 'role[unmonitored-frontend]'
          ],
          commit: commit,
          shutdown: true,
          daemon: false
        )%>
  AMI<%=ami%>: <%= lambda_fn.call 'AMIManager',
    DependsOn: "AMICreate#{ami}",
    InstanceId: {Ref: "WebServerAMI" } %>

  ASGCount: <%= lambda_fn.call 'CountASG',
    Default: {
      MinSize: 2,
      MaxSize: 20,
      DesiredCapacity: 2
    },
    AutoScalingGroupTags: [
      {Key: 'aws:cloudformation:stack-id', Value: {Ref: 'AWS::StackId'}},
      {Key: 'aws:cloudformation:logical-id', Value: 'Frontends'}
    ],
    LaunchConfiguration: {Ref: 'FrontendLaunchConfig'}
  %>
<% end -%>
  # TODO hourofcode.com and csedweek.org load balancers should be added to this template.
  LoadBalancer:
    Type: AWS::ElasticLoadBalancing::LoadBalancer
    Properties:
      LoadBalancerName: <%=stack_name%>
      CrossZone: true
      SecurityGroups: [!GetAtt [VPC, ELBSecurityGroup]]
      Subnets: <%= public_subnets.to_json %>
      LBCookieStickinessPolicy:
        - PolicyName: CookieBasedPolicy
          CookieExpirationPeriod: 30
      Listeners:
        - LoadBalancerPort: 80
          InstancePort: 80
          Protocol: HTTP
          PolicyNames: [CookieBasedPolicy]
        - LoadBalancerPort: 443
          InstancePort: 80
          Protocol: HTTPS
          SSLCertificateId: <%=certificate_arn%>
          PolicyNames: [CookieBasedPolicy]
      HealthCheck:
        Target: HTTP:80/health_check
        HealthyThreshold: 2
        UnhealthyThreshold: 5
        Interval: 10
        Timeout: 5
      ConnectionDrainingPolicy:
        Enabled: true
        Timeout: 300

<% if frontends -%>
  Frontends:
    DependsOn: [ASGCount]
    Type: AWS::AutoScaling::AutoScalingGroup
<<<<<<< HEAD
=======
    CreationPolicy:
      ResourceSignal:
        Timeout: PT50M
        Count: !GetAtt [ASGCount, DesiredCapacity]
      AutoScalingCreationPolicy:
        MinSuccessfulInstancesPercent: 80
>>>>>>> 8d92ad8b
    UpdatePolicy:
      AutoScalingRollingUpdate:
        MaxBatchSize: 20
        MinInstancesInService: !GetAtt [ASGCount, DesiredCapacity]
        MinSuccessfulInstancesPercent: 80
        PauseTime: PT50M
        SuspendProcesses: [HealthCheck, ReplaceUnhealthy, AZRebalance, AlarmNotification, ScheduledActions]
        WaitOnResourceSignals: true
      AutoScalingScheduledAction:
        IgnoreUnmodifiedGroupSizeProperties: true
    Properties:
<<<<<<< HEAD
      VPCZoneIdentifier: <%=subnets%>
      LaunchConfigurationName: {Ref: FrontendLaunchConfig}
=======
      VPCZoneIdentifier: <%= subnets.first(2).to_json %>
      LaunchConfigurationName: !Ref FrontendLaunchConfig
      MinSize: !GetAtt [ASGCount, MinSize]
      MaxSize: !GetAtt [ASGCount, MaxSize]
      DesiredCapacity: !GetAtt [ASGCount, DesiredCapacity]
>>>>>>> 8d92ad8b
      HealthCheckType: ELB
      HealthCheckGracePeriod: 2000
      LoadBalancerNames: [Ref: LoadBalancer]
      MetricsCollection:
        - Granularity: 1Minute
  FrontendLaunchConfig:
    Type: AWS::AutoScaling::LaunchConfiguration
    Properties:
      ImageId: !GetAtt [AMI<%=ami%>, ImageId]
      InstanceType: <%=instance_type%>
      IamInstanceProfile: !GetAtt [IAM, FrontendInstanceProfile]
      SecurityGroups: [!GetAtt [VPC, FrontendSecurityGroup]]
      KeyName: <%=ssh_key_name%>
      BlockDeviceMappings:
        - DeviceName: /dev/sda1
          Ebs:
            VolumeSize: 64
            VolumeType: gp2
      UserData:
        Fn::Base64: <%=file.call('bootstrap_frontend.sh.erb',
          resource_id: 'Frontends',
          hook: 'WebServerHookNew',
          node_name: 'fe-${INSTANCE_ID}',
          commit: commit)%>
# Create associated resources for old and new Auto Scaling Groups.
# TODO remove old resources after migration complete.
  ScaleUpPolicyNew:
    Type: AWS::AutoScaling::ScalingPolicy
    Properties:
      AdjustmentType: PercentChangeInCapacity
      AutoScalingGroupName: !Ref Frontends
      MetricAggregationType: Average
      MinAdjustmentMagnitude: 1
      EstimatedInstanceWarmup: 300
      PolicyType: StepScaling
      StepAdjustments:
        # 55-60% cpu, +10% instances
        - MetricIntervalLowerBound: 0
          MetricIntervalUpperBound: 5
          ScalingAdjustment: 10
        # 60-70% cpu, +20% instances
        - MetricIntervalLowerBound: 5
          MetricIntervalUpperBound: 15
          ScalingAdjustment: 20
        # 70-85% cpu, +30% instances
        - MetricIntervalLowerBound: 15
          MetricIntervalUpperBound: 30
          ScalingAdjustment: 30
        # 85-100% cpu, +35% instances
        - MetricIntervalLowerBound: 30
          ScalingAdjustment: 35
  ScaleDownPolicyNew:
    Type: AWS::AutoScaling::ScalingPolicy
    Properties:
      AdjustmentType: PercentChangeInCapacity
      AutoScalingGroupName: !Ref Frontends
      MetricAggregationType: Average
      MinAdjustmentMagnitude: 1
      EstimatedInstanceWarmup: 300
      PolicyType: StepScaling
      StepAdjustments:
        # 40-30% cpu, -5% instances
        - MetricIntervalUpperBound: 0
          MetricIntervalLowerBound: -10
          ScalingAdjustment: -5
        # 30-20% cpu, -10% instances
        - MetricIntervalUpperBound: -10
          MetricIntervalLowerBound: -20
          ScalingAdjustment: -10
        # 20-15% cpu, -20% instances
        - MetricIntervalUpperBound: -20
          MetricIntervalLowerBound: -25
          ScalingAdjustment: -20
        # 15-10% cpu, -40% instances
        - MetricIntervalUpperBound: -25
          MetricIntervalLowerBound: -30
          ScalingAdjustment: -40
        # 10-0% cpu, -50% instances
        - MetricIntervalUpperBound: -30
          ScalingAdjustment: -50
  ScaleUpAlarmNew:
    Type: AWS::CloudWatch::Alarm
    Properties:
      AlarmDescription: Scale-up if average CPU is greater than 55% for 3 minutes
      AlarmActions: [Ref: ScaleUpPolicyNew]
      MetricName: CPUUtilization
      Namespace: AWS/EC2
      Statistic: Average
      Period: 60
      EvaluationPeriods: 3
      Threshold: 55
      ComparisonOperator: GreaterThanThreshold
      Dimensions:
        - Name: AutoScalingGroupName
          Value: !Ref Frontends
  ScaleDownAlarmNew:
    Type: AWS::CloudWatch::Alarm
    Properties:
      AlarmDescription: Scale-down if average CPU is less than 40% for 10 minutes
      AlarmActions: [Ref: ScaleDownPolicyNew]
      MetricName: CPUUtilization
      Namespace: AWS/EC2
      Statistic: Average
      Period: 60
      EvaluationPeriods: 10
      Threshold: 40
      ComparisonOperator: LessThanOrEqualToThreshold
      Dimensions:
        - Name: AutoScalingGroupName
          Value: !Ref Frontends
  WebServerHookNew:
    Type: AWS::AutoScaling::LifecycleHook
    Properties:
      AutoScalingGroupName: !Ref Frontends
      LifecycleTransition: 'autoscaling:EC2_INSTANCE_LAUNCHING'
      DefaultResult: ABANDON
      HeartbeatTimeout: 3000 # seconds = 50 minutes
      NotificationTargetARN: !Ref WebServerHookTopicNew
      RoleARN: !GetAtt [IAM, LifecycleHookRoleARN]
  WebServerHookEventRule:
    Type: AWS::Events::Rule
    Properties:
      Description: !Sub "Auto Scaling Events for ${AWS::StackName}."
      EventPattern:
        source: [aws.autoscaling]
        detail-type:
        - EC2 Instance Launch Successful
        - EC2 Instance Terminate Successful
        - EC2 Instance Launch Unsuccessful
        - EC2 Instance Terminate Unsuccessful
        - EC2 Instance-launch Lifecycle Action
        - EC2 Instance-terminate Lifecycle Action
        detail:
          AutoScalingGroupName: [!Ref Frontends]
      State: ENABLED
      Targets:
      - Arn: !ImportValue SlackEvent
        Id: WebServerHookTarget
  WebServerHookEventPermission:
    Type: AWS::Lambda::Permission
    Properties:
      FunctionName: !ImportValue SlackEvent
      Action: 'lambda:InvokeFunction'
      Principal: events.amazonaws.com
      SourceArn: !GetAtt WebServerHookEventRule.Arn
  WebServerHookTopicNew: {Type: 'AWS::SNS::Topic'}
<%  if environment == :production -%>
  ClassroomScaleUp:
    Type: AWS::AutoScaling::ScheduledAction
    Properties:
      AutoScalingGroupName: !Ref Frontends
      MinSize: 5
      Recurrence: <%= Cdo::Cron.weekdays_at '4am' %>
  ClassroomScaleDown:
    Type: AWS::AutoScaling::ScheduledAction
    Properties:
      AutoScalingGroupName: !Ref Frontends
      MinSize: 3
      Recurrence: <%= Cdo::Cron.weekdays_at '1pm' %>
  WeekendScaleDown:
    Type: AWS::AutoScaling::ScheduledAction
    Properties:
      AutoScalingGroupName: !Ref Frontends
      MinSize: 2
      Recurrence: <%= Cdo::Cron.weekly_at '8pm Friday' %>
  WeekendScaleUp:
    Type: AWS::AutoScaling::ScheduledAction
    Properties:
      AutoScalingGroupName: !Ref Frontends
      MinSize: 3
      Recurrence: <%= Cdo::Cron.weekly_at '4am Monday', time_zone: 'London' %>
<%   end -%>
<% end -%>
# Route53 (DNS) and CloudFront (CDN) resources:
# TODO hourofcode.com and csedweek.org DNS/CDN resources should be added to this template.
<%
  %w(Dashboard Pegasus).each do |app|
    app_domain = app == 'Dashboard' ? studio_subdomain : subdomain
-%>
  <%=app%>DNS:
    Type: AWS::Route53::RecordSetGroup
    Properties:
      HostedZoneName: <%=domain%>.
      RecordSets:
        - Name: <%=app_domain%>
          Type: A
          AliasTarget:
<%   if cdn_enabled -%>
            DNSName: !GetAtt [<%=app%>CDN, DomainName]
            HostedZoneId: Z2FDTNDATAQYW2 # static ID for cloudfront aliases
<%   else -%>
            DNSName: !GetAtt [LoadBalancer, CanonicalHostedZoneName]
            HostedZoneId: !GetAtt [LoadBalancer, CanonicalHostedZoneNameID]
<%   end -%>
<%   if cdn_enabled -%>
  <%=app%>CDN:
    Type: AWS::CloudFront::Distribution
    Properties:
      DistributionConfig: <%= AWS::CloudFront.config_cloudformation(
        app.downcase.to_sym,
        "origin-#{subdomain}",
        app == 'Dashboard' ?
          [studio_subdomain] :
          [subdomain] + (['i18n'] + CDO.partners).map{|x| "#{cname}-#{x}.#{domain}"},
        {
          AcmCertificateArn: certificate_arn,
          MinimumProtocolVersion: 'TLSv1',
          SslSupportMethod: 'sni-only'
        }
      )%>
<%   end -%>
<% end -%>
<% if cdn_enabled -%>
  OriginDNS:
    Type: AWS::Route53::RecordSetGroup
    Properties:
      HostedZoneName: <%=domain%>.
      RecordSets:
        - Name: "origin-<%=subdomain%>"
          Type: A
          AliasTarget:
            HostedZoneId: !GetAtt [LoadBalancer, CanonicalHostedZoneNameID]
            DNSName: !GetAtt [LoadBalancer, CanonicalHostedZoneName]
<% end -%>
<% if environment == :production -%>
  GeocoderSubnetGroup:
    Type: AWS::ElastiCache::SubnetGroup
    Properties:
      Description: Geocoder Cache Subnet Group
      SubnetIds: <%= subnets.to_json %>
  GeocoderGroup:
    Type: AWS::ElastiCache::ReplicationGroup
    Properties:
      ReplicationGroupDescription: Geocoder Replication Group
      NumCacheClusters: 3
      Engine: redis
      CacheNodeType: cache.r3.large
      SecurityGroupIds: [!GetAtt [VPC, RedisSecurityGroup]]
      CacheSubnetGroupName: !Ref GeocoderSubnetGroup
<% end -%>
  ActivitiesQueue:
    Type: AWS::SQS::Queue
    Properties:
      ReceiveMessageWaitTimeSeconds: 20
      VisibilityTimeout: 15
      QueueName: <%="activities-#{stack_name}"%>
      RedrivePolicy:
        maxReceiveCount: 3
        deadLetterTargetArn: !GetAtt [ActivitiesDeadQueue, Arn]
  ActivitiesDeadQueue:
    Type: AWS::SQS::Queue
    Properties:
      ReceiveMessageWaitTimeSeconds: 20
      VisibilityTimeout: 15
      QueueName: <%="activities_dead-#{stack_name}"%>
<% if environment == :adhoc -%>
  Daemon:
    Type: AWS::EC2::Instance
    CreationPolicy:
      ResourceSignal:
        Timeout: PT60M
    Properties:
      ImageId: <%=image_id%>
      InstanceType: <%=instance_type%>
      IamInstanceProfile: !GetAtt [IAM, FrontendInstanceProfile]
      KeyName: <%=ssh_key_name%>
      Tags: [{Key: Name, Value: <%=stack_name%>}]
      BlockDeviceMappings:
        - DeviceName: /dev/sda1
          Ebs:
            VolumeSize: 64
            VolumeType: gp2
      UserData:
        Fn::Base64: <%=file.call('bootstrap_chef_stack.sh.erb',
          resource_id: 'Daemon',
          node_name: '${ENVIRONMENT}-daemon',
          run_list: [
            local_mode ? 'recipe[cdo-apps]' : 'role[daemon]'
          ],
          shutdown: false,
          daemon: true
        )%>
      NetworkInterfaces:
        - AssociatePublicIpAddress: true
          DeviceIndex: 0
          GroupSet:
            - !GetAtt [VPC, FrontendSecurityGroup]
            - !GetAtt [VPC, GatewaySecurityGroup]
          SubnetId: !GetAtt [VPC, PublicSubnet<%=azs.first%>]
<% end -%>
Outputs:
  DashboardURL:
    Value: "https://<%=studio_subdomain%>"
    Description: Dashboard URL
  PegasusURL:
    Value: "https://<%=subdomain%>"
    Description: Pegasus URL<|MERGE_RESOLUTION|>--- conflicted
+++ resolved
@@ -110,15 +110,6 @@
   Frontends:
     DependsOn: [ASGCount]
     Type: AWS::AutoScaling::AutoScalingGroup
-<<<<<<< HEAD
-=======
-    CreationPolicy:
-      ResourceSignal:
-        Timeout: PT50M
-        Count: !GetAtt [ASGCount, DesiredCapacity]
-      AutoScalingCreationPolicy:
-        MinSuccessfulInstancesPercent: 80
->>>>>>> 8d92ad8b
     UpdatePolicy:
       AutoScalingRollingUpdate:
         MaxBatchSize: 20
@@ -130,16 +121,8 @@
       AutoScalingScheduledAction:
         IgnoreUnmodifiedGroupSizeProperties: true
     Properties:
-<<<<<<< HEAD
-      VPCZoneIdentifier: <%=subnets%>
-      LaunchConfigurationName: {Ref: FrontendLaunchConfig}
-=======
       VPCZoneIdentifier: <%= subnets.first(2).to_json %>
       LaunchConfigurationName: !Ref FrontendLaunchConfig
-      MinSize: !GetAtt [ASGCount, MinSize]
-      MaxSize: !GetAtt [ASGCount, MaxSize]
-      DesiredCapacity: !GetAtt [ASGCount, DesiredCapacity]
->>>>>>> 8d92ad8b
       HealthCheckType: ELB
       HealthCheckGracePeriod: 2000
       LoadBalancerNames: [Ref: LoadBalancer]
