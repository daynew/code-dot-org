--- conflicted
+++ resolved
@@ -72,21 +72,6 @@
       EstimatedInstanceWarmup: 600
       PolicyType: StepScaling
       StepAdjustments:
-<<<<<<< HEAD
-        # 40-50% cpu, +20% instances
-        - MetricIntervalLowerBound: 0
-          MetricIntervalUpperBound: 10
-          ScalingAdjustment: 20
-        # 50-60% cpu, +40% instances
-        - MetricIntervalLowerBound: 10
-          MetricIntervalUpperBound: 20
-          ScalingAdjustment: 40
-        # 60-80% cpu, +60% instances
-        - MetricIntervalLowerBound: 20
-          MetricIntervalUpperBound: 40
-          ScalingAdjustment: 60
-        # 80-100% cpu, +80% instances
-=======
         # 50-60% cpu, +20% instances
         - MetricIntervalLowerBound: 0
           MetricIntervalUpperBound: 10
@@ -100,7 +85,6 @@
           MetricIntervalUpperBound: 40
           ScalingAdjustment: 60
         # 90-100% cpu, +80% instances
->>>>>>> 49cc3f16
         - MetricIntervalLowerBound: 40
           ScalingAdjustment: 80
   ScaleDownPolicy:
@@ -135,11 +119,7 @@
   ScaleUpAlarm:
     Type: AWS::CloudWatch::Alarm
     Properties:
-<<<<<<< HEAD
-      AlarmDescription: Scale-up if average CPU is greater than 40% for 10 minutes
-=======
       AlarmDescription: Scale-up if average CPU is greater than 50% for 10 minutes
->>>>>>> 49cc3f16
       AlarmActions: [Ref: ScaleUpPolicy]
 #      OKActions: [Ref: ScaleDownPolicy]
       MetricName: CPUUtilization
@@ -147,11 +127,7 @@
       Statistic: Average
       Period: 300
       EvaluationPeriods: 2
-<<<<<<< HEAD
-      Threshold: 40
-=======
       Threshold: 50
->>>>>>> 49cc3f16
       ComparisonOperator: GreaterThanThreshold
       Dimensions:
         - Name: AutoScalingGroupName
