--- conflicted
+++ resolved
@@ -22,9 +22,6 @@
 image_id = rack_env?(:adhoc) ? adhoc_image_id : IMAGE_ID
 
 self.log_resource_filter.push %w(FrontendLaunchConfig ASGCount)
-<<<<<<< HEAD
-self.daemon = true if environment == :adhoc || stack_name == 'staging-next'
-=======
 
 # Don't provision daemon where manually-provisioned daemon instances already exist.
 # TODO migrate stacks to cloudformation-provisioned instances.
@@ -34,7 +31,6 @@
   staging
   levelbuilder
 ).include? stack_name
->>>>>>> 4ba7ef4e
 -%>
 ---
 AWSTemplateFormatVersion: 2010-09-09
@@ -43,12 +39,9 @@
   InstanceType:
     Type: String
     Default: <%=INSTANCE_TYPE%>
-<<<<<<< HEAD
-=======
   Branch:
     Type: String
     Default: <%=branch%>
->>>>>>> 4ba7ef4e
 <% if environment == :adhoc -%>
   DatabaseUsername:
     Type: String
@@ -140,11 +133,7 @@
         Enabled: true
         Timeout: 300
 <% if !frontends && daemon -%>
-<<<<<<< HEAD
-      Instances: [!Ref WebServer]
-=======
       Instances: [!Ref Daemon]
->>>>>>> 4ba7ef4e
 <% end -%>
 
 <% if frontends -%>
@@ -468,17 +457,10 @@
     Properties:
       ReceiveMessageWaitTimeSeconds: 20
       VisibilityTimeout: 15
-<<<<<<< HEAD
-      QueueName: <%="activities_dead-#{stack_name}"%>
-<% end -%>
-<% if daemon -%>
-  WebServer:
-=======
       QueueName: !Sub "activities_dead-${AWS::StackName}"
 <% end -%>
 <% if daemon -%>
   Daemon:
->>>>>>> 4ba7ef4e
     Type: AWS::EC2::Instance
     CreationPolicy:
       ResourceSignal:
@@ -498,13 +480,8 @@
             VolumeType: gp2
       UserData:
         Fn::Base64: <%=file('bootstrap_chef_stack.sh.erb',
-<<<<<<< HEAD
-          resource_id: 'WebServer',
-          node_name: stack_name,
-=======
           resource_id: 'Daemon',
           node_name: '$STACK',
->>>>>>> 4ba7ef4e
           run_list: [
             local_mode ? 'recipe[cdo-apps]' : 'role[daemon]'
           ],
@@ -513,43 +490,12 @@
           daemon: true
         )%>
       NetworkInterfaces:
-<<<<<<< HEAD
-        - AssociatePublicIpAddress: true
-          DeviceIndex: 0
-          SubnetId: !ImportValue VPC-PublicSubnet<%=azs.first%>
-<%if stack_name != 'staging-next' -%>
-      GroupSet:
-        - !ImportValue VPC-FrontendSecurityGroup
-        - !ImportValue VPC-GatewaySecurityGroup
-<% else -%>
-          GroupSet: [Ref: WebServerSecurityGroup]
-  WebServerSecurityGroup:
-    Type: AWS::EC2::SecurityGroup
-    Properties:
-      GroupDescription: Enable HTTP[S] + SSH access
-      SecurityGroupIngress:
-        - IpProtocol: tcp
-          FromPort: 80
-          ToPort: 80
-          CidrIp: 0.0.0.0/0
-        - IpProtocol: tcp
-          FromPort: 443
-          ToPort: 443
-          CidrIp: 0.0.0.0/0
-        - IpProtocol: tcp
-          FromPort: 22
-          ToPort: 22
-          CidrIp: <%=ssh_ip%>
-      VpcId: !ImportValue VPC
-<% end -%>
-=======
       - AssociatePublicIpAddress: true
         DeviceIndex: 0
         SubnetId: !ImportValue VPC-PublicSubnet<%=azs.first%>
         GroupSet:
           - !ImportValue VPC-FrontendSecurityGroup
           - !ImportValue VPC-GatewaySecurityGroup
->>>>>>> 4ba7ef4e
 <%end-%>
 <% if environment == :adhoc -%>
   Database:
