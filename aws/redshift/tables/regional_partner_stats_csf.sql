--- conflicted
+++ resolved
@@ -106,13 +106,8 @@
          csfa.capacity,
          csfa.zip as zip_workshop,
          csfa.state as state_workshop,
-<<<<<<< HEAD
-         csfa.facilitator_name,
-         csfa.facilitator_id,  
-=======
          csfa.processed_location as processed_location,
          csfa.facilitator_name, 
->>>>>>> c1fad5df
          csfa.studio_person_id_facilitator,     
          pwf.facilitator_names,
          -- started and completed
