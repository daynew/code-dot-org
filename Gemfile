--- conflicted
+++ resolved
@@ -90,13 +90,8 @@
 
   # For UI testing.
   gem 'chromedriver-helper', '~> 0.0.7'
-<<<<<<< HEAD
-  gem 'cucumber', '~> 2.4.0'
+  gem 'cucumber'
   gem 'eyes_selenium', '3.14.3'
-=======
-  gem 'cucumber'
-  gem 'eyes_selenium', '3.14.2'
->>>>>>> 04eb506a
   gem 'minitest', '~> 5.5'
   gem 'minitest-around'
   gem 'minitest-reporters', '~> 1.2.0.beta3'
