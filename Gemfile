--- conflicted
+++ resolved
@@ -96,13 +96,8 @@
 
   # For UI testing.
   gem 'chromedriver-helper', '~> 0.0.7'
-<<<<<<< HEAD
-  gem 'cucumber', '~> 2.4.0'
+  gem 'cucumber'
   gem 'eyes_selenium', '3.14.3'
-=======
-  gem 'cucumber'
-  gem 'eyes_selenium', '3.14.2'
->>>>>>> 174a25ad
   gem 'minitest', '~> 5.5'
   gem 'minitest-around'
   gem 'minitest-reporters', '~> 1.2.0.beta3'
