--- conflicted
+++ resolved
@@ -46,7 +46,7 @@
   # good
   'Single quotes for normal strings'
   ```
-  
+
 * <a name="ruby-trailing-dot"></a>
   When breaking lines while method chaining, prefer trailing dot on first line
   to leading dot on second line.
@@ -151,17 +151,6 @@
   ```
 
 * <a name="js-avoid-inlinejs"></a>
-<<<<<<< HEAD
-  Avoid inline JS in HAML and erb views.  Javascript in this form is hard to lint, test, and reuse, and tends to build in lots of global interdependencies between code and views.
-
-  Here are some hints and guidelines.
-    - New JS code in our Rails apps should go in a .js file, not inline in the view; this will be enforced by code review.
-
-    - If you find yourself modifying JS code in a template, please move it out of the file as part of the same CL.  (Exceptions can be granted on a case by case basis.)
-
-    - Server-side configuration information that needs to be shared with Javascript code should be put in app_options. (The have templates that conversion app_options to json and assigned it to a JS variable.)
-=======
-
   Avoid inline Javacript in HAML and ERB views. Inline Javascript is
   hard to lint, test, and reuse, and tends to build in lots of global
   interdependencies between code and views.
@@ -179,7 +168,6 @@
     with Javascript code should be put in `app_options`. Our
     templates include a script tag which assigns app_options to
     a Javascript variable so that it as accessible from JS.
->>>>>>> cba5223c
 
 ### In /apps
 
