# Setup
This document describes how to set up your workstation to develop for Code.org.

You can do Code.org development using OSX, Ubuntu, or Windows (running Ubuntu in a VM). Setup for Windows is more complicated and relatively few developers use it. Make sure you follow the instructions for your platform in the subsections below.

## Overview

1. Install OS-specific prerequisites
   - See the appropriate section below: [OSX](#os-x-mojave--mavericks--yosemite--el-capitan--sierra), [Ubuntu](#ubuntu-1604-download-iso-note-virtual-machine-users-should-check-the-windows-note-below-before-starting), [Windows](#windows-note-use-an-ubuntu-vm)
   - When done, check for correct versions of these dependencies:

     ```
     ruby --version  # --> ruby 2.5.0
     node --version  # --> v8.15.0
     yarn --version  # --> 1.6.0
     ```
1. If using HTTPS: `git clone https://github.com/code-dot-org/code-dot-org.git`, if using SSH: `git@github.com:code-dot-org/code-dot-org.git`
1. `gem install bundler -v 1.17`
1. `rbenv rehash`
1. `cd code-dot-org`
1. `bundle install` (Problems running this step? See [tips](#bundle-install-tips) below.)
1. `bundle exec rake install:hooks`
    <details>
        <summary>Troubleshoot: `rake aborted!..` </summary>

        If you have issue "rake aborted! Gem::LoadError: You have already activated rake 12.3.0, but your Gemfile requires rake 11.3.0. Prepending `bundle exec` to your command may solve this."
            * Follow the instructions and make sure you added `bundle exec` in front of the `rake install:hooks` command
    </details>
    <details>
        <summary>Troubleshoot: wrong version of rake </summary>

        You might get a message at some point about having the wrong version of rake. If so, try:
        $> gem uninstall rake
        $> bundle update rake
    </details>

<<<<<<< HEAD
1. `bundle exec rake install`
  * This can take a LONG time. You can see if progress is being made by opening up a second shell and staring `mysql -u root`. Run the following command twice, with approximately a 5-10 second delay between
=======
1. `rake install`
  * If you needed `bundle exec` in front of the previous command, you will need it here too.
  * This can take a LONG time. You can see if progress is being made by opening up a second shell and starting `mysql -u root`. Run the following command twice, with approximately a 5-10 second delay between
>>>>>>> 2232218d
  each run `select table_schema, table_name, table_rows from information_schema.tables where table_schema like 'dashboard_development' order by table_rows;`  If you see a change in the last couple of rows, the
  install is working correctly.
1. `bundle exec rake build`
  * This may fail if your are on a Mac and your OSX XCode Command Line Tools were not installed properly. See Bundle Install Tips for more information.
1. (Optional, Code.org engineers only) Setup AWS - Ask a Code.org engineer how to complete this step
   1. Some functionality will not work on your local site without this, for example, some project-backed level types such as https://studio.code.org/projects/gamelab. This setup is only available to Code.org engineers for now, but it is recommended for Code.org engineers.

After setup, read about our [code styleguide](./STYLEGUIDE.md), our [test suites](./TESTING.md), or find more docs on [the wiki](https://github.com/code-dot-org/code-dot-org/wiki/For-Developers).

## OS-specific prerequisites

### OS X Mojave / Mavericks / Yosemite / El Capitan / Sierra

1. Install Homebrew: `ruby -e "$(curl -fsSL https://raw.githubusercontent.com/Homebrew/install/master/install)"`
1. Install Redis: `brew install redis`
1. Run `brew install https://raw.github.com/quantiverge/homebrew-binary/pdftk/pdftk.rb enscript gs mysql@5.7 nvm imagemagick rbenv ruby-build coreutils sqlite`
    <details>
        <summary>Troubleshoot: <code>Formula.sha1</code> is disabled or <code>Error: pdftk: undefined method sha1' for #&lt;Class:...&gt;</code></summary>

        If it complains about `Formula.sha1` is disabled, removing https://raw.github.com/quantiverge/homebrew-binary/pdftk/pdftk.rb from the above command seems to not have serious side effects (it will cause `PDFMergerTest` to fail). It may be a new URL is needed in the dependency list, see https://leancrew.com/all-this/2017/01/pdftk/
    </details>
    <details>
        <summary>Troubleshoot: old version of `&lt;package&gt;`</summary>

        If it complains about an old version of `<package>`, run `brew unlink <package>` and run `brew install <package>` again
    </details>


1. Install PhantomJS: `brew cask install phantomjs`
1. Set up MySQL
    1. Force link 5.7 version: `brew link mysql@5.7 --force`
    1. Have `launchd` start mysql at login: `ln -sfv /usr/local/opt/mysql/*.plist ~/Library/LaunchAgents`
        1. Note, if mysql folder name is "mysql@5.7", replace the command above by `ln -sfv /usr/local/opt/mysql@5.7/*.plist ~/Library/LaunchAgents`. (Use `ls -d /usr/local/opt/mysql*` to check for folder name.)
    1. Start mysql now: `launchctl load ~/Library/LaunchAgents/homebrew.mxcl.mysql.plist`
        1. Note: if this fails check your plist file (`ls ~/Library/LaunchAgents/`) to see if it is "homebrew.mxcl.mysql@5.7.plist". If it is try: `launchctl load ~/Library/LaunchAgents/homebrew.mxcl.mysql@5.7.plist` instead
1. Set up rbenv
    1. Run `rbenv init`
    1. Add the following to `~/.bash_profile` or your desired shell: `eval "$(rbenv init -)"`. More info [here](https://github.com/rbenv/rbenv#homebrew-on-mac-os-x).
    1. Pick up those changes: `source ~/.bash_profile`
1. Install Ruby 2.5.0
    1. `rbenv install 2.5.0`
    1. Set the global version of Ruby: `rbenv global 2.5.0`
    1. Install shims for all Ruby executables: `rbenv rehash`. More info [here](https://github.com/rbenv/rbenv#rbenv-rehash).
1. Set up [nvm](https://github.com/creationix/nvm)
    1. Create nvm's working directory if it doesnt exist: `mkdir ~/.nvm`
    1. Add the following to `~/.bash_profile` or your desired shell configuration file:

        ```
        # Load nvm function into the shell
        export NVM_DIR=~/.nvm
        source $(brew --prefix nvm)/nvm.sh
        ```

    1. Pick up those changes: `source ~/.bash_profile`
1. Install Node and yarn
    1. `nvm install 8.15.0 && nvm alias default 8.15.0` this command should make this version the default version and print something like: `Creating default alias: default -> 8.15.0 (-> v8.15.0)`
    1. `curl -o- -L https://yarnpkg.com/install.sh | bash -s -- --version 1.6.0`. Move the line  
    `export PATH="$HOME/.yarn/bin:$HOME/.config/yarn/global/node_modules/.bin:$PATH"`
    from your `~/.bashrc` to your `~/.bash_profile` to ensure it gets executed on terminal startup.
    1. (Note: You will have to come back to this step after you clone your repository) Reinstall node_modules `cd apps; yarn; cd ..`
1. (El Capitan only) Ensure that openssl is linked: `brew link --force openssl`
1. Prevent future problems related to the `Too many open files` error:
    1. Add the following to `~/.bash_profile` or your desired shell configuration file:
        ```
        ulimit -n 8192
        ```
    1. close and reopen your current terminal window
    1. make sure that `ulimit -n` returns 8192
1. Install the Xcode Command Line Tools:
    1. `xcode-select --install`

    <details>
              <summary>Troubleshoot: command line tools already installed</summary>

              If it complains

              ```xcode-select: error: command line tools are already installed, use "Software Update" to install updates```

              check to make sure XCode is downloaded and up to date manually.

    </details>

1. Install the [Java 8 JDK](http://www.oracle.com/technetwork/java/javase/downloads/index.html)

### Ubuntu 16.04 ([Download iso][ubuntu-iso-url]) Note: Virtual Machine Users should check the Windows Note below before starting

1. `sudo apt-get update`
1. `sudo apt-get install -y git mysql-server mysql-client libmysqlclient-dev libxslt1-dev libssl-dev zlib1g-dev imagemagick libmagickcore-dev libmagickwand-dev openjdk-9-jre-headless libcairo2-dev libjpeg8-dev libpango1.0-dev libgif-dev curl pdftk enscript libsqlite3-dev phantomjs build-essential redis-server rbenv`
    * **Hit enter and select default options for any configuration popups, leaving mysql passwords blank**
1. *(If working from an EC2 instance)* `sudo apt-get install -y libreadline-dev libffi-dev`
1. Install Node and Nodejs
    1. `curl -sL https://deb.nodesource.com/setup_8.x | sudo -E bash -`
    1. `sudo apt-get install -y nodejs`
1. Ensure rbenv and ruby-build are properly installed
    1. Use the rbenv-doctor from the [`rbenv` installation instructions](https://github.com/rbenv/rbenv#basic-github-checkout) to verify rbenv is set up correctly:
        1. curl -fsSL https://github.com/rbenv/rbenv-installer/raw/master/bin/rbenv-doctor | bash
    1. If there are any errors (they appear red), follow the [`rbenv` installation instructions] (https://github.com/rbenv/rbenv#basic-github-checkout) to properly configure `rbenv`, following steps for **Ubuntu Desktop** so that config changes go into `.bashrc`.
    1. Install [ruby-build as a rbenv plugin](https://github.com/rbenv/ruby-build#readme)
1. Install Ruby 2.5.0 with rbenv
    1. `rbenv install 2.5.0`
    1. If your PATH is missing `~/.rbenv/shims`, the next two commands might not work. Edit your .bashrc to include the following line:
       `export PATH="$HOME/.rbenv/bin:~/.rbenv/shims:$PATH"`, then run `source .bashrc` for the change to take effect (as seen in [this github issue](https://github.com/rbenv/rbenv/issues/877)).
    1. `rbenv global 2.5.0`
    1. `rbenv rehash`
1. Install yarn
    1. `curl -sS https://dl.yarnpkg.com/debian/pubkey.gpg | sudo apt-key add -`
    1. `echo "deb https://dl.yarnpkg.com/debian/ stable main" | sudo tee /etc/apt/sources.list.d/yarn.list`
    1. `sudo apt-get update && sudo apt-get install yarn=1.6.0-1`
1. Finally, configure your mysql to allow for a proper installation. You may run into errors if you did not leave mysql passwords blank
   1. `echo "ALTER USER 'root'@'localhost' IDENTIFIED WITH mysql_native_password BY '';" | sudo mysql`
1. **IMPORTANT:** Read the following notes, then go back up to the [overview](#overview) and run the commands there.
   1. If, for any reason, you are forced to interrupt the `bundle exec rake install` command before it completes,
      cd into dashboard and run `bundle exec rake db:drop` before trying `bundle exec rake install` again
   1. `bundle exec rake install` must always be called from the local project's root directory, or it won't work.
   1. Finally, don't worry if your versions don't match the versions in the overview if you're following this method; the installation should still work properly regardless

### Windows note: use an Ubuntu VM

Many Windows developers have found that setting up an Ubuntu virtual machine is less painful than getting Ruby and other prerequisites running on Windows.

* Option A: Use [VMWare Player](https://my.vmware.com/en/web/vmware/free#desktop_end_user_computing/vmware_workstation_player/12_0) or [Virtual Box](http://download.virtualbox.org/virtualbox/5.1.24/VirtualBox-5.1.24-117012-Win.exe) and an [Ubuntu 16.04 iso image][ubuntu-iso-url]
  1. Maximum Disk Size should be set to 30.0 GB (the default is 20 GB and it is too small)
  2. Memory Settings for the VM should be 8 GB or higher (Right click the machine -> Settings -> "Memory for this virtual machine"  )
* Option B: Use vagrant ([install](https://docs.vagrantup.com/v2/installation/)):
  1. First clone the code.org git repo to get the provided Vagrantfile (you will be able to skip step 1 of the common setup instructions): `git clone https://github.com/code-dot-org/code-dot-org.git`
  1. `cd code-dot-org`
  1. `vagrant up`
  1. `vagrant ssh`
  1. Goto step 2 of the common setup instructions
* Option C: Use an Amazon EC2 instance:
  1. Request AWS access from [accounts@code.org](mailto:accounts@code.org) if you haven't already done so.
  1. From the [EC2 Homepage](https://console.aws.amazon.com/ec2), click on "Launch Instance" and follow the wizard:
     * **Step 1: Choose AMI**: Select Ubuntu Server 16.04
     * **Step 2: Choose instance type**: Choose at least 8GiB memory (e.g. `t2.large`)
     * **Step 3: Configure Instance**: Set IAM Role to `DeveloperEC2`
     * **Step 4: Storage**: Increase storage to 32GiB
  1. Launch the instance. When asked for a key pair, you can create a new key pair (be sure to download and save the .pem file) or use an existing key pair that you have the .pem file for.
  1. Connect to the instance by selecting the instance in the AWS EC2 dashboard and clicking "Connect". Follow the provided instructions in order to connect via ssh or PuTTY. Upon completing this step, you should be able to connect to your instance via a command like `ssh -i <keyname>.pem <public-dns-name>`.
  1. Optionally, update your ssh config so that you can connect using a shorter command:
     * move your private key to `~/.ssh/<keyname>.pem`
     * add the following lines to ~/.ssh/config:     
       ```
       Host yourname-ec2
         Hostname <public-dns-name>
         User ubuntu
         PreferredAuthentications publickey
         IdentityFile ~/.ssh/<keyname>.pem
       ```
     * run `ssh yourname-ec2` to connect to your instance
  1. Go back up to the [overview](#overview) and run the commands there.
  1. Once you have successfully completed `bundle exec rake build`, you can connect to it as follows:
     * run `ssh -L 3000:127.0.0.1:3000 yourname-ec2` and then `~/code-dot-org/bin/dashboard-server` on your local machine. This sets up SSH port forwarding from your local machine to your ec2 dev instance for as long as your ssh connection is open.
     * navigate to http://localhost-studio.code.org:3000/ on your local machine

## Enabling JavaScript builds
**Note:** the installation process now enables this by default, which is recommended. You can manually edit these values later if you want to disable local JS builds.

If you want to make JavaScript changes and have them take effect locally, you'll want to enable local builds of the JavaScript packages. You'll need to do this once:

1. Edit locals.yml and enable the following options:

   ```
   # code-dot-org/locals.yml

   # These enable the local apps build
   build_apps: true
   use_my_apps: true
   ```

1. Run `bundle exec rake package` for the changes to take effect.

This configures dashboard to rebuild apps whenever you run `bundle exec rake build` and to use the version that you built yourself.  See the documentation in that directory for faster ways to build and iterate.

If waiting around for javascript builds is making you sad, consider sending build time logs to New Relic so we can track the slowness. You can do this by copying our license key from [the New Relic account page](https://rpm.newrelic.com/accounts/501463) and pasting it into `locals.yml`:

    new_relic_license_key: <license key here>

## Editor configuration

We enforce linting rules for all our code, and we recommend you set up your editor to integrate with that linting.

### Javascript

We use [eslint](https://eslint.org/) to lint our Javascript; see [the official integrations guide](https://eslint.org/docs/user-guide/integrations) for instructions for your editor of choice.

Our lint configuration uses formatting rules provided by [Prettier](https://prettier.io/). You can configure your editor to auto-format your code to meet our requirements, in addition to the error highlighting provided by eslint. See [the official integrations guide](https://prettier.io/docs/en/editors.html) for instructions for your editor of choice.

### Ruby

We use [RuboCop](https://docs.rubocop.org/en/latest/) to lint our Ruby; see [the official integrations guide](https://docs.rubocop.org/en/latest/integration_with_other_tools/) for instructions for your editor of choice.

## More Information
Please also see our other documentation, including our:
* [Main README](./README.md)
* [Contributing Documentation](./CONTRIBUTING.md)
* [Testing Documentation](./TESTING.md)
* [Styleguide Documentation](./STYLEGUIDE.md)
* [License](./LICENSE)

Wondering where to start?  See our [contribution guidelines](CONTRIBUTING.md) for more information on helping us out.

---
### Bundle Install Tips

#### rmagick
If rmagick doesn't install, check your version of imagemagick, and downgrade if >= 7
- `convert --version`
- `brew install imagemagick@6`
- `brew unlink imagemagick`
- `brew link imagemagick@6 --force`
If you continue to have issues with rmagick, after changing your imagemagick version, you may need to uninstall/reinstall the gem
- `gem uninstall rmagick`
- `gem install rmagick -v 2.15.4`

#### libv8

If you run into an error with libv8 while running bundle install
- Uninstall libv8: `gem uninstall libv8`
- Make sure the gem no longer exists with: `gem list libv8`
- Install the current version used in code.org repo: `gem install libv8 -v CURRENT_CODEORG_VERSION -- --with-system-v8` (you can find what to fill in for CURRENT_CODEORG_VERSION as the current version of libv8 in the [Gemfile.lock](./Gemfile.lock)).

#### mysql2

If you run into an issue about mysql2 while running `bundle install` and the error output includes "ld: library not found for -lssl" try :
- `brew install openssl`
- `export LIBRARY_PATH=$LIBRARY_PATH:/usr/local/opt/openssl/lib/`

(Steps from [this github issue](https://github.com/brianmario/mysql2/issues/795#issuecomment-439579677))

#### therubyracer

If you run into an issue about therubyracer while running `bundle install` try :
- `gem uninstall libv8`
- `gem install therubyracer -v CURRENT_CODEORG_VERSION` (you can find  what to fill in for CURRENT_CODEORG_VERSION as the current version of the therubyracer in the [Gemfile.lock](./Gemfile.lock)).
- `gem install libv8 -v CURRENT_CODEORG_VERSION -- --with-system-v8` (You can find what to fill in for CURRENT_CODEORG_VERSION as the current version of libv8 in the [Gemfile.lock](./Gemfile.lock)).

(Steps from [this stackoverflow question](https://stackoverflow.com/questions/19577759/installing-libv8-gem-on-os-x-10-9))

#### bundler gem

If you run into the error message `can't find gem bundler (>= 0.a) with executable bundler (Gem::GemNotFoundException)` while running `bundle install` try (as seen in this [StackOverflow](https://stackoverflow.com/questions/47026174/find-spec-for-exe-cant-find-gem-bundler-0-a-gemgemnotfoundexception)):
- `gem install bundler -v BUNDLED_WITH_VERSION`, where the version is the `BUNDLED WITH` version in [Gemfile.lock](./Gemfile.lock)).
- `bundle install`

#### Xcode Set Up

OS X: when running `bundle install`, you may need to also run `xcode-select --install`. See [stackoverflow](http://stackoverflow.com/a/39730475/3991031). If this doesn't work, step 9 in the overview will not run correctly. In that case run the following command in the Terminal (found from
  https://github.com/nodejs/node-gyp/issues/569): `sudo xcode-select -s /Applications/Xcode.app/Contents/Developer`


### Recommended hardware
While it's possible to run the server locally without these, we've found the following hardware specifications to be best for fast development.
- Memory: minimum of 8GB RAM for `dashboard-server` and `yarn`
- Storage: The repository takes up 16GB


[ubuntu-iso-url]: http://releases.ubuntu.com/16.04/ubuntu-16.04.3-desktop-amd64.iso<|MERGE_RESOLUTION|>--- conflicted
+++ resolved
@@ -34,14 +34,8 @@
         $> bundle update rake
     </details>
 
-<<<<<<< HEAD
 1. `bundle exec rake install`
-  * This can take a LONG time. You can see if progress is being made by opening up a second shell and staring `mysql -u root`. Run the following command twice, with approximately a 5-10 second delay between
-=======
-1. `rake install`
-  * If you needed `bundle exec` in front of the previous command, you will need it here too.
   * This can take a LONG time. You can see if progress is being made by opening up a second shell and starting `mysql -u root`. Run the following command twice, with approximately a 5-10 second delay between
->>>>>>> 2232218d
   each run `select table_schema, table_name, table_rows from information_schema.tables where table_schema like 'dashboard_development' order by table_rows;`  If you see a change in the last couple of rows, the
   install is working correctly.
 1. `bundle exec rake build`
