# Setup
This document describes how to set up your workstation to develop for Code.org.

You can do Code.org development using OSX, Ubuntu, or Windows (running Ubuntu in a VM). Setup for Windows is more complicated and relatively few developers use it. Make sure you follow the instructions for your platform in the subsections below.

## Overview

1. Install OS-specific prerequisites
   - See the appropriate section below: [OSX](#os-x-mavericks--yosemite--el-capitan--sierra), [Ubuntu](#ubuntu-1604-download-iso-note-virtual-machine-users-should-check-the-windows-note-below-before-starting), [Windows](#windows-note-use-an-ubuntu-vm)
   - When done, check for correct versions of these dependencies:

     ```
     ruby --version  # --> ruby 2.5.0
     node --version  # --> v6.9.0
     npm --version   # --> 3.10.8
     yarn --version  # --> 1.6.0
     ```
1. If using HTTPS: `git clone https://github.com/code-dot-org/code-dot-org.git`, if using SSH: `git@github.com:code-dot-org/code-dot-org.git`
1. `gem install bundler`
1. `rbenv rehash`
1. `cd code-dot-org`
1. `bundle install` (Problems running this step? See [tips](#bundle-install-tips) below.) 
1. `rake install:hooks`
    <details>
        <summary>Troubleshoot: `rake aborted!..` </summary>
      
        If you have issue "rake aborted! Gem::LoadError: You have already activated rake 12.3.0, but your Gemfile requires rake 11.3.0. Prepending `bundle exec` to your command may solve this." 
            * Follow the instructions and add `bundle exec` in front of the command
    </details>

1. `rake install`
1. [Enable JavaScript builds](#enabling-javascript-builds)
    1. Note: You can skip this step if not editing javascript frequently.
1. Setup AWS - Ask a Code.org engineer how to complete this step
1. `rake build`

## OS-specific prerequisites

### OS X Mojave / Mavericks / Yosemite / El Capitan / Sierra

1. Install Homebrew: `ruby -e "$(curl -fsSL https://raw.githubusercontent.com/Homebrew/install/master/install)"`
1. Install Redis: `brew install redis`
1. Run `brew install https://raw.github.com/quantiverge/homebrew-binary/pdftk/pdftk.rb enscript gs mysql@5.7 nvm imagemagick rbenv ruby-build coreutils sqlite`
<<<<<<< HEAD
    1. If it complains about `Formula.sha1` is disabled, removing https://raw.github.com/quantiverge/homebrew-binary/pdftk/pdftk.rb from the above command seems to not have serious side effects (it will cause `PDFMergerTest` to fail).
    1. If it complains about an old version of `<package>`, run `brew unlink <package>` and run `brew install <package>` again
=======
    <details>
        <summary>Troubleshoot: `Formula.sha1` is disabled</summary>
      
        If it complains about `Formula.sha1` is disabled, removing https://raw.github.com/quantiverge/homebrew-binary/pdftk/pdftk.rb from the above command seems to not have serious side effects (it will cause `PDFMergerTest` to fail).
    </details>
    
    <details>
          <summary>Troubleshoot: old version of `&lt;package&gt;`</summary>
          
          If it complains about an old version of `&lt;package&gt;`, run `brew unlink &lt;package&gt;` and run `brew install &lt;package&gt;` again
    </details>

>>>>>>> 551a8031
1. Install PhantomJS: `brew cask install phantomjs`
1. Set up MySQL
    1. Force link 5.7 version: `brew link mysql@5.7 --force`
    1. Have `launchd` start mysql at login: `ln -sfv /usr/local/opt/mysql/*.plist ~/Library/LaunchAgents`
    1. Start mysql now: `launchctl load ~/Library/LaunchAgents/homebrew.mxcl.mysql.plist`
        1. Note: if this fails check your plist file (`ls ~/Library/LaunchAgents/`) to see if it is "homebrew.mxcl.mysql@5.7.plist". If it is try: `launchctl load ~/Library/LaunchAgents/homebrew.mxcl.mysql@5.7.plist` instead
1. Set up rbenv
    1. Run `rbenv init`
    1. Add the following to `~/.bash_profile` or your desired shell: `eval "$(rbenv init -)"`. More info [here](https://github.com/rbenv/rbenv#homebrew-on-mac-os-x).
    1. Pick up those changes: `source ~/.bash_profile`
1. Install Ruby 2.5.0
    1. `rbenv install 2.5.0`
    1. Set the global version of Ruby: `rbenv global 2.5.0`
    1. Install shims for all Ruby executables: `rbenv rehash`. More info [here](https://github.com/rbenv/rbenv#rbenv-rehash).
1. Set up [nvm](https://github.com/creationix/nvm)
    1. Create nvm's working directory if it doesnt exist: `mkdir ~/.nvm`
    1. Add the following to `~/.bash_profile` or your desired shell configuration file:

        ```
        # Load nvm function into the shell
        export NVM_DIR=~/.nvm
        source $(brew --prefix nvm)/nvm.sh
        ```

    1. Pick up those changes: `source ~/.bash_profile`
1. Install Node, npm, and yarn
    1. `nvm install 6.9.0 && nvm alias default 6.9.0` this command should make this version the default version and print something like: `Creating default alias: default -> 6.9.0 (-> v6.9.0)`
    1. `curl -o- -L https://yarnpkg.com/install.sh | bash -s -- --version 1.6.0`
    1. (You can reinstall with your updated version after you clone the repository if necessary) Reinstall node_modules `cd apps; yarn; cd ..`
1. (El Capitan only) Ensure that openssl is linked: `brew link --force openssl`
1. Prevent future problems related to the `Too many open files` error:
    1. Add the following to `~/.bash_profile` or your desired shell configuration file:
        ```
        ulimit -n 8192
        ```
    1. close and reopen your current terminal window
    1. make sure that `ulimit -n` returns 8192
1. Install the Xcode Command Line Tools:
    1. `xcode-select --install`
    
    <details>
              <summary>Troubleshoot: command line tools already installed</summary>
              
              If it complains 
              
              ```xcode-select: error: command line tools are already installed, use "Software Update" to install updates```
              
              check to make sure XCode is downloaded and up to date manually.
              
    </details>
    
### Ubuntu 16.04 ([Download iso][ubuntu-iso-url]) Note: Virtual Machine Users should check the Windows Note below before starting

1. `sudo apt-get update`
1. `sudo apt-get install -y git mysql-server mysql-client libmysqlclient-dev libxslt1-dev libssl-dev zlib1g-dev imagemagick libmagickcore-dev libmagickwand-dev openjdk-9-jre-headless libcairo2-dev libjpeg8-dev libpango1.0-dev libgif-dev curl pdftk enscript libsqlite3-dev phantomjs build-essential redis-server rbenv npm`
    * **Hit enter and select default options for any configuration popups, leaving mysql passwords blank**
1. Install Node and Nodejs
    1. Type `curl -sL https://deb.nodesource.com/setup_6.x | sudo -E bash -`
    1. And then `sudo apt-get install -y nodejs`
1. Ensure rbenv and ruby-build are properly installed
    1. Use the rbenv-doctor from the [`rbenv` installation instructions](https://github.com/rbenv/rbenv#installation) to verify rbenv is set up correctly.
    1. Install [ruby-build as a rbenv plugin](https://github.com/rbenv/ruby-build#readme)
1. Install Ruby 2.5.0 with rbenv
    1. `rbenv install 2.5.0`
    1. `rbenv global 2.5.0`
    1. `rbenv rehash`
1. Install yarn
    1. First, type `curl -sS https://dl.yarnpkg.com/debian/pubkey.gpg | sudo apt-key add -`
    1. Then `echo "deb https://dl.yarnpkg.com/debian/ stable main" | sudo tee /etc/apt/sources.list.d/yarn.list`
    1. And lastly, `sudo apt-get update && sudo apt-get install yarn=1.6.0-1`
1. Finally, configure your mysql to allow for a proper installation. You may run into errors if you did not leave mysql passwords blank
   1. Type `echo "ALTER USER 'root'@'localhost' IDENTIFIED WITH mysql_native_password BY '';" | sudo mysql`
1. Read the following notes, then go back up to the overview and run the commands there.
   1. If, for any reason, you are forced to interrupt the `rake install` command before it completes,
      cd into dashboard and run `bundle exec rake db:drop` before trying `rake install` again
   1. `rake install` must always be called from the local project's root directory, or it won't work.
   1. Finally, don't worry if your versions don't match the versions in the overview if you're following this method; the installation should still work properly regardless

### Windows note: use an Ubuntu VM

Many Windows developers have found that setting up an Ubuntu virtual machine is less painful than getting Ruby and other prerequisites running on Windows.

* Option A: Use [VMWare Player](https://my.vmware.com/en/web/vmware/free#desktop_end_user_computing/vmware_workstation_player/12_0) or [Virtual Box](http://download.virtualbox.org/virtualbox/5.1.24/VirtualBox-5.1.24-117012-Win.exe) and an [Ubuntu 16.04 iso image][ubuntu-iso-url]
  1. Maximum Disk Size should be set to 30.0 GB (the default is 20 GB and it is too small)
  2. Memory Settings for the VM should be 8 GB or higher (Right click the machine -> Settings -> "Memory for this virtual machine"  )
* Option B: Use vagrant ([install](https://docs.vagrantup.com/v2/installation/)):
  1. First clone the code.org git repo to get the provided Vagrantfile (you will be able to skip step 1 of the common setup instructions): `git clone https://github.com/code-dot-org/code-dot-org.git`
  1. `cd code-dot-org`
  1. `vagrant up`
  1. `vagrant ssh`
  1. Goto step 2 of the common setup instructions

## Enabling JavaScript builds
The default dashboard install uses a static build of JS, but if you want to make modifications to these you'll want to enable local builds of the JavaScript packages. You'll need to do this once:

1. (OS X) Install the [Java 8 JDK](http://www.oracle.com/technetwork/java/javase/downloads/index.html)
1. Edit locals.yml and enable the following options:

   ```
   # code-dot-org/locals.yml

   # These enable the local apps build
   build_apps: true
   use_my_apps: true
   ```

1. Run `rake package` for the changes to take effect.

This configures dashboard to rebuild apps whenever you run `rake build` and to use the version that you built yourself.  See the documentation in that directory for faster ways to build and iterate.

If waiting around for javascript builds is making you sad, consider sending build time logs to New Relic so we can track the slowness. You can do this by copying our license key from [the New Relic account page](https://rpm.newrelic.com/accounts/501463) and pasting it into `locals.yml`:

    new_relic_license_key: <license key here>

## More Information
Please also see our other documentation, including our:
* [Main README](./README.md)
* [Contributing Documentation](./CONTRIBUTING.md)
* [Testing Documentation](./TESTING.md)
* [Styleguide Documentation](./STYLEGUIDE.md)
* [License](./LICENSE)

Wondering where to start?  See our [contribution guidelines](CONTRIBUTING.md) for more information on helping us out.

---
### Bundle Install Tips

#### rmagick
If rmagick doesn't install, check your version of imagemagick, and downgrade if >= 7
- `convert --version`
- `brew install imagemagick@6`
- `brew unlink imagemagick`
- `brew link imagemagick@6 --force`
If you continue to have issues with rmagick, after changing your imagemagick version, you may need to uninstall/reinstall the gem
- `gem uninstall rmagick`
- `gem install rmagick -v 2.15.4`

#### libv8

If you run into an error with libv8 while running bundle install
- Uninstall libv8: `gem uninstall libv8`
- Make sure the gem no longer exists with: `gem list libv8`
- Install the current version used in code.org repo: `gem install libv8 -v CURRENT_CODEORG_VERSION -- --with-system-v8` (you can find the current version in the [Gemfile.lock](./Gemfile.lock)).

#### mysql2

If you run into an issue about mysql2 while running `bundle install` and the error output includes "ld: library not found for -lssl" try :
- `brew install openssl`
- `export LIBRARY_PATH=$LIBRARY_PATH:/usr/local/opt/openssl/lib/`

(Steps from [this github issue](https://github.com/brianmario/mysql2/issues/795#issuecomment-439579677))

#### therubyracer

If you run into an issue about therubyracer while running `bundle install` try :
- `gem uninstall libv8`
- `gem install therubyracer -v CURRENT_CODEORG_VERSION` (you can find the current version in the [Gemfile.lock](./Gemfile.lock)).
- `gem install libv8 -v CURRENT_CODEORG_VERSION -- --with-system-v8` 

(Steps from [this stackoverflow question](https://stackoverflow.com/questions/19577759/installing-libv8-gem-on-os-x-10-9))

#### Xcode Set Up

OS X: when running `bundle install`, you may need to also run `xcode-select --install`. See [stackoverflow](http://stackoverflow.com/a/39730475/3991031))


### Recomended hardware
While it's possible to run the server locally without these, we've found the following hardware specifications to be best for fast development.
- Memory: minimum of 8GB RAM for `dashboard-server` and `yarn`
- Storage: The repository takes up 16GB


[ubuntu-iso-url]: http://releases.ubuntu.com/16.04/ubuntu-16.04.3-desktop-amd64.iso<|MERGE_RESOLUTION|>--- conflicted
+++ resolved
@@ -41,10 +41,6 @@
 1. Install Homebrew: `ruby -e "$(curl -fsSL https://raw.githubusercontent.com/Homebrew/install/master/install)"`
 1. Install Redis: `brew install redis`
 1. Run `brew install https://raw.github.com/quantiverge/homebrew-binary/pdftk/pdftk.rb enscript gs mysql@5.7 nvm imagemagick rbenv ruby-build coreutils sqlite`
-<<<<<<< HEAD
-    1. If it complains about `Formula.sha1` is disabled, removing https://raw.github.com/quantiverge/homebrew-binary/pdftk/pdftk.rb from the above command seems to not have serious side effects (it will cause `PDFMergerTest` to fail).
-    1. If it complains about an old version of `<package>`, run `brew unlink <package>` and run `brew install <package>` again
-=======
     <details>
         <summary>Troubleshoot: `Formula.sha1` is disabled</summary>
       
@@ -57,7 +53,6 @@
           If it complains about an old version of `&lt;package&gt;`, run `brew unlink &lt;package&gt;` and run `brew install &lt;package&gt;` again
     </details>
 
->>>>>>> 551a8031
 1. Install PhantomJS: `brew cask install phantomjs`
 1. Set up MySQL
     1. Force link 5.7 version: `brew link mysql@5.7 --force`
