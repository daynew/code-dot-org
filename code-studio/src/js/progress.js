--- conflicted
+++ resolved
@@ -106,14 +106,9 @@
       status: status,
       kind: scriptlevel.kind,
       url: href,
-<<<<<<< HEAD
+      icon: scriptlevel.icon,
       uid: scriptlevel.uid,
       id: levelId
-=======
-      icon: level.icon,
-      uid: level.uid,
-      id: level.id
->>>>>>> 5bf16d53
     };
   });
 
@@ -202,20 +197,12 @@
         currentLevelId: state.currentLevelId,
         professionalLearningCourse: state.professionalLearningCourse,
         progress: newProgress,
-<<<<<<< HEAD
-        stages: state.stages.map(stage => _.assign({}, stage, {levels: stage.levels.map(level => {
+        focusAreaPositions: state.focusAreaPositions,
+        stages: state.stages.map(stage => Object.assign({}, stage, {levels: stage.levels.map(level => {
           let id = level.uid || progress.bestResultLevelId(level.ids, state.progress, action.progress);
           newProgress[id] = clientState.mergeActivityResult(state.progress[id], action.progress[id]);
 
-          return _.assign({}, level, {status: progress.activityCssClass(newProgress[id]), id: id});
-=======
-        focusAreaPositions: state.focusAreaPositions,
-        stages: state.stages.map(stage => Object.assign({}, stage, {levels: stage.levels.map(level => {
-          let id = level.uid || level.id;
-          newProgress[id] = clientState.mergeActivityResult(state.progress[id], action.progress[id]);
-
-          return Object.assign({}, level, {status: progress.activityCssClass(newProgress[id])});
->>>>>>> 5bf16d53
+          return Object.assign({}, level, {status: progress.activityCssClass(newProgress[id]), id: id});
         })}))
       };
     } else if (action.type === 'UPDATE_FOCUS_AREAS') {
