--- conflicted
+++ resolved
@@ -211,16 +211,12 @@
         })}))
       };
     } else if (action.type === 'UPDATE_FOCUS_AREAS') {
-<<<<<<< HEAD
       return Object.assign(state, {focusAreaPositions: action.focusAreaPositions});
     } else if (action.type === 'SHOW_LESSON_PLAN_LINKS') {
-      return Object.assign(state, {showLessonPlanLinks: true});
-=======
       return Object.assign(state, {
         changeFocusAreaPath: action.changeFocusAreaPath,
         focusAreaPositions: action.focusAreaPositions
       });
->>>>>>> 5ed42a61
     }
     return state;
   }, {
