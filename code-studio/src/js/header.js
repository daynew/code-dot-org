--- conflicted
+++ resolved
@@ -44,12 +44,6 @@
   stageData = stageData || {};
   progressData = progressData || {};
 
-<<<<<<< HEAD
-  $('.header_text').first().text(stageData.title);
-=======
-  var clientProgress = clientState.allLevelsProgress()[scriptName] || {};
-
->>>>>>> d1665bd6
   if (stageData.finishLink) {
     $('.header_finished_link').show().append($('<a>').attr('href', stageData.finishLink).text(stageData.finishText));
   }
