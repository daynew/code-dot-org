--- conflicted
+++ resolved
@@ -193,32 +193,6 @@
         }
       }
 
-<<<<<<< HEAD
-        if (lastServerResponse.videoInfo) {
-          window.dashboard.videos.showVideoDialog(lastServerResponse.videoInfo);
-        } else if (lastServerResponse.endOfStageExperience) {
-          const body = document.createElement('div');
-          const stageInfo = lastServerResponse.previousStageInfo;
-          const stageName = `${window.dashboard.i18n.t('stage')} ${stageInfo.position}: ${stageInfo.name}`;
-          ReactDOM.render(
-            <PlayZone
-              stageName={stageName}
-              onContinue={() => { dialog.hide(); }}
-              i18n={window.dashboard.i18n}/>,
-            body
-          );
-          const dialog = new Dialog({
-            body: body,
-            width: 800,
-            redirect: lastServerResponse.nextRedirect
-          });
-          dialog.show();
-        } else if (lastServerResponse.nextRedirect) {
-          if (appOptions.dialog.shouldShowDialog) {
-            showDialog("success");
-          } else {
-            window.location.href = lastServerResponse.nextRedirect;
-=======
       window.dashboard.reporting.sendReport({
         program: response,
         fallbackResponse: appOptions.dialog.fallbackResponse,
@@ -238,13 +212,29 @@
 
           if (lastServerResponse.videoInfo) {
             window.dashboard.videos.showVideoDialog(lastServerResponse.videoInfo);
+          } else if (lastServerResponse.endOfStageExperience) {
+            const body = document.createElement('div');
+            const stageInfo = lastServerResponse.previousStageInfo;
+            const stageName = `${window.dashboard.i18n.t('stage')} ${stageInfo.position}: ${stageInfo.name}`;
+            ReactDOM.render(
+              <PlayZone
+                stageName={stageName}
+                onContinue={() => { dialog.hide(); }}
+                i18n={window.dashboard.i18n}/>,
+              body
+            );
+            const dialog = new Dialog({
+              body: body,
+              width: 800,
+              redirect: lastServerResponse.nextRedirect
+            });
+            dialog.show();
           } else if (lastServerResponse.nextRedirect) {
             if (appOptions.dialog.shouldShowDialog) {
               showDialog("success");
             } else {
               window.location.href = lastServerResponse.nextRedirect;
             }
->>>>>>> 646eb594
           }
         }
       });
