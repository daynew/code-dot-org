--- conflicted
+++ resolved
@@ -28,18 +28,12 @@
       }
 
       var outerClass = (level.kind === 'assessment') ? 'puzzle_outer_assessment' : 'puzzle_outer_level';
-<<<<<<< HEAD
       var qtip = "";
+
       if (index === this.props.currentLevelIndex) {
         outerClass = 'puzzle_outer_current';
         qtip = "here is a qtip";
       }
-      if (index === lastIndex) {
-        outerClass += ' last';
-      }
-=======
-      outerClass = (index === this.props.currentLevelIndex) ? 'puzzle_outer_current' : outerClass;
->>>>>>> df4fa1c2
 
       var isUnplugged = isNaN(level.title);
       var dotStyle = {};
@@ -63,14 +57,9 @@
             href={level.url}
             onClick={onClick}
             className={innerClass + ' level-' + level.id}
-<<<<<<< HEAD
             style={dotStyle}
             dataQtip={qtip}>
-            {level.title}
-=======
-            style={dotStyle}>
               {level.title}
->>>>>>> df4fa1c2
           </a>
         </div>,
         ' '
