<<<<<<< HEAD
/* global dashboard */
import React from 'react';
import {STAGE_TYPE} from './types';
=======
import React from 'react';
import { STAGE_TYPE } from './types';
>>>>>>> b3d55220

/**
 * Stage progress component used in level header and course overview.
 */
var StageDetails = React.createClass({
  propTypes: {
    stage: STAGE_TYPE
  },

  render() {
    var items = this.props.stage.levels.map(level => {
      return (
        <div key={level.id}>
          <a href={level.url}>
            <div className={`level-${level.id} level_link ${level.status || 'not_tried'}`}>
              <i className={`fa ${level.icon}`} />
            </div>
            &nbsp;
            {level.name}
          </a>
        </div>
      );
    });

    return (
      <div>
        <div className='teacher-stage'>
          {this.props.stage.name}
        </div>
        {items}
      </div>
    );
  }
});
module.exports = StageDetails;<|MERGE_RESOLUTION|>--- conflicted
+++ resolved
@@ -1,11 +1,5 @@
-<<<<<<< HEAD
-/* global dashboard */
-import React from 'react';
-import {STAGE_TYPE} from './types';
-=======
 import React from 'react';
 import { STAGE_TYPE } from './types';
->>>>>>> b3d55220
 
 /**
  * Stage progress component used in level header and course overview.
