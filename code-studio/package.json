--- conflicted
+++ resolved
@@ -65,12 +65,9 @@
     "node-sass": "^3.4.2",
     "object-assign": "^4.0.1",
     "phantomjs-prebuilt": "^2.1.3",
-<<<<<<< HEAD
-    "react-addons-test-utils": "^0.14.7",
-=======
     "playground-io": "bcjordan/playground-io#more-components",
     "radium": "^0.17.1",
->>>>>>> 041bf96b
+    "react-addons-test-utils": "0.14.7",
     "recursive-readdir-sync": "^1.0.6",
     "sass-lint": "^1.4.0",
     "semver": "^5.1.0",
