"ky-KG":
  hour_of_code: "Код сааты"
  'yes': 'Ооба'
  'no': 'Жок'
  select_language: "Тил тандаңыз"
  upgrade_ie_link: "Дагы кара"
  en: "Информатика"
  computer_science_edweek: "Информатика аптасы"
  csedweek_dates: "2018, 3-9-декабрда"
  n_have_learned_an_hoc: "<h1>Код саатын</h1><h2>Байкап көргүлө</h2><h3># катышты</h3>"
  anybody_can_learn: "Ар ким үйрөнө алат."
  learn_now: "Азыр үйрөн"
  petition_message: "Бардык мектептердеги бардык окуучулардын компүтердик билим алуу мүмкүнчүлүгү болушу керек"
  petition_sign_message: 'Макул болсоңуз, атыңарды жазып,  # башкаларга кошулгула.'
  petition_sign_message_support: 'Бизди колдосоңор, атыңарды жазып,  # башкаларга кошулгула.'
  petition_join_others: '# Башкаларга кошулгула'
  name: "Аты"
  email: "Эмейл"
  zipcode: "Почта индекси же өлкөсү"
  submit: "Кошуу"
  twentyhours_heading: "Компүтер курсуна киришмебизди байкап көргүлө"
  og_title: 'Code.org: Ар ким үйрөнө алат'
  og_title_soon: "Код сааты жакындап келатат"
  og_title_here: "Код сааты башталды!"
  og_description: "Бардык мектептердеги бардык окуучулардын компүтердик билим алуу мүмкүнчүлүгү болушу керек."
  csedweek_og_title: "Информатика аптасы"
  csedweek_og_description: "3-9-декабрь 2018. Компүтердик билим ар бир окуучуга пайдалуу."
  csedweek_og_description_soon: "Код сааты 3-9-декабрь 2018 башталат. Компүтердик билим алуу ар бир окуучуга пайдалуу."
  csedweek_og_description_here: "Код сааты башталды. Компүтердик билим алуу ар бир окуучуга пайдалуу."
  hoc2014_heading: "<a href=\"http://hourofcode.com\">Код саатына</a> кошулгула<br/>8-14-декабрь, 2014<br/>"
  hoc2014_students: "Студенттер"
  hoc2014_try: "Көргүлө"
  hoc2014_teachers: "Мугалимдер"
  hoc2014_host: "Кабыл алгыла"
  hoc2014_everyone: "Баары"
  hoc2014_support: " &#x25BE; колдогула"
  hoc2014_whatishoc: "Код сааты деген эмне?"
  csedweek_map_header: "Дүйнө жүзүндөгү #Информатика аптасы/Код сааты иш-чаралары"
  csedweek_map_signup: "Иш-чараңарды каттагыла"
  csedweek_map_search_placeholder: "Код сааты иш-чараларын издөө"
  csedweek_map_search_search: "Издөө"
  csedweek_map_search_reset: "Кайрадан"
  csedweek_map_legend_title: "Баяндамасы"
  csedweek_map_legend_event: "Код сааты иш-чарасы"
  csedweek_map_legend_cs_tech_jam: "Атайын иш-чара"
  cded_sign_up: "Катталуу"
  cded_try_it: "Көргүлө"
  california_button: "Дагы кара"
  write_your_first_program: "Алгачкы компүтердик программаңарды жазгыла"
  all_ages: "Бардык курак"
  beginner: "Үйрөнчүк"
  n_participants: "# катышуучу"
  go: "Алга"
  thank_you_: "Рахмат!"
  congratulations: "Куттуктайбыз!"
  congratulations_on_completing_hoc: "Бир сааттык Код саатын бүтүрүшүңүз менен куттуктайбыз"
  third_party_gradelevel_kto8: "8-класстарга"
  third_party_gradelevel_kto2: "2-класстарга"
  third_party_gradelevel_2to8: "2-8-класстарга"
  third_party_gradelevel_4to12: "4-12-класстарга"
  third_party_gradelevel_5to12: "5-12-класстарга"
  third_party_gradelevel_6plus: "6+ класстарга"
  get_started: "Башта"
  start_hoc: "Код саатын азыр башта"
  studiobar_hoc_title: "Код сааты"
  studiobar_flappy_title: "Flappy Code"
  studiobar_frozen_title: "Код сааты"
  studiobar_donate_title: "Колдоо"
  studiobar_shop_title: "Дүкөн"
  homepage_stats_students: "АКШ окуучуларынын Code.org эсеби бар"
  homepage_stats_female: "- кыздар"
  homepage_stats_teachers: "мугалим Code.org колдонот"
  homepage_stats_hourofcodde: "дүйнө жүзүнөн окуучуу Код саатын байкап көрүштү"
  homepage_stats_policy: "мамлекет компүтердик илимди колдоо саясатын өзгөрттү"
  homepage_stats_title: "Биз өзгөртүү үстүндөбүз"
  homepage_hero_text_malala: "&ldquo;Мен бардык өлкөлөрдүн кыздарын \nКод саатына катышууга чакырам&rdquo; \nМалала, Нобель сыйлыгынын ээси"
  homepage_hero_text_susan: |-
    &ldquo;Технологияларды өзгөртө алсаң,
    дүйнөнү өзгөртө аласың.&rdquo;
    Сузан, YouTube башкы аткаруучу директору
  homepage_hero_text_fistbump: |-
    &ldquo;Телефон ойноп тим болбо,
    аны програмда.&rdquo;
    Президент Барак Обама
  homepage_hero_text_sheryl: |-
    &ldquo;Балдарыбыздын &mdash; кыздарыбыздын дагы &mdash;
    компүтер илимин үйрөнгөнгө мүмкүнчүлүгү болушу керек.&rdquo;
    Шэрил, Facebook'тун башкы операциондук директору
  homepage_hero_text_satya: |-
    &ldquo;Компүтер илими дүйнөдөгү 
    эң мыкты мүмкүнчүлүктү ача алат.&rdquo;
    Сатиа, Microsoft'тун башкы аткаруучу директору
  homepage_hero_text_satya_new: |-
    &ldquo;Компүтер илими окуучуларды 
    эртеңки жашоону жаратууга шыктандырат.&rdquo;
    Сатиа, Microsoft'тун башкы аткаруучу директору
  homepage_hero_text_bosh: |-
    &ldquo;Код жазсаң, жашооңдун багытын
    өзүң тандай аласың.&rdquo;
    Крис Бош
  homepage_hero_text_student1: |-
    &ldquo;Бул жөндөмдөр менин келечегимди өзгөрттү.
    Ушунун өзү эле жагымдуу.&rdquo;
    Luna, 7th grade
  homepage_hero_text_student2: |-
    &ldquo;Балдарым бир нерсеге ушунчалык 
    көңүлдөнгөнүн биринчи жолу көрүшүм.&rdquo;
    Майкл, мугалим
  homepage_hero_text_student3: |-
    &ldquo;Информатика - бир байкап көрмөйүн 
    жагаарын же жакпасын биле албай турган тармак.&rdquo;
    Жексон, 6-класстын окуучусу
  homepage_hero_text_student4: "&ldquo;Програмдоо менен оюуңа келген \nиштин баарын кыла аласың.&rdquo; \nМая, 2-класстын окуучусу"
  homepage_hero_text_student5: "&ldquo;Информатика - башка бирөө үчүн эмес.\nАл сен үчүн, азыр, ушул жерде.&rdquo; \nГералдо, мугалим"
  homepage_hero_text_teacher1: "&ldquo;Код жазуу чыгармачылыкты ойготуп, инновацияларга шыктандырат. &mdash; \nБулар кайсы кесипте болбосун керектүү.&rdquo;\nФлореса, мугалим"
  homepage_hero_text_teacher2: |-
    &ldquo;Бул программа окуучуларымды 100% 
    кызыктырды, тартты жана катыштыра алды.&rdquo;
    Адам, мугалим
  homepage_hero_text_stat_loc: "8.5 млн кыз Code.org менен үйрөнүп жатышат"
  homepage_hero_text_stat_students: "#student_count окуучунун Code.org эсеби бар"
  homepage_hero_text_stat_served: 'Код сааты: #served байкап көрүштү'
  homepage_hero_hoc_is_coming: "Код сааты жакындап келатат"
  homepage_hero_hoc_is_here: "Код сааты башталды"
  homepage_slot_text_hoc: "Код сааты"
  homepage_slot_text_frozen: "Анна менен Элзага кошулуп тоңдургула"
  homepage_slot_text_teacher: "Мугалимдин тактасы"
  homepage_slot_text_studio: "Бардык көнүгүүлөрүбүз"
  homepage_slot_text_course4: "Курс 4"
  homepage_slot_text_shop: "Дүкөн"
  homepage_slot_text_flappy: "Flappy Code"
  homepage_action_text_hoc: "Код сааты ар бир окуучу үчүн."
  homepage_action_text_num_served: "# көрүштү"
  homepage_action_text_join_us: "Бизге кошулгула"
  homepage_action_text_sign_up: "Катталуу"
  homepage_action_text_try_it: "Көргүлө"
  homepage_action_text_volunteers: "Техникалык ыктыярчылар керек"
  homepage_action_text_codevideo: "Видео көргүлө"
  homepage_action_text_teachervideo: "Видео көргүлө"
  homepage_action_text_watchvideo: "Видео көргүлө"
  homepage_action_text_girlvideo: "Кызды шыктандыр"
  homepage_action_text_learn: "Үйрөнүп баштоо"
  homepage_action_text_signpetition: "Петицияга кол кой"
  homepage_action_text_wincelebritychat: "Жылдыз менен чат утуп ал"
  homepage_signpetition_dropdown: "Макулмун &#x25BE;"
  homepage_diversity_pledge: "Ар түрдүүлүк петициясына кошулуу"
  homepage_banner_text_prizes: '7-13 декабрда Код сааты кайрадан башталат. '
  homepage_banner_link_prizes: 'Тарыхтагы эң чоң үйрөтүү иш-чарасына катыш. '
  homepage_banner_text_main: "Code.org жана коллеждер кеңеши информатикада ар түрдүүлүктү көбөйтүү үчүн бирикти."
  homepage_banner_text_link: "Дагы кара"
  homepage_banner_privacy_main: '3-авг.: Купуялуулук саясатыбыз өзгөрүп, мектеп директорлору үчүн информатика курсунун куралдарды дагы камтылды.'
  homepage_banner_privacy_link: "Дагы кара"
  homepage_banner_20k_teachers: "20,000 мугалим үйрөтүлүп, алар азыр класстарында информатика өтүшүүдө."
  homepage_banner_20k_teachers_link: "Дагы кара"
  homepage_banner_congress: "АКШ лидерлери Конгрести K-12 компүтер курстарын каржылоого чакырууда."
  homepage_banner_congress_link: "Колдоо көрсөтүү"
  homepage_banner_emailprivacy: "Окуучулардын купуялуулугун сактоого маанилүү өзгөртүүлөрдү киргизүүдөбүз."
  homepage_banner_emailprivacy_link: "Көбүрөөк окугула"
  homepage_banner_40k_teachers: "Биз жаңы 40 00 информатика мугалимин даярдадык."
  homepage_banner_40k_teachers_link: "Дагы кара"
  homepage_slot_text_title_hoc: "Код сааты"
  homepage_slot_text_blurb_hoc: "Ар ким үйрөнө алат. Бүгүн башта"
  homepage_slot_text_link_hoc: "Код саатын байкап көргүлө"
  homepage_slot_text_link_about_hoc: "Код сааты тууралуу"
  homepage_slot_text_link_host: "Код саатын өткөзгүлө"
  homepage_slot_text_link_hocserved: "# көрүштү"
  homepage_solot_text_link_volunteer: "Код саатына ыктыярчы болгула"
  homepage_slot_text_title_students: "Студенттер"
  homepage_slot_text_blurb_students: "Көнүгүүлөрүбүздү көргүлө"
  homepage_slot_text_blurb_students_courses: "Курстарыбызды көргүлө"
  homepage_slot_text_link_codestudio: "Code Studio көргүлө"
  homepage_slot_text_link_local: "Жергиликтүү класс тапкыла"
  homepage_slot_text_link_othercourses: "Башка онлайн курстар"
  homepage_slot_text_title_educators: "Үйрөтүүчүлөр"
  homepage_slot_text_blurb_educators: "Окуучуларыңарды үйрөткүлө"
  homepage_slot_text_link_elementary: "Баштапкы мектеп"
  homepage_slot_text_link_middle: "Орто мектеп"
  homepage_slot_text_link_high: "Жогорку мектеп"
  homepage_slot_text_link_k5: "Мектепке чейинкилер үчүн курстар"
  homepage_slot_text_link_fullcurriculum: "Толук окуу курсубузду көргүлө"
  homepage_slot_text_link_pd: "Адистик өндүрүү"
  homepage_slot_text_title_advocates: "Адвокаттар"
  homepage_slot_text_blurb_advocates: "Компүтер жаатындагы ар түрдүүлүктү колдоо"
  homepage_slot_text_link_stats: "Статис. кара"
  homepage_slot_text_link_buy: "Кошулгула"
  homepage_slot_text_link_donate: "Колдоо"
  homepage_slot_text_link_shop: "Футболка, кепка ж. б."
  homepage_slot_text_link_administrators: "Мектебиңерге информатика өткүлө"
  homepage_header_codestudio: "Code.org окуучуларынын иштери"
  homepage_header_donors: "Code.org демөөрчүлөрүнө ыраазычылык билдирет"
  homepage_donors_seall: "Баарын көрүү"
  homepage_donors_donate: "Колдоо"
  homepage_below_hero_announcement_link_text: "Дагы кара"
  contact_form_topic_other: "Башка"
  class_submission_level_middle_school: "Орто мектеп"
  class_submission_level_high_school: "Жогорку мектеп"
  videos_more: "Белгилүү кишилер жана жылдыздар катышкан <a href='%{inspiring_videos_playlist}'>шыктандыруучу видеолор</a>"
  careers_page_more: "Технологиялар жаатындагы адистер катышкан <a href='%{careers_url}' target='_blank'>шыктандыруучу видеолор</a>"
  mc_name: "Minecraft код сааты"
  minecraft_agent: 'Minecraft: Баатырдын сапары'
  minecraft_designer: "Minecraft дизайнери"
  minecraft_adventurer: "Minecraft тентек"
  minecraft_tutorials: "Код сааты, Minecraft жетектемелери"
  minecraft_specs: "Көп тилдүү | Заманбап браузерлер жана планшеттер | 2-класс +"
  minecraft_agent_description: "Minecraft Код саатына жаңы тапшырма менен кайтып келди! Код жазып Minecraft өткүлө."
  minecraft_agent_button: "Башта"
  minecraft_designer_button: "Башта"
  minecraft_adventurer_description: "Код жазып Алекс менен Стивди окуяларга кабылткыла."
  minecraft_adventurer_button: "Башта"
  minecraft_no_internet: "Интернет жокпу?"
  minecraft_download_adventurer: "Minecraft тентектин орнотмо версиясын жүктөп алгыла."
  minecraft_subtitle: "Minecraft код сааты"
  minecraft_og_designer: "Minecraft Minecraft Код саатына жаңы тапшырма менен кайтып келди! Жеке Minecraft версияңарда жаныбарларды жана башка нерселерди програмдагыла."
  sports_og_title: "Өзүңдү түрткүлө. Ар ким үйрөнө алат."
  sports_watch_video: "Видео көргүлө"
  sports_video_title: "Өзүңдү түрткүлө. Ар ким үйрөнө алат."
  watch_inspirational_videos: "Баштаардан мурда шыктандыруучу видеолордун бирин көргүлө"
  video_title_cs_is_everything: "Компүтер илими баарын өзгөртүүдө"
  video_title_inspire_girl: "Кызды шыктандыр"
  video_title_cs_intro: "Компүтер илимине киришүү"
  video_title_schools_dont_teach: "Мектептердин үйрөтпөгөн нерсе"
  video_title_obama: "Президент Обама компүтердик илим жөнүндө"
  video_title_hoc_is_here: "Код сааты бул жерде - Каалаган киши үйрөнө алат"
  video_title_anybody_can_learn: "Ар ким үйрөнө алат"
  video_title_steph_curry: "Код сааты Стеф Карри менен"
  video_title_my_name_is_aracely: "Менин атым Арасели"
  no_internet: "Интернет жокпу?"
  volunteer_engineer_submission_field_name: "Аты"
  volunteer_engineer_submission_field_description: "Түшүндүрмөсү"
  volunteer_engineer_submission_field_email_preference_privacy: "(Купуялуулук саясатыбызды карагыла)"
  volunteer_engineer_submission_field_email_preference_yes: 'Ооба'
  volunteer_engineer_submission_field_email_preference_no: 'Жок'
  volunteer_engineer_submission_submit: "Кошуу"
  volunteer_engineer_submission_commitment_annually: "жылына 2-3 жолу"
  petition_age: "Жашы"
  dashboard_announce_learn_more_button: "Дагы кара"
  dashboard_action_cancel: "Жок кыл"
  dashboard_action_delete_yes: 'Ооба'
  dashboard_action_delete_no: 'Жок'
  dashboard_filter_all: "Баары"
  dashboard_progress_not_started: "баштала элек"
  dashboard_sections_table_section: "Секция"
  dashboard_sections_table_students: "Студенттер"
  dashboard_sections_close: "Жабуу"
  dashboard_students_name: "Аты"
  dashboard_sequence: "Ирет"
  dashboard_grade_other: "Башка"
  dashboard_login_none: "Эмейл"
  learn_sign_up_button: "Катталуу"
  learn_footer_all_tutorials: "Бул жерден <a href=\"https://code.org/learn\">Код сааты жетектемелеринин толук тизмесин көргүлө</a>. Код сааты критерийлерин жана кошуу жетектемелерибизди көрүү үчүн мында баскыла: <a href=\"https://hourofcode.com/activity-guidelines\">.</a>"
  frozen_name: "Анна жана Элза менен код жазгыла"
  codeorg_name: "Классикалык лабиринт"
  codeintl_name: "Классикалык лабиринт"
  blockly_name: "Blocky"
  hourofcode_name: "Классикалык лабиринт"
  artist_name: "Сүрөтчү"
  course1_name: "Курс 1"
  course2_name: "Курс 2"
  course4_name: "Курс 4"
  classicmaze_name: "Классикалык лабиринт"
  math_category_name: "Математика"
  hoc_category_name: "Код сааты"
  applab_name: "App Lab"
  gamelab_name: "Оюн лабы"
  lightbot_gradelevel: "Бардык курак"
  thinkersmith_gradelevel: "Бардык курак"
  lightbotintl_gradelevel: "Бардык курак"
  codehs_gradelevel: "Жогорку мектеп"
  codecademy_gradelevel: "Жогорку мектеп"
  processing_gradelevel: "Жогорку мектеп"
  makeschool_gradelevel: "Жогорку мектеп"
  touchdevelop_gradelevel: "Жогорку мектеп"
  blockly_gradelevel: "Бардык курак"
  allcancode_gradelevel: "5-10 жаштагылар"
  touchdevelop_platformtext: "Жаңы браузерлер, смартфондор, бардык түзмөктөр"
  infinity_shortdescription: "Play Lab колдонуп, Disney Infinity каармандары катышкан окуя же оюн түзгүлө."
  artist_shortdescription: "Сүрөтчү менен сонун сүрөттөрдү жана дизайндарды жараткыла!"
  frozen_longdescription: "Муз сыйкырын жана кооздугун изилдеген Анна менен Элзага кошулуу үчүн кодду колдонобуз. Коньки тээп, карчалардан жана аяз саймаларынан кереметтүү кыш өлкөсүн жаратып, досторуңар менен бөлүшкүлө!"
  lightbot_beyond_gradelevel: "Бардык курак"
  codecademy_beyond_gradelevel: "Жогорку мектеп"
  hacketyhack_beyond_gradelevel: "Жогорку мектеп"
  makeschool_beyond_gradelevel: "Жогорку мектеп"
  touchdevelop_beyond_gradelevel: "Жогорку мектеп"
  codehs_beyond_gradelevel: "Жогорку мектеп"
  processing_beyond_gradelevel: "Жогорку мектеп"
  hacketyhack_beyond_platformtext: "Компүтерге орнотуу"
  touchdevelop_beyond_platformtext: "Жаңы браузерлер, смартфондор, бардык түзмөктөр"
  kidsruby_beyond_platformtext: "Компүтерге орнотуу"
  alice_beyond_platformtext: "Windows же Mac (орнотуу керек)"
  flappy_shortcode: "серпүү"
  header_my_dashboard: "Менин тактам"
  header_educate_hoc: "Код сааты"
  header_about_news: "Жаңылыктар"
  user_header_signin: "Кирүү"
  user_header_gamelab: "Оюн лабы"
  user_header_view_my_projects: "Долбоорлорумду көрүү"
  view_all_sections: "Секциялардын баарын көрүү"
<<<<<<< HEAD
  creativity_create: "Түзүү"
=======
  creativity_create: "Түзүү"
  creativity_hoc_coming: "Код сааты жакындап келатат…"
>>>>>>> 1d47e748
<|MERGE_RESOLUTION|>--- conflicted
+++ resolved
@@ -295,9 +295,5 @@
   user_header_gamelab: "Оюн лабы"
   user_header_view_my_projects: "Долбоорлорумду көрүү"
   view_all_sections: "Секциялардын баарын көрүү"
-<<<<<<< HEAD
   creativity_create: "Түзүү"
-=======
-  creativity_create: "Түзүү"
-  creativity_hoc_coming: "Код сааты жакындап келатат…"
->>>>>>> 1d47e748
+  creativity_hoc_coming: "Код сааты жакындап келатат…"