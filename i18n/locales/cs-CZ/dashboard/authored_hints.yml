--- conflicted
+++ resolved
@@ -8,8 +8,6 @@
         2-3_Artist_11_a: 'Potíže s úhly? Budeš muset obsáhnout 360 stupňů v 8 krocích. Kolik je 360/8? '
       2-3 Artist 12_authored_hint:
         2-3_Artist_12_a: V kruhu je 360°, takže když se malíř otočí o 1° každou smyčku, bude ji potřebovat zopakovat 360x.
-<<<<<<< HEAD
-=======
       2-3 Artist Debugging 10_authored_hint:
         2-3_Artist_Debugging_10_a: Pamatuj, chceš udělat ovládací tlačítka 10 pixelů *širší* ...tak nezapomeň **přidat** 10 k číslu, které se mění.
         2-3_Artist_Debugging_10_b: "**Pokus a omyl je zde dobrá cesta!**\n\nZkus měnit vždy jedno číslo.\n\nKteré číslo co dělá?\n\nPokud se ztratíš, prostě klikni \"Začít znovu\" a celý kód se vrátí do původního stavu."
@@ -30,7 +28,6 @@
       2-3 Artist Debugging 9_authored_hint:
         2-3_Artist_Debugging_9_a: Umělec se potřebuje otočit o 60 stupňů více doleva, než začne kreslit!
         2-3_Artist_Debugging_9_b: K úplnému otočení není potřeba přidat další blok. Stačí přidat 60 stupňů do bloku `otočit vlevo`, který už tam je!
->>>>>>> 139131a2
       2-3 Artist Loops New 11_authored_hint:
         2-3_Artist_Loops_New_11_a: |-
           Vzpomeňte si, že kód z předchozí hádanky byl:
@@ -85,8 +82,6 @@
       2-3 Artist Loops New 9_authored_hint:
         2-3_Artist_Loops_New_9_a: Umělec se potřebuje otočit o 45 stupňů doprava, než začne kreslit.
         2-3_Artist_Loops_New_9_b: Tohle V je ve skutečnosti prostě polovina čtverce. Jaký by byl kód k nakreslení půlky čtverce?
-<<<<<<< HEAD
-=======
       2-3 Bee Conditionals 14_authored_hint:
         2-3_Bee_Conditionals_14_a: Těžko najít způsob, jak vyzrát na bloky? Zkus zacházet s červenou květinou úplně stejně jako s fialovou květinou!
         2-3_Bee_Conditionals_14_b: Pokud by červená květina byla fialová, našel bys jak použít blok `opakuj` abys zmenšil kód?
@@ -103,7 +98,6 @@
         2-3_Bee_Debugging_2_a: Až najdete a opravíte chybný blok, vidíte nějaké vzory, které se dají zjednodušit pomocí cyklu `opakuj`?
       2-3 Bee Debugging 4_authored_hint:
         2-3_Bee_Debugging_4_a: Je místo, kde včela dělá něco, co nedává smysl? Co se stane, pokud ten blok změníš?
->>>>>>> 139131a2
       2-3 Bee Loops 3_authored_hint:
         2-3_Bee_Loops_3_a: Uvnitř své smyčky bys měl mít 6 bloků.
       2-3 Bee Loops 3B_authored_hint:
@@ -218,11 +212,6 @@
         MC_HOC_2017_13_Cole_a: Zkuste pomocí agenta postavit několik mostů, aby mohla Alex nebo Steve projít za kraj mapy.
       New Minecraft Hero Project_authored_hint:
         MC_HOC_2017_13_Cole_a: Zkuste pomocí agenta postavit několik mostů, aby mohla Alex nebo Steve projít za kraj mapy.
-<<<<<<< HEAD
-      course2_collector_loops_challenge2_authored_hint:
-        courseC_maze_loops_challenge2_a: Původní kód by fungoval skvěle - pokud by tam byl jeden kousek pokladu na každé hromádce!
-        courseC_maze_loops_challenge2_b: Použij cykly, aby ti nedošly bloky `opakuj`!
-=======
       course2_bee_conditionals_challenge2_authored_hint:
         courseD_bee_conditionals_challenge1_b: |-
           Stejně jako bloky `pokud na květině`, kód v cyklu `pokud nektar > 0` poběží, pokud je včela na květině. Rozdíl je v tom, že kód uvnitř se bude opakovat, dokud zbývá nějaký nektar. Zkus tento vzor:
@@ -241,7 +230,6 @@
         courseC_collector_prog_challenge1_a: Můžeš použít příkaz `sbírat` vícekrát, abys sesbíral další poklad.
       course2_collector_prog_challenge2_authored_hint:
         courseC_collector_prog_challenge1_a: Můžeš použít příkaz `sbírat` vícekrát, abys sesbíral další poklad.
->>>>>>> 139131a2
       course2_harvester_loops_challenge1_authored_hint:
         courseC_harvester_loops_challenge1_a: Ani nepřemýšlej, že bys to zkoušel bez cyklů!
       course2_maze_loops_challenge1_authored_hint:
@@ -526,8 +514,6 @@
       grade2_MakeDogTag_1_authored_hint:
         2-3_Artist_1_new_a: Když použiješ příkazový blok, který mě posílají dopředu o 100 pixelů, nakreslím automaticky cestou čáru.
         2-3_Artist_1_new_b: Máš problém s otáčením v rohu? Použij příkaz "otočení o 90° doprava".
-<<<<<<< HEAD
-=======
       grade2_PuppyLoops_10_authored_hint:
         2-3_Artist_Debugging_8_a: |-
           Kolikrát se můj tvar opakuje?
@@ -535,24 +521,18 @@
           Kolikrát se *má* opakovat?
           
           Kde to můžeš v programu změnit?
->>>>>>> 139131a2
       grade2_PuppyLoops_6_authored_hint:
         2-3_Maze_16_a: Pokud je těžké opakující se vzor hned rozpoznat, nakódujte nejprve vše bez opakování a poté najděte, co se v kódu opakuje.
       grade2_PuppyLoops_7_authored_hint:
         2-3_Maze_Loops_17_a: Pokud je těžké opakující se vzor hned rozpoznat, nakódujte nejprve vše bez opakování a poté najděte, co se v kódu opakuje.
-<<<<<<< HEAD
-=======
       grade2_PuppyLoops_8_authored_hint:
         2-3_Artist_Debugging_2_a: 'Tip: Každý vous je dlouhý 75 pixelů.'
       grade2_PuppyLoops_9_authored_hint:
         2-3_Artist_Debugging_7_a: Co se stane, pokud necháte umělce posunout nebo skočit zpět, poté co nakreslí první čáru?
->>>>>>> 139131a2
       grade2_puppy_loops6_authored_hint:
         2-3_Maze_16_a: Pokud je těžké opakující se vzor hned rozpoznat, nakódujte nejprve vše bez opakování a poté najděte, co se v kódu opakuje.
       grade2_puppy_loops7_authored_hint:
         2-3_Maze_Loops_17_a: Pokud je těžké opakující se vzor hned rozpoznat, nakódujte nejprve vše bez opakování a poté najděte, co se v kódu opakuje.
-<<<<<<< HEAD
-=======
       grade3_Conditionals_11_authored_hint:
         2-3_Bee_Conditionals_14_a: Těžko najít způsob, jak vyzrát na bloky? Zkus zacházet s červenou květinou úplně stejně jako s fialovou květinou!
         2-3_Bee_Conditionals_14_b: Pokud by červená květina byla fialová, našel bys jak použít blok `opakuj` abys zmenšil kód?
@@ -568,7 +548,6 @@
         2-3_Bee_Debugging_1_a: Až najdete a opravíte chybný blok, vidíte nějaké vzory, které se dají zjednodušit pomocí cyklu `opakuj`?
       grade3_Debugging_TeacherIDo_authored_hint:
         2-3_Bee_Debugging_4_a: Je místo, kde včela dělá něco, co nedává smysl? Co se stane, pokud ten blok změníš?
->>>>>>> 139131a2
       grade3_Loops_10_authored_hint:
         2-3_Bee_Loops_4_a: Měl bys skončit s pěti bloky uvnitř své smyčky.
       grade3_Loops_11_authored_hint:
