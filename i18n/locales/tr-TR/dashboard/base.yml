tr:
  errors:
    messages:
      not_saved: 'Lütfen aşağıdaki hataları düzeltiniz:'
      too_young: 'Bu içerik yaş sınırlamasına tabîdir ve genç öğrenciler için uygun değildir.'
      teacher_must_accept_terms: 'Bu içerik yaş sınırlamasına tabîdir ve genç öğrenciler için uygun değildir.  Bu içeriğe girmek için öğretmeninizden Hizmet ve Gizlilik politikasını kabul etmesini söyleyin. Öğretmeniniz bunu Code Studio''ya girip sonrasında ana sayfanın başında bulunan "Yenilenen Hizmet ve Gizlilik politikasını göster" butonuna basarak gerçekleştirebilir.'
      pair_programmer: 'Şu anda bu içeriğe erişemeyen bir öğrenci ile eşli programlama yapıyorsun. Bu içeriğe erişmek için eşli programlamayı durdurun ve tekrar deneyin.'
  activerecord:
    errors:
      messages:
        blank: "gerekli"
        blank_plural: "gereklidir"
        invalid_plural: "geçersiz"
    attributes:
      user:
        name: 'Görünen İsim'
<<<<<<< HEAD
        name_example: 'Display Name<br/>(e.g. Cool Coder or Jane S.)'
=======
        name_example: 'Görüntü adı <br/> (Süpe Kodcu veya Irmak K.)'
>>>>>>> a4df5b8b
        email: 'E-posta'
        parent_email: 'Veli e-posta'
        personal_email: "Kişisel e-posta adresi<a href=\"%{url}\">(eğer kişisel e-posta adresiniz yoksa buraya tıklayın)</a>\n \n"
        username: 'kullanıcı adı'
        password: 'şifre'
        password_confirmation: 'Şifre doğrulama'
        current_password: 'Geçerli Şifre'
        locale: 'Dil'
        age: 'Yaş'
        gender: 'Cinsiyet'
        edit_header: 'Hesap Bilgilerini Düzenle'
        error:
          future: gelecekte olması mümkün değil
  hello: "Merhaba dünya"
  welcome_back: "Hoş geldiniz %{name}"
  your_professional_learning_plan: "Profesyonel Eğitim Planın"
  see_your_learning_plan: "Öğrenme planını gör"
  submit: Gönder
  unsubmit: Gönderme
  previous_page: Önceki Sayfa
  next_page: Sonraki Sayfa
  next_resource: Sonraki Kaynak
  done_with_module: Done with this Learning Module
  cancel: "İptal"
  okay: "Tamam"
  heading_x_of_y: "%{heading} (sayfa %{x}, %{y})"
  add_teacher_form:
    code:
      label: 'Öğretmen ekleyin:'
      placeholder: "Bölüm kodu (ABCDEF)"
      instructions: "Lütfen öğretmeninizin sizinle paylaştığı kodu girin. Bu kod, \"ABCDEF\" örneğindeki gibi 6 harf içerir."
<<<<<<< HEAD
      instructions_short: "Enter your 6 letter section code"
=======
      instructions_short: "6 harfli bölüm kodunuzu girin"
>>>>>>> a4df5b8b
    submit: 'Öğretmeni ekle'
  add_hint_form:
    placeholder: 'Lütfen ipucunu buraya girin'
    submit: 'İpucu ekle'
  appname: "Code.org"
  stage: "kademe"
  stage_number: "Ders %{number}"
  puzzle: "Bulmaca"
  trophies: "kupalar"
  courses: 'kurslar'
  courses_page:
    title_student: "Code Studio'da Öğrenin"
    title_teacher: "Kod Stüdyo ile öğret"
  unplugged_activity: 'Bağlantısız Etkinlik'
  of: "/"
  more: "DAHA FAZLA"
  less: "DAHA AZ"
<<<<<<< HEAD
  beta: "deneme"
=======
  beta: "beta"
>>>>>>> a4df5b8b
  try_hoc: "Kod Saati'ni denemek için buraya tıklayın >> "
  try_k8intro: "İlk ve Orta Okula yönelik Bilgisayar Bilimlerine Giriş dersimizi deneyin (15-25 saat)"
  k8intro: "K-8 Bilişim Teknolojilerine Giriş Kursu (15-25 saat)"
  already_started: "Zaten başladınız mı? Buradan devam edin >> "
  demos: 'Yönetici: Tüm Demolar'
  continue: 'Devam'
  prize: 'ödül'
  more_info: 'Daha fazla bilgi'
  auth:
    sign_in_with: '%{provider} ile giriş yapın'
    signed_in: 'Giriş yapıldı!'
    signed_out: '<a href="%{url}">Code.org</a> dan çıkış yaptınız.'
    sign_out_of: '%{provider} aracılığıyla giriş yaptınız. %{provider} sağlayıcısından çıkış yapmak için lütfen <a href="%{url}">buraya tıklayın</a>.'
    already_signedup: 'Zaten kayıtlı mısınız?'
    notyet_signedup: "Henüz kaydolmadınız mı?"
    google_oauth2: 'Google Hesabı'
    twitter: 'Twitter'
    facebook: 'Facebook'
    windowslive: 'Microsoft Hesabı'
    forgot_password: 'Şifrenizi mi unuttunuz?'
    need_confirmation: "Onay talimatlarını almadınız mı?"
    need_unlock: "Kilit açma talimatlarını almadınız mı?"
    not_linked: "Üzgünüz, Code.org hesabın senin %{provider}a bağlı değildir. Parolanızı yazarak oturum açmanız gerekecek."
  signup_form:
    student_count: '%{count}öğrenci çoktan kaydoldu.'
    teacher_count: '%{count}öğretmen çoktan kaydoldu.'
    overview: 'İlerleme durumunuzu izlemek veya sınıfı yönetmek için bir hesap açın. <a href="/"> Farklı aşamaları ve bulmacaları inceleyebilirsiniz fakat ilerlemenizi ve projelerinizi saklamak için giriş yapmak gerekecektir.'
    hoc_already_signed_up_heading: 'Giriş yapmadan başla'
    hoc_already_signed_up_content: 'Kodlama Saatinde öğretmek için kaydoldunuz! Siz ve öğrencilerinizin bu etkinliğe katılmak için kaydolmanıza gerek yok. Başlamak için <a href="https://code.org/learn">bir eğitim seçin </a> ve bu linki onlarla paylaşın.<br/><br/>. Eğer Kodlama Saatinden memnun kaldıysanız bir şifre oluşturup Code Studio hesabı yaratarak öğrencilerinizi aşağıdaki <a href="https://code.org/educate">daha uzun </a> kurslara kaydedebilirsiniz.'
    hoc_already_signed_up_content_post_hoc: 'Kodlama saati düzenlediğiniz için teşekkür ederiz. Kod stüdyoya kayıt hesabınız için bir parola ayarlamak gerekir. Bu sizin ilerlemenizi kaydetmenizi ve sınıfınızı yönetmenizi sağlar. Öğrenciler için kurslar atama ve ilerlemelerini izleme olanağı bulacaksınız. <a href="%{studio_url}"> Ayrıca çeşitli aşamalara ve bulmacalara gözatmak için hesap oluşturmadan </a> devam edebilirsiniz.'
    teacher_educator_guide: 'Eğitim rehberine bakın'
    title: "Code.org için kayıt ol"
    school_name: 'Okul Adı (isteğe bağlı)'
    school_address: 'Okul Adresi (isteğe bağlı)'
    address_placeholder: 'adres, şehir, eyalet, posta kodu'
    gender: 'Cinsiyet (isteğe bağlı)'
    birthday: 'Doğum Günü (isteğe bağlı)'
    age: 'Yaş'
    user_type: 'Bir öğrenci ya da bir öğretmen misiniz?'
    submit: 'Kaydol'
    teacher: 'Öğretmen misiniz?'
    valid_username: "Mevcut!"
    invalid_username: "Kullanıcı adı en az 5 karakter uzunluğunda olmalıdır"
    taken_username: "Bu kullanıcı adı daha önce alınmış"
    valid_password: "Geçerli parola!"
    invalid_password: "Parola en az 6 karakter olmalıdır"
    mismatch_password: "Girdiğiniz iki parola aynı değil"
    student_terms: "Code.org <a href='http://code.org/tos'> hizmet şartları</a> bağlı olmayı kabul edersiniz. Eğer ben 13 yaşın altındaiseniz ebeveyn veya yasal veline Code.org Hizmetleri kullanma iznine sahip bu formu gönderermesine izin veriyorsun. <br/> <br/> E-posta adresleri bizim öğrenciler için izin veren  form içinde depolanır. Öğrenciler  şifre kurtarma dışında Code.org e-postalar almassınız. Bizim <a href='http://code.org/privacy'> Gizlilik Politikası</a> daha fazla bilgi için bkz:."
    teacher_terms: "Code.org sitesinin Hizmet ve Gizlilik politikalarını kabul ediyorum. Daha fazla bilgi için, <a href='http://code.org/privacy'> Hizmet ve Gizlilik politikamıza göz atın</a>."
    additional_information: "Giriş işleminize devam edebilmek için ek bilgilere ihtiyaç duymaktayız."
    user_type_label: "Hesap Türü"
    user_type_teacher: "Öğretmen"
    user_type_student: "öğrenci"
    field_is_required: "gerekli"
    accept_terms: "Hesap oluşturmak için kabul etmelisiniz"
  school_info:
    title: 'Okul bilgileri (isteğe bağlı)'
    school_country: 'Okulun bulunduğu ülke'
    select_school_type: 'Okul tipini seç'
    charter: 'Charter'
    private: 'Özel Okul'
    public: 'Devlet Okulu'
    homeschool: 'Ev Okulu'
    after_school: 'Okul sonrası'
    other: 'Diğer'
    state: 'Eyalet'
    district: 'Bölge'
    other_district_not_listed: 'Yukarıda listelenmeyen diğer ilçe'
    district_name: 'ilçe adı'
    school: 'Okul'
    other_school_not_listed: 'Yukarıda listelenmeyen diğer okul'
    school_name: 'Okulun Adı'
    school_zip: 'Okul alan kodu'
    school_address: 'Okul Adresi'
    school_organization_name: 'Okul/Kuruluş ismi'
    school_organization_zip: 'Okul/Kuruluş Posta Kodu'
  signin_form:
    title: 'Zaten bir hesabınız var mı? Oturum Aç'
    login: 'E-posta'
    login_username: 'E-posta veya Kullanıcı Adı'
    password: 'Parola'
    remember: 'Beni hatırla'
    submit: 'Giriş Yap'
  signin:
    try_heading: 'Kaydolmadan mı kodlamayı denemek istersiniz?'
    try_hoc: 'Önce bir Kod Saati dene'
    try_20hours: '20 saatlik Bilgisayar Bilimlerine Giriş dersini dene'
  signinsection:
    welcome: '%{section_name} bölümüne hoşgeldiniz'
    name: 'Adınızı seçin'
    picture: 'Şimdi gizli resminizi bulun'
    words: 'Şimdi gizli kelimelerinizi girin'
    login: 'Giriş Yap'
    invalid_login: 'Geçersiz oturum açma adı, lütfen yeniden deneyin'
    pair_programming: 'Bilgisayarı başka biriyle kullanıyorum.'
    student_privacy: "Adınızı neden görmediğiniz ile ilgili bilgi <a href='%{student_privacy_blog}' target='_blank'> burada</a>."
  password:
    reset_form:
      title: 'Şifrenizi mi unuttunuz?'
      instructions: "Hesabınızda kullandığınız e-posta adresinizi aşağıya yazın bu sayede size parola sıfırlama yönergeleri göndeririz."
      email: 'E-posta adresi'
      submit: 'Gönder'
    reset_errors:
      invalid_email: 'Geçersiz e-posta adresi ile kayıt olmuşsunuz gibi görünüyor. Parola kurtarma bağlantısı için support@code.org a e-posta gönderin.'
    change_form:
      title: 'Şifrenizi değiştirin'
      new_password: 'Yeni şifre'
      confirm_password: 'Yeni şifreyi doğrula'
      submit: 'Şifremi değiştir'
  welcome_email:
    subject: 'Sınıfıma Katıl (Code.org üzerinde)'
    body: |
      Code.org taki bilgisayar bilimleri öğretici bölümlerine kayıt olmak için aşağıda ki link'e tıklayın(sizin "öğretmeniniz" olarak benle)
      %{link}
      Öğretici bölümler eğlenceli,görsel olarak alımlı,ve bilgisayar biliminin temel konseptini basit,yönlendirerek,oyun-benzeri tecrübeleri kullanarak öğretir.Kodlamayı Bill Gates'den,Mark Zuckerberg'den,Angry Birds'den, ve Bitkilere karşı Zombiler'den öğrenin! :-)
      %{name}
  parent_mailer:
    student_associated_subject: 'Code.org için oturum açma bilgileri'
  teacher_mailer:
    new_teacher_subject: 'Code.org''a Hoşgeldiniz!'
  section:
    your_section:
      one: 'Bölüm:'
      other: 'Bölümlerin:'
    code_with_teacher: '%{teacher_name} ile %{section_code}'
    confirm:
      remove: 'Bu bölümü bırakmak istediğinden emin misin?'
    remove: '(bölümü kaldır)'
    type:
      picture: 'Görsel Şifre'
      word: 'Gizli Sözcük'
      email: 'E-posta'
      google_classroom: 'Google Sınıf'
      clever: 'Clever'
  follower:
    invite_sent: 'Davetiye gönderildi'
    added_teacher: '%{name} öğretmeniniz olarak eklendi'
    registered: "%{section_name} için kayıt oldunuz."
    error:
      signed_in: 'Devam etmeden önce lütfen çıkış yapınız'
      username_not_found: '%{username} kullanıcı adı bulunamadı'
      username_in_use: '%{username} önceden alınmış, lütfen başka bir tane seçiniz'
      no_teacher: "Herhangi biri '%{teacher_email_or_code}' ile imzalanan bulamadı. Lütfen şurayı imzalayın isteyin ve sonra onları yeniden eklemeyi deneyin"
      section_not_found: "'%{section_code}' koduyla bir bölge bulunamadı."
      blank_code: "Lütfen bir bölge kodu girin"
      cant_join_own_section: "Üzgünüm, kendi bölümüne katılamazsın."
      provider_managed_section: "Bu bölüm, bir başka sağlayıcı tarafından yönetilmektedir ve katılım sağlanamaz. Lütfen öğretmeninden seni %{provider} üzerinden eklemesini iste  ve bu bölümü yeniden senkronize et."
    mail:
      student_disassociated:
        subject: 'Code.org bildirim: %{student_name} artık senin öğrencin değil.'
  reports:
    error:
      access_denied: "Bu kişinin istatistiklerine erişemezsiniz"
  crud:
    new_model: 'Yeni %{model}'
    show: 'Göster'
    edit: 'Düzenle'
    edit_model: '%{model} düzenle'
    update: 'Güncelle'
    submit: 'Gönder'
    destroy: 'Yok et'
    back: 'Geri'
    confirm: 'Emin misiniz?'
    created: '%{model} başarılı bir şekilde oluşturuldu.'
    updated: '%{model} başarılı bir şekilde güncellendi.'
    destroyed: '%{model} başarıyla silindi.'
    access_denied: ' % {model} ''e erişiminiz yok.'
  devise:
    registrations:
      user:
        user_type_change_email_mismatch: "Belirttiğiniz e-posta adresi ile bu hesaba ait e-posta adresi uyuşmuyor"
        personal_login_created_email: 'Kişisel bir oturumu başarıyla oluşturdunuz. Artık Code.org''da e-posta ve parola ile oturum açabilirsiniz'
<<<<<<< HEAD
        personal_login_created_username: 'Kişisel bir oturumu başarıyla oluşturuldu. Artık Code.org kullanıcı adınız ve parolanız ile oturum açabilirsiniz'
=======
        personal_login_created_username: 'Kişisel bir oturumu başarıyla oluşturdunuz. Artık Code.org kullanıcı adınız(%{username}) ve parolanız ile oturum açabilirsiniz'
>>>>>>> a4df5b8b
  nav:
    header:
      finished_hoc: "Kod Saati'ni tamamladım"
      sign_in_to_save: 'İlerleme kaydetmek için oturum açın'
      free_play:
        playlab: 'Uygulama oluşturun'
        artist: 'Bir şeyler çizin'
        calculate: 'Bir şey hesaplamak'
        applab: 'Uygulama oluşturun'
        gamelab: 'Bir Oyun Laboratuvarı projesi yap'
        weblab: 'Bir Web Lab (beta) projesi yap'
      home: "Ana Sayfa"
      my_dashboard: "Kontrol panelim"
      courses: "kurslar"
      course_catalog: "Kurs Kataloğu"
      project_gallery: "Proje Galerisi"
      sections: "Bölümler"
      help_support: "Yardım ve Destek"
      report_bug: "Hata bildir"
      teacher_community: "Öğretmen topluluğu"
      professional_learning: "Profesyonel öğrenme"
      documentation: "Belgeler"
      tutorials: "Öğreticiler"
      educate_overview: "Eğitimci genel bakış"
      educate_elementary: "İlköğretim Okulu"
      educate_middle: "Ortaokul"
      educate_high: "Lise"
      educate_hoc: "Saat Kodu"
      educate_partner: "Bizimle işbirliği yap"
      educate_beyond: "Code.org ötesi"
      educate_inspire: "Öğrenciye ilham ver"
      educate_community: "Çevrimiçi Topluluk"
      educate_tools: "Araçlar ve videolar"
      about_us: "Hakkımızda"
      about_leadership: "Liderlik"
      about_donors: "Bağışçılar"
      about_partners: "Ortaklar"
      about_team: "Tam takım"
      about_news: "Haber odası"
      about_evaluation: "Değerlendirme"
      about_jobs: "İş Olanakları"
      about_contact: "Bize Ulaşın"
      about_faqs: "SSS"
      learn: "Öğren"
      stats: "Istatistikler"
      help_us: "Bize yardım edin"
      teach: "Öğret"
      about: "Hakkında"
    user:
      classroom: 'Öğretmen ana sayfa'
      district_dashboard: 'Kontrol Paneli Bölgesi'
      label: 'Merhaba %{username}'
      stats: 'Kod Stüdyosu'
      settings: 'Hesap Ayarları'
      logout: 'Çıkış Yap'
      signin: 'Giriş Yap'
      signup: 'Hesap oluştur'
      already_registered: 'Zaten hesabınız var mı?'
      pair_programming: 'Eşli Programlama'
      team: 'Takım'
      driver: 'Sürücü'
      navigator: 'Gezinme'
    popup:
      progress_for_user: "%{name}'ın işleniyor"
      progress: 'İlerlemeniz'
      lines: 'Toplam kod satırı: %{lines}'
      close: 'kapat'
      mastery: 'Kavramlar'
      puzzle_map: 'aşamalar'
      prizes: '%{total_trophies} kupanın hepsini topla ve ödül kazan!'
      prize_earned: '%{total_trophies} kupanın hepsi toplandı. Ödül kazandın!'
      prize_us_only: '(Sadece ABD öğrencileri)'
      prizes_link: 'Daha fazla bilgi'
  teacher:
    answer: Cevap
    for_teachers_only: Sadece Öğretmenler İçin
    title:
      one: 'Öğretmenin :'
      other: 'Öğretmenleriniz:'
    remove: '(öğretmeni kaldır)'
    confirm:
      remove: 'Bu öğretmeni kaldırmak istediğinizden emin misiniz?'
    students:
      dashboard: 'Öğretmen Panosuna Git'
    user_not_found: 'Öğretmen bulunamadı.'
    student_teacher_disassociated: 'Öğretmenin %{teacher_name} olmayacak şekilde çıkartıldı.'
    panel:
      answer_viewer: 'Öğretmen Paneli'
      student: 'öğrenci'
      viewing_solution: 'Çözüme Bak'
      try_it_yourself: 'kendini dene'
      section: 'Bölüm'
      example: 'Örnek Çözüm'
      example_with_number: 'Örnek Çözüm %{solution_number}'
      submitted_on: '%{date} tarihinde gönderildi'
      unsubmit: 'Gönderme'
      worked_with: 'İle çalıştı'
      update_lock_settings: 'Kilit ayarlarını burada değiştirin.'
      clear_response: 'Net yanıt'
  user:
    email_confirm_needed: 'Eposta adresiniz teyit edilmedi:'
    email_confirm_needed_required: 'E-posta adresin %{email} doğrulanmadı:'
    email_confirm_wrong_email: '(Yanlış e-posta adresi?)'
    email_resend_confirm: 'Onay yönergelerini yeniden gönder'
    new_password_hint: "(Eğer değiştirmek iştemiyorsanız boş bırakın)"
    current_password_hint: '(Değişikliklerinizi onaylamak için geçerli parolanız gerekiyor)'
    delete: 'Hesabını Sil'
    delete_text: "Aşağıdaki düğmeye tıklamak hesabınızı siler."
    delete_text_teacher_note: 'Lütfen dikkat: Kendi hesabınızı silmek, öğrencilerinizin hesaplarını silmez.'
    delete_confirm: 'Hesabınızı silmek istediğinize emin misiniz?'
    deleted_user: 'silinen kullanıcı'
    no_password_because_oauth: 'Şifre yok çünkü bir üçüncü taraf sağlayıcı ile giriş yaptınız.'
    no_password_because_sponsored: 'Öğretmenin parolanızı yönetmesi için bkz.'
    create_personal_login: 'Kişisel bir oturum oluşturma'
    create_personal_login_under_13_info: 'Eğer okul yılı bittiğinde de Code.org hesabını kullanmaya devam etmek istiyorsan, ebeveynlerinden senin kişisel oturum bilgilerini oluşturmaları için yardım iste.'
    create_personal_login_under_13_username: "Kullanıcı adı (gerçek adınızı kullanmayınız!)"
    create_personal_login_under_13_parent_email: 'Ebeveyn eposta adresi (şifreni kurtarmak için)'
    create_personal_login_info: 'Code.org hesabınızı öğretim yılı bitiminden sonra kullanmaya devam etmek istiyorsanız, altta kendi girişinizi yapın.'
    create_personal_login_terms: "Kişisel hesap oluşturmakla ben, Code.org'un <a href='%{terms_of_service_url}', target='_blank'> hizmet şartlarına bağlı olmayı kabul ediyorum</a>. Eğer 13 yaşının altındaysam, öğretmen olmadan ebeveynlerimin veya yasal vasilerimin izni ile Code.org hizmetlerini kullandığımı onaylıyorum."
    create_personal_login_email_note: Öğrenci elektronik postaları öğrencilerle iletişim kurmamıza izin verecek bir formda saklanmıyor. Öğrenciler şifrelerini tekrar almak dışında asla Code.org'dan elektronik posta almazlar. Daha fazla bilgi için <a href='%{privacy_policy_url}', target='_blank'>Güvenlik politikamıza</a> bakınız.
<<<<<<< HEAD
    enter_new_login_info: 'Enter your new login information'
    confirm_secret_words: 'Confirm that it is you by entering your current secret words'
    enter_parent_email: "Enter your parent or guardian's email address (for password recovery)"
=======
    enter_new_login_info: 'Oturum açma bilgilerini gir'
    confirm_secret_words: 'Gizli kelimenizi girerek siz olduğunuzu doğrulayın'
    enter_parent_email: "Ebeveyn ya da velinizin elektronik posta adresini girin (şifre kurtarmak için)"
>>>>>>> a4df5b8b
  user_level:
    completed: 'Tamamlandı'
    tried: 'Denenmiş'
  home:
    title: "Code Studio"
    description: 'Code.org tarafından Code Studio evinizde online kurslar oluşturur'
    lines_of_code: "%{lines_count}öğrenci tarafından yazılan kod satırları"
    lines_of_code_linebreak: "KOD SATIRLARI %{lines_count}<br/> %{students_count} milyon öğrenci tarafından yazıldı"
    all_courses: "1, 2 ve 3 nolu derslere Genel Bakış"
    lesson_plans: "Ders planları"
    signin_message: "Zaten üye misiniz? % {link}"
    student_reg_link: 'Öğrenci Üyelik'
    teacher_reg_link: 'Öğretmen Üyelik'
    signin_directions: 'Süreci takip etmek için bir hesap kullanın.<br/> Öğretmenler, tüm sınıfınızı takip edin.'
    teacher_dashboard: İlerleme kontrol paneli bakın
    teacher_student_count_one: '%{count} öğrenciye sahipsiniz.'
    teacher_student_count: '%{count} öğrenciye sahipsiniz.'
    teacher_averages: Öğrencileriniz "Kavram Ustalığı" kupalarından ortalama olarak %{trophy_max} kupadan %{trophy_average} kupayı kazanmıştır.
    teacher_print_certificates: 'Bu dersi bitiren öğrenciler için sertifika bastır'
    teacher_read_blog: Ders malzemeleri hakkında haberler ve güncellemeleri eğitimci bloğumuzda okuyun
    classroom: Sınıfınız
    student_progress: Öğrenme ilerlemeniz
    student_stats: '"Kavram Ustalığı" kupalarından %{trophy_max} kupadan %{trophy_count} kupayı kazandınız.'
    student_left_off: 'Kaldığınız yer:'
    student_finished: Bütün örnek dersleri tamamladınız, şimdi başka bir  %{online_link} ders veya %{local_school_link} yerel ders seçebilirsiniz
    local_school: Yerel okul
    online: Online
    see_details: Ayrıntılara bakınız
    view_course: Kursu İncele
    prize_info: 'Katılım ödülleri (yalnızca ABD devlet okulu öğretmenleri için): 1,000$ ''a kadar sınıf ödülleri.'
    tryfirst: 'Ya da önce deneyin, sonra üye olun:'
    trynow: 'Şimdi dene'
    add_hint_help: 'Code.org eğitimlerine akıllı ipuçları eklememize yardım edin'
    20hour_overview: 'Bu 20 saatlik ders temel bilgisayar bilimi ve programlama kavramlarını tanıtır. Ders, K-8 dersliklerinde kullanılmak üzere tasarlanmıştır, ama her yaştan öğrenmek için eğlencelidir.'
    test_videos_help: 'Okulunuzda yeni video oynatıcımızı deneyin'
    try_beta_courses: 'Yeni! K-5 öğrencileri için beta kurslarımızı deneyin'
    use_as_teacher: 'Siteyi öğretmen profiliyle kullan'
    heading_hoc2014: "<h2>Kod Saati </h2><h1> her yaş için</h1>"
    heading_elementary: "<h2>20 saat ders</h2><h1> Bilgisayar Bilimleri Temeli (bütün yaşlar için) </h1>"
    heading_apps: "<h1>Herkes</h1> için <h2>eğlence</h2>"
    heading_tools: "<h2>Bir sonraki adım için hazır mısın?</h2> <h1>Ortaokul ve Lise için araçlar</h1>"
    heading_legacy: "<h1>Tüm yaş</h1> grupları için <h2>genel kurslarımız</h2>"
    your_gallery: Galeri
    no_primary_course: "Code Studio'daki kurslardan birisini deneyin"
    choose_next_course: "Aşağıdaki Code Studio derslerinden birini seçerek deneyin"
    print_certificate: "Sertifikayı Yazdır"
    announcement_title: "Bildirimler"
    announcement_message_fall2016_features: "Görüşlerinize göre yeni özellikleri geliştirerek yazı geçirdik. Şimdi, bir aygıtta programlama yapan birden fazla kişinin ilerlemesini izleyebilirsiniz. <a href=\"%{pp_url}\" target=\"_blank\"> <i>Herhangi bir</i> sınıfta <a href=\"%{csp_widgets_url}\" target=\"_blank\"> en iyi interaktif araçları</a> bizim CS ilkeleri kursundan kullanabilirsiniz. Ve öğrencileri denemeye teşvik etmek için kendi çalışma alanındaki <a href=\"%{unused_code_url}\" target=\"_blank\"> kullanılmayan kodları tutmalarını sağladık</a>! bizim yeni özellikleri kontrol edinve bize ne düşündüğünüzü bildirin."
    announcement_csp_widgets_message: "İnternetin nasıl çalıştığını öğretmek ve   Şifrelemenin veriyi nasıl güvenli tuttuğunu gibi kavramları öğretmek için eğlenceli bir yöntem mi bakıyorsun? Bilgisayar bilimi prensiplerinden en eğlenceli olanlarını laldık ve kendibaşına kullanılabilen bileşenler oluşturduk!"
    announcement_learn_more_button: "Daha fazlasını öğren"
    announcement_try_now_button: "Şimdi dene"
    announcement_host_an_hour_button: "Kodlama Saatine ev sahipliği yap"
    announcement_watch_video_button: "Videoyu izle"
    announcement_petition: "Öğretmen olarak, her okuldaki her öğrenciye bilgisayar bilimlerini öğretme hareketinde öncülük ediyorsunuz. Şimdi, sesiniz olacak temsilcilerinize izin verme zamanı. Bu hafta, eğitimci liderleri, 28 hükümet ve Amerika'nın önde gelen şirketlerinin CEO'ları Amerika Kongresi'ne K-12 bilgisayar bilimleri eğitimi için bir açık mektup verdi."
    announcement_petition_button: "Adınızı Ekleyin"
    announcement_go_beyond_button: "Ötesine geçin"
    announcement_apply_now: "Şimdi uygula"
    announcement_all: "Bizim öğretmen bloğumuzdaki  yeni özellikler ve güncelleştirmeleri takip edin. <a href='%{teacher_blog_url}' target='_blank'> Duyurular bkz.</a>"
    announcement_hoc_launch: "180 ülkede binden fazla eğitimci 5-11 Aralık tarihlerinde, ' Bir saatlik kod eğitimi' ile bilgisayar bilimini öğrenmeye başlıyor. Bir önceki organizasyonlardan daha fazla öğrenciye ulaşmak için sizlere güveniyoruz. <a href='%{signup_url}' target='_blank'> 'Bir saatlik kod eğitimi' etkinliğine başvuruda bulunun ve lütfen başka bir öğretmen arkadaşınıza bilgisayar bilimini öğretmeye başlayabileceğini söyleyin."
    announcement_mc_launch: "En popüler eğitimlerimizden birinin şimdi devamı var! Minecraft Kodlama Saati Tasarımcısı öğrencilerin Minecraft dünyasında kurallar oluşturmasını sağlıyor. Benzersiz bir Minecraft deneyimi yaşamalarını ve arkadaşlarıyla paylaşmalarını ya da telefonlarında oynamalarını sağlıyor. Kodlama Saatinde sınıfınla birlikte yap."
    announcement_how_code_studio: "Bilgisayar Bilimlerini, sınıf içinde öğretmeye başlamak için herhangi bir deneyime ihtiyacın yok. Code.org sunar: müfredat, ders planları, yüksek kaliteli profesyonel eğitim programları ve büyük araçlar.Tüm sınıf düzeyleri için &mdash; Nereden başlıyacağını merak ediyorsan<a href='%{video_download_url}'> Bu video</a> indir!"
    announcement_go_beyond: "Kodlama saatinin ötesine gidip bilgisayar bilimi kavramlarını öğrenciler ile her hafta keşfedin. Code.org sunar: müfredat, ders planları, yüksek kaliteli profesyonel eğitim programları ve büyük araçlar. Tüm düzeyler için &mdash; ve hepsi ücretsiz. :) Bilgisayar Bilimleri, sınıf içinde öğretim başlamak için herhangi bir deneyime ihtiyacın yok. <b>Sınıf için uygun olan adım.</b>"
    announcement_teacher_recruitment: "Sizin öğretmenler bilişim hareketinin liderisiniz. Yüksek kaliteli K-12th notlu profesyonel programlara <strong>hiçbir ücret ödemeden katılabilirsiniz. </strong> Bilgisayar bilimi ile ilgili ipuclarını  alacak ve profesyonel öğretme için uygulayabilirsiniz."
    announcement_teacher_recruitment2: "Sizin öğretmenler bilişim hareketinin liderisiniz. Yüksek kaliteli K-12th notlu profesyonel programlara <strong>hiçbir ücret ödemeden katılabilirsiniz. </strong> Bilgisayar bilimi ile ilgili ipuclarını  alacak ve profesyonel öğretme için uygulayabilirsiniz."
    announcement_csf_pilot: "<strong>İlköğretim Okulu öğretmenleri:</strong> CS Temelleri kurslarımız güncelleştirme bir parçası olun! Güncellenme Zamanı bir CS Temelleri müfredat kış ve 2017 yılının baharında sırasında pilot için öğretmen arıyoruz. Biz bu güncelleştirmeleri Ağustos 2017 yılında canlı gitmeden önce görüşlerinizi duymak arzu ediyoruz."
    announcement_student_privacy: "Code.org biz öğrencinin gizliliğini çok ciddiye alıyoruz. Senin öğrencilerin gizliliğini korumak için biz tam adlarınnı görüntülemesini önlemek için bölümün giriş sayfasına bir değişiklik yaptık. Bu güncelleştirme gizlilik seviyesini arttırsa bile <i>öğrencilerin tam adlarını kullanmamasını teşvik ediyoruz."
    announcement_apcsp_recruitment: "<strong>Bilgisayar bilim ilkeleri.öğretmenler:</strong> Öğrencilerin Bilgisayar Bilimleri İlkeleri sınavına bu yıl öğrencilerinizi teşvik edin. Code.org'ın sonraki viral özellikli video. 10-20 saniye arası video göndermeleri için öğrencileri davet ediyoruz. Instagram veya Facebook üzerinde video klip vr \"Ben #APCSP çünkü sınava gireceğim...\" diye paylaşm yapın. Code.org dan swag kazanın!"
    announcement_apcsp_recruitment2: "Bu yılki AP CS ilkeleri sınavı kayıtları kırmaya hazırlanıyor. Sınavı Öğrenci katılımı önemli ölçüde çeşitlilik AP Bilgisayar Biliminde kayması olabilir ama yardımına ihtiyacımız var. AP CSP sınava girmek her CS ilkeleri öğrenci teşvik ve <a href='%{gift_url}' target='_blank'> bir hediye göndermek</a> olacak. Öğrenciler ayrıca bizim <a href='%{challenge_url}' target='_blank'> #APCSP video challenge</a> ülke genelinde eş teşvik edebilir."
    announcement_apcsp_recruitment3: "Bu yılki AP CS ilkeleri sınavı kayıtları kırmaya hazırlanıyor. Sınavı Öğrenci katılımı önemli ölçüde çeşitlilik AP Bilgisayar Biliminde kayması olabilir ama yardımına ihtiyacımız var. AP CSP sınava girmek her CS ilkeleri öğrenci teşvik ve n <a href='%{gift_url}' target='_blank'>a  bir hediye göndermek</a> olacak. Öğrenciler ayrıca bizim <a href='%{video_url}' target='_blank'> P video challenge</a> ülke genelinde eş teşvik edebilir."
    announcement_csp_deadline: "Lise öğretmenleri için son çağrı! Bilgisayar bilimi ile okulunuzda öncülük et ve eğrenme programlarımıza katıl. Hiçbir ücret ödemeden yüksek kaliteli profesyonel eğitim al. 14 Nisan da başvurular kapanıyor."
    announcement_applab_export: "Uygulama laboratuvarı, bizim web tabanlı programlama ortamı, şimdi senin programını indirmeni destekliyor! JavaScript bloklarını Sürükle ve bırak ile uygulamalar oluşturmaya başlayın sonra seçtiğiniz herhangi bir geliştirme ortamında düzenlemeye devam edin."
    announcement_csp_survey: "<b>Tebrikler Bilgisayar Bilimleri ilkeleri öğretmenleri!</b> <br/> Bilgisayar ilkeleri sınavına 50.000'i aşkın öğrenci tarihinin en büyük sınavına katılacak. Öğrencilerin seslerini duyalım-ders son anketi tamamlamak için onlara hatırlat! Senin öğrencilerin yanıtları gözden geçirmen mümkün olacak ve biz de seninle toplu Ulusal sonuç raporu paylaşacağız."
    announcement_navigation_redesign: "<b>Sitedeki Gezinti değişiklikleri</b> <biz Code.org site genelinde kaynaklara erişimi kolaylaştırmak için değişiklik yapıyoruz. Öğretmen hesabınıza giriş yapın, ana sayfanızda kurslar, Proje Galerisi, bölümler ve profesyonel öğrenme linkleri ile yeni bir gezinti çubuğu olacak."
  move_students:
    new_section_dne: "Üzgünüm, ama %{new_section_code} yok. Lütfen başka bir bölüm kodu girin."
    section_code_cant_be_current_section: "Şimdiki bölüm yeni bölümle aynı olamaz."
    current_section_dne: "Üzgünüm, ama %{current_section_code} yok. Lütfen başka bir bölüm kodu girin."
    student_ids_not_entered: "Lütfen students_ids girin."
    student_not_found: "Öğrenci ve öğretmen bulunamadı."
    all_students_must_be_in_current_section: "Bütün öğrenciler şu anda sınıfınıza kayıtlı olmalıdır."
    already_enrolled_in_new_section: "Öğrenciler zaten başka bir bölümde bulunduğundan onları başka yere taşıyamazsınız."
  share:
    title: "Code Studio'da Öğrenin"
    description: "Herkes bilgisayar bilimi öğrenebilir. Kod kullanarak oyunlar, uygulamalar ve sanat yarat."
    try_hour_of_code: 'Kodlama Saati''ni Deneyin!'
  gender:
    male: 'Erkek'
    female: 'Kadın'
    none: 'Cevap vermemeyi tercih ederim'
  user_type:
    student: 'öğrenci'
    teacher: 'Öğretmen'
  footer:
    thank_you: 'Code Studio''ya sağladıkları katkıdan dolayı <a href="https://code.org/about/donors">bağışçılarımıza, <a href="https://code.org/about/partners">partnerlerimize, <a href="https://code.org/about/team">uzun vadeli takımımıza, video oyuncu ekibimize ve <a href="https://code.org/about/advisors">eğitim danışmanlarımıza teşekkür ederiz.'
    help_from_html: 'Bu eğitici Google, Microsoft, Facebook, ve Twitter ''dan mühendislerin yardımıyla oluşturuldu.'
    help_from_html_old: 'Google, Microsoft, Facebook ve Twitter''daki mühendisler bu eğitim içeriğini oluşturmaya yardımcı oldu.'
    art_from_html: 'Minecraft&#8482; &copy; %{current_year} Microsoft. Bütün hakları saklıdır.<br />Star Wars&#8482; &copy; %{current_year} Disney ve Lucasfilm. Bütün hakları saklıdır..<br />Frozen&#8482; &copy; %{current_year} Disney. Bütün hakları saklıdır.<br />Ice Age&#8482; &copy; %{current_year} 20th Century Fox. Bütün hakları saklıdır.<br />Angry Birds&#8482; &copy; 2009-%{current_year} Rovio Entertainment Ltd. Bütün hakları saklıdır.<br />Plants vs. Zombies&#8482; &copy; %{current_year} Electronic Arts Inc. Bütün hakları saklıdır.<br />The Amazing World of Gumball is trademark and &copy; 2015 Cartoon Network.'
    art_from_html_old: "Minecraft&#8482; &copy; %{current_year} Microsoft. Tüm hakları saklıdır. Star Wars&#8482; &copy; %{current_year} Disney ve Lucasfilm. Tüm hakları saklıdır. Dondurulmuş&#8482; &copy; %{current_year} Disney. Tüm hakları saklıdır. Buz çağı&#8482; &copy; %{current_year} 20th Century Fox. Tüm hakları saklıdır. Kızgın kuşlar&#8482; &copy; 2009-%{current_year} Rovio Entertainment Ltd. Tüm hakları saklıdır. Mutant vs. Zombiler&#8482; &copy; %{current_year} Electronic Arts Inc. Tüm hakları saklıdır. The Amazing World of Gumball is trademark ve &copy; 2015 Cartoon Network.\n"
    code_from_html: 'Code.org p5.play, <a href="http://www.gnu.org/licenses/old-licenses/lgpl-2.1-standalone.html"> GNU LGPL 2.1</a> altında lisanslı kullanır.'
    powered_by_aws: 'Amazon Web Services tarafından desteklenmektedir'
    trademark: '&copy; Code.org, %{current_year}. Code.org&reg;, CODE logo ve Kodlama Saati&reg; Code.org''un ticari markalarıdır.'
    copyright: 'Telif Hakkı'
    more: 'Daha Fazla'
    feedback: 'Geri besleme sağla'
    translate: 'Kendi dilinize çevirmemiz için bize yardım edin'
    support: 'Destek'
    support_url: 'http://support.code.org'
    tos_short: 'Koşullar'
    tos: 'Şartlar'
    privacy: 'Gizlilik Politikası'
    secure: 'Güvenli sürüm'
    report_abuse: 'Hata Rapor Et'
    built_on_code_studio: 'Kod Stüdyosunda Yapıldı'
    make_my_own_app: 'Kendi programımı yap'
    how_it_works: 'Nasıl çalışır'
    try_hour_of_code: 'Kodlama Saati''ni Deneyin!'
  reference_area:
    title: 'Yardım ister misiniz?'
    subtitle: 'Bu videolara ve ipuçlarına bakın'
    teacher: 'Çözüme bakın'
    teacher_no_solution: 'Çözümü görmeyi durdur'
    auth_error: 'Bu çözümü görmek için yetkiniz yok.'
    submit: 'Aktör Konumunu Güncelle'
    direction: 'Başlangıç Yönü (dereceyle)'
  video:
    tab: 'Video.'
    notes: 'Video yok? Notları göster.'
    notes_coming_soon: 'Video için notlar yakında eklenecek.'
    autoplay_option: 'Otomatik oynayan video'
    download: 'Videoyu indir'
    show_notes: 'Notları göster'
    show_video: 'Videoyu görüntüle'
  compatibility:
    upgrade:
      unsupported_message: "Tarayıcınız desteklenmiyor. Lütfen tarayıcınızı <a href='%{supported_browsers_url}', target='_blank'> desteklenen tarayıcılardan birine</a> yükseltin. Sayfayı görüntüleyebilirsiniz ama önemli özellikler çalışmayabilir."
      link: "Daha fazlasını öğren"
      applab_unsupported_tablet: "App Lab bir fare ve klavye ile bir masaüstü veya dizüstü bilgisayarda en iyi çalışır. Geçerli cihazınızda bu aracı kullanarak sorunlarla karşılaşabilirsiniz."
      gamelab_unsupported_tablet: "Game Lab bir fare ve klavye ile bir masaüstü veya dizüstü bilgisayarda en iyi çalışır. Geçerli cihazınızda bu aracı kullanarak sorunlarla karşılaşabilirsiniz."
      weblab_unsupported_browser: "Ne yazık ki, şu anda Web Lab bu tarayıcı yükleme ile ilgili sorunlar yaşıyorsanız. Bu çözülene kadar farklı bir tarayıcı kullanmak isteyebilirsiniz. Rahatsız ettiğim için özür dilerim."
      weblab_unsupported_locale_storage: "Web Lab Özel tarama modunda kullanma sorunlarla karşılaşabilirsiniz. Lütfen projenize normal modda yeniden yükleyin. Rahatsız ettiğim için özür dilerim."
  slow_loading: 'Bu normalden uzun sürüyor...'
  try_reloading: 'Sayfayı yeniden yüklemeyi deneyin'
  next_stage: 'Bitti! Bir sonraki aşamaya geç'
  download_pdf: 'Ders planını aç'
  lesson_plan: 'Ders Planı'
  view_lesson_plan: 'Ders Planını Görüntüle'
  pdf_download: 'PDF İndir'
  download_coming_soon: 'İndirilebilir aktivite yakında geliyor.'
  video_coming_soon: 'Video Yakında Geliyor!'
  not_started: 'Öğrenciler bu bölüm için henüz giriş yapmadılar.'
  share_code:
    title: "Benim programımın çalışmasını görmek için, 'Çalıştır' seçeneğini tıklayın"
    bounce_og_title: "Benim Bounce oyunuma göz atın"
    flappy_og_title: "Benim Flappy Oyun'uma göz atın"
    studio_og_title: "Play Lab uygulamalarımı kontrol et"
    check_out_what_i_made: "Ne yaptığıma bakın"
    og_description: "Ben Code.org ile kendi kodumu yazdım"
    phone_number_not_allowed: "Telefon numarası var gibi görünüyor. Yazıyı değiştirmeyi deneyin."
    address_not_allowed: "İçinde Adres var gibi görünüyor. Yazıyı değiştirmeyi deneyin."
    email_not_allowed: "içinde E-mail var gibi görünüyor. Yazıyı değiştirmeyi deneyiniz."
    profanity_not_allowed: "İçinde küfür, kaba konuşma var gibi görünüyor. İçeriği değiştirmeyi deneyiniz."
  builder:
    created: "Yeni bir komut dosyası oluşturdu."
    destroyed: "Bir komut dosyası yok."
    manage: "Leveller Oluştur"
    view: "Görünüm"
    back: "Komut dosyalarına geri dön"
    success: "Blokları başarıyla düzenlediniz."
    level:
      create: "Yeni seviye oluştur"
      current: "Şu anki Seviyeler"
      unused: "Kullanılmamış Seviyeler"
  upsell:
    applab:
      title: 'App Laboratuvarı'
      body: "App Lab basit uygulamalar yapabileceğiniz bir uygulama geliştirme ortamıdır. Kod blokları yada JavaScript ile bir uygulama yapın ve paylaşın."
      body_short: " Kod blokları yada JavaScript ile bir uygulama yapın ve paylaşın."
      audience: '13 + Yaş grubu'
      cta: 'Nasıl olduğunu öğren'
    hoc:
      title: 'Klasik Labirent'
      body: 'Temel bilgisayar bilimlerine milyonlar bir şans verdi, sen de dene.'
    flappy:
      title: 'Flappy Kod'
      body: '10 dakikadan az bir süre içinde kendi oyununu yazmak ister misin? Flappy Kod eğitimimizi deneyin!'
    20-hour:
      title: 'Hızlandırılmış Kurs'
      body: 'Bu 20 saatlik ders temel bilgisayar bilimi ve programlama kavramlarını tanıtır. Ders, K-8 dersliklerinde kullanılmak üzere tasarlanmıştır, ama her yaştan öğrenmek için eğlencelidir.'
      body_short: 'Temel bilgisayar bilimleri derslerini 2-4 hızlandırılmış bir sürümünde öğrenin.'
    hoc2014:
      try_new_tutorial: 'Yeni Kodlama Saati öğreticimizi beta halinde deneyin'
      try_frozen: 'Karlar Ülkesi''nden Anna ve Elsa ile birlikte bir sanatçı'
    gallery:
      title: "Galeri"
      body: "Uygulamanın galerisine veya kullanıcılarımız tarafından oluşturulmuş sanatçı görsellerine göz atın"
    gamelab:
      title: "Oyun Laboratuvarı"
      body: "Oyun labı basit animasyonları ve oyunları nesnelerle ve etkilesimli karakterlerle beraber programlayabileceğin bir uygulama geliştirme ortamıdır."
      audience: "13 + Yaş grubu"
      cta: "Nasıl olduğunu öğren"
    weblab:
      title: "Web Lab (beta)"
      body: "Web Lab, HTML ve CSS kullanarak basit web sayfaları hazırlayabileceğin bir programlama ortamıdır. Web sayfanı tasarla ve saniyeler içinde paylaş."
      audience: "13 + Yaş grubu"
      cta: "Nasıl olduğunu öğren"
    frozen:
      title: "Donmuş"
    starwars:
      title: "Yıldız Savaşları"
    infinity:
      title: "Sınırsız oyun laboratuarı"
      body: "Bir hikaye ya da Disney Infinity karakteriyle bir oyun yaratmak için Play Lab'i kullanın."
    minecraft:
      title: "Minecraft"
      body: "Kod aracılığıyla Minecraft dünyasını keşfedin."
    minecraft2016:
      title: "Minecraft"
      body: "Hayvanları ve diğer Minecraft yaratıklarını Minecraft'ın sendeki sürümde programla."
    sports:
      title: "Spor"
      body: "Ya bir basketbol ya da sporların karışımından oluşan bir oyun yapmayı seçin."
    text-compression:
      title: "Text Compression"
      body: "Bu derste, öğrenciler metin sıkıştırma aracı ile metinler yerine semboller kullanarak sıkıştır."
    unplugged:
      title: "Bağımsız dersler"
      audience: "4 yaş ve üzeri"
      body: "Sınıfınızda kullanmanız için bağımsız dersler listesi toparladık. Sınıfınızda bilgisayar olsa da olmasa da bilgisayar bilimlerin temellerini öğretebilirsiniz. Bu ders konularını tek başına bir ders olarak kullanabileceğiniz gibi başka bir bilgisayar dersini destekleyecek şekilde kullanabilirsiniz."
      body_short: "Bilgisayarınız yok ise bu bağımsız dersleri derste kullanın."
    unplugged_conditionals:
      title: "Koşullar"
      body: "\"Bir deste kart kullanarak algoritmaları ve bu koşullu deyimleri öğrenin."
    widgets:
      title: "Araçlar"
      body: "Öğrenciler bilgisayar bilim ilkelerini bu dijital araçlarla uygulamalı olarak keşfedebilirler. Her öğrenci endi başlarına kullanabilir veya kullanacağınız sınıf için bir ortak tek bir ders oluşturabilirsiniz."
      audience: "14 yaş üzeri"
      cta: "Nasıl olduğunu öğren"
  gallery:
    students_drew_these_with_code: "Öğrenciler kod ile bunu çizdiler!"
    students_made_these_with_code: "Öğrenciler bunları kod ile yaptı!"
    picture_count: "Geçtiğimiz <b>%{days}</b> günlerde, öğrenciler <b>%{count}</b> tane resmi kendi yazdıkları programlarla çizdiler. Her programın çalışışını görmek için resimlerin üzerine tıklayın."
    activity_count: "geçmiş <b>%{days}</b> günde, öğrenciler kendi bilgisayar programlarını yazarak <b>%{count}</b> kadar uygulama ve resimler oluşturdu. Ekran görüntülerine tıklayıp her bir programın nasıl çalıştığını görün."
    want_to_make_your_own: "Kendininkini yapmak ister misin?"
    how_to_save: "Eğitici bölümlerin son kısmında, çalışmanızı kaydetmek için \"Bitir\" butonunu ve \"Kaydet\" butonunu tıklayın."
    more: "Daha fazla &rarr;"
    caption_by_name_age: "%{name} tarafından, %{age} yaşında"
    caption_time_ago: "%{time_ago} zaman önce"
    header: "Galeri"
    header_playlab: "Oyun Laboratuvarı"
    header_artist: "Aktör"
    report_abuse: "Hata Rapor Et"
  landing:
    prerelease: "Bu ders, <span class='betatext'> beta</span> versiyonundadır.  Bu demek oluyor ki bu dersin son hali değildir, geribildirimler alındıkça içeriğinde düzeltme ve değişiklikler olabilir."
    prerelease_hoc2014: "Bu öğretici <span class='betatext'>beta</span>dır. Geri dönüşler aldıkça ve geliştirildikçe düzenlenmeye açıktır."
    report_bug: "Hata bildir"
    support: "Yardım Al"
    support_url: "//support.code.org"
    help_resources: "Yardım ve kaynaklar"
    help_support: "Yardım ve Destek"
    documentation: "Belgeler"
    tutorials: "Öğreticiler"
  multi:
    wrong_title: "Yanlış cevap"
    wrong_body: "Girdiğiniz cevap doğru değil.  Lütfen tekrar deneyin!"
    correct_title: "Doğru"
    correct_body: "İşte bu doğru cevap."
    toofew_title: "Çok az cevap."
    toofew_body: "Lütfen göndermeden önce iki cevap seçin."
  multi-submittable:
    wrong_title: "Teşekkür ederiz"
    wrong_body: "Cevabınızı gönderdiğiniz için teşekkür ederiz."
    correct_title: "Teşekkür ederiz"
    correct_body: "Cevabınızı gönderdiğiniz için teşekkür ederiz."
    toofew_title: "Çok az cevap."
    toofew_body: "Lütfen göndermeden önce iki cevap seçin."
  level_group:
    wrong_title: "Teşekkür ederiz"
    wrong_body: "Cevaplarınızı gönderdiğiniz için teşekkürler."
    correct_title: "Teşekkür ederiz"
    correct_body: "Cevaplarınızı gönderdiğiniz için teşekkürler."
    hide_survey_last_answer: "Bu anket anonimdir.  Öğretmen Pano yu  sonuçları görmek için ziyaret edin.  Not sonuçlar yalnızca en az beş öğrenci Anketi gönderdiyseniz görülebilir."
  level_group-submittable:
    wrong_title: "Teşekkür ederiz"
    wrong_body: "Cevaplarınızı gönderdiğiniz için teşekkürler."
    correct_title: "Teşekkür ederiz"
    correct_body: "Cevaplarınızı gönderdiğiniz için teşekkürler."
    unsubmit-title: "Değerlendirmeni geri al"
    unsubmit-body: "Değerlendirmeni geri almak gönderme zamanını sıfırlayacaktır? Emin misin?"
    submit-incomplete-title: "Değerlendirmeni gönder."
    submit-incomplete-body: "Bazı soruları boş bıraktın. Değerlendirmeyi gönderdikten sonra değişiklik yapamazsın. Emin misin?"
    submit-complete-title: "Değerlendirmeni gönder."
    submit-complete-body: "Değerlendirmenizi gönderdikten sonra düzenleyemezsiniz, gerçekten göndermek istiyor musunuz?"
  match:
    wrong_title: "Yanlış çözüm"
    wrong_body: "Girdiğiniz çözüm doğru değil.  Lütfen tekrar deneyin!"
    correct_title: "Doğru"
    correct_body: "İşte bu doğru cevap."
  contract_match:
    wrong_title: "Yanlış cevap"
    badname: "Senin sözleşmende yanlış isim var."
    badname_case: "Fonksiyon isimleri büyük-küçük harfe duyarlıdır. Fonksiyon gövdesindeki ismin büyüklüğünü   değiştirmeyi deneyin."
    badrange: "Senin sözleşmen yanlış bir diziye sahip."
    baddomainsize: "sözleşmeniz içerikteki elemanların doğru numaralarını içermiyor."
    baddomainname: "1 veya daha fazla senin öğelerin hatalı."
    baddomaintype: "Bir veya daha fazla etki alanı yanlış öğe türüne sahip, ya da yanlış sırada."
  text_match:
    placeholder: "Cevabınızı buraya girin"
    open_response_title: "teşekkürler"
    open_response_body: "cevabınız için teşekkürler!"
    correct_title: "Doğru"
    correct_body: "İşte bu doğru cevap."
  dialog:
    ok: "TAMAM"
    startover_title: "Baştan başlamak istediğinize emin misiniz?"
    startover_body: "Bu, bulmacayı başlangıç durumuna getirecek ve eklediğiniz ya da değiştirdiğiniz tüm verileri sıfırlayacaktır."
    startover_ok: "Baştan Başla"
    startover_cancel: "İptal"
  time:
    hour: '1 saat'
    day: 'gün'
    week: 'hafta'
  age_interstitial:
    age: Yaşın
    header: Hesap Bilgileri Güncelleme
    message: "Size daha güçlü gizlilik koruması sağlamak konusunda güncellemelerimizi sürdürmekteyiz. Bunu yapabilmek için mevcut kullanıcıların buraya yaşlarını girmesi gerekmektedir.<br/>Herzaman olduğu gibi code.org özel bilgilerinizi asla kiralamaz, satmaz veya üçüncü partilerle paylaşmaz."
    sign_out: 'Eğer yaşınızı girmek istemiyorsanız <a href="%{url}">buraya tıklayarak</a> çıkış yapabilirsiniz.'
  terms_interstitial:
    title: "Güncellenen Hizmet ve Gizlilik Politikası şartları"
    intro_desc: 'Kullanıcı sözleşmesini aşağıdaki gibi güncelledik. Değişiklikler 24 Ağustos 2016''dan itibaren uygulanıyor. En büyük değişiklik: <i>Artık Code Studio''daki öğrencilerin email adreslerini artık arşivlemiyoruz.</i> Bu bizim için büyük bir şey, ve umuyoruz eğitim teknolojilerindeki öğrenci mahremiyetine yeni bir standart getirir. Diğer değişikliklerin özetini de size mail olarak gönderdik.'
    intro_instructions: "Kod Studio tüm son özelliklerine tam erişim sınıfında 13 yaşın altındaki öğrenciler için bu yeni şartları kabul gerekir.  13 yaşından küçük bir öğrenci için bir hesap kayıt olurken okul kullanımı için öğrencinin kişisel bilgilerin toplanması ve kod Studio gibi eğitim programları da dahil olmak üzere okul parası için ebeveyn izni olduğundan emin olun istenecektir."
    tos: "Şartlar"
    privacy: "Gizlilik Politikası"
    privacy_notice: "Gizlilik Politikası"
    accept_label: 'Güncellenme Zamanı <a href="%{tos_url}" target="_blank"> Hizmet şartları</a> ve <a href="%{privacy_url}" target="_blank"> Gizlilik politikasını</a> kabul ediyorum'
    accept: "Kabul et"
    print: "Yazdır"
    reminder_desc: ' <a href="%{tos_url}" target="_blank"> Hizmet şartları</a> ve <a href="%{privacy_url}" target="_blank"> Gizlilik Politikası</a> güncellendi. Bunlar onları kabul etmeden önce dikkatlice okuyunuz.  JavaScript öğretim özelliği güncellenen Şartları kabul etmeden önce kullanılamıyor olabilir.'
    review_terms: "Güncellenen Hizmet ve Gizlilik politikasını göster"
  school_info_interstitial:
    title: "Her öğrenciye bilgisayar bilim ini getirmek için bize yardım etmeni istiyoruz!"
    message: "Lütfen aşağıya okul bilgilerinizi girin."
    message_with_suggestion: "Lütfen aşağıdaki bilgileri doğru olduğundan emin olun veya gerektiği gibi güncelleştirin."
    save: "Kaydet"
  race_interstitial:
    title: 'Opsiyonel: Bilgisayar bilimlerindeki çeşitliliği geliştirme yönündeki ilerlememizi izlememize yardımcı olun'
    message: " Lütfen bize ırkını söyle  ( Başvuruyu kontrol etmeyi unutma)"
    races:
      - 
        white: Beyaz
      - 
        black: Siyahi veya Afrika kökenli Amerikalı
      - 
        hispanic: İspanyol veya Latin
      - 
        asian: Asyalı
      - 
        hawaiian: Yerel Hawaii veya diğer Pasifik Adalı
      - 
        american_indian: Amerikalı Kızılderili / Alaska Yerlisi
      - 
        other: Diğer
      - 
        opt_out: Söylememek istemiyorum
    submit: "Gönder"
    decline: "Kapat"
  zendesk_too_young_message: 'Üzgünüz, genç kullanıcılarımız destek sitemize üye olamazlar. <a href="http://support.code.org">support.code.org</a> adresini giriş yapmadan kullanın ya da ebeveynlerinize veya öğretmeninize bizimle temasa geçmelerini söyleyin.'
  progress:
    not_started: Başlatılmadı
    in_progress: İşlem devam ediyor
    completed_too_many_blocks: tamamlanmadı, fazla blok var
    completed_perfect: tamamlandı, harika
    furthest_level_attempted: denenen en yüksek seviye
    assessment: değerlendirme
    submitted: gönderildi
  studio:
    courses_working_on: "Üzerinde çalışmakta olduğunuz dersler"
    completed_courses: "Tamamladığınız dersler"
    all_courses: "Tüm dersler"
  project:
    projects: "Projeler"
    create: "Proje Oluştur"
    create_a_project: 'Yeni bir proje oluşturun:'
    new: "Yeni oluştur"
    rename: "Yeniden adlandır"
    save: "Kaydet"
    delete: "Sil"
    exit: "Kursa dön"
    my_projects: "Projelerim"
    project_gallery: "Proje Galerisi"
    publish: "Yayımla"
    unpublish: "Yayımdan Kaldır"
    share: "Paylaş"
    share_title: Projenizi paylaşın
    share_copy_link: "Bağlantıyı kopyala:"
    share_embed_description: "Projeyi bir web sayfasında görüntülemek için yerleştirme kodunu HTML sayfasına yapıştırın."
    share_u13_warning: "Öğretmenine paylaşmadan önce sor. Sadece senin okuldaki diğer kişilerle  paylaş."
    embed: "Yerleştir"
    advanced_share: "Gelişmiş seçenekleri göster"
    no_projects: "Şu anda hiç proje var. Bir proje başlatmak için yukarıdaki düğmelerden birini tıklatın."
    close: "Kapat"
    more: "Daha Fazla"
    name: "İsim"
    updated: "Güncellendi"
    project_type: "Proje türü"
    help_text: "Uygulama oluştur'a tıklayın veya Yeni bir oyun labaratuvarı veya sanatçı projesi çizin. \nGeri dönebilir ve istediğiniz zaman projelerinizi düzenleyebilirsiniz."
    need_help: "Başlarken yardıma mı ihtiyacınız var?"
    thumbnail_help: "Projeniz için doğru küçük resim göremiyorum? Yeni küçük resim oluşturmak için uygulamanızı çalıştırın. Resmi her yerde yenilemek birkaç saat sürebilir."
    really_delete: 'Silinsin mi?'
    delete_yes: 'Evet'
    delete_no: 'Hayır'
    saved: "Kaydedildi"
    not_saved: "Kaydedilmedi"
    cancel: 'İptal'
    delete_confirm_title: Bu projeyi silmek istediğinizden emin misiniz?
    delete_confirm_text: "Projeyi silmek onu kalıcı olarak Projelerim listenizden kaldıracaktır. Bağlantı olarak paylaştığınız kimseler artık projenizi göremeyecekler."
    view_all: 'Projelerimi görüntüle'
    remix: "karıştır.\n"
    click_to_remix: "Kendi sürümünüzü yaratmak için 'Remix'e basın!"
    edit_project: 'Projeyi Düzenle'
    abuse:
      tos: "Bu projenin Code.org <a href='http://code.org/tos'> Hizmet Şartları'nı</a> ihlal ettiği raporlandı ve başkalarıyla paylaşılamaz."
      policy_violation: "Bu projeyi başkalarıyla paylaşılamaz bilgileri içerir. Lütfen onların app içeriğini düzeltmek için app sahibine başvurun."
      contact_us: "Eğer bir hata olduğunu düşünüyorsanız, lütfen <a href='https://code.org/contact'>bizimle iletişime geçin.</a>"
      go_to_code_studio: 'Kod Stüdyosu''na git'
      report_abuse_form:
        intro: 'Rahatsız edici, tehdit, sanal kabadayılık, taciz yada telif hakkı ihlali içeren bir içerikle karşılaşırsanız lütfen aşağıdaki formu doldurun. Raporunuzu çok ciddiye alacağız ve dikkatlice inceleyip gereken eylemi yerine getireceğiz.'
        validation:
          email: 'Lütfen E-posta adresinizi belirtiniz'
          age: 'Lütfen yaşınızı belirtiniz'
          abuse_type: 'Lütfen bu içeriğin Hizmet Şartlarını nasıl ihlal ettiğini açıklayın'
          abuse_detail: 'Bildirmekte olduğunuz içeriği açıklayın'
        abusive_url: 'Raporlamış olduğunuz içeriğin URL''si'
        abuse_type:
          question: 'Bu içerik %{link_start}Hizmet Şartlarını%{link_end} nasıl ihlal ediyor?'
          harassment: 'Tehditler, klavye delikanlılığı, zorbalık'
          offensive: 'Rahatsız edici içerik'
          infringement: 'Telif Hakkı İhlali'
          other: 'Diğer'
        detail: 'Bildirmekte olduğunuz içerik ile ilgili mümkün olduğunca fazla ayrıntı veriniz.'
        acknowledge: 'Bu bilgileri göndererek, %{link_start_privacy}Gizlilik Sözleşmesini%{link_end} ve %{link_start_tos}Hizmet Sözleşmesini%{link_end} kabul etmiş olursunuz'
  peer_review:
    accepted:
      name: 'Kabul edildi'
      description: '<strong>Evet</strong>, bu öneri gereksinimleri karşılıyor'
    rejected:
      name: 'Reddedildi'
      description: '<strong>Hayır</strong>, bu öneri gereksinimleri karşılamıyor'
    escalated:
      name: 'Yükseltilmiş'
      description: 'Bu gönderiyi gözden geçirmek için bir eğitmen istiyorum'
    instructor_feedback: 'Eğitmen Geribildirimi'
    peer_feedback: 'Geribildirim Gönder'
    outdated: 'Bu geribildirim daha önce yollanan gönderiye eklendi'
    review_in_progress: 'Gözden geçirmeye hazır'
    link_to_submitted_review: 'Link to submitted review'
    reviews_unavailable: 'Reviews unavailable at this time'
    review_count: 'You must complete %{review_count} reviews for this unit'
    must_be_enrolled: 'You must be enrolled in this course to review peers'
    no_reviews_at_this_moment_notice: 'There are no peer reviews available at this moment, please check back soon'
    review_submitted: 'Your peer review was submitted'
    review_new_submission: 'Review a new submission'
  flex_category:
    required: 'Genel Bakış'
    content: 'İçerik'
    practice: 'Öğretmen Uygulamaları'
    peer_review: 'Eş gözden geçirme'
    ramp_up: 'Ramp-Up'
    end_of_course_project: 'End of Course Project'
    optional_stages: 'İsteğe bağlı aşamalar'
    main_course: 'Ana ders'
    extra_course_content: 'İlave kurs içeriği'
    csd1_1: 'Bölüm 1: Problem çözme süreci'
    csd1_2: 'Bölüm 2: Bilgisayar ve Problem çözme'
    csd2_1: 'Bölüm 1: Web içerik ve HTML'
    csd2_2: 'Bölüm 2: Stil oluşturma ve CSS'
    csd3_1: 'Bölüm 1: Resim ve animasyon'
    csd3_2: 'Bölüm 2: Oyun geliştirme'
    csd4_1: 'Bölüm 1: Kullanıcı merkezli tasarım'
    csd4_2: 'Bölüm 2: Uygulama prototipleme'
    csd5_1: 'Bölüm 1: Bilgileri gösterme'
    csd5_2: 'Bölüm 2: Veri problemlerini çözme'
    csd6_1: 'Bölüm 1: Donanım çıktısı'
    csd6_2: 'Bölüm 1: Donanım girdisi'
    csp1_1: 'Bölüm 1: Bilgiyi Sunma ve Aktarma'
    csp1_2: Interneti icat etme
    csp2_1: Karmaşık bilgileri kodlama ve sıkıştırma
    csp2_2: 'Bölüm 2: Veriyi İşleme ve Görselleştirme'
    csp3_1: 'Bölüm 1: Programlama Dilleri ve Algoritmalar'
    csp4_1: 'Bölüm 1: Büyük Verilerin Dünyası ve Şifreleme'
    csp5_1: 'Bölüm 1: Olay Temelli Programlama'
    csp5_2: 'Bölüm 2: Programlama ve Veri Yapıları'
    cspSurvey: 'Anket'
    cspAssessment: 'Bölüm Değerlendirme'
    csp_ap_1: 'Bölüm 1: AP teknik kurulum'
    csp_ap_2: 'Bölüm 2: AP performans görevini keşfet'
    csp_ap_3: 'Bölüm 2: AP performans görevini yarat'
    dlp: 'Yansıma İstemleri'
  external_links:
    disclaimer: Yasal uyarı
    leaving_domain: Code.org tarafından işletilen site değil. 
    disclaimer_text: '<strong>Yasal uyarı: Code.org tarafından işletilen bir site değil.</strong> Bu sitenin Code.org''dan farklı gizlilik ilkeleri olabilir. <br/> <br/> Onlar sizin için yararlı olacağını düşündüğümüz için seçtik. Biz doğrudan bu Web sitesinin içeriği için sorumlu değiliz, <a href=''%{support_url}''> Destek hizmetlerine</a> tıklayarak sakıncalı içerik veya bağlantılı hatasını raporlayın.'
  hoc_download:
    title: 'Kodlama Saati İndirmeler'
    capsule_title: 'İnternetiniz var mı?'
    capsule_desc: 'Web tabanlı <a href="%{url}">%{app_name}</a> kullanın.'
    instructions_headline: 'İnternet Yok Mu?'
    instructions: 'Öğretmenler için Talimatlar: Eğer zayıf internet bağlantınız varsa, bu Kod Saati uygulamasını indirip çevrimdışı kullanabilirsiniz. Dilinizi ve platformunuzu seçin ve sınıftaki bütün bilgisayarlara yükleyin. USB kullanmak isteyebilirsiniz. NOT: Öğrenciler kod saatine giriş yapamayacak ve sertifika bastıramayacak. Öğretmenler önden sertifikaları yazdırabilir. a href="%{url}">here</a>.'
    minecraft_name: 'Minecraft Kodlama Saati'
    starwars_blocks_name: 'Yıldız Savaşları: Kod İle Bir Galaksiyi İnşa Etmek (Blocks)'
    starwars_javascript_name: 'Yıldız Savaşları: Kod İle Bir Galaksiyi İnşa Etmek (Blocks)'
    download_message: 'Çevrimdışı kullanım  için %{app_name} (136 MB) indir'
    download_in_Albanian: 'Arnavutça indir:'
    download_in_Arabic: 'Arapça indir:'
    download_in_Azerbaijani: 'Azerice indir:'
    download_in_Basque: 'Baskçayı indir:'
    download_in_Bosnian: 'Boşnakça indir:'
    download_in_Bulgarian: 'Bulgaristanca indir:'
    download_in_Catalan: 'Katalanca indir:'
    download_in_Chinese-Taiwan: 'Tayvan Çincesi indir:'
    download_in_Chinese: 'Çince indir:'
    download_in_Croatian: 'Hırvatça indir:'
    download_in_Czech: 'Çekce indir:'
    download_in_Danish: 'Danimarkaca indir:'
    download_in_Dutch: 'Almanca indir:'
    download_in_English: 'İngilizce indir:'
    download_in_Finnish: 'Fince indir:'
    download_in_French: 'Fransızca indir'
    download_in_German: 'Almanca indir:'
    download_in_Greek: 'Yunanca indir:'
    download_in_Hebrew: 'İbranice indir:'
    download_in_Hungarian: 'Macarca indir:'
    download_in_Icelandic: 'İzlandaca indir:'
    download_in_Indonesian: 'Endonezyaca indir:'
    download_in_Irish: 'İrlandaca indir:'
    download_in_Italian: 'İtalyanca indir:'
    download_in_Japanese: 'Japonca indir:'
    download_in_Korean: 'Korece indir:'
    download_in_Latvian: 'Litvanyaca indir:'
    download_in_Lithuanian: 'Litvanyaca indir:'
    download_in_Norwegian: 'Norveççe indir:'
    download_in_Norwegian-Nynorsk: 'Norveççe indir:'
    download_in_Polish: 'Polonyacayı indir:'
    download_in_Portuguese-Brazil: 'Portekizce-Brezilya indir:'
    download_in_Portuguese: 'Portekizce olarak yükleyin:'
    download_in_Romanian: 'Romence indir:'
    download_in_Russian: 'Rusça indir:'
    download_in_Serbian: 'Sırpçayı indir:'
    download_in_Slovenian: 'Slovence indir:'
    download_in_Spanish: 'İspanyolca indir:'
    download_in_Swedish: 'İsveççe olarak yükleyin:'
    download_in_Turkish: 'Türkçe indir:'
    download_in_Ukrainian: 'Ukraynaca indir:'
    download_in_Vietnamese: 'Vietnam dilinde yükleyin:'
    windows: 'Windows'
    mac: 'Mac OS X'
  plc:
    preview_assignments:
      content_focus_header: 'Content Focus Area'
      practice_focus_header: 'Practice Focus Area'
      content_focus_strong: 'Based on your self-assessment answers, we chose one content focus area for you.'
      practice_focus_strong: 'Based on your self-assessment answers, we chose one teaching practice focus area for you.'
      choose_different_focus_area: 'You can choose a different focus area if you think that it would help you better prepare to teach.'
      other_focus_areas_available: 'No matter what focus area you choose, all other resources will still be available for reference.'
      confirm_focus_areas: 'Confirm Focus Areas'
  locked_stage: 'Bu sahnenin içeriği görünmemektedir çünkü bu sahne şu anda kilitlidir. Öğretmeniniz bu sahneyi size çalışmak veya yanıtlarınızı gözden geçirmek için zamanında açacaktır.'
  hidden_stage: "Öğretmenin senin burada olmanı beklemiyordu. Lütfen öğretmenine hangi derste olman gerektiğini sor."
  hidden_script: "Öğretmenin senin burada olmanı beklemiyordu. Lütfen öğretmenine hangi ünitede olman gerektiğini sor."
  return_unit_overview: 'Ünite genel bakışına git'
  return_course_overview: 'Ünite genel bakışına git'
  view_all_units: 'Tüm üniteleri göster'
  pd:
    survey:
      number_teachers: 'Number of attending teachers'
      response_count: 'Number of survey responses'
      facilitator_effectiveness: 'Facilitator Effectiveness (out of 5)'
      teacher_engagement: 'Teacher Engagement (out of 5)'
      overall_success: 'Overall Success Score (out of 6)'
      how_much_learned_s: 'Overall, how much have you learned from your workshop about computer science?'
      how_motivating_s: 'During your workshop, how motivating were the activities that this program had you do?'
      how_clearly_presented_s: 'For this workshop, how clearly did your facilitator present the information that you needed to learn?'
      how_interesting_s: 'How interesting did your facilitator make what you learned in the workshop?'
      how_often_given_feedback_s: 'How often did your facilitator give you feedback that helped you learn?'
      how_comfortable_asking_questions_s: 'How comfortable were you asking your facilitator questions about what you were learning in his or her workshop?'
      how_often_taught_new_things_s: "How often did your facilitator teach you things that you didn't know before taking this workshop?"
      how_much_participated_s: 'During your workshop, how much did you participate?'
      how_often_talk_about_ideas_outside_s: 'When you are not in Code.org workshops how often do you talk about the ideas from the workshops?'
      how_often_lost_track_of_time_s: 'How often did you get so focused on Code.org workshop activities that you lost track of time?'
      how_excited_before_s: 'Before the workshop, how excited were you about going to your Code.org workshop?'
      overall_how_interested_s: 'Overall, how interested were you in the Code.org in-person workshop?'
      more_prepared_than_before_s: 'I feel more prepared to teach the material covered in this workshop than before I came.'
      know_where_to_go_for_help_s: 'I know where to go if I need help preparing to teach this material.'
      suitable_for_my_experience_s: 'This professional development was suitable for my level of experience with teaching CS.'
      would_recommend_s: 'I would recommend this professional development to others.'
      part_of_community_s: 'I feel like I am a part of a community of teachers.'
      things_facilitator_did_well_s: 'What were two things your facilitator(s) did well?'
      things_facilitator_could_improve_s: 'What were two things your facilitator(s) could do better?'
      things_you_liked_s: 'What were the two things you liked most about the activities you did in this workshop and why?'
      things_you_would_change_s: 'What are the two things you would change about the activities you did in this workshop?'
      anything_else_s: 'Is there anything else you’d like to tell us about your experience at this workshop?'
  courses_category: 'Tüm Dersler'<|MERGE_RESOLUTION|>--- conflicted
+++ resolved
@@ -14,11 +14,7 @@
     attributes:
       user:
         name: 'Görünen İsim'
-<<<<<<< HEAD
-        name_example: 'Display Name<br/>(e.g. Cool Coder or Jane S.)'
-=======
         name_example: 'Görüntü adı <br/> (Süpe Kodcu veya Irmak K.)'
->>>>>>> a4df5b8b
         email: 'E-posta'
         parent_email: 'Veli e-posta'
         personal_email: "Kişisel e-posta adresi<a href=\"%{url}\">(eğer kişisel e-posta adresiniz yoksa buraya tıklayın)</a>\n \n"
@@ -50,11 +46,7 @@
       label: 'Öğretmen ekleyin:'
       placeholder: "Bölüm kodu (ABCDEF)"
       instructions: "Lütfen öğretmeninizin sizinle paylaştığı kodu girin. Bu kod, \"ABCDEF\" örneğindeki gibi 6 harf içerir."
-<<<<<<< HEAD
-      instructions_short: "Enter your 6 letter section code"
-=======
       instructions_short: "6 harfli bölüm kodunuzu girin"
->>>>>>> a4df5b8b
     submit: 'Öğretmeni ekle'
   add_hint_form:
     placeholder: 'Lütfen ipucunu buraya girin'
@@ -72,11 +64,7 @@
   of: "/"
   more: "DAHA FAZLA"
   less: "DAHA AZ"
-<<<<<<< HEAD
-  beta: "deneme"
-=======
   beta: "beta"
->>>>>>> a4df5b8b
   try_hoc: "Kod Saati'ni denemek için buraya tıklayın >> "
   try_k8intro: "İlk ve Orta Okula yönelik Bilgisayar Bilimlerine Giriş dersimizi deneyin (15-25 saat)"
   k8intro: "K-8 Bilişim Teknolojilerine Giriş Kursu (15-25 saat)"
@@ -249,11 +237,7 @@
       user:
         user_type_change_email_mismatch: "Belirttiğiniz e-posta adresi ile bu hesaba ait e-posta adresi uyuşmuyor"
         personal_login_created_email: 'Kişisel bir oturumu başarıyla oluşturdunuz. Artık Code.org''da e-posta ve parola ile oturum açabilirsiniz'
-<<<<<<< HEAD
-        personal_login_created_username: 'Kişisel bir oturumu başarıyla oluşturuldu. Artık Code.org kullanıcı adınız ve parolanız ile oturum açabilirsiniz'
-=======
         personal_login_created_username: 'Kişisel bir oturumu başarıyla oluşturdunuz. Artık Code.org kullanıcı adınız(%{username}) ve parolanız ile oturum açabilirsiniz'
->>>>>>> a4df5b8b
   nav:
     header:
       finished_hoc: "Kod Saati'ni tamamladım"
@@ -374,15 +358,9 @@
     create_personal_login_info: 'Code.org hesabınızı öğretim yılı bitiminden sonra kullanmaya devam etmek istiyorsanız, altta kendi girişinizi yapın.'
     create_personal_login_terms: "Kişisel hesap oluşturmakla ben, Code.org'un <a href='%{terms_of_service_url}', target='_blank'> hizmet şartlarına bağlı olmayı kabul ediyorum</a>. Eğer 13 yaşının altındaysam, öğretmen olmadan ebeveynlerimin veya yasal vasilerimin izni ile Code.org hizmetlerini kullandığımı onaylıyorum."
     create_personal_login_email_note: Öğrenci elektronik postaları öğrencilerle iletişim kurmamıza izin verecek bir formda saklanmıyor. Öğrenciler şifrelerini tekrar almak dışında asla Code.org'dan elektronik posta almazlar. Daha fazla bilgi için <a href='%{privacy_policy_url}', target='_blank'>Güvenlik politikamıza</a> bakınız.
-<<<<<<< HEAD
-    enter_new_login_info: 'Enter your new login information'
-    confirm_secret_words: 'Confirm that it is you by entering your current secret words'
-    enter_parent_email: "Enter your parent or guardian's email address (for password recovery)"
-=======
     enter_new_login_info: 'Oturum açma bilgilerini gir'
     confirm_secret_words: 'Gizli kelimenizi girerek siz olduğunuzu doğrulayın'
     enter_parent_email: "Ebeveyn ya da velinizin elektronik posta adresini girin (şifre kurtarmak için)"
->>>>>>> a4df5b8b
   user_level:
     completed: 'Tamamlandı'
     tried: 'Denenmiş'
