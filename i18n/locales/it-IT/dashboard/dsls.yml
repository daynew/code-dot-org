---
en:
  data:
    evaluation_multi:
      U5 evaluation q1:
        'No': 'No'
        'Yes': 'Sì'
      U5 evaluation q2:
        0: '? Modules in this unit are organized based on lessons that build towards a common project. Once a programming concept is introduced, we will use that again concept in later lessons. Which concept are you least familiar with?'
        1: ': Modules in this unit are organized based on lessons that build towards a common project. Once a programming concept is introduced, we will use that again concept in later lessons. Which concept are you least familiar with?'
        While Loops: Cicli "Mentre"
    external:
      Algo How Routers Learn Student Lesson Introduction:
        title: titolo
      Algo Shortest Path Student Lesson Introduction:
        title: titolo
      Basic mechanics of variables:
        title: titolo
      Basic mechanics of variables_2018:
        title: titolo
      Begin planning your project:
        title: titolo
      'Big Picture: If-statements':
        title: titolo
      'Big Picture: If-statements_2018':
        title: titolo
      Boolean Expressions and Comparison Operators:
        title: titolo
      Boolean Expressions and Comparison Operators_2018:
        title: titolo
      CSD U1 Input Output C2:
        title: titolo
      CSD U1 Input Output C3:
        title: titolo
      CSD U1 Input Output C4:
        title: titolo
      CSD U1 Input Output Intro:
        title: titolo
      CSD U2 Design Project:
        title: titolo
      CSD U2 Design Project_2018:
        title: titolo
      CSD U2 L1 Overview:
        title: titolo
      CSD U2 L1 Overview_2018:
        title: titolo
      CSD U2 L2 Overview:
        title: titolo
      CSD U2 L2 Overview_2018:
        title: titolo
      CSD U2 L3 Overview:
        title: titolo
      CSD U2 L3 Overview_2018:
        title: titolo
      CSD U2 L4 Overview:
        title: titolo
      CSD U2 L4 Overview_2018:
        title: titolo
      CSD U2 L5 Overview:
        title: titolo
      CSD U2 L5 Overview_2018:
        title: titolo
      CSD U2 L6 Overview:
        title: titolo
      CSD U2 L6 Overview_2018:
        title: titolo
      CSD U2 Social Sleuth:
        title: titolo
      CSD U2 expand project:
        title: titolo
      CSD U2 expand project_2018:
        title: titolo
      CSD U2 layout style review:
        title: titolo
      CSD U2 more CSS:
        title: titolo
      CSD U3 L2 Challenges:
        title: titolo
      CSD U3 SFLP Sprites and Images:
        title: titolo
      CSD U3 abstraction intro:
        title: titolo
      CSD U3 combining rep:
        title: titolo
      CSD U3 combining rep_2018:
        title: titolo
      CSD U5 Encryption 1:
        title: titolo
      CSD U5 Encryption 1_2018:
        title: titolo
      CSD U5 L13 SFLP Interpreting Data:
        title: titolo
      CSD U5 L13 SFLP Interpreting Data_2018:
        title: titolo
      CSD U5 Representing Information:
        title: titolo
      CSD U5 collection UPS2:
        title: titolo
      CSD U5 collection ads2:
        title: titolo
      CSD U5 data visualization:
        title: titolo
      CSD U5 data visualization sheet:
        title: titolo
      CSD U5 data visualization_2018:
        title: titolo
      CSD U5 student record:
        title: titolo
      CSD U5 student record_2018:
        title: titolo
      CSD U5 video2:
        title: titolo
      CSD-U3-SFLP Drawing:
        title: titolo
      CSDU2L01 SFLP:
        title: titolo
      CSP ExploreL02 SFLP:
        title: titolo
      CSP Journal Entry Placeholder2:
        title: titolo
      CSPPD3-u2 Welcome:
        Welcome!: Benvenuto!
      CSPStudentLessonPlanTemplate:
        title: titolo
      CSPU5 Making a Multi Screen Chaser Game:
        title: titolo
      CSPU5_ChoosingGoodIds:
        title: titolo
      CSPU5_EventDrivenProgrammingPatterns:
        title: titolo
      CSPU5_FirstTimeDesignMode:
        title: titolo
      CSPU5_FirstTimeDesignMode_2018:
        title: titolo
      CSPU5_HowImagesWork:
        title: titolo
      CSPU5_HowOnEventWorks_v2:
        title: titolo
      CSPU5_U3L14 - Message - Other ways to assign values:
        title: titolo
      CSPU5_U3L14 - Message - basic mechanics of variables:
        title: titolo
      CSPU5_U3L15 - explanation of IF and =v==:
        title: titolo
      CSPU5_U3L15 Student Lesson Intro - new:
        title: titolo
      CSPU5_U3L20 - combining And and Or explanation:
        title: titolo
      CSPU5_goodbyeTurtle_setPosition:
        title: titolo
      CSPU5_introToDebugging:
        title: titolo
      CSPU5_makingPredictions_ref:
        title: titolo
      CSPU5_onEventBreakdown:
        title: titolo
      CSP_Final_instructions:
        title: titolo
      CSP_U4_rawMovieData:
        title: titolo
      Color Sleuth - Epilogue:
        title: titolo
      Color Sleuth - Epilogue_2018:
        title: titolo
      Color Sleuth - How does it end?:
        title: titolo
      Color Sleuth - How does it end?_2018:
        title: titolo
      Color Sleuth - How to switch player turns:
        title: titolo
      Color Sleuth - How to switch player turns_2018:
        title: titolo
      Color Sleuth - Keeping score:
        title: titolo
      Color Sleuth - Keeping score_2018:
        title: titolo
      Color Sleuth - Planning the App:
        title: titolo
      Color Sleuth - Planning the App_2018:
        title: titolo
      Controlling Memory - Other ways to assign values:
        title: titolo
      Controlling Memory - Other ways to assign values_2018:
        title: titolo
      Cups and Beans Activity:
        title: titolo
      Cups and Beans Activity_2018:
        title: titolo
      Debugging with Console.log:
        title: titolo
      Debugging with Console.log_2018:
        title: titolo
      Digital Footprint Chirpr lillizard:
        title: titolo
      Digital Footprint FaceSpace Haley:
        title: titolo
      Digital Footprint FaceSpace Lizzie:
        title: titolo
      Digital Footprint instantframe wiz_kid_liz:
        title: titolo
      DigitalCitizenship2:
        Digital Citizenship: Cittadinanza Digitale
      ECSPD Challenge Rubric:
        title: titolo
      ECSPD Online U1D11-14:
        title: titolo
      ECSPD Online U1D15-16 Forum:
        title: titolo
      ECSPD Online intro:
        Introduction: Introduzione
      ECSPD U2 Challenge Plan:
        title: titolo
      ECSPD Unit 2 Stage11:
        title: titolo
      ECSPD Unit 2 Stage13:
        title: titolo
      ECSPD Unit 2 Stage6:
        title: titolo
      Encoding Numbers Real World Student Lesson Introduction:
        title: titolo
      Event Driven Programming Recap:
        title: titolo
      Event Driven Programming Recap_2018:
        title: titolo
      Event-Driven Programming Patterns:
        title: titolo
      Event-Driven Programming Patterns_2018:
        title: titolo
      External MD column Test:
        title: titolo
      External MD column Test bootstrap:
        title: titolo
      GoodBadVisualizations_v1:
        title: titolo
      GoodBadVisualizations_v2:
        title: titolo
      How "if-else-if" Works:
        title: titolo
      How "if-else-if" Works_2018:
        title: titolo
      How Compound Boolean Expressions Work:
        title: titolo
      How Compound Boolean Expressions Work_2018:
        title: titolo
      How Dropdown Menus Work:
        title: titolo
      How Dropdown Menus Work_2018:
        title: titolo
      How If Statements Work pt 1:
        title: titolo
      How If Statements Work pt 1_2018:
        title: titolo
      How If-Else Statements Work:
        title: titolo
      How If-Else Statements Work_2018:
        title: titolo
      How Images Work:
        title: titolo
      How Images Work_2018:
        title: titolo
      How Secure Is Your Password?:
        title: titolo
      How Secure Is Your Password?_2018:
        title: titolo
      How Set Property Works:
        title: titolo
      How Set Property Works_2018:
        title: titolo
      How onEvent Works:
        title: titolo
      How onEvent Works_2018:
        title: titolo
      How setPosition and screen dimensions work:
        title: titolo
      How setPosition and screen dimensions work_2018:
        title: titolo
      How the Boolean &&, || and ! Operators Work:
        title: titolo
      How the Boolean &&, || and ! Operators Work_2018:
        title: titolo
      How to make a random color:
        title: titolo
      How to make a random color_2018:
        title: titolo
      How to pick a random button:
        title: titolo
      How to pick a random button_2018:
        title: titolo
      Internet Simulator Setup 2:
        title: titolo
      Intro to Debugging and Common Problems:
        title: titolo
      Intro to Debugging and Common Problems_2018:
        title: titolo
      Making Multiple Screens:
        title: titolo
      Making Multiple Screens_2018:
        title: titolo
      Making a Multi Screen Chaser Game v.2:
        title: titolo
      Making a Multi Screen Chaser Game v.2_2018:
        title: titolo
      Multi-Screen Apps:
        title: titolo
      New Challenge Introduction:
        title: titolo
      New Challenge Introduction_2018:
        title: titolo
      OPD-K5 Stage3aGo:
        title: titolo
      PDAlg Facilitator Test:
        title: titolo
      PDK5 CS Video:
        Computer Science: Informatica
      PDK5 Glossary C:
        Vocabulary: Vocabolario
      PDK5 Pair Programming 1:
        Pair Programming: Programmazione in Coppia
      PDK5 Teacher Dashboard C:
        Teacher Dashboard: Cruscotto dell'Insegnante
      PS - Responding to User Input:
        title: titolo
      PS - draft - Longitudinal study description:
        title: titolo
      Prepare for your presentation:
        title: titolo
      Public Key Crypto Widget Instructions:
        title: titolo
      Public Key Crypto Widget Instructions_2018:
        title: titolo
      Rules About Choosing Good IDs:
        title: titolo
      Rules About Choosing Good IDs_2018:
        title: titolo
      SG U3 whats a comment:
        title: titolo
      SG v2 U3L01 Student Lesson Introduction:
        title: titolo
      SG v2 U3L02 Student Lesson Introduction:
        title: titolo
      SG v2 U3L03 Student Lesson Introduction:
        title: titolo
      SG v2 U3L05 Student Lesson Introduction:
        title: titolo
      SG v2 U3L07 Student Lesson Introduction:
        title: titolo
      SG v2 U3L08 Student Lesson Introduction:
        title: titolo
      Sending Bits Real World Student Lesson Introduction:
        title: titolo
      Simple Decisions with if-statements:
        title: titolo
      Simple Decisions with if-statements_2018:
        title: titolo
      Tips For Working on Your Own:
        title: titolo
      Tips For Working on Your Own_2018:
        title: titolo
      U1L10 Student Lesson Introduction:
        title: titolo
      U1L11 Student Lesson Introduction:
        title: titolo
      U1L12 Student Lesson Introduction:
        title: titolo
      U1L13 Student Lesson Summary:
        title: titolo
      U1L14 Student Lesson Summary:
        title: titolo
      U1L15 Student Lesson Summary:
        title: titolo
      U1L17 Student Lesson Introduction:
        title: titolo
      U1L2 Student Lesson Introduction:
        title: titolo
      U1L3 Student Lesson Introduction:
        title: titolo
      U1L4 Student Lesson Introduction:
        title: titolo
      U1L5 Student Lesson Introduction:
        title: titolo
      U1L6 Student Lesson Introduction:
        title: titolo
      U1L7 Student Lesson Introduction:
        title: titolo
      U1L8 Student Lesson Introduction:
        title: titolo
      U1L9 Student Lesson Introduction:
        title: titolo
      U2L1 Student Lesson Introduction:
        title: titolo
      U2L12 Student Lesson Introduction:
        title: titolo
      U2L7 Student Lesson Introduction:
        title: titolo
      U2L8 Student Lesson Introduction:
        title: titolo
      U3 whats a comment:
        title: titolo
      U3 whats a comment_2018:
        title: titolo
      U3L12 - Mission Unsortable:
        title: titolo
      U3L13 - Explanation of Ids:
        title: titolo
      U3L13 - Make a Prediction Explanation:
        title: titolo
      U3L13 Add Button Instrucitons:
        title: titolo
      U3L13 Add Button Instructions:
        title: titolo
      U3L14 - Message - Other ways to assign values:
        title: titolo
      U3L14 - Message - basic mechanics of variables:
        title: titolo
      U3L14 - Student Intro Page:
        title: titolo
      U3L15 - explanation of IF and =v==:
        title: titolo
      U3L15 Student Lesson Intro - new:
        title: titolo
      U3L19 - done with variables finally:
        title: titolo
      U3L20 - combining And and Or explanation:
        title: titolo
      U4 - Cleaning Data - Activity Guide:
        title: titolo
      U4 - Making Data Visualizations - Bar Chart:
        title: titolo
      U4 - Making Data Visualizations - Edit Chart Appearance:
        title: titolo
      U4 - Making Data Visualizations - Free Play:
        title: titolo
      U4 - Making Data Visualizations - Free Play_2018:
        title: titolo
      U4 - Making Data Visualizations - Getting Started:
        title: titolo
      U4 - Making Data Visualizations - Line Chart:
        title: titolo
      U4 - Making Data Visualizations - Scatter Plot:
        title: titolo
      U4 - Making Data Visualizations - Student Introduction:
        title: titolo
      U4 - Privacy Abandoned - Hot On Your Trail Video:
        title: titolo
      U4 - Unique Ids Explanation:
        title: titolo
      U4 - Unique Ids Explanation_2018:
        title: titolo
      U4 Cleaning Data Activity Guide Pt2:
        title: titolo
      U4 Cleaning Data Activity Guide Pt3:
        title: titolo
      U4L01 Student Lesson Introduction:
        title: titolo
      U4L02 Student Lesson Introduction:
        title: titolo
      U4L02 Student Lesson Introduction_2018:
        title: titolo
      U4L02v2 - Finding Trends:
        title: titolo
      U4L03 Student Lesson Introduction:
        title: titolo
      U4L03 Student Lesson Introduction_2018:
        title: titolo
      U4L03v2 - Student Introduction:
        title: titolo
      U4L04 Student Lesson Introduction:
        title: titolo
      U4L04 Student Lesson Introduction_2018:
        title: titolo
      U4L04v2 - Student Introduction:
        title: titolo
      U4L05 Student Lesson Introduction:
        title: titolo
      U4L06 Student Lesson Introduction:
        title: titolo
      U4L06v2 Student Lesson Introduction:
        title: titolo
      U4L07 Student Introduction public key crypto:
        title: titolo
      U4L07 Student Lesson Introduction:
        title: titolo
      U4L08 - mod clock instructions:
        title: titolo
      U4L08 Student Lesson Introduction:
        title: titolo
      U4L08v2 Making Pivot Tables:
        title: titolo
      U4L08v2 Making Pivot Tables Part 2:
        title: titolo
      U4L08v2 Making Pivot Tables Part 3:
        title: titolo
      U4L08v2 Making Pivot Tables Part 3_2018:
        title: titolo
      U4L08v2 Student Intro:
        title: titolo
      U4L09 Student Lesson Intro Practice PT big data dilemma:
        title: titolo
      U4L09 Student Lesson Introduction:
        title: titolo
      U4L10 Student Lesson Introduction:
        title: titolo
      U4L11 Student Lesson Introduction:
        title: titolo
      U4L12 - Student Introduction:
        title: titolo
      U4L12 Student Lesson Introduction:
        title: titolo
      U4L13 Student Lesson Introduction:
        title: titolo
      U4L14 Student Lesson Introduction:
        title: titolo
      U4L15 Student Lesson Introduction:
        title: titolo
      U4L16 Student Lesson Introduction:
        title: titolo
      U4L17 Student Lesson Introduction:
        title: titolo
      U4L18 Student Lesson Introduction:
        title: titolo
      U4L19 Student Lesson Introduction:
        title: titolo
      U4L20 Student Lesson Introduction:
        title: titolo
      U4L21 Student Lesson Introduction:
        title: titolo
      U4L22 Student Lesson Introduction:
        title: titolo
      U4L23 Student Lesson Introduction:
        title: titolo
      U4L24 Student Lesson Introduction:
        title: titolo
      U4L5 random subst challenge page:
        title: titolo
      U5 - Create PT - Student Introduction:
        title: titolo
      U5 - Create PT Prep - Student Introduction:
        title: titolo
      U5 - Create PT review - Student Introduction:
        title: titolo
      U5 - Explore PT - Student Introduction:
        title: titolo
      U5 - Explore PT Prep - Student Introduction:
        title: titolo
      U5 - Explore PT Review - Student Introduction:
        title: titolo
      U5 - PT Prep - Digital Portfolio and tech setup:
        title: titolo
      U5 color sleuth check correct:
        title: titolo
      U5 color sleuth check correct_2018:
        title: titolo
      U5L08 - Student Intro If statements:
        title: titolo
      U6 - Charts - Student Introduction:
        title: titolo
      U6 - Charts - Student Introduction_2018:
        title: titolo
      U6 - Final Project - Student Introduction:
        title: titolo
      U6 - Final Project - Student Introduction_2018:
        title: titolo
      U6 - ImportExport - Student Introduction:
        title: titolo
      U6 - ImportExport - Student Introduction_2018:
        title: titolo
      U6 - Sample Apps - Student Introduction:
        title: titolo
      U6 - Sample Apps - Student Introduction_2018:
        title: titolo
      U6 - deleteRecord - Student Introduction:
        title: titolo
      U6 - deleteRecord - Student Introduction_2018:
        title: titolo
      U6 - updateRecord - Student Introduction:
        title: titolo
      U6 - updateRecord - Student Introduction_2018:
        title: titolo
      U6 AP Performance Task Tech Setup - Student Links:
        title: titolo
      U6 Create PT - Complete the Task - Student Links:
        title: titolo
      U6 Create PT - Complete the Task - Student Links_2018:
        title: titolo
      U6 Create PT Review - Student Links:
        title: titolo
      U6 Create PT Review - Student Links_2018:
        title: titolo
      U6 Explore PT - Complete the Task - Student Links:
        title: titolo
      U6 Explore PT - Complete the Task - Student Links_2018:
        title: titolo
      U6 Explore PT - Make a Plan - Student Links:
        title: titolo
      U6 Explore PT - Make a Plan - Student Links_2018:
        title: titolo
      U6 Explore PT Review - Student Links:
        title: titolo
      U6 Explore PT Review - Student Links_2018:
        title: titolo
      Unit 2 Lesson 1 Overview Clone:
        title: titolo
      Unit 4 Lesson 1 Introduction:
        title: titolo
      Unit 4 Lesson 1 Introduction_2018:
        title: titolo
      Unit 4 Lesson 2 Introduction:
        title: titolo
      Unit 4 Lesson 2 Introduction_2018:
        title: titolo
      Unit 4 Lesson 5 Introduction:
        title: titolo
      Unit 4 Lesson 5 Introduction_2018:
        title: titolo
      Unit 5 Lesson 1:
        title: titolo
      Unit 5 Lesson 1 Introduction:
        title: titolo
      Unit 5 Lesson 1 Introduction_2018:
        title: titolo
      Unit 5 Lesson 10 Introduction:
        title: titolo
      Unit 5 Lesson 10 Introduction_2018:
        title: titolo
      Unit 5 Lesson 2 Introduction:
        title: titolo
      Unit 5 Lesson 2 Introduction_2018:
        title: titolo
      Unit 5 Lesson 3 Introduction:
        title: titolo
      Unit 5 Lesson 3 Introduction_2018:
        title: titolo
      Unit 5 Lesson 4 Introduction:
        title: titolo
      Unit 5 Lesson 4 Introduction_2018:
        title: titolo
      Unit 5 Lesson 5:
        title: titolo
      Unit 5 Lesson 5 Introduction:
        title: titolo
      Unit 5 Lesson 5 Introduction_2018:
        title: titolo
      Unit 5 Lesson 6:
        title: titolo
      Unit 5 Lesson 6 Introduction:
        title: titolo
      Unit 5 Lesson 6 Introduction_2018:
        title: titolo
      Unit 5 Lesson 7 Introduction:
        title: titolo
      Unit 5 Lesson 7 Introduction_2018:
        title: titolo
      Unit 5 Lesson 8 Introduction:
        title: titolo
      Unit 5 Lesson 8 Introduction_2018:
        title: titolo
      Unit 5 Lesson 9 Introduction:
        title: titolo
      Unit 5 Lesson 9 Introduction_2018:
        title: titolo
      'Worked Example: If-statements and Robot':
        title: titolo
      'Worked Example: If-statements and Robot_2018':
        title: titolo
      courseB_external_MRF:
        title: titolo
      courseB_external_loopMRF:
        title: titolo
      courseB_story_unspottedBugs10:
        title: titolo
      courseB_story_unspottedBugs11:
        title: titolo
      courseB_story_unspottedBugs12:
        title: titolo
      courseB_story_unspottedBugs13:
        title: titolo
      courseB_story_unspottedBugs14:
        title: titolo
      courseB_story_unspottedBugs15:
        title: titolo
      courseB_story_unspottedBugs16:
        title: titolo
      courseB_story_unspottedBugs17:
        title: titolo
      courseB_story_unspottedBugs18:
        title: titolo
      courseB_story_unspottedBugs2:
        title: titolo
      courseB_story_unspottedBugs3:
        title: titolo
      courseB_story_unspottedBugs4:
        title: titolo
      courseB_story_unspottedBugs5:
        title: titolo
      courseB_story_unspottedBugs6:
        title: titolo
      courseB_story_unspottedBugs7:
        title: titolo
      courseB_story_unspottedBugs8:
        title: titolo
      courseB_story_unspottedBugs9:
        title: titolo
      courseB_unplugged_mrfProgramming:
        title: titolo
      courseC_screenoutthemean:
        title: titolo
      courseF_firstFunctions_map:
        title: titolo
      coursef_functionsSummary_map:
        title: titolo
      coursef_powerofwords:
        title: titolo
      csd-post-survey-unit1-preamble:
        title: titolo
      csd-post-survey-unit2-preamble:
        title: titolo
      csd-post-survey-unit3-preamble:
        title: titolo
      csd-post-survey-unit4-preamble:
        title: titolo
      csd-post-survey-unit5-preamble:
        title: titolo
      csd-post-survey-unit6-preamble:
        title: titolo
      csp-post-survey-2018-AP-preamble:
        title: titolo
      csp-post-survey-2018-topics-preamble:
        title: titolo
      csp-post-survey-2018-unit-feedback-preamble:
        title: titolo
      csp-post-survey-createPT-preamble:
        title: titolo
      csp-post-survey-explorePT-preamble:
        title: titolo
      csp-post-survey-unit1-preamble:
        title: titolo
      csp-post-survey-unit2-preamble:
        title: titolo
      csp-post-survey-unit3-preamble:
        title: titolo
      csp-post-survey-unit4-preamble:
        title: titolo
      csp-post-survey-unit5-preamble:
        title: titolo
      csp_unit5_finalassessment_overview:
        title: titolo
      csp_unit5_finalassessment_overview_2018:
        title: titolo
      csp_unit5_finalassessment_overview_exam_prep:
        title: titolo
      csp_unit_assessment_overview:
        title: titolo
      csp_unit_assessment_overview_2018:
        title: titolo
      csp_unit_assessment_overview_exam_prep:
        title: titolo
      dsl link test:
        title: titolo
      grade2_maze_intro1:
        title: titolo
      grade2_unplugged_neighborhood:
        title: titolo
      grade4_project_design:
        title: titolo
      grade4_project_design_image:
        title: titolo
      grade4_project_presentation:
        title: titolo
      grade5_project_design:
        title: titolo
      grade5_project_presentation:
        title: titolo
      gradeK_unplugged_loops:
        Loops Unplugged: 'Cicli: Lezioni Tradizionali'
      more encryption algorithms:
        title: titolo
      newCSFsample:
        Intro: Introduzione
      post-assessment survey heading4:
        title: titolo
      pwc_appdev:
        title: titolo
      pwc_appdevunplugged:
        title: titolo
      pwc_cybersecurity:
        title: titolo
      pwc_internetofthings:
        title: titolo
      pwc_programming:
        title: titolo
      pwc_webdevelopment:
        title: titolo
      sciPD framework video:
        Framework: Framework
      sciPD2Part4_S1_L3:
        title: titolo
      sciPD2Part4_S2_L1:
        title: titolo
      sciPD2Part4_S2_L2:
        title: titolo
      sciPD2Part4_S3_L1:
        title: titolo
      sciPD2Part4_S3_L2:
        title: titolo
      sciPD2Part4_S3_L3:
        title: titolo
      sciPD3 mods2:
        title: titolo
      sciPD33 earth1:
        title: titolo
      sciPD33 earth2:
        title: titolo
      sciPDpart4_S1_L1:
        title: titolo
      test discourse level type:
        title: titolo
      v2 U1 Internet is for Everyone Student Lesson Introduction:
        title: titolo
      v2 U1 Internet is for Everyone Student Lesson Introduction_2018:
        title: titolo
      v2 U1L14 Student Lesson Introduction:
        title: titolo
      v2 U1L14 Student Lesson Introduction_2018:
        title: titolo
      v2 U1L2 Student Lesson Introduction:
        title: titolo
      v2 U1L2 Student Lesson Introduction_2018:
        title: titolo
      v2 U1L3 Student Lesson Introduction:
        title: titolo
      v2 U1L3 Student Lesson Introduction_2018:
        title: titolo
      v2 U1L4 Student Lesson Introduction:
        title: titolo
      v2 U1L4 Student Lesson Introduction_2018:
        title: titolo
      v2 U1L5 Student Lesson Introduction:
        title: titolo
      v2 U1L5 Student Lesson Introduction_2018:
        title: titolo
      v2 U1L8 Student Lesson Introduction:
        title: titolo
      v2 U1L8 Student Lesson Introduction_2018:
        title: titolo
      v2 U2L1 Student Lesson Introduction:
        title: titolo
      v2 U2L1 Student Lesson Introduction_2018:
        title: titolo
      v2 U2L10 Student Lesson Introduction:
        title: titolo
      v2 U2L10 Student Lesson Introduction_2018:
        title: titolo
      v2 U2L11 Student Lesson Introduction:
        title: titolo
      v2 U2L11 Student Lesson Introduction_2018:
        title: titolo
      v2 U2L12 Student Lesson Introduction:
        title: titolo
      v2 U2L12 Student Lesson Introduction_2018:
        title: titolo
      v2 U2L13 Student Lesson Introduction:
        title: titolo
      v2 U2L13 Student Lesson Introduction_2018:
        title: titolo
      v2 U2L14 Student Lesson Introduction:
        title: titolo
      v2 U2L14 Student Lesson Introduction_2018:
        title: titolo
      v2 U2L15 Student Lesson Introduction:
        title: titolo
      v2 U2L15 Student Lesson Introduction_2018:
        title: titolo
      v2 U2L2 Student Lesson Summary:
        title: titolo
      v2 U2L2 Student Lesson Summary_2018:
        title: titolo
      v2 U2L3 Student Lesson Summary:
        title: titolo
      v2 U2L3 Student Lesson Summary_2018:
        title: titolo
      v2 U2L4 Student Lesson Summary:
        title: titolo
      v2 U2L4 Student Lesson Summary_2018:
        title: titolo
      v2 U2L6 Student Lesson Introduction:
        title: titolo
      v2 U2L6 Student Lesson Introduction_2018:
        title: titolo
      v2 U2L7 Student Lesson Introduction:
        title: titolo
      v2 U2L7 Student Lesson Introduction_2018:
        title: titolo
      v2 U2L8 Student Lesson Introduction:
        title: titolo
      v2 U2L8 Student Lesson Introduction_2018:
        title: titolo
      v2 U2L9 Student Lesson Introduction:
        title: titolo
      v2 U2L9 Student Lesson Introduction_2018:
        title: titolo
      v2 U3L04 Student Lesson Introduction:
        title: titolo
      v2 U3L04 Student Lesson Introduction_2018:
        title: titolo
      v2 U3L05 Student Lesson Introduction:
        Creating Functions: Creazione di funzioni
      v2 U3L05 Student Lesson Introduction_2018:
        Creating Functions: Creazione di funzioni
      v2 U4L05 Student Lesson Intro Encryption Caesar:
        title: titolo
    match:
      2-3 Maze Match 2:
        Instructions: Istruzioni
      4-5 maze match 1:
        Instructions: Istruzioni
      CSD U3 CSS Vocab Match:
        '1': '1'
        '2': '2'
      CSD U3 keyinput match:
        Question: Domanda
      CSDU2 Match RGB Colors:
        Question: Domanda
      K-1 Maze Match 1:
        Instructions: Istruzioni
      PDAlg Design Recipe Video:
        Definition: Definizione
      PDAlg Types Video:
        Image: Immagine
        Number: Numero
        String: Stringa
      PDK5 What is unplugged:
        Question: Domanda
      'U2L06 - Matching: Label the Diagram':
        A: A
        B: B
        C: C
        D: D
        E: E
      U3L19 - MATCH what are values of abc:
        '10': '10'
        '12': '12'
        '13': '13'
        '15': '15'
        '16': '16'
        '21': '21'
        '3': '3'
        '5': '5'
        '7': '7'
        '8': '8'
        a: a
        title: titolo
      U3L19 - MC what are values of abc:
        title: titolo
      U4L06 Create Record Id Matching Q:
        '1': '1'
        '2': '2'
        '3': '3'
        '4': '4'
        '5': '5'
        '6': '6'
      test matching image:
        Instructions: Istruzioni
      test matching text:
        blue: blu
      unique level name here:
        Question: Domanda
        title: titolo
0:
1:
  CB_Question_3:
    A: A
    Y: true
  CSD Prediction Header Size:
    Question: Domanda
  CSD U3 Boolean MC:
    title: titolo
  CSD U3 Boolean MC_2018:
    title: titolo
  CSDU4 Screens Predict Multi:
    About: Informazioni
    Contact Us: Contattaci
  'CSP U4L04 Assessment 1 ':
    Question: Domanda
  CSP Unit 1 Ch 1 MC binary to dec simple:
    '0010': '0010'
    '0101': '0101'
    '0110': '0110'
    '1010': '1010'
  CSP Unit 1 Ch 1 MC binary to dec simple_2018:
    '0010': '0010'
    '0101': '0101'
    '0110': '0110'
    '1010': '1010'
  CSP Unit 1 Ch 1 MC binary to dec simple_exam_prep:
    '0010': '0010'
    '0101': '0101'
    '0110': '0110'
    '1010': '1010'
  CSP verify 18:
    'No': 'No'
    'Yes': 'Sì'
  CSPU5_predict_mc_whichOfTwoEvents:
    title: titolo
  CSPU5_predict_onEvent_withWrongID:
    Question: Domanda
    title: titolo
  CommuteAssess - loops 1 - block:
    '10': '10'
    '18': '18'
    '3': '3'
    '6': '6'
  CommuteAssess - loops 1 - block B:
    '10': '10'
    '18': '18'
    '3': '3'
    '6': '6'
  CommuteAssess - loops 1 - block_2018:
    '10': '10'
    '18': '18'
    '3': '3'
    '6': '6'
  CommuteAssess - loops 1 - block_exam_prep:
    '10': '10'
    '18': '18'
    '3': '3'
    '6': '6'
  CommuteAssess - loops 2 - block:
    '0': '0'
    '1': '1'
    '10': '10'
    '5': '5'
    11: ': ''<span style="font-family: monospace; border: solid 1px #dddddd; padding: 2px; background-color: rgba(0,0,0,0.1)">here</span> will displayed over and over until the code is stopped manually'''
    12: ': ''How many times will the word <span style="font-family: monospace; border: solid 1px #dddddd; padding: 2px; background-color: rgba(0,0,0,0.1)">here</span> be displayed when this code is run?'''
  CommuteAssess - loops 2 - block_2018:
    '0': '0'
    '1': '1'
    '10': '10'
    '5': '5'
    11: ': ''<span style="font-family: monospace; border: solid 1px #dddddd; padding: 2px; background-color: rgba(0,0,0,0.1)">here</span> will displayed over and over until the code is stopped manually'''
    12: ': ''How many times will the word <span style="font-family: monospace; border: solid 1px #dddddd; padding: 2px; background-color: rgba(0,0,0,0.1)">here</span> be displayed when this code is run?'''
  CommuteAssess - loops 2 - block_exam_prep:
    '0': '0'
    '1': '1'
    '10': '10'
    '5': '5'
    11: ': ''<span style="font-family: monospace; border: solid 1px #dddddd; padding: 2px; background-color: rgba(0,0,0,0.1)">here</span> will displayed over and over until the code is stopped manually'''
    12: ': ''How many times will the word <span style="font-family: monospace; border: solid 1px #dddddd; padding: 2px; background-color: rgba(0,0,0,0.1)">here</span> be displayed when this code is run?'''
  ECSPD2 question:
    Question: Domanda
    title: titolo
  K-1 Maze Multiple Choice 2:
    Maze: 'Labirinto: Sequenze e Cicli'
  Multi Define Funcs 1:
    '3': '3'
    y: true
  Multi Define Funcs 2:
    '3': '3'
    y: true
  Multi Define Funcs 3:
    '5': '5'
    '6': '6'
    y: true
  PDAlg Blocks Video:
    Toolbox: Cassetta degli attrezzi
  PDAlg DR Multi 1:
    Domain: Dominio
    Name: Nome
    Range: Estensione
    0: '? The first step in the Design Recipe is to create a contract based on the word problem. Which part of this contract has the student gotten wrong?'
    1: ': The first step in the Design Recipe is to create a contract based on the word problem. Which part of this contract has the student gotten wrong?'
  PDAlg PreQ 1:
    'No': 'No'
    'Yes': 'Sì'
  PDAlg PreQ 2:
    'No': 'No'
    'Yes': 'Sì'
  PDAlg functional:
    'No': 'No'
  PDK5 Blockly Intro:
    'Yes': 'Sì'
  PDK5 Classroom Culture:
    'Yes': 'Sì'
  PDK5 Course Maps:
    'Yes': 'Sì'
  PDK5 Course Overview:
    'Yes': 'Sì'
  PDK5 Glossary:
    Glossary: Glossary
    'Yes': 'Sì'
  PDK5 Intro:
    'No': 'No'
    Welcome!: Benvenuto!
    'Yes': 'Sì'
  PDK5 Teacher Dashboard:
    Teacher Dashboard: Cruscotto dell'Insegnante
    'Yes': 'Sì'
  PDK5 Test1:
    Question: Domanda
    title: titolo
  PDK5 UVideo Overview:
    'Yes': 'Sì'
  PDK5 Unplugged Intro:
    'Yes': 'Sì'
  PS U3-bakertest:
    title: titolo
  SG U3L07 - MC remove line of code loops:
    '1': '1'
    '14': '14'
    '5': '5'
    '6': '6'
    '7': '7'
  Submittable Multi:
    blue: blu
    green: verde
    red: rosso
  Test Contained Multi:
    '0': '0'
    '1': '1'
    '2': '2'
    '4': '4'
  U1L07 Assessment 1:
    A: A
    B: B
    C: C
    D: D
    E: E
  U1L6 Assessment multiple choice:
    '10': '10'
    '12': '12'
    '4': '4'
    '6': '6'
    '8': '8'
  U1L6 Assessment multiple choice_2018:
    '10': '10'
    '12': '12'
    '4': '4'
    '6': '6'
    '8': '8'
  U1L8 Multiple Choice:
    '10': '10'
    '13': '13'
    '14': '14'
    '16': '16'
    17: '? You have a coordinate grid that is 96 x 96. Assuming that you encode the x and y coordinate as separate numbers, what is the minimum number of  bits that you will need to encode a coordinate in that space?'
    18: ': You have a coordinate grid that is 96 x 96. Assuming that you encode the x and y coordinate as separate numbers, what is the minimum number of  bits that you will need to encode a coordinate in that space?'
  U1L8 Multiple Choice_2018:
    '10': '10'
    '13': '13'
    '14': '14'
    '16': '16'
    17: '? You have a coordinate grid that is 96 x 96. Assuming that you encode the x and y coordinate as separate numbers, what is the minimum number of  bits that you will need to encode a coordinate in that space?'
    18: ': You have a coordinate grid that is 96 x 96. Assuming that you encode the x and y coordinate as separate numbers, what is the minimum number of  bits that you will need to encode a coordinate in that space?'
  'U2L06 - MC: Which is an MST?':
    0: ': "<p>The images below all show the same map (or graph) but have different paths between the points highlighted.</p>\n<p>Please choose the image that is highlighting a Minimum Spanning Tree for the map. </p>\n<p>NOTE: The “distance” between points is depicted by the number of line segments connecting any two points.</p> \n<img src=''https://images.code.org/2d7f0372e3fc8a4b128ee1021347e211-image-1433800100730.png''>"'
    A: A
    B: B
    C: C
    D: D
    E: E
  U2L08 Assessment 1:
    '11': '11'
    '5': '5'
    '6': '6'
    '8': '8'
    '9': '9'
  U2L13 Assessment4:
    '26': '26'
  U2L13 Assessment4_2018:
    '26': '26'
  U2L14 Assessment3:
    'false': 'falso'
    'true': 'vero'
  U2L19 multichoice 13 MOD 17:
    '0': '0'
    '13': '13'
    '17': '17'
    '4': '4'
  U2L19 multichoice 13 MOD 17_2018:
    '0': '0'
    '13': '13'
    '17': '17'
    '4': '4'
  'U2L19 mutlichoice ':
    '0': '0'
    '1.5': '1.5'
    '15': '15'
    '20': '20'
    '5': '5'
  U2L19 mutlichoice 20 mod 15:
    '0': '0'
    '1.5': '1.5'
    '15': '15'
    '20': '20'
    '5': '5'
  U2L19 mutlichoice 20 mod 15_2018:
    '0': '0'
    '1.5': '1.5'
    '15': '15'
    '20': '20'
    '5': '5'
  U3L07 - MC remove line of code loops:
    '1': '1'
    '14': '14'
    '5': '5'
    '6': '6'
    '7': '7'
  U3L07 - MC remove line of code loops_2018:
    '1': '1'
    '14': '14'
    '5': '5'
    '6': '6'
    '7': '7'
  U3L20 Assessment9:
    "=": "="
    ">": ">"
  U3L30 Assessment1:
    '6': '6'
    '7': '7'
    '8': '8'
  U3L30 Assessment2:
    '2': '2'
    '3': '3'
    '4': '4'
  U3L30 Assessment3:
    '19': '19'
    '20': '20'
    '21': '21'
  U4L01 Multiple Choice:
    right: a destra
  U4L02 Multiple Choice:
    right: a destra
  U4L03 Multiple Choice:
    right: a destra
  U4L04 Multiple Choice:
    right: a destra
  U4L05 Multiple Choice:
    right: a destra
  U4L06 Assessment 2:
    column: colonna
  U4L06 Assessment 3:
    column: colonna
  U4L06 Multiple Choice:
    right: a destra
  U4L06 Reflection Q 1:
    Question: Domanda
    random: un oggetto a caso
  U4L07 Multiple Choice:
    right: a destra
  U4L08 Multiple Choice:
    right: a destra
  U4L09 Multiple Choice:
    right: a destra
  U4L10 Multiple Choice:
    right: a destra
  U4L11 Multiple Choice:
    right: a destra
  U4L12 Multiple Choice:
    right: a destra
  U4L13 Multiple Choice:
    right: a destra
  U4L14 Multiple Choice:
    right: a destra
  U4L15 Multiple Choice:
    right: a destra
  U4L16 Multiple Choice:
    right: a destra
  U4L17 Multiple Choice:
    right: a destra
  U4L18 Multiple Choice:
    right: a destra
  U4L19 Multiple Choice:
    right: a destra
  U4L20 Multiple Choice:
    right: a destra
  U4L21 Multiple Choice:
    right: a destra
  U4L22 Multiple Choice:
    right: a destra
  U4L23 Multiple Choice:
    right: a destra
  U4L24 Multiple Choice:
    right: a destra
  U4LXX Multiple Choice:
    right: a destra
  U5 assess_weight_v2:
    Question: Domanda
    title: titolo
  Warmup questions:
    random: un oggetto a caso
  commute assess - loops 4 - block:
    '0': '0'
    '1': '1'
    '10': '10'
    '5': '5'
    '50': '50'
<<<<<<< HEAD
=======
  courseA_multi_artist_loops11_predict2:
    Correct!: Corretto!
    I don't know.: Non lo so.
  courseA_multi_collector_loops11_predict2:
    I don't know.: Non lo so.
    0: '? Incorrect.  The `repeat` loops allow Laurel to get all 7 pieces of treasure at the top, and all 6 down the side, but not all 7 along the bottom.'
    1: ': Incorrect.  The `repeat` loops allow Laurel to get all 7 pieces of treasure at the top, and all 6 down the side, but not all 7 along the bottom.'
    2: '? The `repeat` loops allow Laurel to get all 7 pieces of treasure at the top, and all 6 down the side, but not all 7 along the bottom.'
    3: ': The `repeat` loops allow Laurel to get all 7 pieces of treasure at the top, and all 6 down the side, but not all 7 along the bottom.'
  courseA_multi_collector_loops3_predict1:
    Correct!: Corretto!
    I don't know.: Non lo so.
  courseA_multi_maze_seq12_predict2:
    Correct!: Corretto!
    I don't know.: Non lo so.
  courseA_multi_maze_seq2_predict1:
    I don't know.: Non lo so.
  courseB_multi_artist_loops8_predict1:
    Correct!: Corretto!
    I don't know.: Non lo so.
    The artist will draw a single line.: L'artista disegnerà una singola linea.
  courseB_multi_collector_loops3_predict1:
    Correct!: Corretto!
    I don't know.: Non lo so.
  courseB_multi_maze_seq10_predict1:
    Correct!: Corretto!
    I don't know.: Non lo so.
  courseB_multi_maze_seq10_predict1_2018:
    Correct!: Corretto!
    I don't know.: Non lo so.
  courseB_multi_maze_seq1_predict1:
    Correct!: Corretto!
    I don't know.: Non lo so.
  courseB_multi_maze_seq1_predict1_2018:
    Correct!: Corretto!
    I don't know.: Non lo so.
  courseC_multi_artist_prog6_predict1:
    Correct!: Corretto!
    I don't know.: Non lo so.
    Incorrect.  The artist draws a square.: Sbagliato. L'artista disegna un quadrato.
    Look carefully at the code below.  What will happen when you click "Run"?: Guarda molto attentamente il codice riportato nell'area di lavoro. Cosa succede quando si clicca su "Esegui"?
    The artist draws a square.: L'artista disegna un quadrato.
    The artist will draw a single line.: L'artista disegnerà una singola linea.
    The artist will draw a triangle with three equal sides.: L'artista disegnerà un triangolo con tre lati uguali.
  courseC_multi_artist_prog6_predict1_2018:
    Correct!: Corretto!
    I don't know.: Non lo so.
    Incorrect.  The artist draws a square.: Sbagliato. L'artista disegna un quadrato.
    Look carefully at the code below.  What will happen when you click "Run"?: Guarda molto attentamente il codice riportato nell'area di lavoro. Cosa succede quando si clicca su "Esegui"?
    The artist draws a square.: L'artista disegna un quadrato.
    The artist will draw a single line.: L'artista disegnerà una singola linea.
    The artist will draw a square.: L'artista disegnerà un quadrato.
    The artist will draw a triangle with three equal sides.: L'artista disegnerà un triangolo con tre lati uguali.
>>>>>>> 1d47e748
  courseC_multi_harvester_loops11_predict1:
    '12': '12'
    '15': '15'
    '4': '4'
<<<<<<< HEAD
=======
    Correct!: Corretto!
    I don't know.: Non lo so.
>>>>>>> 1d47e748
  courseC_multi_harvester_loops11_predict1_2018:
    '12': '12'
    '15': '15'
    '4': '4'
<<<<<<< HEAD
  courseC_multi_starWars_predict1:
    I don't know: Non lo so
  courseC_multi_starWars_predict1_2018:
    I don't know: Non lo so
=======
    Correct!: Corretto!
    I don't know.: Non lo so.
  courseC_multi_maze_debugging8_predict1:
    Correct!: Corretto!
    I don't know.: Non lo so.
    Incorrect. Scrat goes the wrong way after his final turn.: Sbagliato. Scrat va nella direzione sbagliata dopo l'ultima curva.
    Incorrect. Taking one too few steps happens after Scrat turns the wrong way.: Sbagliato. Il fatto che Scrat non faccia abbastanza passi avviene dopo che ha già girato nella direzione sbagliata.
    'Look closely at the code below.  What is the first bug that will make this program fail? ': 'Guarda attentamente il codice riportato di seguito.  Qual è il primo errore che farà fallire l''esecuzione di questo programma? '
    Scrat takes one too few steps and ends up short of the acorn.: Scrat non fa abbastanza passi e si ferma prima di aver raggiunto la ghianda.
    Scrat will go the wrong way after his final turn.: Scrat andrà nella direzione sbagliata dopo l'ultima curva.
    'The first error is that Scrat goes the wrong way after his final turn. ': 'Il primo errore è che Scrat va nella direzione sbagliata dopo l''ultima curva. '
    The program won't fail. Scrat will get to the acorn.: Il programma non fallirà. Scrat riuscirà a raggiungere la ghianda.
  courseC_multi_maze_debugging8_predict1_2018:
    Correct!: Corretto!
    I don't know.: Non lo so.
    Incorrect. Scrat goes the wrong way after his final turn.: Sbagliato. Scrat va nella direzione sbagliata dopo l'ultima curva.
    Incorrect. Taking one too few steps happens after Scrat turns the wrong way.: Sbagliato. Il fatto che Scrat non faccia abbastanza passi avviene dopo che ha già girato nella direzione sbagliata.
    'Look closely at the code below.  What is the first bug that will make this program fail? ': 'Guarda attentamente il codice riportato di seguito.  Qual è il primo errore che farà fallire l''esecuzione di questo programma? '
    Scrat takes one too few steps and ends up short of the acorn.: Scrat non fa abbastanza passi e si ferma prima di aver raggiunto la ghianda.
    Scrat will go the wrong way after his final turn.: Scrat andrà nella direzione sbagliata dopo l'ultima curva.
    'The first error is that Scrat goes the wrong way after his final turn. ': 'Il primo errore è che Scrat va nella direzione sbagliata dopo l''ultima curva. '
    The program won't fail. Scrat will get to the acorn.: Il programma non fallirà. Scrat riuscirà a raggiungere la ghianda.
  courseC_multi_maze_loops10_predict2:
    Correct!: Corretto!
    I don't know.: Non lo so.
  courseC_multi_maze_loops2_predict1:
    Correct!: Corretto!
    I don't know.: Non lo so.
  courseC_multi_maze_programming8_predict1:
    Correct!: Corretto!
    I don't know.: Non lo so.
  courseC_multi_maze_programming8_predict1_2018:
    Correct!: Corretto!
    I don't know.: Non lo so.
  courseC_multi_starWars_predict1:
    Correct!: Corretto!
    I don't know: Non lo so
  courseC_multi_starWars_predict1_2018:
    Correct!: Corretto!
    I don't know: Non lo so
  courseC_multi_starWars_predict2:
    Correct!: Corretto!
    I don't know.: Non lo so.
  courseC_multi_starWars_predict2_2018:
    Correct!: Corretto!
    I don't know.: Non lo so.
>>>>>>> 1d47e748
  courseD_multi_artist_binary8_predict1:
    A: A
    B: B
    C: C
<<<<<<< HEAD
    D: D
=======
    Correct!: Corretto!
    D: D
    Incorrect.: Sbagliato.
    Take a close look at the code below.  Which image will it create after you click "Run"?: Dai una bella occhiata al codice presente nell'area di lavoro. Che immagine verrà creata quando cliccherai su "Esegui"?
>>>>>>> 1d47e748
  courseD_multi_artist_binary8_predict1_2018:
    A: A
    B: B
    C: C
<<<<<<< HEAD
    D: D
=======
    Correct!: Corretto!
    D: D
    Incorrect.: Sbagliato.
    Take a close look at the code below.  Which image will it create after you click "Run"?: Dai una bella occhiata al codice presente nell'area di lavoro. Che immagine verrà creata quando cliccherai su "Esegui"?
>>>>>>> 1d47e748
  courseD_multi_artist_nestedLoops9_predict1:
    A: A
    B: B
    C: C
<<<<<<< HEAD
=======
    Correct!: Corretto!
    I don't know.: Non lo so.
>>>>>>> 1d47e748
  courseD_multi_artist_nestedLoops9_predict1_2018:
    A: A
    B: B
    C: C
<<<<<<< HEAD
=======
    Correct!: Corretto!
    I don't know.: Non lo so.
  courseD_multi_bee_conditionals1_predict1:
    Correct!: Corretto!
    I don't know.: Non lo so.
    0: '? The cloud is blocking the view. There could be a flower under this cloud. If there is a flower, the bee will need to collect nectar once. If there is not a flower the bee should do nothing. Take a good look at the code below.  What do you think will happen after you click "Run"?'
    1: ': The cloud is blocking the view. There could be a flower under this cloud. If there is a flower, the bee will need to collect nectar once. If there is not a flower the bee should do nothing. Take a good look at the code below.  What do you think will happen after you click "Run"?'
  courseD_multi_bee_conditionals1_predict1_2018:
    Correct!: Corretto!
    I don't know.: Non lo so.
    0: '? The cloud is blocking the view. There could be a flower under this cloud. If there is a flower, the bee will need to collect nectar once. If there is not a flower the bee should do nothing. Take a good look at the code below.  What do you think will happen after you click "Run"?'
    1: ': The cloud is blocking the view. There could be a flower under this cloud. If there is a flower, the bee will need to collect nectar once. If there is not a flower the bee should do nothing. Take a good look at the code below.  What do you think will happen after you click "Run"?'
  courseD_multi_bee_conditionals7_predict2:
    Correct!: Corretto!
    I don't know.: Non lo so.
    0: ': ''Look carefully at the code below.  What do you think will happen after you click "Run"? Remember: there will only ever bee *one* honeycomb or *one* flower behind each cloud.'''
  courseD_multi_bee_conditionals7_predict2_2018:
    Correct!: Corretto!
    I don't know.: Non lo so.
    0: ': ''Look carefully at the code below.  What do you think will happen after you click "Run"? Remember: there will only ever bee *one* honeycomb or *one* flower behind each cloud.'''
  courseD_multi_bee_debugging9_predict1:
    Correct!: Corretto!
    I don't know.: Non lo so.
    0: ': ''Look closely at the code below.  Why won''''t the bee collect all of the nectar when you click "Run"? Warning: This is a tricky question, make sure you read all of the options before answering!'''
  courseD_multi_bee_nestedLoops2_predict1:
    Correct!: Corretto!
    I don't know.: Non lo so.
    Incorrect.  The bee loops the looped action of moving forward and collecting nectar, allowing it to solve the puzzle.: Sbagliato.  L'ape ripete tre volte il ciclo che la fa andare avanti e raccogliere il nettare, riuscendo così a risolvere l'esercizio.
    Look closely at the nested loops below.  What will happen when you click "Run"?: Guarda molto attentamente i cicli annidati presenti nell'area di lavoro. Cosa succederà quando cliccherai su "Esegui"?
    The bee loops the looped action of moving forward and collecting nectar, allowing it to solve the puzzle.: L'ape ripete tre volte il ciclo che la fa andare avanti e raccogliere il nettare, riuscendo così a risolvere l'esercizio.
    The bee will get all of the nectar.: L'ape raccoglierà tutto il nettare.
    The bee will get only 2 units of nectar.: L'ape raccoglierà solo 2 dosi di nettare.
    The bee will move forward and get nectar only one time.: L'ape andrà avanti e raccoglierà il nettare solo una volta.
  courseD_multi_bee_nestedLoops2_predict1_2018:
    Correct!: Corretto!
    I don't know.: Non lo so.
    Incorrect.  The bee loops the looped action of moving forward and collecting nectar, allowing it to solve the puzzle.: Sbagliato.  L'ape ripete tre volte il ciclo che la fa andare avanti e raccogliere il nettare, riuscendo così a risolvere l'esercizio.
    Look closely at the nested loops below.  What will happen when you click "Run"?: Guarda molto attentamente i cicli annidati presenti nell'area di lavoro. Cosa succederà quando cliccherai su "Esegui"?
    The bee loops the looped action of moving forward and collecting nectar, allowing it to solve the puzzle.: L'ape ripete tre volte il ciclo che la fa andare avanti e raccogliere il nettare, riuscendo così a risolvere l'esercizio.
    The bee will get all of the nectar.: L'ape raccoglierà tutto il nettare.
    The bee will get only 2 units of nectar.: L'ape raccoglierà solo 2 dosi di nettare.
    The bee will move forward and get nectar only one time.: L'ape andrà avanti e raccoglierà il nettare solo una volta.
>>>>>>> 1d47e748
  courseD_multi_bee_nestedLoops9_predict2:
    '12': '12'
    '4': '4'
    '8': '8'
<<<<<<< HEAD
    13: '? Incorrect. The bee collects 2 nectar in a loop moving forward, then 2 nectar in a loop down.  This is all inside of another loop that happens twice. 4 times 2 is 8!'
    14: ': Incorrect. The bee collects 2 nectar in a loop moving forward, then 2 nectar in a loop down.  This is all inside of another loop that happens twice. 4 times 2 is 8!'
    15: '? The bee collects 2 nectar in a loop moving forward, then 2 nectar in a loop down.  This is all inside of another loop that happens twice. 4 times 2 is 8!'
    16: ': The bee collects 2 nectar in a loop moving forward, then 2 nectar in a loop down.  This is all inside of another loop that happens twice. 4 times 2 is 8!'
=======
    Correct!: Corretto!
    I don't know.: Non lo so.
    13: '? Sbagliato. L''ape raccoglie 2 dosi di nettare nel primo ciclo spostandosi in avanti, poi altre 2 dosi nel secondo ciclo andando verso il basso. Tutto ciò è racchiuso in un altro ciclo che si ripete per due volte. 4 x 2 = 8!'
    14: ': Sbagliato. L''ape raccoglie 2 dosi di nettare nel primo ciclo spostandosi in avanti, poi altre 2 dosi nel secondo ciclo andando verso il basso. Tutto ciò è racchiuso in un altro ciclo che si ripete per due volte. 4 x 2 = 8!'
    Look closely at the code below. How much honey will the bee make when you click "Run"?: Guarda molto attentamente il codice presente nell'area di lavoro. Quanto miele verrà prodotto quando cliccherai su "Esegui"?
    15: '? L''ape raccoglie 2 dosi di nettare nel primo ciclo spostandosi in avanti, poi altre 2 dosi nel secondo ciclo andando verso il basso. Tutto ciò è racchiuso in un altro ciclo che si ripete per due volte. 4 x 2 = 8!'
    16: ': L''ape raccoglie 2 dosi di nettare nel primo ciclo spostandosi in avanti, poi altre 2 dosi nel secondo ciclo andando verso il basso. Tutto ciò è racchiuso in un altro ciclo che si ripete per due volte. 4 x 2 = 8!'
>>>>>>> 1d47e748
  courseD_multi_bee_nestedLoops9_predict2_2018:
    '12': '12'
    '4': '4'
    '8': '8'
<<<<<<< HEAD
    13: '? Incorrect. The bee collects 2 nectar in a loop moving forward, then 2 nectar in a loop down.  This is all inside of another loop that happens twice. 4 times 2 is 8!'
    14: ': Incorrect. The bee collects 2 nectar in a loop moving forward, then 2 nectar in a loop down.  This is all inside of another loop that happens twice. 4 times 2 is 8!'
    15: '? The bee collects 2 nectar in a loop moving forward, then 2 nectar in a loop down.  This is all inside of another loop that happens twice. 4 times 2 is 8!'
    16: ': The bee collects 2 nectar in a loop moving forward, then 2 nectar in a loop down.  This is all inside of another loop that happens twice. 4 times 2 is 8!'
  courseE_multi_farmer_predict1:
=======
    Correct!: Corretto!
    I don't know.: Non lo so.
    13: '? Sbagliato. L''ape raccoglie 2 dosi di nettare nel primo ciclo spostandosi in avanti, poi altre 2 dosi nel secondo ciclo andando verso il basso. Tutto ciò è racchiuso in un altro ciclo che si ripete per due volte. 4 x 2 = 8!'
    14: ': Sbagliato. L''ape raccoglie 2 dosi di nettare nel primo ciclo spostandosi in avanti, poi altre 2 dosi nel secondo ciclo andando verso il basso. Tutto ciò è racchiuso in un altro ciclo che si ripete per due volte. 4 x 2 = 8!'
    Look closely at the code below. How much honey will the bee make when you click "Run"?: Guarda molto attentamente il codice presente nell'area di lavoro. Quanto miele verrà prodotto quando cliccherai su "Esegui"?
    15: '? L''ape raccoglie 2 dosi di nettare nel primo ciclo spostandosi in avanti, poi altre 2 dosi nel secondo ciclo andando verso il basso. Tutto ciò è racchiuso in un altro ciclo che si ripete per due volte. 4 x 2 = 8!'
    16: ': L''ape raccoglie 2 dosi di nettare nel primo ciclo spostandosi in avanti, poi altre 2 dosi nel secondo ciclo andando verso il basso. Tutto ciò è racchiuso in un altro ciclo che si ripete per due volte. 4 x 2 = 8!'
  courseD_multi_collector_debugging10_predict1:
    Correct!: Corretto!
    I don't know.: Non lo so.
    0: ': ''Look closely at the code below.  Why won''''t Laurel collect all of the treasure when you click "Run"? Warning: This is a tricky question, make sure you read all of the options before answering!'''
  courseD_multi_collector_debugging10_predict1_2018:
    Correct!: Corretto!
    I don't know.: Non lo so.
    0: ': ''Look closely at the code below.  Why won''''t Laurel collect all of the treasure when you click "Run"? Warning: This is a tricky question, make sure you read all of the options before answering!'''
  courseD_multi_farmer_condLoops9_predict1:
    Correct!: Corretto!
    I don't know.: Non lo so.
    0: '? Sbagliato. Il programma farà in modo che la contadina esegua ripetutamente un percorso a scalinata e raccolga tutte le pannocchie e le lattughe che incontrerà. Ma alla fine non raccoglierà la zucca.'
    1: ': Sbagliato. Il programma farà in modo che la contadina esegua ripetutamente un percorso a scalinata e raccolga tutte le pannocchie e le lattughe che incontrerà. Ma alla fine non raccoglierà la zucca.'
    Incorrect. There is no code here for collecting the pumpkin.: Sbagliato. Non c'è alcuna istruzione per raccogliere la zucca.
    Take a close look at the code below.  What will happen after you click "Run"?: Dai una bella occhiata al codice presente nell'area di lavoro. Cosa succederà quando cliccherai su "Esegui"?
    2: '? Il programma farà in modo che la contadina esegua ripetutamente un percorso a scalinata e raccolga tutte le pannocchie e le lattughe che incontrerà. Ma alla fine non raccoglierà la zucca.'
    3: ': Il programma farà in modo che la contadina esegua ripetutamente un percorso a scalinata e raccolga tutte le pannocchie e le lattughe che incontrerà. Ma alla fine non raccoglierà la zucca.'
    The harvester will collect all of the crops, except the pumpkin.: La contadina raccoglierà tutte le colture, eccetto la zucca.
    The harvester will collect all of the crops.: La contadina raccoglierà tutte le colture.
    The harvester will not collect any of the crops with the path she is taking.: La contadina non riuscirà a raccogliere nulla seguendo il percorso programmato.
  courseD_multi_farmer_condLoops9_predict1_2018:
    Correct!: Corretto!
    I don't know.: Non lo so.
    0: '? Sbagliato. Il programma farà in modo che la contadina esegua ripetutamente un percorso a scalinata e raccolga tutte le pannocchie e le lattughe che incontrerà. Ma alla fine non raccoglierà la zucca.'
    1: ': Sbagliato. Il programma farà in modo che la contadina esegua ripetutamente un percorso a scalinata e raccolga tutte le pannocchie e le lattughe che incontrerà. Ma alla fine non raccoglierà la zucca.'
    Incorrect. There is no code here for picking the pumpkin.: Sbagliato. Non c'è alcuna istruzione per raccogliere la zucca.
    Take a close look at the code below.  What will happen after you click "Run"?: Dai una bella occhiata al codice presente nell'area di lavoro. Cosa succederà quando cliccherai su "Esegui"?
    2: '? Il programma farà in modo che la contadina esegua ripetutamente un percorso a scalinata e raccolga tutte le pannocchie e le lattughe che incontrerà. Ma alla fine non raccoglierà la zucca.'
    3: ': Il programma farà in modo che la contadina esegua ripetutamente un percorso a scalinata e raccolga tutte le pannocchie e le lattughe che incontrerà. Ma alla fine non raccoglierà la zucca.'
    The harvester will collect all of the crops.: La contadina raccoglierà tutte le colture.
    The harvester will not pick any of the crops with the path she is taking.: La contadina non riuscirà a raccogliere nulla seguendo il percorso programmato.
    The harvester will pick all of the crops, except the pumpkin.: La contadina raccoglierà tutte le colture, eccetto la zucca.
  courseD_multi_farmer_ramp13:
    Correct!: Corretto!
    I don't know.: Non lo so.
    0: '? Incorrect. The `pick pumpkin` block is inside the loop, so the farmer will try to pick pumpkins at each step, instead of just at the end.'
    1: ': Incorrect. The `pick pumpkin` block is inside the loop, so the farmer will try to pick pumpkins at each step, instead of just at the end.'
  courseD_multi_farmer_ramp14:
    Correct!: Corretto!
    I don't know.: Non lo so.
    0: '? Incorrect. The farmer loops the actions of walking up, walking over, then picking a pumpkin 5 times - but there is no pumpkin in the 5th spot.'
    1: ': Incorrect. The farmer loops the actions of walking up, walking over, then picking a pumpkin 5 times - but there is no pumpkin in the 5th spot.'
    2: '? The farmer loops the actions of walking up, walking over, then picking a pumpkin 5 times - but there is no pumpkin in the 5th spot.'
    3: ': The farmer loops the actions of walking up, walking over, then picking a pumpkin 5 times - but there is no pumpkin in the 5th spot.'
  courseD_multi_farmer_while10_predict2:
    Correct!: Corretto!
    I don't know.: Non lo so.
  courseD_multi_farmer_while10_predict2_2018:
    Correct!: Corretto!
    I don't know.: Non lo so.
  courseD_multi_farmer_while4_predict1:
    Correct!: Corretto!
    I don't know.: Non lo so.
    Incorrect. The farmer will remove dirt as long as there is a pile, then stop when the pile is gone: Sbagliato. La contadina rimuove la terra mentre ce n'è, smettendo appena il mucchio è finito
    Look closely at the code below.  What will happen after you click "Run"?: Guarda molto attentamente il codice presente nell'area di lavoro. Cosa succederà quando cliccherai su "Esegui"?
    Nothing will happen.: Non succederà nulla.
    The farmer will never stop removing dirt.: La contadina non smetterà più di rimuovere palate di terra.
    The farmer will remove dirt as long as there is a pile, then stop when the pile is gone: La contadina rimuove la terra mentre ce n'è, smettendo appena il mucchio è finito
    The farmer will remove dirt as long as there is a pile, then stop when the pile is gone.: La contadina rimuoverà la terra mentre ce ne sarà, smettendo appena il mucchio sarà finito.
  courseD_multi_farmer_while4_predict1_2018:
    Correct!: Corretto!
    I don't know.: Non lo so.
    Incorrect. The farmer will remove dirt as long as there is a pile, then stop when the pile is gone: Sbagliato. La contadina rimuove la terra mentre ce n'è, smettendo appena il mucchio è finito
    Look closely at the code below.  What will happen after you click "Run"?: Guarda molto attentamente il codice presente nell'area di lavoro. Cosa succederà quando cliccherai su "Esegui"?
    Nothing will happen.: Non succederà nulla.
    The farmer will never stop removing dirt.: La contadina non smetterà più di rimuovere palate di terra.
    The farmer will remove dirt as long as there is a pile, then stop when the pile is gone: La contadina rimuove la terra mentre ce n'è, smettendo appena il mucchio è finito
    The farmer will remove dirt as long as there is a pile, then stop when the pile is gone.: La contadina rimuoverà la terra mentre ce ne sarà, smettendo appena il mucchio sarà finito.
  courseD_multi_maze_until10_predict2:
    Correct!: Corretto!
    I don't know.: Non lo so.
    0: '? Incorrect. In this code, it looks for a right turn *before* it looks to see if it can go straight.  Because of this, the puzzle fails.'
    1: ': Incorrect. In this code, it looks for a right turn *before* it looks to see if it can go straight.  Because of this, the puzzle fails.'
    2: '? Incorrect. The zombie looks only for a right turn or straight path. It never looks to turn left, so it get stuck almost immediately.'
    3: ': Incorrect. The zombie looks only for a right turn or straight path. It never looks to turn left, so it get stuck almost immediately.'
  courseD_multi_maze_until10_predict2_2018:
    Correct!: Corretto!
    I don't know.: Non lo so.
  courseD_multi_maze_until2_predict1:
    Correct!: Corretto!
    I don't know.: Non lo so.
    0: '? Incorrect. The code makes the bird move forward while there is a path, then turn left.  It keeps doing this until it reaches the pig!'
    1: ': Incorrect. The code makes the bird move forward while there is a path, then turn left.  It keeps doing this until it reaches the pig!'
    2: '? Incorrect. The code makes the bird move forward while there is a safe path, then turn left.  It keeps doing this until it reaches the pig!'
    3: ': Incorrect. The code makes the bird move forward while there is a safe path, then turn left.  It keeps doing this until it reaches the pig!'
  courseD_multi_maze_until2_predict1_2018:
    Correct!: Corretto!
    I don't know.: Non lo so.
    0: '? Incorrect. The code makes the bird move forward while there is a path, then turn left.  It keeps doing this until it reaches the pig!'
    1: ': Incorrect. The code makes the bird move forward while there is a path, then turn left.  It keeps doing this until it reaches the pig!'
    2: '? Incorrect. The code makes the bird move forward while there is a safe path, then turn left.  It keeps doing this until it reaches the pig!'
    3: ': Incorrect. The code makes the bird move forward while there is a safe path, then turn left.  It keeps doing this until it reaches the pig!'
  courseD_multi_scrat_predict1:
    Correct!: Corretto!
    I don't know.: Non lo so.
    Incorrect. Putting the 'move forward' block inside the 'repeat' block will cause Scrat to move forward three times.: Sbagliato. Visto che il blocco 'vai avanti' è inserito in un blocco 'ripeti ... volte', Scrat si muoverà avanti per tre volte.
    Nothing. Scrat will not move at all.: Niente. Scrat non si muoverà.
    0: '? Visto che il blocco ''vai avanti'' è inserito in un blocco ''ripeti ... volte'', Scrat si muoverà avanti per tre volte. Poi si girerà e andrà avanti altre tre volte, arrivando quindi fino alla ghianda!'
    1: ': Visto che il blocco ''vai avanti'' è inserito in un blocco ''ripeti ... volte'', Scrat si muoverà avanti per tre volte. Poi si girerà e andrà avanti altre tre volte, arrivando quindi fino alla ghianda!'
    Scrat will move forward three times, turn, then move forward three more times, making it to the acorn!: Scrat andrà avanti tre volte, girerà, quindi andrà avanti altre tre volte, facendolo arrivare alla ghianda!
    Scrat will move forward, then turn and crash.: Scrat andrà avanti, quindi girerà e andrà a sbattere.
    This code uses a new block. What do you think will happen when you press "Run"?: In questo programma c'è un nuovo blocco. Cosa pensi che succederà quando cliccherai su "Esegui"?
  courseD_multi_scrat_predict1_2018:
    Correct!: Corretto!
    I don't know.: Non lo so.
    Incorrect. Putting the 'move forward' block inside the 'repeat' block will cause Scrat to move forward three times.: Sbagliato. Visto che il blocco 'vai avanti' è inserito in un blocco 'ripeti ... volte', Scrat si muoverà avanti per tre volte.
    Nothing. Scrat will not move at all.: Niente. Scrat non si muoverà.
    0: '? Visto che il blocco ''vai avanti'' è inserito in un blocco ''ripeti ... volte'', Scrat si muoverà avanti per tre volte. Poi si girerà e andrà avanti altre tre volte, arrivando quindi fino alla ghianda!'
    1: ': Visto che il blocco ''vai avanti'' è inserito in un blocco ''ripeti ... volte'', Scrat si muoverà avanti per tre volte. Poi si girerà e andrà avanti altre tre volte, arrivando quindi fino alla ghianda!'
    Scrat will move forward three times, turn, then move forward three more times, making it to the acorn!: Scrat andrà avanti tre volte, girerà, quindi andrà avanti altre tre volte, facendolo arrivare alla ghianda!
    Scrat will move forward, then turn and crash.: Scrat andrà avanti, quindi girerà e andrà a sbattere.
    This code uses a new block. What do you think will happen when you press "Run"?: In questo programma c'è un nuovo blocco. Cosa pensi che succederà quando cliccherai su "Esegui"?
  courseE_multi_artist_predict1:
    Correct!: Corretto!
    I don't know.: Non lo so.
    0: '? Incorrect. Notice that the `repeat 3` loop is inside the `repeat 4` loop. This means that the drawing will be a three sided shape drawn four times.'
    1: ': Incorrect. Notice that the `repeat 3` loop is inside the `repeat 4` loop. This means that the drawing will be a three sided shape drawn four times.'
    2: '? Incorrect. Notice that there is a `turn 90 degrees` block inside the outer loop. This means that the artist will turn after drawing each triangle.'
    3: ': Incorrect. Notice that there is a `turn 90 degrees` block inside the outer loop. This means that the artist will turn after drawing each triangle.'
    4: '? The `repeat 3` loop is inside the `repeat 4` loop. This means that the artist will draw a triangle, then turn 90 degrees a total of 4 times.'
    5: ': The `repeat 3` loop is inside the `repeat 4` loop. This means that the artist will draw a triangle, then turn 90 degrees a total of 4 times.'
  courseE_multi_artist_predict1_2018:
    Correct!: Corretto!
    I don't know.: Non lo so.
    0: '? Incorrect. Notice that the `repeat 3` loop is inside the `repeat 4` loop. This means that the drawing will be a three sided shape drawn four times.'
    1: ': Incorrect. Notice that the `repeat 3` loop is inside the `repeat 4` loop. This means that the drawing will be a three sided shape drawn four times.'
    2: '? Incorrect. Notice that there is a `turn 90 degrees` block inside the outer loop. This means that the artist will turn after drawing each triangle.'
    3: ': Incorrect. Notice that there is a `turn 90 degrees` block inside the outer loop. This means that the artist will turn after drawing each triangle.'
    4: '? The `repeat 3` loop is inside the `repeat 4` loop. This means that the artist will draw a triangle, then turn 90 degrees a total of 4 times.'
    5: ': The `repeat 3` loop is inside the `repeat 4` loop. This means that the artist will draw a triangle, then turn 90 degrees a total of 4 times.'
  courseE_multi_bee_functions_predict1:
    Correct!  It doesn't matter that there is a different amount of honey. The function is programmed to handle that.: Corretto! Non importa che la quantità di miele sia diversa. La funzione è stata costruita proprio per gestire qualsiasi quantità di miele.
    0: '? Qui trovi lo stesso programma del precedente esercizio, ma la quantità di miele da produrre in questo caso è diversa. Cosa accadrà quando cliccherai su "Esegui"?'
    1: ': Qui trovi lo stesso programma del precedente esercizio, ma la quantità di miele da produrre in questo caso è diversa. Cosa accadrà quando cliccherai su "Esegui"?'
    I don't know.: Non lo so.
    Incorrect. The function is programmed to handle any amount of honey over 0.: Sbagliato. Il codice presente nella funzione è in grado di gestire qualsiasi quantità di miele.
    The bee will try to collect too much honey from the flowers.: L'ape cercherà di produrre più miele del necessario.
    The bee won't collect enough honey from the flowers.: L'ape non produrrà la quantità di miele richiesta.
    The program will work to solve this puzzle, too. It is programmed to handle any amount of honey over 0.: Il programma funzionerà anche per risolvere questo esercizio. Il codice presente nella funzione è in grado di gestire qualsiasi quantità di miele.
    The same program will work to solve this puzzle, too.: Lo stesso programma funzionerà anche per risolvere questo esercizio.
  courseE_multi_bee_functions_predict1_2018:
    Correct!  It doesn't matter that there is a different amount of honey. The function is programmed to handle that.: Corretto! Non importa che la quantità di miele sia diversa. La funzione è stata costruita proprio per gestire qualsiasi quantità di miele.
    0: '? Qui trovi lo stesso programma del precedente esercizio, ma la quantità di miele da produrre in questo caso è diversa. Cosa accadrà quando cliccherai su "Esegui"?'
    1: ': Qui trovi lo stesso programma del precedente esercizio, ma la quantità di miele da produrre in questo caso è diversa. Cosa accadrà quando cliccherai su "Esegui"?'
    I don't know.: Non lo so.
    Incorrect. The function is programmed to handle any amount of honey over 0.: Sbagliato. Il codice presente nella funzione è in grado di gestire qualsiasi quantità di miele.
    The bee will try to collect too much honey from the flowers.: L'ape cercherà di produrre più miele del necessario.
    The bee won't collect enough honey from the flowers.: L'ape non produrrà la quantità di miele richiesta.
    The program will work to solve this puzzle, too. It is programmed to handle any amount of honey over 0.: Il programma funzionerà anche per risolvere questo esercizio. Il codice presente nella funzione è in grado di gestire qualsiasi quantità di miele.
    The same program will work to solve this puzzle, too.: Lo stesso programma funzionerà anche per risolvere questo esercizio.
  courseE_multi_farmer_functions11_predict:
    Correct!: Corretto!
    Look at the functions defined below.  What will the harvester pick?: Guarda le funzioni definite qui sotto.  Cosa raccoglierà la contadina?
    The harvester will pick all of the pumpkins.: La contadina raccoglierà tutte le zucche.
    The harvester will pick the corn.: La contadina raccoglierà la pannocchia.
    The harvester will pick the lettuce.: La contadina raccoglierà la lattuga.
    The harvester will pick two pumpkins.: La contadina raccoglierà due zucche.
  courseE_multi_farmer_functions11_predict_2018:
    Correct!: Corretto!
    Incorrect. The harvester goes forward until the end of the path, then turns around and moves back until she picks the lettuce.: Sbagliato. La contadina va avanti fino alla fine del percorso, poi si gira e torna indietro fino a quando raccoglie la lattuga.
    Look at the functions defined below.  What will the harvester pick?: Guarda le funzioni definite qui sotto.  Cosa raccoglierà la contadina?
    The harvester will pick all of the pumpkins.: La contadina raccoglierà tutte le zucche.
    The harvester will pick the corn.: La contadina raccoglierà la pannocchia.
    The harvester will pick the lettuce.: La contadina raccoglierà la lattuga.
    The harvester will pick two pumpkins.: La contadina raccoglierà due zucche.
  courseE_multi_farmer_predict1:
    Correct!: Corretto!
>>>>>>> 1d47e748
    I don't know: Non lo so
    0: '? Incorrect. The `if` statement will help the farmer check if there is a path ahead.  If there is, she will move forward.  Else, if there is no path, she will pick as much lettuce as there is and then turn left.'
    1: ': Incorrect. The `if` statement will help the farmer check if there is a path ahead.  If there is, she will move forward.  Else, if there is no path, she will pick as much lettuce as there is and then turn left.'
    2: '? The `if` statement will help the farmer check if there is a path ahead.  If there is, she will move forward.  Else, if there is no path, she will pick as much lettuce as there is and then turn left.'
    3: ': The `if` statement will help the farmer check if there is a path ahead.  If there is, she will move forward.  Else, if there is no path, she will pick as much lettuce as there is and then turn left.'
  courseE_multi_farmer_predict1_2018:
<<<<<<< HEAD
=======
    Correct!: Corretto!
>>>>>>> 1d47e748
    I don't know: Non lo so
    0: '? Incorrect. The `if` statement will help the farmer check if there is a path ahead.  If there is, she will move forward.  Else, if there is no path, she will pick as much lettuce as there is and then turn left.'
    1: ': Incorrect. The `if` statement will help the farmer check if there is a path ahead.  If there is, she will move forward.  Else, if there is no path, she will pick as much lettuce as there is and then turn left.'
    2: '? The `if` statement will help the farmer check if there is a path ahead.  If there is, she will move forward.  Else, if there is no path, she will pick as much lettuce as there is and then turn left.'
    3: ': The `if` statement will help the farmer check if there is a path ahead.  If there is, she will move forward.  Else, if there is no path, she will pick as much lettuce as there is and then turn left.'
<<<<<<< HEAD
=======
  courseE_multi_farmer_predict2:
    Correct!: Corretto!
    I don't know.: Non lo so.
    0: '? Incorrect. There is a pumpkin and the ''repeat until at pumpkin'' block will make sure that the farmer does not keep going once she reaches the pumpkin.'
    1: ': Incorrect. There is a pumpkin and the ''repeat until at pumpkin'' block will make sure that the farmer does not keep going once she reaches the pumpkin.'
    2: '? The ''repeat until at pumpkin'' block will make sure that the farmer starts walking and does not stop until she reaches the pumpkin. Then she will collect the pumpkin.'
    3: ': The ''repeat until at pumpkin'' block will make sure that the farmer starts walking and does not stop until she reaches the pumpkin. Then she will collect the pumpkin.'
  courseE_multi_farmer_predict2_2018:
    Correct!: Corretto!
    I don't know.: Non lo so.
    0: '? Incorrect. There is a pumpkin and the ''repeat until at pumpkin'' block will make sure that the farmer does not keep going once she reaches the pumpkin.'
    1: ': Incorrect. There is a pumpkin and the ''repeat until at pumpkin'' block will make sure that the farmer does not keep going once she reaches the pumpkin.'
    2: '? The ''repeat until at pumpkin'' block will make sure that the farmer starts walking and does not stop until she reaches the pumpkin. Then she will collect the pumpkin.'
    3: ': The ''repeat until at pumpkin'' block will make sure that the farmer starts walking and does not stop until she reaches the pumpkin. Then she will collect the pumpkin.'
  courseE_multi_maze_predict1:
    Correct!: Corretto!
    I don't know.: Non lo so.
    0: '? Putting the ''move forward'' block inside the ''repeat'' block will cause the bird to move forward three times. The bird then turns and moves forward another three times, making it to the pig!'
    1: ': Putting the ''move forward'' block inside the ''repeat'' block will cause the bird to move forward three times. The bird then turns and moves forward another three times, making it to the pig!'
  courseE_multi_maze_predict1_2018:
    Correct!: Corretto!
    I don't know.: Non lo so.
    0: '? Putting the ''move forward'' block inside the ''repeat'' block will cause the bird to move forward three times. The bird then turns and moves forward another three times, making it to the pig!'
    1: ': Putting the ''move forward'' block inside the ''repeat'' block will cause the bird to move forward three times. The bird then turns and moves forward another three times, making it to the pig!'
  courseF_bee_variables_8a_2018:
    Correct!: Corretto!
    I don't know.: Non lo so.
    0: '? The variable gets set back to 0 before the last two function calls, where 1 gets added each time. The bee then collects 2 nectar units.'
    1: ': The variable gets set back to 0 before the last two function calls, where 1 gets added each time. The bee then collects 2 nectar units.'
  courseF_multi_artist_for10_predict1:
    Correct!: Corretto!
    I don't know.: Non lo so.
  courseF_multi_artist_for10_predict1_2018:
    Correct!: Corretto!
    I don't know.: Non lo so.
  courseF_multi_artist_fwp2_predict1:
    Correct!: Corretto!
    I don't know.: Non lo so.
  courseF_multi_artist_fwp2_predict1_2018:
    Correct!: Corretto!
    I don't know.: Non lo so.
  courseF_multi_artist_predict1:
    Correct!: Corretto!
    I don't know.: Non lo so.
    0: '? Incorrect. Notice that the `repeat 3` loop is inside the `repeat 4` loop. This means that the drawing will be a three sided shape drawn four times.'
    1: ': Incorrect. Notice that the `repeat 3` loop is inside the `repeat 4` loop. This means that the drawing will be a three sided shape drawn four times.'
    2: '? Incorrect. Notice that there is a `turn 90 degrees` block inside the outer loop. This means that the artist will turn after drawing each triangle.'
    3: ': Incorrect. Notice that there is a `turn 90 degrees` block inside the outer loop. This means that the artist will turn after drawing each triangle.'
    4: '? The `repeat 3` loop is inside the `repeat 4` loop. This means that the artist will draw a triangle, then turn 90 degrees a total of 4 times.'
    5: ': The `repeat 3` loop is inside the `repeat 4` loop. This means that the artist will draw a triangle, then turn 90 degrees a total of 4 times.'
  courseF_multi_artist_predict1_2018:
    Correct!: Corretto!
    I don't know.: Non lo so.
    0: '? Incorrect. Notice that the `repeat 3` loop is inside the `repeat 4` loop. This means that the drawing will be a three sided shape drawn four times.'
    1: ': Incorrect. Notice that the `repeat 3` loop is inside the `repeat 4` loop. This means that the drawing will be a three sided shape drawn four times.'
    2: '? Incorrect. Notice that there is a `turn 90 degrees` block inside the outer loop. This means that the artist will turn after drawing each triangle.'
    3: ': Incorrect. Notice that there is a `turn 90 degrees` block inside the outer loop. This means that the artist will turn after drawing each triangle.'
    4: '? The `repeat 3` loop is inside the `repeat 4` loop. This means that the artist will draw a triangle, then turn 90 degrees a total of 4 times.'
    5: ': The `repeat 3` loop is inside the `repeat 4` loop. This means that the artist will draw a triangle, then turn 90 degrees a total of 4 times.'
  courseF_multi_artist_variables3a_predict1:
    Correct!: Corretto!
    I don't know.: Non lo so.
    0: '? The `length` variable is set to 50 and is being used in the `move forward by` block, so the artist will draw a triangle with 50 pixel sides.'
    1: ': The `length` variable is set to 50 and is being used in the `move forward by` block, so the artist will draw a triangle with 50 pixel sides.'
  courseF_multi_artist_variables3a_predict1_2018:
    Correct!: Corretto!
    I don't know.: Non lo so.
    0: '? The `length` variable is set to 50 and is being used in the `move forward by` block, so the artist will draw a triangle with 50 pixel sides.'
    1: ': The `length` variable is set to 50 and is being used in the `move forward by` block, so the artist will draw a triangle with 50 pixel sides.'
  courseF_multi_bee_conditionals1_predict1:
    Correct!: Corretto!
    I don't know.: Non lo so.
    0: '? If there is not a flower the bee should do nothing. Take a good look at the code below.  What do you think will happen after you click "Run"?'
    1: ': If there is not a flower the bee should do nothing. Take a good look at the code below.  What do you think will happen after you click "Run"?'
  courseF_multi_bee_conditionals1_predict1_2018:
    Correct!: Corretto!
    I don't know.: Non lo so.
    0: '? If there is not a flower the bee should do nothing. Take a good look at the code below.  What do you think will happen after you click "Run"?'
    1: ': If there is not a flower the bee should do nothing. Take a good look at the code below.  What do you think will happen after you click "Run"?'
  courseF_multi_bee_conditionals7_predict2:
    Correct!: Corretto!
    I don't know.: Non lo so.
    0: '? Incorrect. The `if at flower` block lets the bee get nectar at each flower and make honey if there''s not a flower (therefore a honeycomb.).'
    1: ': Incorrect. The `if at flower` block lets the bee get nectar at each flower and make honey if there''s not a flower (therefore a honeycomb.).'
  courseF_multi_bee_conditionals7_predict2_2018:
    Correct!: Corretto!
    I don't know.: Non lo so.
    0: '? Incorrect. The `if at flower` block lets the bee get nectar at each flower and make honey if there''s not a flower (therefore a honeycomb.).'
    1: ': Incorrect. The `if at flower` block lets the bee get nectar at each flower and make honey if there''s not a flower (therefore a honeycomb.).'
  courseF_multi_bee_for3_predict1:
    Correct!: Corretto!
  courseF_multi_bee_for3_predict1_2018:
    Correct!: Corretto!
    'I don''t know. ': 'Non lo so. '
  courseF_multi_bee_functions_predict1:
    Correct!  It doesn't matter that there is a different amount of honey. The function is programmed to handle that.: Corretto! Non importa che la quantità di miele sia diversa. La funzione è stata costruita proprio per gestire qualsiasi quantità di miele.
    0: '? Qui trovi lo stesso programma del precedente esercizio, ma la quantità di miele da produrre in questo caso è diversa. Cosa accadrà quando cliccherai su "Esegui"?'
    1: ': Qui trovi lo stesso programma del precedente esercizio, ma la quantità di miele da produrre in questo caso è diversa. Cosa accadrà quando cliccherai su "Esegui"?'
    I don't know.: Non lo so.
    Incorrect. The function is programmed to handle any amount of honey over 0.: Sbagliato. Il codice presente nella funzione è in grado di gestire qualsiasi quantità di miele.
    The bee will try to collect too much honey from the flowers.: L'ape cercherà di produrre più miele del necessario.
    The bee won't collect enough honey from the flowers.: L'ape non produrrà la quantità di miele richiesta.
    The program will work to solve this puzzle, too. It is programmed to handle any amount of honey over 0.: Il programma funzionerà anche per risolvere questo esercizio. Il codice presente nella funzione è in grado di gestire qualsiasi quantità di miele.
    The same program will work to solve this puzzle, too.: Lo stesso programma funzionerà anche per risolvere questo esercizio.
  courseF_multi_bee_fwp9_predict1:
    0: '? Clicking to look inside of the function shows that it is set to collect as many nectar or honey as is passed through a parameter.'
    1: ': Clicking to look inside of the function shows that it is set to collect as many nectar or honey as is passed through a parameter.'
    I don't know.: Non lo so.
  courseF_multi_bee_fwp9_predict1_2018:
    0: '? Clicking to look inside of the function shows that it is set to collect as many nectar or honey as is passed through a parameter.'
    1: ': Clicking to look inside of the function shows that it is set to collect as many nectar or honey as is passed through a parameter.'
    I don't know.: Non lo so.
  courseF_multi_playlab_variables4c_predictive1:
    I don't know.: Non lo so.
  courseF_multi_playlab_variables4c_predictive1_2018:
    I don't know.: Non lo so.
  coursee_prediction_artistfunction2:
    Correct!: Corretto!
  coursee_prediction_artistfunction2_2018:
    Correct!: Corretto!
>>>>>>> 1d47e748
  csd-post-survey-2018-topic-ai:
    'No': 'No'
    'Yes': 'Sì'
  csd-post-survey-2018-topic-cryptocurrency:
    'No': 'No'
    'Yes': 'Sì'
  csd-post-survey-2018-topic-cybersecurity:
    Cybersecurity: Sicurezza informatica
    'No': 'No'
    'Yes': 'Sì'
  csd-post-survey-2018-topic-databases:
    'No': 'No'
    'Yes': 'Sì'
  csd-post-survey-2018-topic-datascience:
    'No': 'No'
    'Yes': 'Sì'
  csd-post-survey-2018-topic-gamedev:
    'No': 'No'
    'Yes': 'Sì'
  csd-post-survey-2018-topic-hardware:
    'No': 'No'
    'Yes': 'Sì'
  csd-post-survey-2018-topic-internet:
    'No': 'No'
    'Yes': 'Sì'
  csd-post-survey-2018-topic-mobile:
    'No': 'No'
    'Yes': 'Sì'
  csd-post-survey-2018-topic-parallel:
    'No': 'No'
    'Yes': 'Sì'
  csd-post-survey-2018-topic-programming:
    'No': 'No'
    'Yes': 'Sì'
  csd-post-survey-2018-topic-robotics:
    'No': 'No'
    Robotics: Robotica
    'Yes': 'Sì'
  csd-post-survey-2018-topic-web:
    'No': 'No'
    'Yes': 'Sì'
  csp-post-survey-2017-q64:
    0: '? ''Do you know anyone outside of school who works in computer science? (For example, working as a Computer Programmer, Software Developer, Web Developer, Network Administrator, etc.) '''
    1: ': ''Do you know anyone outside of school who works in computer science? (For example, working as a Computer Programmer, Software Developer, Web Developer, Network Administrator, etc.) '''
    'No': 'No'
    'Yes': 'Sì'
  csp-post-survey-2017-q64_2018:
    0: '? ''Do you know anyone outside of school who works in computer science? (For example, working as a Computer Programmer, Software Developer, Web Developer, Network Administrator, etc.) '''
    1: ': ''Do you know anyone outside of school who works in computer science? (For example, working as a Computer Programmer, Software Developer, Web Developer, Network Administrator, etc.) '''
    'No': 'No'
    'Yes': 'Sì'
  csp-post-survey-2017-q65:
    I don't know: Non lo so
    'No': 'No'
    'Yes': 'Sì'
  csp-post-survey-2017-q65_2018:
    I don't know: Non lo so
    'No': 'No'
    'Yes': 'Sì'
  csp-post-survey-2018-topic-ai:
    'No': 'No'
    'Yes': 'Sì'
  csp-post-survey-2018-topic-cryptocurrency:
    'No': 'No'
    'Yes': 'Sì'
  csp-post-survey-2018-topic-cybersecurity:
    Cybersecurity: Sicurezza informatica
    'No': 'No'
    'Yes': 'Sì'
  csp-post-survey-2018-topic-databases:
    'No': 'No'
    'Yes': 'Sì'
  csp-post-survey-2018-topic-datascience:
    'No': 'No'
    'Yes': 'Sì'
  csp-post-survey-2018-topic-gamedev:
    'No': 'No'
    'Yes': 'Sì'
  csp-post-survey-2018-topic-hardware:
    'No': 'No'
    'Yes': 'Sì'
  csp-post-survey-2018-topic-internet:
    'No': 'No'
    'Yes': 'Sì'
  csp-post-survey-2018-topic-mobile:
    'No': 'No'
    'Yes': 'Sì'
  csp-post-survey-2018-topic-parallel:
    'No': 'No'
    'Yes': 'Sì'
  csp-post-survey-2018-topic-programming:
    'No': 'No'
    'Yes': 'Sì'
  csp-post-survey-2018-topic-robotics:
    'No': 'No'
    Robotics: Robotica
    'Yes': 'Sì'
  csp-post-survey-2018-topic-web:
    'No': 'No'
    'Yes': 'Sì'
  csp-pre-survey-2017-q40:
    0: '? If yes, where did you previously take a computer science class or program outside of school hours? If you have participated in more than one program, please select the program where you have spent most of your time.'
    1: ': If yes, where did you previously take a computer science class or program outside of school hours? If you have participated in more than one program, please select the program where you have spent most of your time.'
    Other: Altro
  csp-pre-survey-2017-q40_2018:
    0: '? If yes, where did you previously take a computer science class or program outside of school hours? If you have participated in more than one program, please select the program where you have spent most of your time.'
    1: ': If yes, where did you previously take a computer science class or program outside of school hours? If you have participated in more than one program, please select the program where you have spent most of your time.'
    Other: Altro
  csp_ap_exam_signup:
    'No': 'No'
    'Yes': 'Sì'
  csp_ap_previous_years:
    'No': 'No'
    'Yes': 'Sì'
  csp_ap_taking_ap_class:
    'No': 'No'
    'Yes': 'Sì'
  cspu5_assess1_fivemore:
    "-2": "-2"
    '3': '3'
    '5': '5'
    '8': '8'
  cspu5_assess1_fivemore_2018:
    "-2": "-2"
    '3': '3'
    '5': '5'
    '8': '8'
  cspu5_assess1_fivemore_exam_prep:
    "-2": "-2"
    '3': '3'
    '5': '5'
    '8': '8'
  cspu5_assess1_flowchart:
    '10': '10'
    '5': '5'
  cspu5_assess1_flowchart_2018:
    '10': '10'
    '5': '5'
  cspu5_assess1_flowchart_exam_prep:
    '10': '10'
    '5': '5'
  cspu5_assess1_increase:
    '10': '10'
    '13': '13'
    '5': '5'
    '8': '8'
  cspu5_assess1_increase_2018:
    '10': '10'
    '13': '13'
    '5': '5'
    '8': '8'
  cspu5_assess1_increase_exam_prep:
    '10': '10'
    '13': '13'
    '5': '5'
    '8': '8'
  cspu5_assess2_addstrings:
    result: risultato
  cspu5_assess2_addstrings_2018:
    result: risultato
  cspu5_assess2_addstrings_exam_prep:
    result: risultato
  cspu5_assess2_combineString:
    '10': '10'
    '55': '55'
    result: risultato
  cspu5_assess2_combineString_2018:
    '10': '10'
    '55': '55'
    result: risultato
  cspu5_assess2_combineString_exam_prep:
    '10': '10'
    '55': '55'
    result: risultato
  cspu5_assess2_oldEnough:
    '35': '35'
    'false': 'falso'
    'true': 'vero'
  cspu5_assess2_oldEnough_2018:
    '35': '35'
    'false': 'falso'
    'true': 'vero'
  cspu5_assess2_oldEnough_exam_prep:
    '35': '35'
    'false': 'falso'
    'true': 'vero'
  cspu5_assess2_weight:
    '125': '125'
    '200': '200'
    '30': '30'
    '50': '50'
    '75': '75'
  cspu5_assess2_weight_2018:
    '125': '125'
    '200': '200'
    '30': '30'
    '50': '50'
    '75': '75'
  cspu5_assess2_weight_exam_prep:
    '125': '125'
    '200': '200'
    '30': '30'
    '50': '50'
    '75': '75'
  cspu5_assess3_array1:
    '10': '10'
    '4': '4'
    '7': '7'
    '9': '9'
  cspu5_assess3_array1_2018:
    '10': '10'
    '4': '4'
    '7': '7'
    '9': '9'
  cspu5_assess3_array1_exam_prep:
    '10': '10'
    '4': '4'
    '7': '7'
    '9': '9'
  cspu5_assess3_array2:
    '2': '2'
    '3': '3'
    '4': '4'
    '5': '5'
    '6': '6'
  cspu5_assess3_array2_2018:
    '2': '2'
    '3': '3'
    '4': '4'
    '5': '5'
    '6': '6'
  cspu5_assess3_array2_exam_prep:
    '2': '2'
    '3': '3'
    '4': '4'
    '5': '5'
    '6': '6'
  cspu5_assess3_array4:
    '0': '0'
    '1': '1'
    '2': '2'
    '8': '8'
  cspu5_assess3_array4_2018:
    '0': '0'
    '1': '1'
    '2': '2'
    '8': '8'
  cspu5_assess3_array4_exam_prep:
    '0': '0'
    '1': '1'
    '2': '2'
    '8': '8'
  cspu5_assess3_listAppend:
    '1': '1'
    '2': '2'
    '3': '3'
    '6': '6'
  cspu5_assess3_listAppend_2018:
    '1': '1'
    '2': '2'
    '3': '3'
    '6': '6'
  cspu5_assess3_listAppend_exam_prep:
    '1': '1'
    '2': '2'
    '3': '3'
    '6': '6'
  cspu5_assess3_loopValue1:
    '2': '2'
    '3': '3'
    '4': '4'
    '5': '5'
  cspu5_assess3_loopValue1_2018:
    '2': '2'
    '3': '3'
    '4': '4'
    '5': '5'
  cspu5_assess3_loopValue1_exam_prep:
    '2': '2'
    '3': '3'
    '4': '4'
    '5': '5'
  cspu5_assess3_loopValue2:
    '0': '0'
    '4': '4'
    '5': '5'
    '6': '6'
  cspu5_assess3_loopValue2_2018:
    '0': '0'
    '4': '4'
    '5': '5'
    '6': '6'
  cspu5_assess3_loopValue2_exam_prep:
    '0': '0'
    '4': '4'
    '5': '5'
    '6': '6'
  cspu5_assess3_loopValue3:
    '0': '0'
    '4': '4'
    '5': '5'
    '6': '6'
  cspu5_assess3_loopValue3_2018:
    '0': '0'
    '4': '4'
    '5': '5'
    '6': '6'
  cspu5_assess3_loopValue3_exam_prep:
    '0': '0'
    '4': '4'
    '5': '5'
    '6': '6'
  cspu5_assess3_mysterySwap:
    a: a
    d: d
  cspu5_assess3_mysterySwap_2018:
    a: a
    d: d
  cspu5_assess3_mysterySwap_exam_prep:
    a: a
    d: d
  cspu5_assess4_dataReturns:
    '10': '10'
    '16': '16'
    '3': '3'
    '4': '4'
    '9': '9'
  cspu5_assess4_dataReturns_2018:
    '10': '10'
    '16': '16'
    '3': '3'
    '4': '4'
    '9': '9'
  cspu5_assess4_dataReturns_exam_prep:
    '10': '10'
    '16': '16'
    '3': '3'
    '4': '4'
    '9': '9'
  cspu5_assess4_listOutput:
    '17': '17'
    '3': '3'
    '42': '42'
    '9': '9'
  cspu5_assess4_listOutput_2018:
    '17': '17'
    '3': '3'
    '42': '42'
    '9': '9'
  cspu5_assess4_listOutput_exam_prep:
    '17': '17'
    '3': '3'
    '42': '42'
    '9': '9'
<<<<<<< HEAD
=======
  grade2_multi_collector_A_predict1:
    Correct!: Corretto!
    I don't know.: Non lo so.
    0: '? Look closely at the code below.  If the code were to run to the end (ignoring any errors) how many pieces of treasure would Laurel collect?'
    1: ': Look closely at the code below.  If the code were to run to the end (ignoring any errors) how many pieces of treasure would Laurel collect?'
  grade2_multi_collector_A_predict1_2018:
    Correct!: Corretto!
    I don't know.: Non lo so.
  grade2_multi_collector_A_predict1_copy_2018:
    Correct!: Corretto!
    I don't know.: Non lo so.
>>>>>>> 1d47e748
  msm variables multi 1:
    '15': '15'
    x: x
  msm variables multi 10:
    '17': '17'
    x: x
  msm variables multi 11:
    '17': '17'
    x: x
  msm variables multi 12:
    '17': '17'
    x: x
  msm variables multi 13:
    '117': '117'
    '17': '17'
    x: x
  msm variables multi 2:
    '8': '8'
  msm variables multi 3:
    '5': '5'
    x: x
  msm variables multi 4:
    '15': '15'
    '3': '3'
    '8': '8'
  msm variables multi 5:
    '3': '3'
    '5': '5'
  msm variables multi 6:
    '1': '1'
    '5': '5'
    hello: ciao
  msm variables multi 7:
    '3': '3'
    x: x
  msm variables multi 8:
    '3': '3'
    x: x
  msm variables multi 9:
    '5': '5'
    '6': '6'
    x: x
  post-assessment survey q34:
    Easy: Facile
    Hard: Difficile
  pre-assessment survey q24:
    'No': 'No'
    'Yes': 'Sì'
  pre-assessment survey q26:
    0: '? Have you ever participated in computer science activities or programs somewhere outside of school hours (such as at an after school program, online, or at a camp or summer program)?'
    1: ': Have you ever participated in computer science activities or programs somewhere outside of school hours (such as at an after school program, online, or at a camp or summer program)?'
    'No': 'No'
    'Yes': 'Sì'
  pre-assessment survey q27:
    0: '? If yes, where did you previously take a computer science class or program outside of school hours? If you have participated in more than one program, please select the program where you have spent most of your time.'
    1: ': If yes, where did you previously take a computer science class or program outside of school hours? If you have participated in more than one program, please select the program where you have spent most of your time.'
    Other: Altro
  pre-assessment survey q28:
    '10': '10'
    '11': '11'
    '12': '12'
    '8': '8'
    '9': '9'
    Other: Altro
  pre-assessment survey q29:
    Female: Femminile
    Male: Maschile
    Other: Altro
    Prefer not to answer: Preferisco non rispondere
  pre-assessment survey q30:
    Asian: Asiatico
    Black or African American: Neri o afroamericani
    Other: Altro
    Prefer not to answer: Preferisco non rispondere
    White: Bianco
  sarah_test_maggie:
    Question: Domanda
    test: test
  sciPD PreQ 1:
    'No': 'No'
    'Yes': 'Sì'
  sciPD PreQ 2:
    'No': 'No'
    'Yes': 'Sì'
  test anonymous student survey educational:
    'No': 'No'
    'Yes': 'Sì'
  test me:
    Question: Domanda
    title: titolo
  unique level name here:
    Question: Domanda
    title: titolo
  text_match:
    U2L07 Assessment4:
      '43': '43'<|MERGE_RESOLUTION|>--- conflicted
+++ resolved
@@ -1293,8 +1293,6 @@
     '10': '10'
     '5': '5'
     '50': '50'
-<<<<<<< HEAD
-=======
   courseA_multi_artist_loops11_predict2:
     Correct!: Corretto!
     I don't know.: Non lo so.
@@ -1348,26 +1346,16 @@
     The artist will draw a single line.: L'artista disegnerà una singola linea.
     The artist will draw a square.: L'artista disegnerà un quadrato.
     The artist will draw a triangle with three equal sides.: L'artista disegnerà un triangolo con tre lati uguali.
->>>>>>> 1d47e748
   courseC_multi_harvester_loops11_predict1:
     '12': '12'
     '15': '15'
     '4': '4'
-<<<<<<< HEAD
-=======
-    Correct!: Corretto!
-    I don't know.: Non lo so.
->>>>>>> 1d47e748
+    Correct!: Corretto!
+    I don't know.: Non lo so.
   courseC_multi_harvester_loops11_predict1_2018:
     '12': '12'
     '15': '15'
     '4': '4'
-<<<<<<< HEAD
-  courseC_multi_starWars_predict1:
-    I don't know: Non lo so
-  courseC_multi_starWars_predict1_2018:
-    I don't know: Non lo so
-=======
     Correct!: Corretto!
     I don't know.: Non lo so.
   courseC_multi_maze_debugging8_predict1:
@@ -1414,46 +1402,32 @@
   courseC_multi_starWars_predict2_2018:
     Correct!: Corretto!
     I don't know.: Non lo so.
->>>>>>> 1d47e748
   courseD_multi_artist_binary8_predict1:
     A: A
     B: B
     C: C
-<<<<<<< HEAD
-    D: D
-=======
     Correct!: Corretto!
     D: D
     Incorrect.: Sbagliato.
     Take a close look at the code below.  Which image will it create after you click "Run"?: Dai una bella occhiata al codice presente nell'area di lavoro. Che immagine verrà creata quando cliccherai su "Esegui"?
->>>>>>> 1d47e748
   courseD_multi_artist_binary8_predict1_2018:
     A: A
     B: B
     C: C
-<<<<<<< HEAD
-    D: D
-=======
     Correct!: Corretto!
     D: D
     Incorrect.: Sbagliato.
     Take a close look at the code below.  Which image will it create after you click "Run"?: Dai una bella occhiata al codice presente nell'area di lavoro. Che immagine verrà creata quando cliccherai su "Esegui"?
->>>>>>> 1d47e748
   courseD_multi_artist_nestedLoops9_predict1:
     A: A
     B: B
     C: C
-<<<<<<< HEAD
-=======
-    Correct!: Corretto!
-    I don't know.: Non lo so.
->>>>>>> 1d47e748
+    Correct!: Corretto!
+    I don't know.: Non lo so.
   courseD_multi_artist_nestedLoops9_predict1_2018:
     A: A
     B: B
     C: C
-<<<<<<< HEAD
-=======
     Correct!: Corretto!
     I don't know.: Non lo so.
   courseD_multi_bee_conditionals1_predict1:
@@ -1496,17 +1470,10 @@
     The bee will get all of the nectar.: L'ape raccoglierà tutto il nettare.
     The bee will get only 2 units of nectar.: L'ape raccoglierà solo 2 dosi di nettare.
     The bee will move forward and get nectar only one time.: L'ape andrà avanti e raccoglierà il nettare solo una volta.
->>>>>>> 1d47e748
   courseD_multi_bee_nestedLoops9_predict2:
     '12': '12'
     '4': '4'
     '8': '8'
-<<<<<<< HEAD
-    13: '? Incorrect. The bee collects 2 nectar in a loop moving forward, then 2 nectar in a loop down.  This is all inside of another loop that happens twice. 4 times 2 is 8!'
-    14: ': Incorrect. The bee collects 2 nectar in a loop moving forward, then 2 nectar in a loop down.  This is all inside of another loop that happens twice. 4 times 2 is 8!'
-    15: '? The bee collects 2 nectar in a loop moving forward, then 2 nectar in a loop down.  This is all inside of another loop that happens twice. 4 times 2 is 8!'
-    16: ': The bee collects 2 nectar in a loop moving forward, then 2 nectar in a loop down.  This is all inside of another loop that happens twice. 4 times 2 is 8!'
-=======
     Correct!: Corretto!
     I don't know.: Non lo so.
     13: '? Sbagliato. L''ape raccoglie 2 dosi di nettare nel primo ciclo spostandosi in avanti, poi altre 2 dosi nel secondo ciclo andando verso il basso. Tutto ciò è racchiuso in un altro ciclo che si ripete per due volte. 4 x 2 = 8!'
@@ -1514,18 +1481,10 @@
     Look closely at the code below. How much honey will the bee make when you click "Run"?: Guarda molto attentamente il codice presente nell'area di lavoro. Quanto miele verrà prodotto quando cliccherai su "Esegui"?
     15: '? L''ape raccoglie 2 dosi di nettare nel primo ciclo spostandosi in avanti, poi altre 2 dosi nel secondo ciclo andando verso il basso. Tutto ciò è racchiuso in un altro ciclo che si ripete per due volte. 4 x 2 = 8!'
     16: ': L''ape raccoglie 2 dosi di nettare nel primo ciclo spostandosi in avanti, poi altre 2 dosi nel secondo ciclo andando verso il basso. Tutto ciò è racchiuso in un altro ciclo che si ripete per due volte. 4 x 2 = 8!'
->>>>>>> 1d47e748
   courseD_multi_bee_nestedLoops9_predict2_2018:
     '12': '12'
     '4': '4'
     '8': '8'
-<<<<<<< HEAD
-    13: '? Incorrect. The bee collects 2 nectar in a loop moving forward, then 2 nectar in a loop down.  This is all inside of another loop that happens twice. 4 times 2 is 8!'
-    14: ': Incorrect. The bee collects 2 nectar in a loop moving forward, then 2 nectar in a loop down.  This is all inside of another loop that happens twice. 4 times 2 is 8!'
-    15: '? The bee collects 2 nectar in a loop moving forward, then 2 nectar in a loop down.  This is all inside of another loop that happens twice. 4 times 2 is 8!'
-    16: ': The bee collects 2 nectar in a loop moving forward, then 2 nectar in a loop down.  This is all inside of another loop that happens twice. 4 times 2 is 8!'
-  courseE_multi_farmer_predict1:
-=======
     Correct!: Corretto!
     I don't know.: Non lo so.
     13: '? Sbagliato. L''ape raccoglie 2 dosi di nettare nel primo ciclo spostandosi in avanti, poi altre 2 dosi nel secondo ciclo andando verso il basso. Tutto ciò è racchiuso in un altro ciclo che si ripete per due volte. 4 x 2 = 8!'
@@ -1700,24 +1659,18 @@
     The harvester will pick two pumpkins.: La contadina raccoglierà due zucche.
   courseE_multi_farmer_predict1:
     Correct!: Corretto!
->>>>>>> 1d47e748
     I don't know: Non lo so
     0: '? Incorrect. The `if` statement will help the farmer check if there is a path ahead.  If there is, she will move forward.  Else, if there is no path, she will pick as much lettuce as there is and then turn left.'
     1: ': Incorrect. The `if` statement will help the farmer check if there is a path ahead.  If there is, she will move forward.  Else, if there is no path, she will pick as much lettuce as there is and then turn left.'
     2: '? The `if` statement will help the farmer check if there is a path ahead.  If there is, she will move forward.  Else, if there is no path, she will pick as much lettuce as there is and then turn left.'
     3: ': The `if` statement will help the farmer check if there is a path ahead.  If there is, she will move forward.  Else, if there is no path, she will pick as much lettuce as there is and then turn left.'
   courseE_multi_farmer_predict1_2018:
-<<<<<<< HEAD
-=======
-    Correct!: Corretto!
->>>>>>> 1d47e748
+    Correct!: Corretto!
     I don't know: Non lo so
     0: '? Incorrect. The `if` statement will help the farmer check if there is a path ahead.  If there is, she will move forward.  Else, if there is no path, she will pick as much lettuce as there is and then turn left.'
     1: ': Incorrect. The `if` statement will help the farmer check if there is a path ahead.  If there is, she will move forward.  Else, if there is no path, she will pick as much lettuce as there is and then turn left.'
     2: '? The `if` statement will help the farmer check if there is a path ahead.  If there is, she will move forward.  Else, if there is no path, she will pick as much lettuce as there is and then turn left.'
     3: ': The `if` statement will help the farmer check if there is a path ahead.  If there is, she will move forward.  Else, if there is no path, she will pick as much lettuce as there is and then turn left.'
-<<<<<<< HEAD
-=======
   courseE_multi_farmer_predict2:
     Correct!: Corretto!
     I don't know.: Non lo so.
@@ -1838,7 +1791,6 @@
     Correct!: Corretto!
   coursee_prediction_artistfunction2_2018:
     Correct!: Corretto!
->>>>>>> 1d47e748
   csd-post-survey-2018-topic-ai:
     'No': 'No'
     'Yes': 'Sì'
@@ -2193,8 +2145,6 @@
     '3': '3'
     '42': '42'
     '9': '9'
-<<<<<<< HEAD
-=======
   grade2_multi_collector_A_predict1:
     Correct!: Corretto!
     I don't know.: Non lo so.
@@ -2206,7 +2156,6 @@
   grade2_multi_collector_A_predict1_copy_2018:
     Correct!: Corretto!
     I don't know.: Non lo so.
->>>>>>> 1d47e748
   msm variables multi 1:
     '15': '15'
     x: x
