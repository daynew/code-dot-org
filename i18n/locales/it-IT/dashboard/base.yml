it:
  errors:
    messages:
      not_saved: 'Per favore correggi i seguenti errori:'
      too_young: 'Questo contenuto ha attivi dei limiti di età e non è disponibile per gli studenti più giovani.'
      teacher_must_accept_terms: 'Questo contenuto ha restrizioni di età in corso e non è disponibile per gli studenti più giovani. Chiedi al tuo/a insegnante di accettare i Termini di Servizio aggiornati per accedere a questo contenuto. Il/La tuo/a insegnante può farlo effettuando il login a Code Studio e cliccando sul bottone "Revisiona Termini Aggiornati" in alto nella pagina iniziale di Code Studio.'
      pair_programmer: 'Attualmente stai programmando in coppia con uno studente che non ha accesso a questo contenuto. Per accedervi, ferma la programmazione in coppia e riprova.'
  activerecord:
    errors:
      messages:
        blank: "è un dato obbligatorio"
        blank_plural: "sono richiesti"
        invalid_plural: "non sono validi"
    attributes:
      user:
        name: 'Nome da visualizzare'
        name_example: 'Mostra Nome <br/>(es. Cool Coder o Jane S.)'
        email: 'Indirizzo di posta elettronica'
        parent_email: 'E-mail del genitore/tutore'
        personal_email: "E-mail personale<a href=\"%{url}\">(clicca qui se non hai un indirizzo e-mail)</a>"
        username: 'Nome utente'
        password: 'password'
        password_confirmation: 'Conferma della password'
        current_password: 'Password attuale'
        locale: 'Lingua'
        age: 'Età'
        gender: 'Sesso'
        edit_header: 'Modifica i dettagli dell''account'
        error:
          future: non può essere in futuro
  hello: "Ciao a tutti"
  welcome_back: "Bentornato, %{name}"
  your_professional_learning_plan: "Your Professional Learning Plan"
  see_your_learning_plan: "Guarda il tuo piano di apprendimento"
  submit: Invia
  unsubmit: Annulla l'invio delle risposte
  previous_page: Pagina precedente
  next_page: Pagina successiva
  next_resource: Risorsa successiva
  done_with_module: Done with this Learning Module
  cancel: "Annulla"
  okay: "Ok!"
  heading_x_of_y: "%{heading} (pagina %{x} su %{y})"
  add_teacher_form:
    code:
      label: 'Aggiungi un insegnante:'
      placeholder: "Codice Classe (ABCDEF)"
      instructions: "Inserisci il codice condiviso con te dal tuo insegnante. È un codice di 6 lettere come \"ABCDEF\"."
<<<<<<< HEAD
      instructions_short: "Enter your 6 letter section code"
=======
      instructions_short: "Inserisci il codice di 6 lettere della tua classe"
>>>>>>> a4df5b8b
    submit: 'Aggiungi insegnante'
  add_hint_form:
    placeholder: 'Scrivi qui il tuo suggerimento'
    submit: 'Aggiungi un suggerimento'
  appname: "Code.org"
  stage: "Lezione"
  stage_number: "Lezione %{number}"
  puzzle: "Esercizio"
  trophies: "Trofei"
  courses: 'Corsi'
  courses_page:
    title_student: "Impara su Code Studio"
    title_teacher: "Insegna con Code Studio"
  unplugged_activity: 'Attività Tradizionale'
  of: "di"
  more: "DI PIÙ"
  less: "DI MENO"
  beta: "versione provvisoria"
  try_hoc: "Prova l'Ora del Codice, clicca qui >> "
  try_k8intro: "Prova il nostro corso introduttivo di informatica per scuole elementari e medie inferiori (in 20 lezioni)"
  k8intro: "Corso introduttivo di informatica per scuole elementari e medie inferiori (in 20 lezioni)"
  already_started: "Hai già iniziato? Riprendi qui >> "
  demos: 'Amministratore: Tutte le dimostrazioni'
  continue: 'Prosegui'
  prize: 'Premio'
  more_info: 'Più informazioni'
  auth:
    sign_in_with: 'Accedi usando %{provider}'
    signed_in: 'Hai effettuato l''accesso!'
    signed_out: 'Hai cancellato la tua iscrizione a <a href="%{url}">Code.org</a>.'
    sign_out_of: 'Hai usato %{provider} per iscriverti. <a href="%{url}">Clicca qua</a> per cancellare la tua iscrizione a %{provider}.'
    already_signedup: 'Già iscritto?'
    notyet_signedup: "Non ti sei ancora iscritto?"
    google_oauth2: 'Account Google'
    twitter: 'Twitter'
    facebook: 'Facebook'
    windowslive: 'Account Microsoft'
    forgot_password: 'Hai dimenticato la tua password?'
    need_confirmation: "Non hai ricevuto le istruzioni di conferma?"
    need_unlock: "Non hai ricevuto le istruzioni di sblocco?"
    not_linked: "Purtroppo il tuo account Code.org non è collegato al tuo %{provider}. Dovrai accedere digitando la password qui sotto."
  signup_form:
    student_count: '%{count} studenti si sono già iscritti.'
    teacher_count: '%{count} insegnanti si sono già iscritti.'
<<<<<<< HEAD
    overview: "Crea un account per tenere traccia dei tuoi progressi o gestire la tua classe. <a href=\"/\"> Puoi anche svolgere gli esercizi senza un account</a>, ma dovrai iscriverti per controllare i tuoi progressi e salvare i progetti che realizzerai.<br>\n<br>\n<b>Se sei in Italia, crea il tuo profilo attraverso il sito italiano <a href=\"https://programmailfuturo.it/chi/chi-puo-partecipare\" target=\"_blank\">Programma il Futuro</a>, sarà tutto più semplice!.</b>"
=======
    overview: "Crea un account per tenere traccia dei tuoi progressi o gestire la tua classe. <a href=\"/\"> Puoi anche svolgere gli esercizi senza un account</a>, ma dovrai iscriverti per controllare i tuoi progressi e salvare i progetti che realizzerai.<br>\n<br>\n<b>Se sei in Italia, crea il tuo profilo attraverso il sito italiano <a href=\"https://programmailfuturo.it/chi/chi-puo-partecipare\" target=\"_blank\">Programma il Futuro</a>, sarà tutto più semplice!</b>"
>>>>>>> a4df5b8b
    hoc_already_signed_up_heading: 'Iniziare senza effettuare il login'
    hoc_already_signed_up_content: 'Ti sei iscritto per insegnare un''ora di codice! Tu e i tuoi studenti non avete bisogno di accedere a Code Studio per partecipare a questo evento. Per iniziare, <a href="%{learn_url}">scegli un tutorial</a> per la tua classe e condividi il link con loro.<br/><br/>Se ti è piaciuta l''ora di codice e vuoi approfondire, puoi scegliere una password e creare un account Code Studio qui sotto per iscrivere i tuoi studenti in uno dei nostri <a href="%{educate_url}">corsi più estesi</a>.'
    hoc_already_signed_up_content_post_hoc: 'Grazie per aver partecipato a Ora di Codice. Per accedere a Code Studio, avrai bisogno di impostare una password per il tuo account. Questo ti permetterà di salvare i tuoi progressi e gestire i tuoi corsi. Potrai assegnare corsi agli studenti e tenere traccia dei loro progressi. <a href="%{studio_url}">Puoi anche continuare a navigare nelle varie fasi e puzzle</a>senza creare un account.'
    teacher_educator_guide: 'Vedi la guida per l''insegnante'
    title: "Iscriviti a Code.org"
    school_name: 'Nome della scuola (facoltativo)'
    school_address: 'Indirizzo della scuola (facoltativo)'
    address_placeholder: 'Indirizzo, città, stato, CAP'
    gender: 'Sesso (facoltativo)'
    birthday: 'Data di nascita (facoltativo)'
    age: 'Età'
    user_type: 'Sei uno studente o un insegnante?'
    submit: 'Iscriviti'
    teacher: 'Sei un insegnante?'
    valid_username: "Disponibile!"
    invalid_username: "Il Nome utente deve essere di almeno 5 caratteri"
    taken_username: "Il Nome utente è stato già preso"
    valid_password: "Password valida!"
    invalid_password: "La password deve essere lunga almeno 6 caratteri"
    mismatch_password: "Le due password che hai inserito non corrispondono"
    student_terms: "Accetto di essere legato ai <a href='http://code.org/tos'> Termini di Servizio </a> di Code.org. Se ho meno di 13 anni, confermo, sottoscrivendo a questo modulo che ho il permesso da parte di un genitore o di un tutore legale di usare i servizi di Code.org. <br/><br/>Gli indirizzi email non sono salvati in un modo che ci permetta di contattare gli studenti. Gli studenti non riceveranno mai email da Code.org se non per il recupero della password. Per più informazioni, leggere la nostra <a href='http://code.org/privacy'>Informativa sulla Privacy</a>."
    teacher_terms: "Accetto di essere vincolato ai <a href='http://code.org/tos'>Termini di Servizio</a> di Code.org. Per ulteriori informazioni sulla privacy, leggi la nostra <a href='http://code.org/privacy'>Informativa sulla Privacy</a>."
    additional_information: "Abbiamo bisogno di alcune informazioni aggiuntive per continuare la tua iscrizione."
    user_type_label: "Tipo di account"
    user_type_teacher: "Insegnante"
    user_type_student: "Studente"
    field_is_required: "è un dato obbligatorio"
    accept_terms: "Devi accettare le condizioni per creare un account"
  school_info:
    title: 'Informazioni sulla scuola (opzionale)'
    school_country: 'Paese della Scuola'
    select_school_type: 'Tipo di scuola'
    charter: 'Licenza'
    private: 'Privata'
    public: 'Pubblica'
    homeschool: 'Scuola a domcilio'
    after_school: 'Doposcuola'
    other: 'Altro'
    state: 'Stato'
    district: 'Distretto'
    other_district_not_listed: 'Altra area non elencate sopra'
    district_name: 'Nome del distretto'
    school: 'Scuola'
    other_school_not_listed: 'Altra scuola non elencata sopra'
    school_name: 'Nome della scuola'
    school_zip: 'Codice Postale della Scuola'
    school_address: 'Indirizzo della scuola'
    school_organization_name: 'Nome della Scuola/Organizzazione'
    school_organization_zip: 'Codice Postale della Scuola/Organizzazione'
  signin_form:
    title: 'Sei già iscritto con un account? Accedi'
    login: 'Indirizzo di posta elettronica'
    login_username: 'Email o nome utente'
    password: 'password'
    remember: 'Ricorda le mie credenziali di accesso'
    submit: 'Accedi'
  signin:
    try_heading: 'Vuoi provare a programmare senza iscriverti?'
    try_hoc: 'Prova subito l''Ora del Codice'
    try_20hours: 'Prova il corso di introduzione all''Informatica in 20 lezioni'
  signinsection:
    welcome: 'Benvenuto nella classe %{section_name}'
    name: 'Scegli il tuo nome'
    picture: 'Ora scegli la tua immagine segreta'
    words: 'Ora scrivi le tue parole segrete'
    login: 'Accedi'
    invalid_login: 'Accesso non valido, per favore riprova'
    pair_programming: 'Sto lavorando in coppia'
<<<<<<< HEAD
    student_privacy: "Clicca <a href='%{student_privacy_blog}' target='_blank'>qui</a>per ulteriori informazioni sul perché non stai visualizzando il tuo nome completo."
=======
    student_privacy: "Clicca <a href='%{student_privacy_blog}' target='_blank'>qui</a> per ulteriori informazioni (in inglese) sul perché non stai visualizzando il tuo nome completo."
>>>>>>> a4df5b8b
  password:
    reset_form:
      title: 'Hai dimenticato la tua password?'
      instructions: "Inserisci il tuo indirizzo email qui sotto e provvederemo ad inviarti le istruzioni per resettare la password."
      email: 'Indirizzo di posta elettronica'
      submit: 'Invia'
    reset_errors:
      invalid_email: 'Sembra tu ti sia loggato con un indirizzo email non valido. Invia una mail a support@code.org per ricevere il link per il recupero della password.'
    change_form:
      title: 'Cambia la tua password'
      new_password: 'Nuova password'
      confirm_password: 'Conferma la nuova password'
      submit: 'Cambia la mia password'
  welcome_email:
    subject: 'Unisciti alla mia classe (su Code.org)'
    body: |
      Clicca sul link qua sotto per iscriverti ai corsi di Informatica su Code.org (con me come il tuo "insegnante"): 
      
      %{link}
      
      I corsi sono divertenti e piacevoli, e insegnano i concetti base dell'informatica utilizzando un approccio semplice e basato sui giochi. Impara a programmare da Bill Gates, Mark Zuckerberg, Angry Birds e Plants vs Zombies! :-) 
      
      %{name}
  parent_mailer:
    student_associated_subject: 'Informazioni di login per Code.org'
  teacher_mailer:
    new_teacher_subject: 'Benvenuto su Code.org!'
  section:
    your_section:
      one: 'La tua classe:'
      other: 'Le tue sezioni:'
    code_with_teacher: '%{section_code} con %{teacher_name}'
    confirm:
      remove: 'Sicuro di voler abbandonare questa classe?'
    remove: '(elimina classe)'
    type:
      picture: 'Password Immagine'
      word: 'Parole Segrete'
      email: 'Indirizzo di posta elettronica'
      google_classroom: 'Google Classroom'
      clever: 'Clever'
  follower:
    invite_sent: 'Invito spedito'
    added_teacher: '%{name} è stato aggiunto come tuo insegnante'
    registered: "Ti sei iscritto alla classe %{section_name}."
    error:
      signed_in: 'Per favore esci prima di procedere'
      username_not_found: 'Nome utente %{username} non trovato'
      username_in_use: '%{username} è già stato preso, per favore scegline un''altro'
      no_teacher: "Non è stato trovato alcun insegnante con %{teacher_email_or_code}. Per favore chiedigli di iscriversi qui e poi prova ad aggiungerlo nuovamente"
      section_not_found: "Impossibile trovare una classe con il codice-classe '%{section_code}'."
      blank_code: "Inserisci un codice-classe"
      cant_join_own_section: "Siamo spiacenti, non puoi far parte della tua classe."
      provider_managed_section: "Questa sezione è gestita da un altro provider e non può essere unita. Chiedi al tuo insegnante di aggiungerti via %{provider} e risincronizza la loro sezione."
    mail:
      student_disassociated:
        subject: 'Notifica da Code.org: %{student_name} non è più iscritto come tuo studente.'
  reports:
    error:
      access_denied: "Non hai accesso alle statistiche di questa persona"
  crud:
    new_model: 'Nuovo %{model}'
    show: 'Mostra'
    edit: 'Modifica'
    edit_model: 'Modifica %{model}'
    update: 'Aggiorna'
    submit: 'Invia'
    destroy: 'Elimina'
    back: 'Indietro'
    confirm: 'Sei sicuro?'
    created: '%{model} è stato creato correttamente.'
    updated: '%{model} è stato aggiornato correttamente.'
    destroyed: '%{model} è stato eliminato correttamente.'
    access_denied: 'Non hai accesso a questo %{model}.'
  devise:
    registrations:
      user:
        user_type_change_email_mismatch: "L'indirizzo email che hai fornito non coincide con l'indirizzo email di questo account"
        personal_login_created_email: 'Le credenziali di login sono state create con successo. Puoi ora accedere con la tua email e password'
        personal_login_created_username: 'Le credenziali di login sono state create con successo. Puoi ora accedere con la tua email e password'
  nav:
    header:
      finished_hoc: "Ho finito la mia Ora del Codice"
      sign_in_to_save: 'Accedi per salvare i progressi fatti'
      free_play:
        playlab: 'Costruisci un Gioco'
        artist: 'Disegna qualcosa'
        calculate: 'Calculate something'
        applab: 'Costruisci una App'
        gamelab: 'Crea un progetto Game Lab'
        weblab: 'Crea un progetto Web Lab (beta)'
      home: "Home"
      my_dashboard: "Home"
      courses: "Corsi"
      course_catalog: "Corsi"
      project_gallery: "Progetti"
      sections: "Classi"
      help_support: "Help and support"
      report_bug: "Report Bug"
      teacher_community: "Teacher community"
      professional_learning: "Professional learning"
      documentation: "Documentazione"
      tutorials: "Tutorial"
      educate_overview: "Panoramica dei corsi"
      educate_elementary: "Scuola elementare"
      educate_middle: "Scuola media"
      educate_high: "Scuola superiore"
      educate_hoc: "L'Ora del Codice"
      educate_partner: "Collabora con noi"
      educate_beyond: "Dopo Code.org"
      educate_inspire: "Ispira uno studente"
      educate_community: "Comunità Online"
      educate_tools: "Strumenti e video"
      about_us: "Chi siamo"
      about_leadership: "Leadership"
      about_donors: "Sostenitori"
      about_partners: "Partner"
      about_team: "Tutto il team"
      about_news: "Rassegna stampa"
      about_evaluation: "Valutazione"
      about_jobs: "Lavora con noi"
      about_contact: "Contattaci"
      about_faqs: "FAQ"
      learn: "Impara"
      stats: "Statistiche"
      help_us: "Aiutaci"
      teach: "Insegna"
      about: "Informazioni"
    user:
      classroom: 'Cruscotto di Controllo dell''insegnante'
      district_dashboard: 'Dashboard'
      label: 'Ciao %{username}'
      stats: 'Code Studio'
      settings: 'Il mio account'
      logout: 'Esci'
      signin: 'Accedi'
      signup: 'Crea un account'
      already_registered: 'Sei già iscritto?'
      pair_programming: 'Programmazione in Coppia'
      team: 'Squadra'
      driver: 'Conducente'
      navigator: 'Navigatore'
    popup:
      progress_for_user: "%{name} in corso"
      progress: 'I tuoi progressi'
      lines: 'Totale delle linee di codice:  %{lines}'
      close: 'CHIUDI'
      mastery: 'Concetti'
      puzzle_map: 'Fasi'
      prizes: 'Ottieni tutti i %{total_trophies} trofei e vinci premi!'
      prize_earned: 'Hai ottenuto tutti i %{total_trophies} trofei. Hai vinto il premio!'
      prize_us_only: '(Solo per gli studenti degli Stati Uniti)'
      prizes_link: 'Più informazioni'
  teacher:
    answer: Rispondi
    for_teachers_only: Per i soli insegnanti
    title:
      one: 'Il tuo insegnante:'
      other: 'I tuoi insegnanti:'
    remove: '(rimuovi insegnante)'
    confirm:
      remove: 'Sei sicuro di voler rimuovere questo insegnante?'
    students:
      dashboard: 'Vai al Cruscotto di controllo dell''insegnante'
    user_not_found: 'Insegnante non trovato.'
    student_teacher_disassociated: 'Hai abbandonato la classe %{section_code} con l''insegnante %{teacher_name}.'
    panel:
      answer_viewer: 'Pannello insegnante'
      student: 'Studente'
      viewing_solution: 'Soluzione corretta dell''esercizio'
      try_it_yourself: 'Ok, provo da solo'
      section: 'Classe'
      example: 'Esempio di soluzione'
      example_with_number: 'Esempio di soluzione n. %{solution_number}'
      submitted_on: 'Risposte inviate:'
      unsubmit: 'Annulla l''invio delle risposte'
      worked_with: 'Ha lavorato in coppia con'
      update_lock_settings: 'Aggiorna le impostazioni di blocco qui.'
      clear_response: 'Calcella risposta'
  user:
    email_confirm_needed: 'L''indirizzo di posta elettronica non è stato confermato:'
    email_confirm_needed_required: 'Il tuo indirizzo di posta elettronica %{email} non è stato confermato:'
    email_confirm_wrong_email: '(Indirizzo di posta elettronica sbagliato?)'
    email_resend_confirm: 'Reinvia le istruzioni di conferma'
    new_password_hint: "(lascialo vuoto se non vuoi cambiarlo)"
    current_password_hint: '(inserisci la tua password corrente per confermare i cambiamenti)'
    delete: 'Elimina il tuo account'
    delete_text: "Cliccando sul pulsante qua sotto elimini il tuo account."
    delete_text_teacher_note: Nota che eliminando il tuo account non verranno eliminati gli account dei tuoi studenti.
    delete_confirm: 'Sei sicuro di voler eliminare il tuo account?'
    deleted_user: 'utente eliminato'
    no_password_because_oauth: 'Nessuna password perché ti sei loggato con provider di terze parti.'
    no_password_because_sponsored: 'Consulta il tuo insegnante per gestire la tua password.'
    create_personal_login: 'Crea le tue credenziali di accesso'
    create_personal_login_under_13_info: 'Se vuoi continuare ad usare il tuo account Code.org anche dopo la fine dell''anno scolastico, chiedi al tuo genitore/tutore di aiutarti a creare le tue credenziali d''accesso personali, in basso.'
    create_personal_login_under_13_username: "Nome Utente (non usare il tuo nome reale!)"
    create_personal_login_under_13_parent_email: 'Email del genitore/tutore (per recuperare la tua password)'
    create_personal_login_info: 'Se vuoi continuare ad usare il tuo account Code.org anche dopo la fine dell''anno scolastico, puoi creare le tue credenziali di accesso personali, in basso.'
    create_personal_login_terms: "Creando le mie informazioni d'accesso personali, accetto di essere vincolato dalle <a href='%{terms_of_service_url}', target='_blank'>condizioni d'uso</a>di Code.org. Se ho meno 13 anni, confermo di avere il permesso del mio genitore o tutore di usare i servizi di Code.org anche senza insegnante."
    create_personal_login_email_note: 'Nota: Gli indirizzi email non sono memorizzati in una forma tale da permetterci di contattare gli studenti. Gli studenti non riceveranno mai email da Code.org tranne per il recupero della password. Consulta le nostre <a href=''%{privacy_policy_url}'', target=''_blank''>politiche per il rispetto della privacy</a> per ulteriori informazioni.'
    enter_new_login_info: 'Enter your new login information'
    confirm_secret_words: 'Confirm that it is you by entering your current secret words'
    enter_parent_email: "Enter your parent or guardian's email address (for password recovery)"
  user_level:
    completed: 'Completato'
    tried: 'Provato'
  home:
    title: "Officina del Codice"
    description: 'Code Studio è la base di partenza per i corsi online creati da Code.org'
    lines_of_code: "%{lines_count} LINEE DI CODICE SCRITTE DAGLI STUDENTI"
    lines_of_code_linebreak: "%{lines_count} linee di codice <br/> scritte da %{students_count} milioni di studenti"
    all_courses: "Panoramica dei corsi 1, 2 e 3"
    lesson_plans: "Piani di lavoro delle lezioni"
    signin_message: "Già iscritto? %{link}"
    student_reg_link: 'Iscrizione studenti'
    teacher_reg_link: 'Iscrizione insegnanti'
    signin_directions: 'Usa un account per tener traccia dei tuoi progressi. <br/> Insegnanti, tenete traccia dei progressi di tutta la vostra classe.'
    teacher_dashboard: Vedi il cruscotto di avanzamento
    teacher_student_count_one: Hai %{count} studenti.
    teacher_student_count: Hai %{count} studenti.
    teacher_averages: In media i tuoi studenti hanno guadagnato %{trophy_average} trofei su %{trophy_max} in "Padronanza dei concetti".
    teacher_print_certificates: 'Stampa gli attestati per gli studenti che completano questo corso'
    teacher_read_blog: 'Leggi notizie e aggiornamenti relativi al nostro materiale didattico su <a href="http://programmailfuturo.it">programmailfuturo.it</a>'
    classroom: La tua classe
    student_progress: I tuoi progressi di apprendimento
    student_stats: Hai guadagnato %{trophy_count} trofei su %{trophy_max} in "Padronanza dei concetti".
    student_left_off: 'Eri arrivato qua:'
    student_finished: Hai completato tutti i corsi, scegli un'altra classe %{online_link} o una %{local_school_link}
    local_school: scuola locale
    online: in linea
    see_details: Vedi i dettagli
    view_course: Visualizza il corso
    prize_info: 'Premi per la partecipazione (solo per insegnanti di scuola pubblica degli Stati Uniti): Fino a $1.000 in premi per la classe.'
    tryfirst: 'Oppure, puoi prima provarlo e successivamente iscriverti:'
    trynow: 'Prova adesso'
    add_hint_help: 'Per favore aiutaci ad aggiungere suggerimenti intelligenti ai corsi di Code.org (solo in inglese, al momento)'
    20hour_overview: 'Questo corso rapido in 20 lezioni introduce in modo sintetico i concetti fondamentali dell''informatica e della programmazione. Il corso è pensato per l''uso nelle scuole a partire dai 10 anni, ma è divertente per imparare un po'' di informatica a qualunque età.'
    test_videos_help: 'Prova nella tua scuola  il nostro nuovo visualizzatore di video'
    try_beta_courses: 'Novità! Prova i nostri corsi specifici per studenti delle scuole elementari (in versione provvisoria)'
    use_as_teacher: 'Guarda questo sito come insegnante'
    heading_hoc2014: "<h2>L'Ora del Codice</h2><h1>per iniziare</h1> (a qualunque età)"
    heading_elementary: "<h2>Corsi di 20 ore</h2><h1>per approfondire</h1> (a qualunque età)"
    heading_apps: "<h2>Divertimento per</h2><h1>tutti</h1>"
    heading_tools: "<h2>Pronto per il prossimo passo?</h2><h1>Strumenti JavaScript per la Scuola Superiore</h1>"
    heading_legacy: "<h2>Corso rapido</h2> per <h1>i più grandi</h1>"
    your_gallery: La tua collezione
    no_primary_course: "Prova un corso di Code Studio"
    choose_next_course: "Prova un corso di Code Studio scegliendone uno qui sotto"
    print_certificate: "Stampa l'attestato"
    announcement_title: "Avvisi"
    announcement_message_fall2016_features: "Abbiamo passato l'estate a trasformare le vostre segnalazioni in nuove funzionalità. Ora, potete <a href=\"%{pp_url}\" target=\"_blank\">monitorare i vari progressi degli studenti</a> anche se stanno programmando in coppia su un unico dispositivo. Potete utilizzare <a href=\"%{csp_widgets_url}\" target=\"_blank\">i migliori strumenti interattivi</a> dal nostro corso CS prinicipale in <i>qualsiasi</i> aula. E i vostri studenti possono <a href=\"%{unused_code_url}\" target=\"_blank\">tenere i codici inutilizzati</a> nella loro area di lavoro per incoraggiare la sperimentazione! Scoprite tutte le nostre nuove funzionalità e fateci sapere che ne pensate."
    announcement_csp_widgets_message: "Stai cercando alcuni modi divertenti per insegnare alla tua classe come funziona internet, come la crittografia mantiene i dati sicuri, e altre nozioni? Abbiamo preso i migliori strumenti interattivi dal nostro curriculum di Principi dell'Informatica e rilasciato widget autonomi che puoi usare in qualunque momento!"
    announcement_learn_more_button: "Ulteriori informazioni"
    announcement_try_now_button: "Prova adesso"
    announcement_host_an_hour_button: "Ospita un'ora"
    announcement_watch_video_button: "Guarda video"
    announcement_petition: "Come insegnante, stai aprendo la strada per permettere ad ogni studente in ogni scuola la possibilità di imparare informatica. Adesso è giunto il momento che i tuoi rappresentanti ascoltino il tuo parere. Questa settimana, personaggi chiave del mondo dell'istruzione, 28 governatori e gli amministratori delegati delle più grandi aziende d'America si sono riuniti firmando una lettera aperta, chiedendo al Congresso degli Stati Uniti di finanziare il programma di informatica K-12."
    announcement_petition_button: "Aggiungi il tuo nome"
    announcement_go_beyond_button: "Vai oltre"
    announcement_apply_now: "Applica ora"
    announcement_all: "Rimani aggiornato sulle nuove caratteristiche dei corsi di Code.org attraverso il <a href='%{teacher_blog_url}' target='_blank'>blog degli insegnanti (in inglese)</a>."
    announcement_hoc_launch: "Migliaia di educatori in più di 180 paesi inizieranno a insegnare informatica durante l'Ora del Codice dal 5-11 dicembre. Contiamo su di voi per aiutarci a raggiungere il maggior numero di studenti mai prima verificatosi. <a href='%{signup_url}' target='_blank'> registra il tuo evento all'Ora del Codice</a> e convinci un altro insegnante che chiunque può iniziare a insegnare Informatica."
    announcement_mc_launch: "Uno delle nostre esercitazioni dell'Ora del Codice più popolari adesso ha un seguito! Il nuovissimo <b>Programma il tuo Minecraft</b> permette allo studente di definire le sue regole del mondo di Minecraft. Potrà così creare un'esperienza con Minecraft del tutto unica, e condividerla con i suoi amici e giocarci insieme a loro. Svolgila nella tua classe come Ora del Codice."
    announcement_how_code_studio: "Non hai bisogno di alcuna esperienza per cominciare ad insegnare informatica alla tua classe. Code.org offre curriculum, lezioni, programmi di apprendimento professionali di alta qualità, and un sacco di ottimi strumenti per ogni titolo di studio&mdash;tutto quello di cui hai bisogno, senza nessun costo. Ti stai chiedendo da dove cominciare? Scarica<a href='%{video_download_url}'>questo video</a>!"
    announcement_go_beyond: "Vai oltre Ora di Codice ed esplora i concetti dell'Informatica con i tuoi studenti ogni settimana. Code.org offre curriculum, lezioni, programmi di apprendimento professionali di alta qualità, e un sacco di ottimi strumenti per ogni titolo di studio&mdash;ed è gratis. :) Non hai bisogno di nessuna esperienza per cominciare ad insegnare Informatica alla tua classe. <b>Trova il giusto prossimo passo per la tua classe.</b>"
    announcement_teacher_recruitment: "Insegnanti come te stanno conducendo l'apprendimento dell'Informatica. Puoi partecipare a programmi di apprendimento professionali di alta qualità <strong>senza nessun costo per te e la tua scuola</strong>. Prendi il comando dell'Informatica nella tua scuola, e metti in pratica l'apprendimento professionale."
    announcement_teacher_recruitment2: "Insegnanti come te stanno conducendo l'apprendimento dell'Informatica. Puoi partecipare a programmi di apprendimento professionali di alta qualità <strong>senza nessun costo per te e la tua scuola</strong>. Prendi il comando dell'Informatica nella tua scuola, e metti in pratica l'apprendimento professionale. Insegnanti di scuole medie e superiori, iscrivetevi entro il 17 Marzo."
    announcement_csf_pilot: "<strong>Insegnanti di scuola elementare:</strong> Partecipate all'aggiornamento dei nostri corsi di Fondamenti di Informatica! Cerchiamo insegnanti per guidare un curriculum di Fondamenti di Informatica durante l'inverno e primavera del 2017. Non vediamo l'ora di ascoltare il tuo feedback prima che questi aggiornamenti vengano applicati ad Agosto 2017."
    announcement_student_privacy: "In Code.org prendiamo la privacy dei nostri studenti molto seriamente. Per proteggere la privacy dei tuoi studenti, abbiamo apportato modifiche alla pagina di accesso della tua sezione per evitare di mostrare i nomi completi. Sebbene questo aggiornamento dovrebbe ridurre le preoccupazioni circa la privacy per la pagina di accesso, invitiamo ancora gli utenti a <i>non usare nomi per gli studenti</i>."
    announcement_apcsp_recruitment: "<strong>Insegnanti di Principi di Informatica:</strong> I tuoi studenti potrebbero figurare nel prossimo video virale di Code.org incoraggiando gli studenti all'esame di Principi di Informatica di quest'anno. Stiamo invitando tutti gli studenti di Principi di Informatica ad inviare a una clip video di 10-20 secondi su Twitter, Instagram, o Facebook dicendo \"Sto sostenendo l'esame di #PrincipiDiInformatica perché...\". I migliori compariranno nel nostro video e gli studenti vincitori riceveranno il premio Code.org!"
    announcement_apcsp_recruitment2: "This year's AP CS Principles exam is poised to break records. Student participation in the exam could dramatically shift diversity in AP Computer Science, but we need your help. Encourage every CS Principles student to take the AP CSP exam and we'll <a href='%{gift_url}' target='_blank'>send you a gift</a>. Students can also encourage peers across the country in our <a href='%{challenge_url}' target='_blank'>#APCSP video challenge</a>."
    announcement_apcsp_recruitment3: "This year's AP CS Principles exam is poised to break records. Student participation in the exam could dramatically shift diversity in AP Computer Science, but we need your help. Encourage every CS Principles student to take the AP CSP exam and you could win <a href='%{gift_url}' target='_blank'>a gift card, laptop, or other cool prize</a>!  Share <a href='%{video_url}' target='_blank'>this video</a> so your students can hear from their peers around the country who are taking the exam."
    announcement_csp_deadline: "Richiamo finale per gli insegnanti di scuola superiore! Prendi il comando dell'Informatica nella tua scuola e metti in pratica i nostri programmi di apprendimento professionali e di alta qualità <strong>senza assolutamente nessun costo per te e la tua scuola</strong>. Le richiesti di partecipazione si chiudono il 14 Aprile."
    announcement_applab_export: "App Lab, our web-based programming environment, now supports exporting your code! You can start building apps with drag-and-drop JavaScript blocks, then export the code to continue editing in any professional development environment of your choice."
    announcement_csp_survey: "<b>Congratulations CS Principles teachers!</b><br/>Your CS Principles students taking the AP CS Exam will join over 50,000 other students in the largest AP Exam launch in history. Now, let the voices of your students be heard – remind them to complete the end-of-course survey! You'll be able to review your students' responses and we'll also share an aggregate national report with you."
    announcement_navigation_redesign: "<b>In arrivo cambiamenti nella navigazione del sito</b><br/>\nCon l'arrivo dell'estate, stiamo migliorando la navigazione nel sito Code.org in modo che tu possa avere accesso alle risorse principali da ogni parte del sito. Non appena accederai con la tua utenza di insegnante, ogni pagina avrà una nuova barra di navigazione con collegamenti a: Home, Corsi, Progetti, Classi e Professional Learning."
  move_students:
    new_section_dne: "Ci dispiace, la classe col codice %{new_section_code} non esiste. Inserisci un codice di classe esistente."
    section_code_cant_be_current_section: "La nuova classe non può essere la stessa."
    current_section_dne: "Ci dispiace, la classe col codice %{current_section_code} non esiste. Inserisci un codice di classe esistente."
    student_ids_not_entered: "Inserisci per piacere l'identificativo dello studente."
    student_not_found: "Non sono stati trovati uno o più studenti."
    all_students_must_be_in_current_section: "Tutti gli studenti da spostare devono appartenere alla tua classe."
    already_enrolled_in_new_section: "Non puoi spostare questi studenti perché appartengono già ad una classe di questo insegnante."
  share:
    title: "Impara su Code Studio"
    description: "Chiunque può imparare l'informatica. Realizza giochi, app e lavori artistici con la programmazione."
    try_hour_of_code: 'Prova un Ora di Programmazione!'
  gender:
    male: 'Maschile'
    female: 'Femminile'
    none: 'Preferisco non rispondere'
  user_type:
    student: 'Studente'
    teacher: 'Insegnante'
  footer:
    thank_you: 'Ringraziamo i nostri <a href="https://code.org/about/donors"> donatori</a>, <a href="https://code.org/about/partners"> partner</a>, il nostro <a href="https://code.org/about/team"> team</a>, il nostro cast video e i nostri <a href="https://code.org/about/advisors"> consulenti di formazione</a> per il loro supporto nella creazione di Code Studio.'
    help_from_html: 'Siamo particolarmente riconoscenti agli ingegneri di Google, Microsoft, Facebook, Twitter, e molti altri, che hanno aiutato a creare questi corsi.'
    help_from_html_old: 'Gli ingegneri di Google, Microsoft, Facebook e Twitter hanno contribuito a creare questi materiali.'
    art_from_html: 'Minecraft&#8482; &copy; %{current_year} Microsoft. Tutti i diritti riservati.<br />Star Wars&#8482; &copy; %{current_year} Disney e Lucasfilm. Tutti i diritti riservati.<br />Frozen&#8482; &copy; %{current_year} Disney. Tutti i diritti riservati.<br />Ice Age&#8482; &copy; %{current_year} 20th Century Fox. Tutti i diritti riservati.<br />Angry Birds&#8482; &copy; 2009-%{current_year} Rovio Entertainment Ltd. Tutti i diritti riservati.<br />Plants vs. Zombies&#8482; &copy; %{current_year} Electronic Arts Inc. Tutti i diritti riservati.<br />The Amazing World of Gumball è un marchio registrato e &copy; 2015 Cartoon Network.'
    art_from_html_old: 'Minecraft&#8482; &copy; %{current_year} Microsoft. All Rights Reserved. Star Wars&#8482; &copy; %{current_year} Disney e Lucasfilm. Tutti i diritti riservati. Frozen&#8482; &copy; %{current_year} Disney. Tutti i diritti riservati. Ice Age&#8482; &copy; %{current_year} 20th Century Fox. Tutti i diritti riservati. Angry Birds&#8482; &copy; 2009-%{current_year} Rovio Entertainment Ltd. Tutti i diritti riservati. Plants vs. Zombies&#8482; &copy; %{current_year} Electronic Arts Inc. Tutti i diritti riservati. The Amazing World of Gumball è un marchio registrato e &copy; 2015 Cartoon Network.'
    code_from_html: 'Code.org usa p5.play, il quale è sotto licenza <a href="http://www.gnu.org/licenses/old-licenses/lgpl-2.1-standalone.html">GNU LGPL 2.1</a>.'
    powered_by_aws: 'Eseguito su Amazon Web Services'
    trademark: '&copy; Code.org, %{current_year}. Code.org&reg;, il logo CODE e Hour of Code&reg; sono marchi registrati di Code.org.'
    copyright: 'Copyright'
    more: 'Di più'
    feedback: 'Facci sapere che ne pensi'
    translate: 'Aiutaci a tradurre nella tua lingua'
    support: 'Supporto'
    support_url: 'http://programmailfuturo.it/aiuto'
    tos_short: 'Condizioni'
    tos: 'Termini di servizio'
    privacy: 'Informativa sulla privacy'
    secure: 'Versione sicura'
    report_abuse: 'Segnala un abuso'
    built_on_code_studio: 'Costruito con Code Studio'
    make_my_own_app: 'Crea la tua App'
    how_it_works: 'Come funziona'
    try_hour_of_code: 'Prova un Ora di Programmazione!'
  reference_area:
    title: 'Hai bisogno di aiuto?'
    subtitle: 'Guarda questi video e suggerimenti'
    teacher: 'Vedi la soluzione'
    teacher_no_solution: 'Stop seeing solution'
    auth_error: 'Non sei autorizzato a vedere la soluzione.'
    submit: 'Aggiorna la posizione dell''Artista'
    direction: 'Direzione di inizio (in gradi)'
  video:
    tab: 'Video.'
    notes: 'Mostra le spiegazioni.'
    notes_coming_soon: 'Le note testuali per questo video sono in corso di preparazione.'
    autoplay_option: 'Avvia automaticamente i video'
    download: 'Scarica il video'
    show_notes: 'Show Notes'
    show_video: 'Show Video'
  compatibility:
    upgrade:
      unsupported_message: "Il tuo browser non è supportato. Si prega di aggiornare il browser ad <a href='%{supported_browsers_url}', target='_blank'> uno dei nostri browser supportati</a>. Puoi provare a visualizzare la pagina, ma aspettati qualche malfunzionamento."
      link: "Ulteriori informazioni"
      applab_unsupported_tablet: "App Lab works best on a desktop or laptop computer with a mouse and keyboard. You may experience issues using this tool on your current device."
      gamelab_unsupported_tablet: "Game Lab works best on a desktop or laptop computer with a mouse and keyboard. You may experience issues using this tool on your current device."
      weblab_unsupported_browser: "Unfortunately, we're currently experiencing issues with loading Web Lab on this browser. You may want to use a different browser until this is resolved. Sorry for the inconvenience."
      weblab_unsupported_locale_storage: "You may experience issues using Web Lab in Private Browsing mode. Please reload your project in normal mode. Sorry for the inconvenience."
  slow_loading: 'Questa operazione sta prendendo più tempo del solito...'
  try_reloading: 'Prova a ricaricare la pagina'
  next_stage: 'Finito! Prosegui con la lezione successiva'
  download_pdf: 'Apri il piano di lavoro di questa lezione'
  lesson_plan: 'Piano di lavoro della lezione'
  view_lesson_plan: 'Leggi il piano di lavoro di questa lezione (in inglese)'
  pdf_download: 'Scarica il PDF'
  download_coming_soon: 'La descrizione di questa attività è in corso di preparazione.'
  video_coming_soon: 'Il video è in corso di preparazione!'
  not_started: 'Lo studente non ha provato questo esercizio.'
  share_code:
    title: "Clicca su \"Esegui\" per vedere il mio programma in azione"
    bounce_og_title: "Prova la mia versione del Ping-Pong"
    flappy_og_title: "Prova la mia versione del gioco Flappy"
    studio_og_title: "Prova la mia versione del Gioco da Laboratorio"
    check_out_what_i_made: "Guarda cosa ho fatto"
    og_description: "Ho scritto il codice per conto mio con Code.org"
    phone_number_not_allowed: "Sembra che ci sia un numero di telefono nel codice. Prova a cambiare il testo."
    address_not_allowed: "Sembra che ci sia un indirizzo nel codice. Prova a cambiare il testo."
    email_not_allowed: "Sembra che ci sia un indirizzo di posta elettronica nel codice. Prova a cambiare il testo."
    profanity_not_allowed: "Sembra che ci siano delle parole volgari nel codice. Prova a cambiare il testo."
  builder:
    created: "Hai creato un nuovo script."
    destroyed: "Hai cancellato uno script."
    manage: "Costruisci i livelli"
    view: "Mostra"
    back: "Ritorna agli script"
    success: "Hai modificato correttamente i blocchi."
    level:
      create: "Crea un nuovo esercizio"
      current: "Livelli correnti"
      unused: "LIvelli non usati"
  upsell:
    applab:
      title: 'Sviluppo App'
      body: "App Lab è un ambiente di programmazione dove puoi creare semplici applicazioni. Sviluppa un app, programmala con i blocchi o il JavaScript per farla funzionare, e infine condividila in pochi secondi."
      body_short: "Progetta una App, programmala con i blocchi o con Javascript, e poi condividila."
      audience: 'Eta'' 13+'
      cta: 'Scopri come'
    hoc:
      title: 'Labirinto Classico'
      body: 'Impara i concetti base dell''informatica. Milioni di persone l''hanno già fatto.'
    flappy:
      title: 'Flappy'
      body: 'Vuoi creare la tua versione del gioco "Flappy" in meno di 10 minuti? Prova questo corso!'
    20-hour:
      title: 'Corso rapido'
      body: 'Questo corso rapido in 20 lezioni introduce in modo sintetico i concetti fondamentali dell''informatica e della programmazione. Il corso è pensato per l''uso nelle scuole a partire dai 10 anni, ma è divertente per imparare un po'' di informatica a qualunque età. Fai i corsi 2, 3, 4 se vuoi imparare in modo più graduale ed approfondito.'
      body_short: 'Acquisisci le basi dell''informatica utilizzando una versione sintetica dei corsi 2-4.'
    hoc2014:
      try_new_tutorial: 'Prova il nuovo corso dell''Ora del Codice in versione provvisoria'
      try_frozen: 'Artista con Anna ed Elsa, da Frozen'
    gallery:
      title: "La tua collezione"
      body: "Guarda una collezione di app e immagini artistiche create dai nostri utenti"
    gamelab:
      title: "Game Lab"
      body: "Game Lab is a programming environment where you can make simple animations and games with objects and characters that interact with each other."
      audience: "Eta' 13+"
      cta: "Scopri come"
    weblab:
      title: "Web Lab (beta)"
      body: "Web Lab is a programming environment where you can make simple web pages using HTML and CSS. Design your web pages and share your site in seconds."
      audience: "Eta' 13+"
      cta: "Scopri come"
    frozen:
      title: "Frozen"
    starwars:
      title: "Guerre Stellari"
    infinity:
      title: "Disney Infinity"
      body: "Crea una storia o inventa un gioco con i personaggi di Disney Infinity come protagonisti!"
    minecraft:
      title: "Minecraft"
      body: "Esplora il mondo di Minecraft attraverso il codice."
    minecraft2016:
      title: "Minecraft"
      body: "Programma il comportamento degli animali e delle altre creature di Minecraft nella tua versione di questo gioco."
    sports:
      title: "Sports"
      body: "Make a basketball game or mix and match across sports."
    text-compression:
      title: "Text Compression"
      body: "In questa lezione puoi imparare come si comprime un testo sostituendo delle sequenze di caratteri che si ripetono con dei simboli."
    unplugged:
      title: "Lezioni Tradizionali"
      audience: "Età 4+"
      body: "Abbiamo preparato delle lezioni (chiamate <i>lezioni tradizionali</i>) da usare nella tua classe senza utilizzare un computer. Potrai quindi insegnare le basi dell'informatica anche senza avere un computer! Puoi usare queste lezioni tradizionali sia come un corso a sé stante che come complemento agli altri corsi."
      body_short: "Se non hai un computer, prova queste lezioni tradizionali."
    unplugged_conditionals:
      title: "Istruzioni condizionali"
      body: "Quest'attività tradizionale ti introduce algoritmi ed istruzioni condizionali usando un mazzo di carte."
    widgets:
      title: "Widget"
      body: "Students can explore concepts from our Computer Science Principles course hands-on using these digital tools. Use the widgets on their own, or create a single-concept lesson for your class."
      audience: "Ages 14+"
      cta: "Scopri come"
  gallery:
    students_drew_these_with_code: "Gli studenti li hanno disegnati con dei programmi!"
    students_made_these_with_code: "Gli studenti li hanno creati scrivendo del codice!"
    picture_count: "Nei <b>%{days}</b> giorni passati, gli studenti hanno realizzato <b>%{count}</b> disegni scrivendo da soli i programmi per disegnarli. Clicca sulle immagini per vedere ogni programma in azione."
    activity_count: "Negli ultimi <b>%{days}</b> giorni,  gli studenti hanno realizzato <b>%{count}</b> applicazioni e immagini scrivendo i loro programmi. Clicca sulle immagini per vedere ogni programma in azione."
    want_to_make_your_own: "Vuoi farne uno tu?"
    how_to_save: "Al termine dell'ultimo esercizio di questi corsi, clicca su \"Salva e Pubblica\" per salvare il tuo progetto nella collezione."
    more: "Di più &rarr;"
    caption_by_name_age: "da %{name}, età %{age}"
    caption_time_ago: "%{time_ago} fa"
    header: "La tua collezione"
    header_playlab: "Laboratorio"
    header_artist: "Artista"
    report_abuse: "Segnala un abuso"
  landing:
    prerelease: "Questo corso è in <span class='betatext'>versione provvisoria</span>.  Significa che non è la versione finale ed è soggetto a revisioni man mano che arrivano osservazioni e vengono fatti miglioramenti."
    prerelease_hoc2014: "Questo corso è in <span class='betatext'>versione provvisoria</span>. È soggetto a revisione man mano che arrivano osservazioni in modo da migliorarlo."
    report_bug: "Report Bug"
    support: "Ottieni aiuto"
    support_url: "//programmailfuturo.it/aiuto"
    help_resources: "Aiuto e Risorse"
    help_support: "Help and support"
    documentation: "Documentazione"
    tutorials: "Tutorial"
  multi:
    wrong_title: "Risposta non corretta"
    wrong_body: "La risposta che hai scelto non è corretta.  Per favore riprova!"
    correct_title: "Molto bene!"
    correct_body: "Questa è la risposta corretta."
    toofew_title: "Too few answers."
    toofew_body: "Please select two answers before submitting."
  multi-submittable:
    wrong_title: "Grazie!"
    wrong_body: "Grazie per aver inviato una risposta."
    correct_title: "Grazie!"
    correct_body: "Grazie per aver inviato una risposta."
    toofew_title: "Too few answers."
    toofew_body: "Please select two answers before submitting."
  level_group:
    wrong_title: "Grazie!"
    wrong_body: "Grazie per aver inviato delle risposte."
    correct_title: "Grazie!"
    correct_body: "Grazie per aver inviato delle risposte."
    hide_survey_last_answer: "Questo sondaggio è anonimo. Puoi consultare i risultati aggregati sul cruscotto di controllo dell’ insegnante. I risultati vengono visualizzati solo se almeno cinque studenti hanno risposto."
  level_group-submittable:
    wrong_title: "Grazie!"
    wrong_body: "Grazie per aver inviato delle risposte."
    correct_title: "Grazie!"
    correct_body: "Grazie per aver inviato delle risposte."
    unsubmit-title: "Annulla l'invio delle tue risposte"
    unsubmit-body: "Annullare l'invio delle tue risposte cancellerà la data e l'ora di invio. Sei sicuro?"
    submit-incomplete-title: "Invia le tue risposte"
    submit-incomplete-body: "Non hai risposto a tutte le domande. Non è possibile modificare le tue risposte dopo averle inviate.  Sei sicuro di volerle inviare?"
    submit-complete-title: "Invia le tue risposte"
    submit-complete-body: "Non puoi modificare la tue risposte dopo averle inviate.  Sei sicuro?"
  match:
    wrong_title: "Riprova!"
    wrong_body: "La risposta che hai scelto non è corretta.  Per favore riprova!"
    correct_title: "Molto bene!"
    correct_body: "Questa è la risposta corretta."
  contract_match:
    wrong_title: "Risposta non corretta"
    badname: "Il vostro contratto ha il nome sbagliato."
    badname_case: "I nomi delle funzioni sono sensibili al maiuscolo/minuscolo. Provate a cambiare il nome del vostro contratto."
    badrange: "Il tuo contratto è fuori dai limiti."
    baddomainsize: "Il contratto non ha il giusto numero di elementi nel dominio."
    baddomainname: "Uno o più elementi del dominio ha il nome sbagliato."
    baddomaintype: "Uno o più dei tuoi elementi del dominio è di tipo errato o sono nell'ordine sbagliato."
  text_match:
    placeholder: "Inserisci qui la tua risposta"
    open_response_title: "Grazie"
    open_response_body: "Grazie per la risposta!"
    correct_title: "Molto bene!"
    correct_body: "Questa è la risposta corretta."
  dialog:
    ok: "Ok"
    startover_title: "Sei sicuro di voler ripristinare la situazione iniziale?"
    startover_body: "Cliccando su \"Ripristina\" l'esercizio verrà ripristinato alla situazione iniziale e verranno cancellati tutti i dati che hai aggiunto o cambiato."
    startover_ok: "Ripristina"
    startover_cancel: "Annulla"
  time:
    hour: '1 ora'
    day: 'giorno'
    week: 'settimana'
  age_interstitial:
    age: La tua età
    header: Aggiornamento delle informazioni di iscrizione
    message: "Siamo in fase di aggiornamento del nostro sito per fornire una protezione ancora maggiore della vostra privacy. Per far questo, abbiamo bisogno che gli utenti già iscritti inseriscano qui la loro età. <br/>Come sempre, code.org non affitterà, venderà o condividerà mai queste informazioni con terze parti."
    sign_out: 'Se non desideri fornire la tua età puoi <a href="%{url}">uscire</a>.'
  terms_interstitial:
    title: "Aggiornati i termini e le condizioni della privacy"
    intro_desc: 'Abbiamo aggiornato i nostri Termini di Servizio e la nostra Informativa sulla Privacy, come mostrato di seguito. I cambiamenti saranno effettivi a partire dal 24 agosto 2016. La modifica più importante: noi <i>non memorizzeremo più le e-mail degli account degli studenti su Code studio.</i> Questo è molto importante per noi, e speriamo che stabilisca un nuovo standard per la privacy degli studenti nella tecnologia di formazione. Ti abbiamo inviato un riassunto delle altre modifiche via e-mail.'
    intro_instructions: "È necessario accettare questi nuovi termini per gli studenti con un'età minore di 13 anni nella tua classe per avere accesso completo alle ultime caratteristiche di Code studio. Registrando uno studente con un'età minore di 13 anni, ti verrà chiesto se la tua scuola abbia il consenso dei genitori per la raccolta di dati personali dello studente per uso e beneficio della scuola, tra cui programmi educativi come Code studio."
    tos: "Termini di servizio"
    privacy: "Informativa sulla privacy"
    privacy_notice: "Informativa sulla privacy"
    accept_label: 'Accetto i <a href="%{tos_url}" target="_blank"> Termini di servizio</a> e <a href="%{privacy_url}" target="_blank"> Privacy Policy</a> aggiornati'
    accept: "Accetto"
    print: "Stampa"
    reminder_desc: 'Abbiamo aggiornato i nostri <a href="%{tos_url}" target="_blank">Termini di Servizio</a> e l''<a href="%{privacy_url}" target="_blank">Informativa sulla Privacy</a>. Si prega di leggerli attentamente prima di accettarli. Sii noti che i nostri strumenti per l''insegnamento di JavaScript potrebbero essere inaccessibili ai tuoi studenti prima di accettare esplicitamente i termini aggiornati.'
    review_terms: "Rivedi i termini dell'aggiornamento"
  school_info_interstitial:
    title: "Vogliamo portare l'Informatica ad ogni studente - aiutaci a tenere traccia dei nostri progressi!"
    message: "Per favore qui sotto inserisci le informazioni sulla scuola."
    message_with_suggestion: "Per favore verifica che le seguenti informazioni siano corrette e aggiornale se necessario."
    save: "Salva"
  race_interstitial:
    title: 'Optionale: Aiutaci a tracciare i vostri progressi per superare le diversità in informatica'
    message: "Si prega di riferirci la gara (controllare che tutti partecipino)"
    races:
      - 
        white: Bianco
      - 
        black: Neri o afroamericani
      - 
        hispanic: Ispano o Latino
      - 
        asian: Asiatico
      - 
        hawaiian: Nativi hawaiani o altre isole del Pacifico
      - 
        american_indian: Nativo Americano Indiano/Alaska
      - 
        other: Altro
      - 
        opt_out: Preferisco non dirlo
    submit: "Invia"
    decline: "Chiudi"
  zendesk_too_young_message: 'Siamo spiacenti, gli utenti più giovani non possono accedere al nostro sito di supporto.<a href="http://support.code.org"></a> Contattaci su <a href="http://programmailfuturo.it">programmailfuturo.it</a> oppure chiedi ai tuoi genitori o insegnanti di contattarci al posto tuo.'
  progress:
    not_started: non avviato
    in_progress: in corso
    completed_too_many_blocks: completato, ma usando troppi blocchi
    completed_perfect: completato in modo perfetto
    furthest_level_attempted: esercizio più avanzato che è stato provato
    assessment: verifica
    submitted: inviato
  studio:
    courses_working_on: "Corsi su cui stai lavorando"
    completed_courses: "Corsi completati"
    all_courses: "Tutti i corsi"
  project:
    projects: "Progetti"
    create: "Crea progetto"
    create_a_project: 'Crea un nuovo progetto:'
    new: "Nuovo"
    rename: "Rinomina"
    save: "Salva"
    delete: "Elimina"
    exit: "Ritorna al corso"
    my_projects: "Collezione Privata"
    project_gallery: "Progetti"
    publish: "Pubblica"
    unpublish: "Annulla Pubblicazione"
    share: "Condividi"
    share_title: Condividi il tuo progetto
    share_copy_link: "Copia il link:"
    share_embed_description: "È possibile incollare il codice da incorporare in una pagina HTML per visualizzare il progetto in una pagina Web."
    share_u13_warning: "Chiedi al tuo insegnante prima di condividere qualcosa. Condividi solo con persone della tua classe/scuola."
    embed: "Incorpora"
    advanced_share: "Mostra opzioni avanzate"
    no_projects: "Attualmente non hai progetti. Clicca su uno dei bottoni qui sopra per iniziarne uno."
    close: "Chiudi"
    more: "Di più"
    name: "Nome"
    updated: "Aggiornato"
    project_type: "Tipo di progetto"
    help_text: "Clicca qui sotto su <strong>Costruisci una App</strong> o <strong>Costruisci un Gioco</strong> o <strong>Disegna qualcosa</strong> per creare un nuovo progetto negli ambienti \"AppLab\" o del Laboratorio o dell'Artista! <br/> Puoi salvare i progetti e riprenderli in qualsiasi momento."
    need_help: "Hai bisogno di aiuto per iniziare?"
    thumbnail_help: "Non trovi l'anteprima del tuo progetto? Esegui la tua App per generare una nuova anteprima. Considera che ci vogliono un paio d'ore affinché le anteprime si aggiornino ovunque."
    really_delete: 'Elimina?'
    delete_yes: 'Sì'
    delete_no: 'No'
    saved: "Salvato"
    not_saved: "Non salvato"
    cancel: 'Annulla'
    delete_confirm_title: Sei sicuro di voler rimuovere questo progetto?
    delete_confirm_text: "L'eliminazione del progetto lo rimuoverà in modo permanente dal tuo elenco progetti. Se hai condiviso il link con altri questi non saranno più in grado di visualizzare il progetto."
    view_all: 'Guarda la Collezione Privata'
    remix: 'Rimescola'
    click_to_remix: "Clicca su 'Rimescola' per ottenere una tua copia da cambiare a piacere!"
    edit_project: 'Modifica progetto'
    abuse:
      tos: "Questo progetto è stato segnalato per una violazione dei <a href='http://code.org/tos'> Termini di servizio</a> di Code.org e non può essere condiviso con altri."
      policy_violation: "Questo progetto contiene informazioni che non possono essere condivise con altri. Si prega di contattare il proprietario dell’app per modificarne il contenuto."
      contact_us: "Se credi che questo sia un errore, si prega di <a href='https://code.org/contact'> contattarci.</a>"
      go_to_code_studio: 'Vai al Code Studio'
      report_abuse_form:
        intro: 'Se hai incontrato contenuti offensivi, minacce, bullismo, molestie o un''istanza di violazione del copyright per il contenuto che vi appartiene mentre usate le app di Code Studio, compilate il modulo sottostante. Prenderemo in seria considerazione la vostra segnalazione, indagheremo e prenderemo i provvedimenti opportuni.'
        validation:
          email: 'Fornisci per favore un indirizzo di posta elettronica'
          age: 'Si prega di specificare un''età'
          abuse_type: 'Indicate come questo contenuto violi i Termini del servizio'
          abuse_detail: 'Si prega di fornire i dettagli concernenti il contenuto che si desidera segnalare'
        abusive_url: 'URL del contenuto da segnalare'
        abuse_type:
          question: 'Come questo contenuto viola i %{link_start}Termini del servizio%{link_end}?'
          harassment: 'Minacce, cyberbullismo, molestie'
          offensive: 'Contenuti offensivi'
          infringement: 'Violazione del copyright'
          other: 'Altro'
        detail: 'Fornite quanti più dettagli possibili riguardanti il contenuto che stai segnalando.'
        acknowledge: 'Inviando queste informazioni, l''utente riconosce che sarà gestita in conformità con i termini della %{link_start_privacy}Politica della privacy%{link_end} e i %{link_start_tos}Termini del servizio%{link_end}'
  peer_review:
    accepted:
      name: 'Accettato'
      description: '<strong>Sì</strong>, questa presentazione <strong>soddisfa</strong> i requisiti'
    rejected:
      name: 'Rifiutato'
      description: '<strong>No</strong>, questa presentazione <strong>non soddisfa</strong> i requisiti'
    escalated:
      name: 'Aumentato'
      description: 'Vorrei che un istruttore esaminasse questa presentazione'
    instructor_feedback: 'Feedback dell''istruttore'
    peer_feedback: 'Feedback di un collega'
    outdated: 'Questo commento è stato aggiunto per una versione precedentemente inviata'
    review_in_progress: 'Ready to review'
    link_to_submitted_review: 'Link to submitted review'
    reviews_unavailable: 'Reviews unavailable at this time'
    review_count: 'You must complete %{review_count} reviews for this unit'
    must_be_enrolled: 'You must be enrolled in this course to review peers'
    no_reviews_at_this_moment_notice: 'There are no peer reviews available at this moment, please check back soon'
    review_submitted: 'Your peer review was submitted'
    review_new_submission: 'Review a new submission'
  flex_category:
    required: 'Panoramica'
    content: 'Contenuto'
    practice: 'Pratiche d''insegnante'
    peer_review: 'Valutazioni dei parigrado'
    ramp_up: 'Ramp-Up'
    end_of_course_project: 'End of Course Project'
    optional_stages: 'Optional Stages'
    main_course: 'Corso principale'
    extra_course_content: 'Extra Course Content'
    csd1_1: 'Chapter 1: The Problem Solving Process'
    csd1_2: 'Chapter 2: Computers and Problem Solving'
    csd2_1: 'Chapter 1: Web Content and HTML'
    csd2_2: 'Chapter 2: Styling and CSS'
    csd3_1: 'Chapter 1: Images and Animations'
    csd3_2: 'Chapter 2: Building Games'
    csd4_1: 'Chapter 1: User Centered Design'
    csd4_2: 'Chapter 2: App Prototyping'
    csd5_1: 'Chapter 1: Representing Information'
    csd5_2: 'Chapter 2: Solving Data Problems'
    csd6_1: 'Chapter 1: Hardware Output'
    csd6_2: 'Chapter 2: Hardware Input'
    csp1_1: 'Chapter 1: Representing and Transmitting Information'
    csp1_2: 'Chapter 2: Inventing the Internet'
    csp2_1: 'Chapter 1: Encoding and Compressing Complex Information'
    csp2_2: 'Chapter 2: Manipulating and Visualing Data'
    csp3_1: 'Chapter 1: Programming Languages and Algorithms'
    csp4_1: 'Chapter 1: The World of Big Data and Encryption'
    csp5_1: 'Chapter 1: Event-Driven Programming'
    csp5_2: 'Chapter 2: Programming with Data Structures'
    cspSurvey: 'Survey'
    cspAssessment: 'Chapter Assessment'
    csp_ap_1: 'Chapter 1: AP Tech Setup'
    csp_ap_2: 'Chapter 2: AP Explore Performance Task'
    csp_ap_3: 'Chapter 3: AP Create Performance Task'
    dlp: 'Reflection Prompts'
  external_links:
    disclaimer: Limiti di responsabilità
    leaving_domain: Stai per lasciare il nostro dominio, per entrare su un sito che non è gestito da Code.org.
    disclaimer_text: 'Avviso: stai per lasciare il dominio Code.org per collegarti ad un sito non controllato da noi. Questo sito potrebbe avere una politica della privacy diversa da quella di Code.org. Abbiamo selezionato delle risore educative fornite da siti terzi poiché pensiamo che queste possano esserti utili. Però, dal momento che non siamo direttamente responsabili riguardo il contenuto di tali siti, per favore <a href=''%{support_url}''> contatta il supporto</a>se trovi qualcosa che ti turba oppure se il sito non è accessibile.'
  hoc_download:
    title: 'Downloads dell’Ora di Codice'
    capsule_title: 'Avete Internet?'
    capsule_desc: 'Utilizzare <a href="%{url}">%{app_name}</a> online, basata sul web.'
    instructions_headline: 'Niente internet?'
    instructions: "Nota per gli insegnanti: se la connessione ad Internet è scadente, puoi scaricare e installare in locale queste esercitazioni per l’Ora del Codice. Scegli la tua lingua e la piattaforma, scaricale e installale su tutti i computer della classe. È possibile utilizzare un'unità USB per scaricarle una sola volta e installarle su tutti i computer.<br><br>\nAttenzione: usando queste installazioni in locale gli studenti non potranno accedere a studio.code.org, salvare i progressi o stampare gli attestati.<br><br>\nSe sei un insegnante di una scuola italiana scarica gli attestati dal sito di <a href=\"http://www.programmailfuturo.it/come/attestati-personalizzati\" target=\"_blank\">Programma il Futuro</a>. Altrimenti puoi stampare gli attestati da <a href=\"%{url}\">qui</a>."
    minecraft_name: 'L''Ora del Codice con Minecraft'
    starwars_blocks_name: 'Guerre Stellari: Costruisci una galassia con il codice (Blocchi)'
    starwars_javascript_name: 'Guerre Stellari: Costruisci una galassia con il codice ( JavaScript)'
    download_message: 'Scarica %{app_name} per l''utilizzo <i>in locale</i> (136MB)'
    download_in_Albanian: 'Scarica in albanese:'
    download_in_Arabic: 'Scarica in arabo:'
    download_in_Azerbaijani: 'Scarica in azerbaigiano:'
    download_in_Basque: 'Scarica in basco:'
    download_in_Bosnian: 'Scarica in bosniaco:'
    download_in_Bulgarian: 'Scarica in bulgaro:'
    download_in_Catalan: 'Scarica in catalano:'
    download_in_Chinese-Taiwan: 'Scarica in cinese-taiwanese:'
    download_in_Chinese: 'Scarica in cinese:'
    download_in_Croatian: 'Scarica in croato:'
    download_in_Czech: 'Scarica in ceco:'
    download_in_Danish: 'Scarica in danese:'
    download_in_Dutch: 'Scarica in olandese:'
    download_in_English: 'Scarica in inglese:'
    download_in_Finnish: 'Scarica in finlandese:'
    download_in_French: 'Scarica in frances:'
    download_in_German: 'Scarica in tedesc:'
    download_in_Greek: 'Scarica in greco:'
    download_in_Hebrew: 'Scarica in ebreo:'
    download_in_Hungarian: 'Scarica in ungaro:'
    download_in_Icelandic: 'Scarica in islandese:'
    download_in_Indonesian: 'Scarica in indonesiano:'
    download_in_Irish: 'Scarica in irlandese:'
    download_in_Italian: 'Scarica in italiano:'
    download_in_Japanese: 'Scarica in giapponese:'
    download_in_Korean: 'Scarica in coreano:'
    download_in_Latvian: 'Scarica in lettone:'
    download_in_Lithuanian: 'Scarica in lituano:'
    download_in_Norwegian: 'Scarica in norvegese:'
    download_in_Norwegian-Nynorsk: 'Scarica in norvegese-nynorsk:'
    download_in_Polish: 'Scarica in polacco:'
    download_in_Portuguese-Brazil: 'Scarica in portoghese-brasiliano:'
    download_in_Portuguese: 'Scarica in portoghese:'
    download_in_Romanian: 'Scarica in rumeno:'
    download_in_Russian: 'Scarica in russo:'
    download_in_Serbian: 'Scarica in serbo:'
    download_in_Slovenian: 'Scarica in sloveno:'
    download_in_Spanish: 'Scarica in spagnolo:'
    download_in_Swedish: 'Scarica in svedese:'
    download_in_Turkish: 'Scarica in turco:'
    download_in_Ukrainian: 'Scarica in ucraino:'
    download_in_Vietnamese: 'Scarica in vietnamita:'
    windows: 'Windows (64 bit)'
    mac: 'Mac OS X'
  plc:
    preview_assignments:
      content_focus_header: 'Content Focus Area'
      practice_focus_header: 'Practice Focus Area'
      content_focus_strong: 'Based on your self-assessment answers, we chose one content focus area for you.'
      practice_focus_strong: 'Based on your self-assessment answers, we chose one teaching practice focus area for you.'
      choose_different_focus_area: 'You can choose a different focus area if you think that it would help you better prepare to teach.'
      other_focus_areas_available: 'No matter what focus area you choose, all other resources will still be available for reference.'
      confirm_focus_areas: 'Confirm Focus Areas'
  locked_stage: 'I contenuti di questa fase non sono visibili perché questa fase è al momento bloccata. Il/La tuo/a insegnante può sbloccare questa fase quando è il momento di lavorarci su o revisionare le tue risposte.'
  hidden_stage: "Il/La tuo/a insegnante non ti aspettava qui. Per favore chiedi al/alla tuo/a insegnante su quale lezione dovresti essere."
  hidden_script: "Your teacher didn't expect you to be here. Please ask your teacher which unit you should be on."
  return_unit_overview: 'Go to unit overview'
  return_course_overview: 'Vai alla visualizzazione delle unità'
  view_all_units: 'View all units'
  pd:
    survey:
      number_teachers: 'Number of attending teachers'
      response_count: 'Number of survey responses'
      facilitator_effectiveness: 'Facilitator Effectiveness (out of 5)'
      teacher_engagement: 'Teacher Engagement (out of 5)'
      overall_success: 'Overall Success Score (out of 6)'
      how_much_learned_s: 'Overall, how much have you learned from your workshop about computer science?'
      how_motivating_s: 'During your workshop, how motivating were the activities that this program had you do?'
      how_clearly_presented_s: 'For this workshop, how clearly did your facilitator present the information that you needed to learn?'
      how_interesting_s: 'How interesting did your facilitator make what you learned in the workshop?'
      how_often_given_feedback_s: 'How often did your facilitator give you feedback that helped you learn?'
      how_comfortable_asking_questions_s: 'How comfortable were you asking your facilitator questions about what you were learning in his or her workshop?'
      how_often_taught_new_things_s: "How often did your facilitator teach you things that you didn't know before taking this workshop?"
      how_much_participated_s: 'During your workshop, how much did you participate?'
      how_often_talk_about_ideas_outside_s: 'When you are not in Code.org workshops how often do you talk about the ideas from the workshops?'
      how_often_lost_track_of_time_s: 'How often did you get so focused on Code.org workshop activities that you lost track of time?'
      how_excited_before_s: 'Before the workshop, how excited were you about going to your Code.org workshop?'
      overall_how_interested_s: 'Overall, how interested were you in the Code.org in-person workshop?'
      more_prepared_than_before_s: 'I feel more prepared to teach the material covered in this workshop than before I came.'
      know_where_to_go_for_help_s: 'I know where to go if I need help preparing to teach this material.'
      suitable_for_my_experience_s: 'This professional development was suitable for my level of experience with teaching CS.'
      would_recommend_s: 'I would recommend this professional development to others.'
      part_of_community_s: 'I feel like I am a part of a community of teachers.'
      things_facilitator_did_well_s: 'What were two things your facilitator(s) did well?'
      things_facilitator_could_improve_s: 'What were two things your facilitator(s) could do better?'
      things_you_liked_s: 'What were the two things you liked most about the activities you did in this workshop and why?'
      things_you_would_change_s: 'What are the two things you would change about the activities you did in this workshop?'
      anything_else_s: 'Is there anything else you’d like to tell us about your experience at this workshop?'
  courses_category: 'Corsi Completi'<|MERGE_RESOLUTION|>--- conflicted
+++ resolved
@@ -46,11 +46,7 @@
       label: 'Aggiungi un insegnante:'
       placeholder: "Codice Classe (ABCDEF)"
       instructions: "Inserisci il codice condiviso con te dal tuo insegnante. È un codice di 6 lettere come \"ABCDEF\"."
-<<<<<<< HEAD
-      instructions_short: "Enter your 6 letter section code"
-=======
       instructions_short: "Inserisci il codice di 6 lettere della tua classe"
->>>>>>> a4df5b8b
     submit: 'Aggiungi insegnante'
   add_hint_form:
     placeholder: 'Scrivi qui il tuo suggerimento'
@@ -95,11 +91,7 @@
   signup_form:
     student_count: '%{count} studenti si sono già iscritti.'
     teacher_count: '%{count} insegnanti si sono già iscritti.'
-<<<<<<< HEAD
-    overview: "Crea un account per tenere traccia dei tuoi progressi o gestire la tua classe. <a href=\"/\"> Puoi anche svolgere gli esercizi senza un account</a>, ma dovrai iscriverti per controllare i tuoi progressi e salvare i progetti che realizzerai.<br>\n<br>\n<b>Se sei in Italia, crea il tuo profilo attraverso il sito italiano <a href=\"https://programmailfuturo.it/chi/chi-puo-partecipare\" target=\"_blank\">Programma il Futuro</a>, sarà tutto più semplice!.</b>"
-=======
     overview: "Crea un account per tenere traccia dei tuoi progressi o gestire la tua classe. <a href=\"/\"> Puoi anche svolgere gli esercizi senza un account</a>, ma dovrai iscriverti per controllare i tuoi progressi e salvare i progetti che realizzerai.<br>\n<br>\n<b>Se sei in Italia, crea il tuo profilo attraverso il sito italiano <a href=\"https://programmailfuturo.it/chi/chi-puo-partecipare\" target=\"_blank\">Programma il Futuro</a>, sarà tutto più semplice!</b>"
->>>>>>> a4df5b8b
     hoc_already_signed_up_heading: 'Iniziare senza effettuare il login'
     hoc_already_signed_up_content: 'Ti sei iscritto per insegnare un''ora di codice! Tu e i tuoi studenti non avete bisogno di accedere a Code Studio per partecipare a questo evento. Per iniziare, <a href="%{learn_url}">scegli un tutorial</a> per la tua classe e condividi il link con loro.<br/><br/>Se ti è piaciuta l''ora di codice e vuoi approfondire, puoi scegliere una password e creare un account Code Studio qui sotto per iscrivere i tuoi studenti in uno dei nostri <a href="%{educate_url}">corsi più estesi</a>.'
     hoc_already_signed_up_content_post_hoc: 'Grazie per aver partecipato a Ora di Codice. Per accedere a Code Studio, avrai bisogno di impostare una password per il tuo account. Questo ti permetterà di salvare i tuoi progressi e gestire i tuoi corsi. Potrai assegnare corsi agli studenti e tenere traccia dei loro progressi. <a href="%{studio_url}">Puoi anche continuare a navigare nelle varie fasi e puzzle</a>senza creare un account.'
@@ -168,11 +160,7 @@
     login: 'Accedi'
     invalid_login: 'Accesso non valido, per favore riprova'
     pair_programming: 'Sto lavorando in coppia'
-<<<<<<< HEAD
-    student_privacy: "Clicca <a href='%{student_privacy_blog}' target='_blank'>qui</a>per ulteriori informazioni sul perché non stai visualizzando il tuo nome completo."
-=======
     student_privacy: "Clicca <a href='%{student_privacy_blog}' target='_blank'>qui</a> per ulteriori informazioni (in inglese) sul perché non stai visualizzando il tuo nome completo."
->>>>>>> a4df5b8b
   password:
     reset_form:
       title: 'Hai dimenticato la tua password?'
