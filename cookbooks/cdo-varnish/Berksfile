--- conflicted
+++ resolved
@@ -2,10 +2,3 @@
 
 metadata
 cookbook 'varnish_test', path: './test/cookbooks/varnish_test'
-<<<<<<< HEAD
-
-cookbook 'apt', '~> 2.6.0' # 6.0.0 requires Chef >= 12.9
-cookbook 'ark', '< 4.0.0' # 4.0.0 requires Chef >= 13.4
-cookbook 'seven_zip', '< 3.0.0' # 3.0.0 requires Chef >= 13
-=======
->>>>>>> f472684e
