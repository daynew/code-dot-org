--- conflicted
+++ resolved
@@ -4,10 +4,6 @@
 license          'All rights reserved'
 description      'Installs/Configures cdo-varnish'
 long_description IO.read(File.join(File.dirname(__FILE__), 'README.md'))
-<<<<<<< HEAD
-version          '0.3.9'
-=======
-version          '0.3.10'
->>>>>>> 0523525a
+version          '0.3.11'
 
 depends 'apt'