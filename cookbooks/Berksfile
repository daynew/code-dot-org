--- conflicted
+++ resolved
@@ -6,8 +6,5 @@
 cookbook 'build-essential', '~> 2.1.3'
 cookbook 'chef-client', '~> 4.2.0'
 cookbook 'ntp', '~> 1.8.6'
-<<<<<<< HEAD
 cookbook 'nodejs', '~> 2.4.2'
-=======
-cookbook 'brightbox-ruby', '~> 1.2.1'
->>>>>>> effa0435
+cookbook 'brightbox-ruby', '~> 1.2.1'