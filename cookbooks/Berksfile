source "https://supermarket.chef.io"

#metadata

cookbook 'apt', '~> 2.6.0'
cookbook 'build-essential', '~> 2.1.3'
cookbook 'chef-client', '~> 4.2.0'
cookbook 'ntp', '~> 1.8.6'

<<<<<<< HEAD
=======
# See https://github.com/hw-cookbooks/omnibus_updater/pull/105 for details on this branch.
cookbook 'omnibus_updater', github: 'wjordan/omnibus_updater', branch: 'mixlib-install'

>>>>>>> ce0a9c7d
# Run `knife cookbook list` against local cookbook path.
`bundle exec knife cookbook list -z 2>/dev/null`.each_line do |path|
  path = path.split(/\s/).first
  cookbook path, path: path
end<|MERGE_RESOLUTION|>--- conflicted
+++ resolved
@@ -7,12 +7,9 @@
 cookbook 'chef-client', '~> 4.2.0'
 cookbook 'ntp', '~> 1.8.6'
 
-<<<<<<< HEAD
-=======
 # See https://github.com/hw-cookbooks/omnibus_updater/pull/105 for details on this branch.
 cookbook 'omnibus_updater', github: 'wjordan/omnibus_updater', branch: 'mixlib-install'
 
->>>>>>> ce0a9c7d
 # Run `knife cookbook list` against local cookbook path.
 `bundle exec knife cookbook list -z 2>/dev/null`.each_line do |path|
   path = path.split(/\s/).first
