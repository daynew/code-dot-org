--- conflicted
+++ resolved
@@ -1,10 +1,6 @@
 source 'https://rubygems.org'
 
-<<<<<<< HEAD
-gem 'chef'
-=======
 gem 'chef', '12.7.2'
->>>>>>> ce0a9c7d
 gem 'berkshelf'
 
 # Test-kitchen fork, items not yet merged:
@@ -19,11 +15,7 @@
 gem 'kitchen-ec2', github: 'wjordan/kitchen-ec2', branch: 'cdo'
 
 # Provides `sftp` transport to test-kitchen for faster cookbook upload.
-<<<<<<< HEAD
 gem 'kitchen-sync'
 
 # Chef Provisioning AWS driver for cdo-deploy cookbook.
-gem 'chef-provisioning-aws'
-=======
-gem 'kitchen-sync'
->>>>>>> ce0a9c7d
+gem 'chef-provisioning-aws'