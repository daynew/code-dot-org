DEPENDENCIES
  apt (~> 2.6.0)
  build-essential (~> 2.1.3)
  cdo-apps
    path: cdo-apps
  cdo-authorized-keys
    path: cdo-authorized-keys
  cdo-awscli
    path: cdo-awscli
  cdo-github-access
    path: cdo-github-access
  cdo-home-ubuntu
    path: cdo-home-ubuntu
  cdo-java-7
    path: cdo-java-7
  cdo-mysql
    path: cdo-mysql
  cdo-newrelic
    path: cdo-newrelic
  cdo-nginx
    path: cdo-nginx
  cdo-nodejs
    path: cdo-nodejs
  cdo-postfix
    path: cdo-postfix
  cdo-repository
    path: cdo-repository
  cdo-ruby
    path: cdo-ruby
  cdo-secrets
    path: cdo-secrets
  cdo-solr
    path: cdo-solr
  cdo-users
    path: cdo-users
  cdo-varnish
    path: cdo-varnish
  chef-client (~> 4.2.0)
  ntp (~> 1.8.6)
  omnibus_updater
    git: git://github.com/wjordan/omnibus_updater.git
    revision: 3fee5dda5a8deb323c81cfb6ed027e8d2ab87614
    branch: mixlib-install
  sudo-user
    path: sudo-user

GRAPH
  apt (2.6.1)
  ark (1.0.1)
    build-essential (>= 0.0.0)
    seven_zip (>= 0.0.0)
    windows (>= 0.0.0)
  build-essential (2.1.3)
  cdo-apps (0.2.16)
    apt (>= 0.0.0)
    build-essential (>= 0.0.0)
    cdo-java-7 (>= 0.0.0)
    cdo-mysql (>= 0.0.0)
    cdo-nginx (>= 0.0.0)
    cdo-nodejs (>= 0.0.0)
    cdo-postfix (>= 0.0.0)
    cdo-repository (>= 0.0.0)
    cdo-ruby (>= 0.0.0)
    cdo-secrets (>= 0.0.0)
    cdo-varnish (>= 0.0.0)
    omnibus_updater (>= 0.0.0)
    sudo-user (>= 0.0.0)
  cdo-authorized-keys (0.1.0)
  cdo-awscli (0.1.0)
  cdo-github-access (0.1.1)
  cdo-home-ubuntu (0.1.0)
  cdo-java-7 (0.1.0)
    build-essential (>= 0.0.0)
  cdo-mysql (0.1.1)
  cdo-newrelic (0.1.0)
    apt (>= 0.0.0)
  cdo-nginx (0.0.8)
    apt (>= 0.0.0)
    ssl_certificate (>= 0.0.0)
  cdo-nodejs (0.2.1)
    nodejs (>= 0.0.0)
  cdo-postfix (0.2.0)
    apt (>= 0.0.0)
    postfix (>= 0.0.0)
  cdo-repository (0.2.1)
    cdo-github-access (>= 0.0.0)
  cdo-ruby (0.2.0)
  cdo-secrets (0.1.1)
  cdo-solr (0.1.0)
    cdo-java-7 (>= 0.0.0)
  cdo-users (0.1.0)
<<<<<<< HEAD
  cdo-varnish (0.3.9)
=======
  cdo-varnish (0.3.10)
>>>>>>> 0523525a
    apt (>= 0.0.0)
  chef-client (4.2.4)
    cron (>= 1.2.0)
    logrotate (>= 1.2.0)
    windows (~> 1.11)
  chef_handler (1.3.0)
  cron (1.7.4)
  homebrew (2.0.5)
    build-essential (>= 2.1.2)
  logrotate (1.9.2)
  nodejs (2.4.4)
    apt (>= 0.0.0)
    ark (>= 0.0.0)
    build-essential (>= 0.0.0)
    homebrew (>= 0.0.0)
    yum-epel (>= 0.0.0)
  ntp (1.8.6)
  ohai (2.1.0)
  omnibus_updater (2.0.0)
  postfix (3.7.0)
  seven_zip (1.0.4)
    windows (>= 1.2.2)
  ssl_certificate (1.11.0)
  sudo-user (0.1.0)
    ohai (>= 0.0.0)
  windows (1.39.1)
    chef_handler (>= 0.0.0)
  yum (3.10.0)
  yum-epel (0.6.5)
    yum (~> 3.2)<|MERGE_RESOLUTION|>--- conflicted
+++ resolved
@@ -89,11 +89,7 @@
   cdo-solr (0.1.0)
     cdo-java-7 (>= 0.0.0)
   cdo-users (0.1.0)
-<<<<<<< HEAD
-  cdo-varnish (0.3.9)
-=======
-  cdo-varnish (0.3.10)
->>>>>>> 0523525a
+  cdo-varnish (0.3.11)
     apt (>= 0.0.0)
   chef-client (4.2.4)
     cron (>= 1.2.0)
