DEPENDENCIES
  apt
  ark
  build-essential
  cdo-analytics
    path: cdo-analytics
  cdo-apps
    path: cdo-apps
  cdo-authorized-keys
    path: cdo-authorized-keys
  cdo-awscli
    path: cdo-awscli
  cdo-cloudwatch-extra-metrics
    path: cdo-cloudwatch-extra-metrics
  cdo-cloudwatch-logger
    path: cdo-cloudwatch-logger
  cdo-github-access
    path: cdo-github-access
  cdo-home-ubuntu
    path: cdo-home-ubuntu
  cdo-i18n
    path: cdo-i18n
  cdo-java-7
    path: cdo-java-7
  cdo-jemalloc
    path: cdo-jemalloc
  cdo-mysql
    path: cdo-mysql
  cdo-nginx
    path: cdo-nginx
  cdo-nodejs
    path: cdo-nodejs
  cdo-postfix
    path: cdo-postfix
  cdo-redis
    path: cdo-redis
  cdo-repository
    path: cdo-repository
  cdo-ruby
    path: cdo-ruby
  cdo-secrets
    path: cdo-secrets
  cdo-tippecanoe
    path: cdo-tippecanoe
  cdo-users
    path: cdo-users
  cdo-varnish
    path: cdo-varnish
  chef-client
  chef_client_updater
  ntp
  seven_zip
  sudo-user
    path: sudo-user

GRAPH
  apt (2.6.1)
  ark (4.0.0)
    build-essential (>= 0.0.0)
    seven_zip (>= 0.0.0)
  build-essential (8.2.1)
    mingw (>= 1.1)
    seven_zip (>= 0.0.0)
  cdo-analytics (0.0.0)
    apt (~> 2.6.0)
    ark (>= 0.0.0)
  cdo-apps (0.2.402)
    apt (>= 0.0.0)
    build-essential (>= 0.0.0)
    cdo-analytics (>= 0.0.0)
    cdo-cloudwatch-extra-metrics (>= 0.0.0)
    cdo-cloudwatch-logger (>= 0.0.0)
    cdo-i18n (>= 0.0.0)
    cdo-java-7 (>= 0.0.0)
    cdo-jemalloc (>= 0.0.0)
    cdo-mysql (>= 0.0.0)
    cdo-nginx (>= 0.0.0)
    cdo-nodejs (>= 0.0.0)
    cdo-postfix (>= 0.0.0)
    cdo-redis (>= 0.0.0)
    cdo-repository (>= 0.0.0)
    cdo-ruby (>= 0.0.0)
    cdo-secrets (>= 0.0.0)
    cdo-tippecanoe (>= 0.0.0)
    cdo-varnish (>= 0.0.0)
    chef_client_updater (>= 0.0.0)
    chef_hostname (< 1.0.0)
    poise-service (>= 0.0.0)
    sudo-user (>= 0.0.0)
    yarn (>= 0.0.0)
  cdo-authorized-keys (0.1.2)
  cdo-awscli (0.1.13)
    apt (~> 2.6.0)
    poise-python (>= 0.0.0)
    sudo-user (>= 0.0.0)
  cdo-cloudwatch-extra-metrics (0.1.8)
    ark (>= 0.0.0)
  cdo-cloudwatch-logger (0.1.14)
    cdo-awscli (>= 0.0.0)
    poise-service (>= 0.0.0)
    sudo-user (>= 0.0.0)
  cdo-github-access (0.1.9)
  cdo-home-ubuntu (0.1.3)
  cdo-i18n (0.0.0)
    apt (~> 2.6.0)
    cdo-java-7 (>= 0.0.0)
  cdo-java-7 (0.1.1)
    build-essential (>= 0.0.0)
  cdo-jemalloc (0.1.4)
    ark (>= 0.0.0)
  cdo-mysql (0.1.25)
    apt (~> 2.6.0)
  cdo-nginx (0.0.16)
    apt (>= 0.0.0)
    ssl_certificate (>= 0.0.0)
  cdo-nodejs (0.2.30)
    nodejs (>= 0.0.0)
  cdo-postfix (0.2.9)
    apt (>= 0.0.0)
    postfix (>= 0.0.0)
  cdo-redis (0.1.3)
    redisio (>= 0.0.0)
  cdo-repository (0.2.19)
    cdo-github-access (>= 0.0.0)
  cdo-ruby (0.2.15)
    apt (~> 2.6.0)
    sudo-user (>= 0.0.0)
  cdo-secrets (0.1.8)
  cdo-tippecanoe (0.1.4)
    ark (>= 0.0.0)
  cdo-users (0.1.30)
    apt (~> 2.6.0)
<<<<<<< HEAD
  cdo-varnish (0.3.253)
=======
  cdo-varnish (0.3.255)
>>>>>>> 73ebd7ef
    apt (>= 0.0.0)
  chef-client (11.3.0)
    cron (>= 4.2.0)
    logrotate (>= 1.9.0)
  chef_client_updater (3.5.3)
  chef_hostname (0.6.1)
  cron (6.2.1)
  logrotate (2.2.0)
  mingw (2.1.0)
    seven_zip (>= 0.0.0)
  nodejs (6.0.0)
    ark (>= 2.0.2)
    build-essential (>= 5.0)
  ntp (3.6.2)
  ohai (5.3.0)
  poise (2.8.2)
  poise-archive (1.5.0)
    poise (~> 2.6)
  poise-languages (2.1.2)
    poise (~> 2.5)
    poise-archive (~> 1.0)
  poise-python (1.7.0)
    poise (~> 2.7)
    poise-languages (~> 2.0)
  poise-service (1.5.2)
    poise (~> 2.0)
  postfix (5.3.1)
  redisio (3.0.0)
    build-essential (>= 5.0)
    selinux_policy (>= 0.0.0)
    ulimit (>= 0.1.2)
  selinux_policy (2.3.4)
  seven_zip (3.1.1)
    windows (>= 0.0.0)
  ssl_certificate (2.1.0)
  sudo-user (0.1.3)
    ohai (>= 0.0.0)
  ulimit (1.0.0)
  windows (6.0.0)
  yarn (0.4.2)
    apt (>= 0.0.0)<|MERGE_RESOLUTION|>--- conflicted
+++ resolved
@@ -130,11 +130,7 @@
     ark (>= 0.0.0)
   cdo-users (0.1.30)
     apt (~> 2.6.0)
-<<<<<<< HEAD
-  cdo-varnish (0.3.253)
-=======
   cdo-varnish (0.3.255)
->>>>>>> 73ebd7ef
     apt (>= 0.0.0)
   chef-client (11.3.0)
     cron (>= 4.2.0)
