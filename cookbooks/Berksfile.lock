DEPENDENCIES
  apt (~> 2.6.0)
  build-essential (~> 2.1.3)
  cdo-apps
    path: cdo-apps
  cdo-authorized-keys
    path: cdo-authorized-keys
  cdo-awscli
    path: cdo-awscli
  cdo-deploy
    path: cdo-deploy
  cdo-github-access
    path: cdo-github-access
  cdo-home-ubuntu
    path: cdo-home-ubuntu
  cdo-java-7
    path: cdo-java-7
  cdo-mysql
    path: cdo-mysql
  cdo-newrelic
    path: cdo-newrelic
  cdo-nginx
    path: cdo-nginx
  cdo-nodejs
    path: cdo-nodejs
  cdo-postfix
    path: cdo-postfix
  cdo-repository
    path: cdo-repository
  cdo-ruby
    path: cdo-ruby
  cdo-secrets
    path: cdo-secrets
  cdo-solr
    path: cdo-solr
  cdo-users
    path: cdo-users
  cdo-varnish
    path: cdo-varnish
  chef-client (~> 4.2.0)
  ntp (~> 1.8.6)
<<<<<<< HEAD
=======
  omnibus_updater
    git: git://github.com/wjordan/omnibus_updater.git
    revision: 3fee5dda5a8deb323c81cfb6ed027e8d2ab87614
    branch: mixlib-install
>>>>>>> ce0a9c7d
  sudo-user
    path: sudo-user

GRAPH
  apt (2.6.1)
  ark (1.0.1)
    build-essential (>= 0.0.0)
    seven_zip (>= 0.0.0)
    windows (>= 0.0.0)
  build-essential (2.1.3)
<<<<<<< HEAD
  cdo-apps (0.2.1)
    apt (>= 0.0.0)
    build-essential (>= 0.0.0)
    cdo-mysql (>= 0.0.0)
=======
  cdo-apps (0.2.12)
    apt (>= 0.0.0)
    build-essential (>= 0.0.0)
    cdo-mysql (>= 0.0.0)
    cdo-nginx (>= 0.0.0)
>>>>>>> ce0a9c7d
    cdo-postfix (>= 0.0.0)
    cdo-repository (>= 0.0.0)
    cdo-ruby (>= 0.0.0)
    cdo-secrets (>= 0.0.0)
    cdo-varnish (>= 0.0.0)
<<<<<<< HEAD
    multipackage (>= 0.0.0)
    sudo-user (>= 0.0.0)
  cdo-authorized-keys (0.1.0)
  cdo-awscli (0.1.0)
  cdo-deploy (0.1.0)
=======
    omnibus_updater (>= 0.0.0)
    sudo-user (>= 0.0.0)
  cdo-authorized-keys (0.1.0)
  cdo-awscli (0.1.0)
>>>>>>> ce0a9c7d
  cdo-github-access (0.1.1)
  cdo-home-ubuntu (0.1.0)
  cdo-java-7 (0.1.0)
    build-essential (>= 0.0.0)
  cdo-mysql (0.1.1)
  cdo-newrelic (0.1.0)
    apt (>= 0.0.0)
  cdo-nginx (0.0.6)
    apt (>= 0.0.0)
    ssl_certificate (>= 0.0.0)
  cdo-nodejs (0.2.1)
    nodejs (>= 0.0.0)
  cdo-postfix (0.2.0)
    apt (>= 0.0.0)
    postfix (>= 0.0.0)
<<<<<<< HEAD
  cdo-repository (0.2.0)
=======
  cdo-repository (0.2.1)
>>>>>>> ce0a9c7d
    cdo-github-access (>= 0.0.0)
  cdo-ruby (0.2.0)
  cdo-secrets (0.1.1)
  cdo-solr (0.1.0)
    cdo-java-7 (>= 0.0.0)
  cdo-users (0.1.0)
  cdo-varnish (0.3.7)
    apt (>= 0.0.0)
  chef-client (4.2.4)
    cron (>= 1.2.0)
    logrotate (>= 1.2.0)
    windows (~> 1.11)
<<<<<<< HEAD
  chef_handler (1.2.0)
  compat_resource (12.7.1)
  cron (1.7.0)
  homebrew (2.0.5)
    build-essential (>= 2.1.2)
  logrotate (1.9.2)
  multipackage (3.0.22)
    compat_resource (>= 0.0.0)
=======
  chef_handler (1.3.0)
  cron (1.7.4)
  homebrew (2.0.5)
    build-essential (>= 2.1.2)
  logrotate (1.9.2)
>>>>>>> ce0a9c7d
  nodejs (2.4.4)
    apt (>= 0.0.0)
    ark (>= 0.0.0)
    build-essential (>= 0.0.0)
    homebrew (>= 0.0.0)
    yum-epel (>= 0.0.0)
  ntp (1.8.6)
  ohai (2.1.0)
<<<<<<< HEAD
  postfix (3.7.0)
  sudo-user (0.1.0)
    ohai (>= 0.0.0)
  windows (1.38.2)
=======
  omnibus_updater (2.0.0)
  postfix (3.7.0)
  seven_zip (1.0.4)
    windows (>= 1.2.2)
  ssl_certificate (1.11.0)
  sudo-user (0.1.0)
    ohai (>= 0.0.0)
  windows (1.39.1)
>>>>>>> ce0a9c7d
    chef_handler (>= 0.0.0)
  yum (3.10.0)
  yum-epel (0.6.5)
    yum (~> 3.2)<|MERGE_RESOLUTION|>--- conflicted
+++ resolved
@@ -7,8 +7,6 @@
     path: cdo-authorized-keys
   cdo-awscli
     path: cdo-awscli
-  cdo-deploy
-    path: cdo-deploy
   cdo-github-access
     path: cdo-github-access
   cdo-home-ubuntu
@@ -39,13 +37,10 @@
     path: cdo-varnish
   chef-client (~> 4.2.0)
   ntp (~> 1.8.6)
-<<<<<<< HEAD
-=======
   omnibus_updater
     git: git://github.com/wjordan/omnibus_updater.git
     revision: 3fee5dda5a8deb323c81cfb6ed027e8d2ab87614
     branch: mixlib-install
->>>>>>> ce0a9c7d
   sudo-user
     path: sudo-user
 
@@ -56,35 +51,20 @@
     seven_zip (>= 0.0.0)
     windows (>= 0.0.0)
   build-essential (2.1.3)
-<<<<<<< HEAD
-  cdo-apps (0.2.1)
-    apt (>= 0.0.0)
-    build-essential (>= 0.0.0)
-    cdo-mysql (>= 0.0.0)
-=======
   cdo-apps (0.2.12)
     apt (>= 0.0.0)
     build-essential (>= 0.0.0)
     cdo-mysql (>= 0.0.0)
     cdo-nginx (>= 0.0.0)
->>>>>>> ce0a9c7d
     cdo-postfix (>= 0.0.0)
     cdo-repository (>= 0.0.0)
     cdo-ruby (>= 0.0.0)
     cdo-secrets (>= 0.0.0)
     cdo-varnish (>= 0.0.0)
-<<<<<<< HEAD
-    multipackage (>= 0.0.0)
-    sudo-user (>= 0.0.0)
-  cdo-authorized-keys (0.1.0)
-  cdo-awscli (0.1.0)
-  cdo-deploy (0.1.0)
-=======
     omnibus_updater (>= 0.0.0)
     sudo-user (>= 0.0.0)
   cdo-authorized-keys (0.1.0)
   cdo-awscli (0.1.0)
->>>>>>> ce0a9c7d
   cdo-github-access (0.1.1)
   cdo-home-ubuntu (0.1.0)
   cdo-java-7 (0.1.0)
@@ -100,11 +80,7 @@
   cdo-postfix (0.2.0)
     apt (>= 0.0.0)
     postfix (>= 0.0.0)
-<<<<<<< HEAD
-  cdo-repository (0.2.0)
-=======
   cdo-repository (0.2.1)
->>>>>>> ce0a9c7d
     cdo-github-access (>= 0.0.0)
   cdo-ruby (0.2.0)
   cdo-secrets (0.1.1)
@@ -117,22 +93,11 @@
     cron (>= 1.2.0)
     logrotate (>= 1.2.0)
     windows (~> 1.11)
-<<<<<<< HEAD
-  chef_handler (1.2.0)
-  compat_resource (12.7.1)
-  cron (1.7.0)
-  homebrew (2.0.5)
-    build-essential (>= 2.1.2)
-  logrotate (1.9.2)
-  multipackage (3.0.22)
-    compat_resource (>= 0.0.0)
-=======
   chef_handler (1.3.0)
   cron (1.7.4)
   homebrew (2.0.5)
     build-essential (>= 2.1.2)
   logrotate (1.9.2)
->>>>>>> ce0a9c7d
   nodejs (2.4.4)
     apt (>= 0.0.0)
     ark (>= 0.0.0)
@@ -141,12 +106,6 @@
     yum-epel (>= 0.0.0)
   ntp (1.8.6)
   ohai (2.1.0)
-<<<<<<< HEAD
-  postfix (3.7.0)
-  sudo-user (0.1.0)
-    ohai (>= 0.0.0)
-  windows (1.38.2)
-=======
   omnibus_updater (2.0.0)
   postfix (3.7.0)
   seven_zip (1.0.4)
@@ -155,7 +114,6 @@
   sudo-user (0.1.0)
     ohai (>= 0.0.0)
   windows (1.39.1)
->>>>>>> ce0a9c7d
     chef_handler (>= 0.0.0)
   yum (3.10.0)
   yum-epel (0.6.5)
