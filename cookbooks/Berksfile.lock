DEPENDENCIES
  apt
  ark
  build-essential
  cdo-analytics
    path: cdo-analytics
  cdo-apps
    path: cdo-apps
  cdo-authorized-keys
    path: cdo-authorized-keys
  cdo-awscli
    path: cdo-awscli
  cdo-cloudwatch-extra-metrics
    path: cdo-cloudwatch-extra-metrics
  cdo-cloudwatch-logger
    path: cdo-cloudwatch-logger
  cdo-freegeoip
    path: cdo-freegeoip
  cdo-github-access
    path: cdo-github-access
  cdo-home-ubuntu
    path: cdo-home-ubuntu
  cdo-i18n
    path: cdo-i18n
  cdo-java-7
    path: cdo-java-7
  cdo-jemalloc
    path: cdo-jemalloc
  cdo-mysql
    path: cdo-mysql
  cdo-newrelic
    path: cdo-newrelic
  cdo-nginx
    path: cdo-nginx
  cdo-nodejs
    path: cdo-nodejs
  cdo-postfix
    path: cdo-postfix
  cdo-redis
    path: cdo-redis
  cdo-repository
    path: cdo-repository
  cdo-ruby
    path: cdo-ruby
  cdo-secrets
    path: cdo-secrets
  cdo-tippecanoe
    path: cdo-tippecanoe
  cdo-users
    path: cdo-users
  cdo-varnish
    path: cdo-varnish
  chef-client
  chef_client_updater
  ntp
  seven_zip
  sudo-user
    path: sudo-user

GRAPH
  apt (2.6.1)
  ark (4.0.0)
    build-essential (>= 0.0.0)
    seven_zip (>= 0.0.0)
  build-essential (8.2.1)
    mingw (>= 1.1)
    seven_zip (>= 0.0.0)
  cdo-analytics (0.0.0)
    apt (~> 2.6.0)
    ark (>= 0.0.0)
<<<<<<< HEAD
  cdo-apps (0.2.365)
=======
  cdo-apps (0.2.378)
>>>>>>> f472684e
    apt (>= 0.0.0)
    build-essential (>= 0.0.0)
    cdo-analytics (>= 0.0.0)
    cdo-cloudwatch-extra-metrics (>= 0.0.0)
    cdo-cloudwatch-logger (>= 0.0.0)
    cdo-i18n (>= 0.0.0)
    cdo-java-7 (>= 0.0.0)
    cdo-jemalloc (>= 0.0.0)
    cdo-mysql (>= 0.0.0)
    cdo-nginx (>= 0.0.0)
    cdo-nodejs (>= 0.0.0)
    cdo-postfix (>= 0.0.0)
    cdo-redis (>= 0.0.0)
    cdo-repository (>= 0.0.0)
    cdo-ruby (>= 0.0.0)
    cdo-secrets (>= 0.0.0)
    cdo-tippecanoe (>= 0.0.0)
    cdo-varnish (>= 0.0.0)
    chef_client_updater (>= 0.0.0)
    chef_hostname (< 1.0.0)
    poise-service (>= 0.0.0)
    sudo-user (>= 0.0.0)
  cdo-authorized-keys (0.1.2)
  cdo-awscli (0.1.11)
    apt (~> 2.6.0)
    poise-python (>= 0.0.0)
    sudo-user (>= 0.0.0)
  cdo-cloudwatch-extra-metrics (0.1.7)
    ark (>= 0.0.0)
  cdo-cloudwatch-logger (0.1.10)
    cdo-awscli (>= 0.0.0)
    poise-service (>= 0.0.0)
    sudo-user (>= 0.0.0)
  cdo-freegeoip (0.1.2)
    ark (>= 0.0.0)
    poise-service (>= 0.0.0)
  cdo-github-access (0.1.9)
  cdo-home-ubuntu (0.1.3)
  cdo-i18n (0.0.0)
    apt (~> 2.6.0)
    cdo-java-7 (>= 0.0.0)
  cdo-java-7 (0.1.1)
    build-essential (>= 0.0.0)
  cdo-jemalloc (0.1.2)
    ark (>= 0.0.0)
  cdo-mysql (0.1.17)
    apt (~> 2.6.0)
  cdo-newrelic (0.1.18)
    apt (>= 0.0.0)
  cdo-nginx (0.0.14)
    apt (>= 0.0.0)
    ssl_certificate (>= 0.0.0)
  cdo-nodejs (0.2.28)
    nodejs (>= 0.0.0)
  cdo-postfix (0.2.7)
    apt (>= 0.0.0)
    postfix (>= 0.0.0)
  cdo-redis (0.1.1)
    redisio (>= 0.0.0)
  cdo-repository (0.2.19)
    cdo-github-access (>= 0.0.0)
  cdo-ruby (0.2.13)
    apt (~> 2.6.0)
    sudo-user (>= 0.0.0)
  cdo-secrets (0.1.8)
  cdo-tippecanoe (0.1.2)
    ark (>= 0.0.0)
  cdo-users (0.1.25)
    apt (~> 2.6.0)
<<<<<<< HEAD
  cdo-varnish (0.3.225)
=======
  cdo-varnish (0.3.226)
>>>>>>> f472684e
    apt (>= 0.0.0)
  chef-client (11.3.0)
    cron (>= 4.2.0)
    logrotate (>= 1.9.0)
  chef_client_updater (3.5.3)
  chef_hostname (0.6.1)
  cron (6.2.1)
  logrotate (2.2.0)
  mingw (2.1.0)
    seven_zip (>= 0.0.0)
  nodejs (6.0.0)
    ark (>= 2.0.2)
    build-essential (>= 5.0)
  ntp (3.6.2)
  ohai (5.3.0)
  poise (2.8.2)
  poise-archive (1.5.0)
    poise (~> 2.6)
  poise-languages (2.1.2)
    poise (~> 2.5)
    poise-archive (~> 1.0)
  poise-python (1.7.0)
    poise (~> 2.7)
    poise-languages (~> 2.0)
  poise-service (1.5.2)
    poise (~> 2.0)
  postfix (5.3.1)
  redisio (3.0.0)
    build-essential (>= 5.0)
    selinux_policy (>= 0.0.0)
    ulimit (>= 0.1.2)
  selinux_policy (2.3.4)
  seven_zip (3.1.1)
    windows (>= 0.0.0)
  ssl_certificate (2.1.0)
  sudo-user (0.1.2)
    ohai (>= 0.0.0)
  ulimit (1.0.0)
  windows (6.0.0)<|MERGE_RESOLUTION|>--- conflicted
+++ resolved
@@ -68,11 +68,7 @@
   cdo-analytics (0.0.0)
     apt (~> 2.6.0)
     ark (>= 0.0.0)
-<<<<<<< HEAD
-  cdo-apps (0.2.365)
-=======
   cdo-apps (0.2.378)
->>>>>>> f472684e
     apt (>= 0.0.0)
     build-essential (>= 0.0.0)
     cdo-analytics (>= 0.0.0)
@@ -142,11 +138,7 @@
     ark (>= 0.0.0)
   cdo-users (0.1.25)
     apt (~> 2.6.0)
-<<<<<<< HEAD
-  cdo-varnish (0.3.225)
-=======
   cdo-varnish (0.3.226)
->>>>>>> f472684e
     apt (>= 0.0.0)
   chef-client (11.3.0)
     cron (>= 4.2.0)
