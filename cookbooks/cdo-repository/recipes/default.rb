--- conflicted
+++ resolved
@@ -28,13 +28,8 @@
     if GitHelper.shared_volume? git_path, home_path
       :nothing
 
-<<<<<<< HEAD
-    # Sync instead of checkout for adhoc instances that aren't CI-managed.
-    elsif node.chef_environment == 'adhoc'
-=======
     # Sync instead of checkout only for special, non-CI-managed instances via 'sync' attribute.
     elsif node['cdo-repository']['sync']
->>>>>>> ce0a9c7d
       :sync
 
     # Default checkout-only for CI-managed instances. (CI script manages pull on updates)
