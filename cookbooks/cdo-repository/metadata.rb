--- conflicted
+++ resolved
@@ -4,10 +4,6 @@
 license          'All rights reserved'
 description      'Installs/Configures cdo-repository'
 long_description IO.read(File.join(File.dirname(__FILE__), 'README.md'))
-<<<<<<< HEAD
-version          '0.2.0'
-=======
 version          '0.2.1'
->>>>>>> ce0a9c7d
 
 depends          'cdo-github-access'