--- conflicted
+++ resolved
@@ -1,84 +1,64 @@
 <%
-  require 'shellwords'
+require 'shellwords'
 
-  $crontab = []
+$crontab = []
 
-  def home_dir(*paths)
-    File.join '/home', node[:current_user], *paths
+def home_dir(*paths)
+  File.join '/home', node[:current_user], *paths
+end
+
+def deploy_dir(*paths)
+  home_dir node.chef_environment, *paths
+end
+
+def bin_dir(*paths)
+  deploy_dir 'bin', *paths
+end
+
+def dashboard_dir(*paths)
+  deploy_dir 'dashboard', *paths
+end
+
+def pegasus_dir(*paths)
+  deploy_dir 'pegasus', *paths
+end
+
+def shared_dir(*paths)
+  deploy_dir 'shared', *paths
+end
+
+def cronjob(params)
+  time = params[:at].to_s
+  action = params[:do].to_s
+
+  notify = params[:notify].to_s
+  action = "BUNDLE_GEMFILE=#{deploy_dir('Gemfile')} bundle exec #{bin_dir('cronjob')} #{action.shellescape} #{notify}".strip
+
+  $crontab << "#{time} #{action}"
+end
+
+def crontab()
+  $crontab.join("\n")
+end
+
+# for multi-instance envs (ie production) there should be one daemon,
+# so cronjobs that run once per environment go here (standalone env
+# instances are all their own daemon)
+if node['cdo-apps']['daemon']
+  unless node.chef_environment == 'production' # non-production daemons
+    cronjob at:'@reboot', do:"#{deploy_dir('bin','solr-server')} > #{pegasus_dir('log','solr.log')} 2>&1"
   end
 
-  def deploy_dir(*paths)
-    home_dir node.chef_environment, *paths
+  if node.chef_environment == 'staging' && node.name == 'staging' # 'real' staging only
+    cronjob at:'@reboot', do:home_dir('.dropbox-dist', 'dropboxd')
+    cronjob at:'*/5 * * * *', do:deploy_dir('bin', 'import_google_sheets')
+    cronjob at:'*/2 * * * *', do:deploy_dir('bin','run_server_generate_pdfs'), notify:'dev+crontab@code.org'
+    cronjob at:'*/2 * * * *', do:pegasus_dir('sites','virtual','run_server_generate_curriculum_pdfs'), notify:'dev+crontab@code.org'
+    cronjob at:'*/2 * * * *', do:pegasus_dir('sites','virtual','collate_pdfs'), notify:'dev+crontab@code.org'
+    cronjob at:'*/2 * * * *', do:dashboard_dir('bin','build_scripts'), notify:'dev+crontab@code.org'
+    cronjob at:'*/5 * * * *', do:deploy_dir('bin','fetch-external-resources'), notify:'dev+crontab@code.org'
   end
 
-  def bin_dir(*paths)
-    deploy_dir 'bin', *paths
-  end
-
-  def dashboard_dir(*paths)
-    deploy_dir 'dashboard', *paths
-  end
-
-  def pegasus_dir(*paths)
-    deploy_dir 'pegasus', *paths
-  end
-
-  def shared_dir(*paths)
-    deploy_dir 'shared', *paths
-  end
-
-  def cronjob(params)
-    time = params[:at].to_s
-    action = params[:do].to_s
-
-    notify = params[:notify].to_s
-    action = "BUNDLE_GEMFILE=#{deploy_dir('Gemfile')} bundle exec #{bin_dir('cronjob')} #{action.shellescape} #{notify}".strip
-
-    $crontab << "#{time} #{action}"
-  end
-
-  def crontab()
-    $crontab.join("\n")
-  end
-
-<<<<<<< HEAD
-  # for multi-instance envs (ie production) there should be one daemon,
-  # so cronjobs that run once per environment go here (standalone env
-  # instances are all their own daemon)
-  if node['cdo-apps']['daemon']
-    unless node.chef_environment == 'production' # non-production daemons
-      cronjob at:'@reboot', do:"#{deploy_dir('bin','solr-server')} > #{pegasus_dir('log','solr.log')} 2>&1"
-    end
-
-    if node.chef_environment == 'staging' && node.name == 'staging' # 'real' staging only
-      cronjob at:'@reboot', do:home_dir('.dropbox-dist', 'dropboxd')
-      cronjob at:'*/5 * * * *', do:deploy_dir('bin', 'import_google_sheets')
-      cronjob at:'*/2 * * * *', do:deploy_dir('bin','run_server_generate_pdfs'), notify:'dev+crontab@code.org'
-      cronjob at:'*/2 * * * *', do:pegasus_dir('sites','virtual','run_server_generate_curriculum_pdfs'), notify:'dev+crontab@code.org'
-      cronjob at:'*/2 * * * *', do:pegasus_dir('sites','virtual','collate_pdfs'), notify:'dev+crontab@code.org'
-      cronjob at:'*/2 * * * *', do:dashboard_dir('bin','build_scripts'), notify:'dev+crontab@code.org'
-      cronjob at:'*/5 * * * *', do:deploy_dir('bin','fetch-external-resources'), notify:'dev+crontab@code.org'
-    end
-
-    if node.chef_environment == 'production' # production daemon
-      cronjob at:'5 6 * * *', do:deploy_dir('bin', 'send_workshop_reminder_emails')
-      cronjob at:'15 16 * * *', do:dashboard_dir('bin','scheduled_ops_emails')
-      cronjob at:'*/1 * * * *', do:deploy_dir('bin', 'index-users-in-solr')
-      cronjob at:'25 7 * * *', do:deploy_dir('bin', 'update-hoc-map')
-    end
-
-    # 'daemons' in all environments
-    cronjob at:'*/1 * * * *', do:deploy_dir('bin', 'process_forms')
-    cronjob at:'35 * * * *', do:deploy_dir('bin', 'cron', 'analyze_hoc_activity')
-    cronjob at:'*/1 * * * *', do:deploy_dir('bin', 'deliver_poste_messages')
-    cronjob at:'*/1 * * * *', do:deploy_dir('bin', 'geocode_hoc_activity')
-    cronjob at:'55 8 * * *', do:deploy_dir('bin', 'cron', 'ops_data_pull')
-    cronjob at:'45 5 * * *', do:deploy_dir('bin', 'cron', 'admin_stats')
-    cronjob at:'40 4 * * *', do:deploy_dir('bin', 'cron', 'funometer')
-  end
-
-  # cronjobs that run on all instances in all environments go here:
-=======
   if node.chef_environment == 'production' # production daemon
     cronjob at:'20 */2 * * *', do:deploy_dir('bin', 'cron', 'activity-monitor')
     cronjob at:'5 6 * * *', do:deploy_dir('bin', 'send_workshop_reminder_emails')
@@ -100,12 +80,11 @@
 end
 
 # cronjobs that run on all instances in all environments go here:
->>>>>>> ce0a9c7d
 
-  # Restart at 0, 4, 8, 12, 16, 20  UTC (4AM/PM, 8AM/PM, 12AM/PM) over the holidays since we won't be deploying
-  cronjob at:"#{rand(20)} */4 * * *", do:'service dashboard upgrade && service pegasus upgrade'
+# Restart at 0, 4, 8, 12, 16, 20  UTC (4AM/PM, 8AM/PM, 12AM/PM) over the holidays since we won't be deploying
+cronjob at:"#{rand(20)} */4 * * *", do:'service dashboard upgrade && service pegasus upgrade'
 
-  cronjob at:"#{rand(60)} * * * *", do:"#{deploy_dir('bin','upload-logs-to-s3')} dashboard pegasus"
+cronjob at:"#{rand(60)} * * * *", do:"#{deploy_dir('bin','upload-logs-to-s3')} dashboard pegasus"
 %>
 #
 # node: <%= node.name %>
