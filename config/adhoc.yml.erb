--- conflicted
+++ resolved
@@ -4,7 +4,9 @@
 stub_school_data: true
 db_writer: 'mysql://root@localhost/'
 
-<<<<<<< HEAD
+# Engineers need to be able to see raw HTTP error pages so they can debug their feature branch on an adhoc.
+custom_error_response: false
+
 jotform_forms:
   academic_year_1:
     day_1:         92125650301142
@@ -85,8 +87,4 @@
   csf:
     pre201:      90066184161150
     post201:     90065524560150
-    facilitator: 91405279991164
-=======
-# Engineers need to be able to see raw HTTP error pages so they can debug their feature branch on an adhoc.
-custom_error_response: false
->>>>>>> 750b94f7
+    facilitator: 91405279991164