// TODO (brent) - way too many globals
/* global script_path, Dialog, CDOSounds, dashboard, appOptions, trackEvent, Applab, Blockly, sendReport, cancelReport, lastServerResponse, showVideoDialog, ga, digestManifest*/

var timing = require('./timing');
var chrome34Fix = require('./chrome34Fix');
var loadApp = require('./loadApp');
var project = require('./project');

window.apps = {
  // Loads the dependencies for the current app based on values in `appOptions`.
  // This function takes a callback which is called once dependencies are ready.
  load: loadApp,
  // Legacy Blockly initialization that was moved here from _blockly.html.haml.
  // Modifies `appOptions` with some default values in `baseOptions`.
  // TODO(dave): Move blockly-specific setup function out of shared and back into dashboard.
  setupApp: function (appOptions) {

    if (!window.dashboard) {
      throw new Error('Assume existence of window.dashboard');
    }
    dashboard.project = project;

    timing.startTiming('Puzzle', script_path, '');

    // Sets up default options and initializes blockly
    var baseOptions = {
      containerId: 'codeApp',
      Dialog: Dialog,
      cdoSounds: CDOSounds,
      position: {blockYCoordinateInterval: 25},
      onInitialize: function() {
        dashboard.createCallouts(this.level.callouts || this.callouts);
        if (window.dashboard.isChrome34) {
          chrome34Fix.fixup();
        }
        if (appOptions.level.projectTemplateLevelName || appOptions.app === 'applab') {
          $('#clear-puzzle-header').hide();
          $('#versions-header').show();
        }
        $(document).trigger('appInitialized');
      },
      onAttempt: function(report) {
        if (appOptions.level.isProjectLevel) {
          return;
        }
        if (appOptions.channel) {
          // Don't send the levelSource or image to Dashboard for channel-backed levels.
          // (The levelSource is already stored in the channels API.)
          delete report.program;
          delete report.image;
        }
        report.scriptName = appOptions.scriptName;
        report.fallbackResponse = appOptions.report.fallback_response;
        report.callback = appOptions.report.callback;
        // Track puzzle attempt event
        trackEvent('Puzzle', 'Attempt', script_path, report.pass ? 1 : 0);
        if (report.pass) {
          trackEvent('Puzzle', 'Success', script_path, report.attempt);
          timing.stopTiming('Puzzle', script_path, '');
        }
        trackEvent('Activity', 'Lines of Code', script_path, report.lines);
        sendReport(report);
      },
      onResetPressed: function() {
        cancelReport();
      },
      onContinue: function() {
        if (lastServerResponse.videoInfo) {
          showVideoDialog(lastServerResponse.videoInfo);
        } else if (lastServerResponse.nextRedirect) {
          window.location.href = lastServerResponse.nextRedirect;
        }
      },
      backToPreviousLevel: function() {
        if (lastServerResponse.previousLevelRedirect) {
          window.location.href = lastServerResponse.previousLevelRedirect;
        }
      },
      showInstructionsWrapper: function(showInstructions) {
        // Always skip all pre-level popups on share levels or when configured thus
        if (this.share) {
          return;
        }

        var hasVideo = !!appOptions.autoplayVideo;
        var hasInstructions = !!(appOptions.level.instructions ||
        appOptions.level.aniGifURL);
        var shouldShowInstructions = hasInstructions &&
            !appOptions.level.skipInstructionsPopup;

        if (hasVideo) {
<<<<<<< HEAD
          showVideoDialog(appOptions.autoplayVideo);
          if (shouldShowInstructions) {
            $('.video-modal').on('hidden.bs.modal', function() {
              showInstructions();
            });
          }
        } else if (shouldShowInstructions) {
=======
          if (hasInstructions) {
            appOptions.autoplayVideo.onClose = showInstructions;
          }
          showVideoDialog(appOptions.autoplayVideo);
        } else if (hasInstructions) {
>>>>>>> c645a9b8
          showInstructions();
        }
      }
    };
    $.extend(true, appOptions, baseOptions);

    // Turn string values into functions for keys that begin with 'fn_' (JSON can't contain function definitions)
    // E.g. { fn_example: 'function () { return; }' } becomes { example: function () { return; } }
    (function fixUpFunctions(node) {
      if (typeof node !== 'object') {
        return;
      }
      for (var i in node) {
        if (/^fn_/.test(i)) {
          try {
            /* jshint ignore:start */
            node[i.replace(/^fn_/, '')] = eval('(' + node[i] + ')');
            /* jshint ignore:end */
          } catch (e) {
          }
        } else {
          fixUpFunctions(node[i]);
        }
      }
    })(appOptions.level);
  },

  // Set up projects, skipping blockly-specific steps. Designed for use
  // by levels of type "external".
  setupProjectsExternal: function() {
    if (!window.dashboard) {
      throw new Error('Assume existence of window.dashboard');
    }

    dashboard.project = project;
  },

  // Define blockly/droplet-specific callbacks for projects to access
  // level source, HTML and headers.
  // TODO(dave): Extract blockly-specific handler code into _blockly.html.haml.
  sourceHandler: {
    setInitialLevelHtml: function (levelHtml) {
      appOptions.level.levelHtml = levelHtml;
    },
    getLevelHtml: function () {
      return window.Applab && Applab.getHtml();
    },
    setInitialLevelSource: function (levelSource) {
      appOptions.level.lastAttempt = levelSource;
    },
    getLevelSource: function (currentLevelSource) {
      var source;
      if (window.Blockly) {
        // If we're readOnly, source hasn't changed at all
        source = Blockly.readOnly ? currentLevelSource :
          Blockly.Xml.domToText(Blockly.Xml.blockSpaceToDom(Blockly.mainBlockSpace));
      } else {
        source = window.Applab && Applab.getCode();
      }
      return source;
    },
  },

  // Initialize the Blockly or Droplet app.
  init: function () {
    dashboard.project.init(window.apps.sourceHandler);
    window[appOptions.app + 'Main'](appOptions);
  }
};<|MERGE_RESOLUTION|>--- conflicted
+++ resolved
@@ -89,21 +89,11 @@
             !appOptions.level.skipInstructionsPopup;
 
         if (hasVideo) {
-<<<<<<< HEAD
-          showVideoDialog(appOptions.autoplayVideo);
           if (shouldShowInstructions) {
-            $('.video-modal').on('hidden.bs.modal', function() {
-              showInstructions();
-            });
-          }
-        } else if (shouldShowInstructions) {
-=======
-          if (hasInstructions) {
             appOptions.autoplayVideo.onClose = showInstructions;
           }
           showVideoDialog(appOptions.autoplayVideo);
-        } else if (hasInstructions) {
->>>>>>> c645a9b8
+        } else if (shouldShowInstructions) {
           showInstructions();
         }
       }
