require 'cdo/aws/s3'
require 'cdo/rack/request'
require 'sinatra/base'

class AssetsApi < Sinatra::Base

  # Only allow specific image and sound types to be uploaded by users.
  ALLOWED_FILE_TYPES = %w(.jpg .jpeg .gif .png .mp3)

  helpers do
    %w(core.rb asset_bucket.rb storage_id.rb).each do |file|
      load(CDO.dir('shared', 'middleware', 'helpers', file))
    end
  end

  #
  # GET /v3/assets/<channel-id>
  #
  # List filenames and sizes.
  #
  get %r{/v3/assets/([^/]+)$} do |encrypted_channel_id|
    dont_cache
    content_type :json

    AssetBucket.new.list(encrypted_channel_id).to_json
  end

  #
  # GET /v3/assets/<channel-id>/<filename>
  #
  # Read a file.
  #
  get %r{/v3/assets/([^/]+)/([^/]+)$} do |encrypted_channel_id, filename|
    dont_cache
    type = File.extname(filename)
    not_found if type.empty?
    content_type type

    AssetBucket.new.get(encrypted_channel_id, filename) || not_found
  end

  #
  # PUT /v3/assets/<dest-channel-id>?src=<src-channel-id>
  #
  # Copy all files from one channel to another. Return metadata of copied files.
  #
  put %r{/v3/assets/([^/]+)$} do |encrypted_dest_channel_id|
    dont_cache

    encrypted_src_channel_id = request.GET['src']
<<<<<<< HEAD
    error(400) if encrypted_src_channel_id.empty?
=======
    bad_request if encrypted_src_channel_id.empty?
>>>>>>> ddd5a15e
    AssetBucket.new.copy_assets(encrypted_src_channel_id, encrypted_dest_channel_id).to_json
  end

  #
  # PUT /v3/assets/<channel-id>/<filename>
  #
  # Create or replace a file.
  #
  put %r{/v3/assets/([^/]+)/([^/]+)$} do |encrypted_channel_id, filename|
    dont_cache

    # read the entire request before considering rejecting it, otherwise varnish
    # may return a 503 instead of whatever status code we specify.
    body = request.body.read
    # verify that file type is in our whitelist, and that the user-specified
    # mime type matches what Sinatra expects for that file type.
    file_type = File.extname(filename)
    unsupported_media_type unless ALLOWED_FILE_TYPES.include?(file_type)
    # ignore client-specified mime type. infer it from file extension
    # when serving assets.
    mime_type = Sinatra::Base.mime_type(file_type)

    AssetBucket.new.create_or_replace(encrypted_channel_id, filename, body)

    content_type :json
    category = mime_type.split('/').first
    {filename:filename, category:category, size:body.length}.to_json
  end

  #
  # DELETE /v3/assets/<channel-id>/<filename>
  #
  # Delete a file.
  #
  delete %r{/v3/assets/([^/]+)/([^/]+)$} do |encrypted_channel_id, filename|
    dont_cache
    AssetBucket.new.delete(encrypted_channel_id, filename)
    no_content
  end

end<|MERGE_RESOLUTION|>--- conflicted
+++ resolved
@@ -48,11 +48,7 @@
     dont_cache
 
     encrypted_src_channel_id = request.GET['src']
-<<<<<<< HEAD
-    error(400) if encrypted_src_channel_id.empty?
-=======
     bad_request if encrypted_src_channel_id.empty?
->>>>>>> ddd5a15e
     AssetBucket.new.copy_assets(encrypted_src_channel_id, encrypted_dest_channel_id).to_json
   end
 
