#
# Table
#
class Table

  class NotFound < Sinatra::NotFound
  end

  def initialize(channel_id, storage_id, table_name)
    _, @channel_id = storage_decrypt_channel_id(channel_id) # TODO(if/when needed): Ensure this is a registered channel?
    @storage_id = storage_id
    @table_name = table_name

    @table = PEGASUS_DB[:app_tables]
  end

  def items()
    @items ||= @table.where(app_id: @channel_id, storage_id: @storage_id, table_name: @table_name)
  end

  def delete(id)
    delete_count = items.where(row_id: id).delete
    raise NotFound, "row `#{id}` not found in `#{@table_name}` table" unless delete_count > 0
    true
  end

  def delete_all()
    items.delete
  end

  def fetch(id)
    row = items.where(row_id: id).first
    raise NotFound, "row `#{id}` not found in `#{@table_name}` table" unless row
    JSON.load(row[:value]).merge(id: row[:row_id])
  end

  def insert(value, ip_address)
    row = {
      app_id: @channel_id,
      storage_id: @storage_id,
      table_name: @table_name,
      value: value.to_json,
      updated_at: DateTime.now,
      updated_ip: ip_address,
    }

    tries = 0
    begin
      row[:row_id] = next_id
      row[:id] = @table.insert(row)
    rescue Sequel::UniqueConstraintViolation
      retry if (tries += 1) < 5
      raise
    end

    JSON.load(row[:value]).merge(id: row[:row_id])
  end

  def next_id()
    items.max(:row_id).to_i + 1
  end

  def update(id, value, ip_address)
    row = {
      value: value.to_json,
      updated_at: DateTime.now,
      updated_ip: ip_address,
    }
    update_count = items.where(row_id: id).update(row)
    raise NotFound, "row `#{id}` not found in `#{@table_name}` table" if update_count == 0

    JSON.load(row[:value]).merge(id: id)
  end

  def to_a()
    items.map do |row|
<<<<<<< HEAD
      JSON.load(row[:value]).merge('id' => row[:row_id])
=======
      JSON.load(row[:value]).merge(id: row[:row_id])
>>>>>>> 93b3881a
    end
  end

  def self.table_names(channel_id)
    PEGASUS_DB[:app_tables].where(app_id: channel_id, storage_id: nil).group(:table_name).map do |row|
      row[:table_name]
    end
  end

end

require 'aws-sdk'

#
# DynamoTable
#
class DynamoTable

  class NotFound < Sinatra::NotFound
  end

  def initialize(channel_id, storage_id, table_name)
    _, @channel_id = storage_decrypt_channel_id(channel_id) # TODO(if/when needed): Ensure this is a registered channel?
    @storage_id = storage_id
    @table_name = table_name

    @hash = "#{@channel_id}:#{@table_name}:#{@storage_id}"
  end

  def db
    @@dynamo_db ||= Aws::DynamoDB::Client.new(
      region: 'us-east-1',
      access_key_id: CDO.s3_access_key_id,
      secret_access_key: CDO.s3_secret_access_key,
    )
  end

  def delete(id)
    begin
      db.delete_item(
        table_name: CDO.dynamo_tables_table,
        key: {'hash'=>@hash, 'row_id'=>id},
        expected: row_id_exists(id),
      )
    rescue Aws::DynamoDB::Errors::ConditionalCheckFailedException
      raise NotFound, "row `#{id}` not found in `#{@table_name}` table"
    end
    true
  end

  def delete_all()
    ids = ids_to_a
    unless ids.empty?
      db.batch_write_item(
        request_items: {
          CDO.dynamo_tables_table => ids.map do |id|
            { delete_request: { key: {'hash'=>@hash, 'row_id'=>id}, } }
          end
        }
      )
    end
    true
  end

  def fetch(id)
    row = db.get_item(
      table_name: CDO.dynamo_tables_table,
      consistent_read: true,
      key: {'hash'=>@hash, 'row_id'=>id},
    ).item
    raise NotFound, "row `#{id}` not found in `#{@table_name}` table" unless row

    value_from_row(row)
  end

  def ids_to_a()
    last_evaluated_key = nil

    [].tap do |results|
      begin
        page = db.query(
          table_name: CDO.dynamo_tables_table,
          key_conditions: {
            "hash" => {
              attribute_value_list: [@hash],
              comparison_operator: "EQ",
            },
          },
          attributes_to_get: ['row_id'],
          exclusive_start_key: last_evaluated_key,
        ).first

        page[:items].each do |item|
          results << item['row_id']
        end

        last_evaluated_key = page[:last_evaluated_key]
      end while last_evaluated_key
    end
  end

  def insert(value, ip_address)
    retries = 5

    begin
      row_id = next_id

      db.put_item(
        table_name: CDO.dynamo_tables_table,
        item: {
          hash: @hash,
          channel_id: @channel_id,
          table_name: @table_name,
          row_id: row_id,
          updated_at: DateTime.now.to_s,
          updated_ip: ip_address,
          value: value.to_json,
        },
        expected: row_id_doesnt_exist(row_id),
      )
    rescue Aws::DynamoDB::Errors::ConditionalCheckFailedException
      retries -= 1
      raise Sequel::UniqueConstraintViolation if retries == 0
      retry
    end

    value.merge(id: row_id)
  end

  def next_id()
    page = db.query(
      table_name: CDO.dynamo_tables_table,
      key_conditions: {
        "hash" => {
          attribute_value_list: [@hash],
          comparison_operator: "EQ",
        },
      },
      attributes_to_get: ['row_id'],
      limit: 1,
      scan_index_forward: false,
    ).first

    return 1 unless page
    return 1 unless item = page[:items].first

    item['row_id'].to_i + 1
  end

  def row_id_exists(id)
    { "row_id" => { value: id, comparison_operator: 'EQ', } }
  end

  def row_id_doesnt_exist(id)
    { "row_id" => { value: id, comparison_operator: 'NE', } }
  end

  def update(id, value, ip_address)
    begin
      db.put_item(
        table_name: CDO.dynamo_tables_table,
        item: {
          hash: @hash,
          channel_id: @channel_id,
          table_name: @table_name,
          row_id: id,
          updated_at: DateTime.now.to_s,
          updated_ip: ip_address,
          value: value.to_json,
        },
        expected: row_id_exists(id),
      )
    rescue Aws::DynamoDB::Errors::ConditionalCheckFailedException
      raise NotFound, "row `#{id}` not found in `#{@table_name}` table"
    end

    value.merge(id: id)
  end

  def to_a()
    last_evaluated_key = nil

    [].tap do |results|
      begin
        page = db.query(
          table_name: CDO.dynamo_tables_table,
          consistent_read: true,
          key_conditions: {
            "hash" => {
              attribute_value_list: [@hash],
              comparison_operator: "EQ",
            },
          },
          exclusive_start_key: last_evaluated_key,
        ).first

        page[:items].each do |item|
          results << value_from_row(item)
        end

        last_evaluated_key = page[:last_evaluated_key]
      end while last_evaluated_key
    end
  end

  def value_from_row(row)
    JSON.load(row['value']).merge(id: row['row_id'].to_i)
  end

  def self.table_names(channel_id)
    @dynamo_db ||= Aws::DynamoDB::Client.new(
      region: 'us-east-1',
      access_key_id: CDO.s3_access_key_id,
      secret_access_key: CDO.s3_secret_access_key,
    )
    last_evaluated_key = nil
    results = {}
    begin
      page = @dynamo_db.query(
        table_name: CDO.dynamo_tables_table,
        index_name: CDO.dynamo_tables_index,
        key_conditions: {
          "channel_id" => {
            attribute_value_list: [channel_id.to_i],
            comparison_operator: "EQ",
          },
        },
        attributes_to_get: ['table_name'],
        exclusive_start_key: last_evaluated_key,
      ).first

      page[:items].each do |item|
        results[item['table_name']] = true
      end

      last_evaluated_key = page[:last_evaluated_key]
    end while last_evaluated_key
    results.keys
  end

end<|MERGE_RESOLUTION|>--- conflicted
+++ resolved
@@ -74,11 +74,7 @@
 
   def to_a()
     items.map do |row|
-<<<<<<< HEAD
       JSON.load(row[:value]).merge('id' => row[:row_id])
-=======
-      JSON.load(row[:value]).merge(id: row[:row_id])
->>>>>>> 93b3881a
     end
   end
 
