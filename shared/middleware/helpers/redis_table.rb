# RedisTable provides a table abstraction that notifies clients of changes.
# Operations include adding a row, updating and fetching a specific row
# by id, and fetching all rows, preserving the rows in the order of insertion.
#
# The implementation wraps a RedisProperty bag to store the table rows
# and a pub sub service to notify clients of changes. All of the tables for
# a particular shard are stored in the same Redis key which ensures that
# data storage for a shard is all-or-none, avoiding some consistency issues if
# a Redis shard goes down.

require_relative 'redis_property_bag'

class RedisTable

<<<<<<< HEAD
  ROW_ID_SUFFIX = '_row_id'
=======
  # Suffix appended to special row id columns.
  ROW_ID_SUFFIX='_row_id'
>>>>>>> c96a000a

  class NotFound < Sinatra::NotFound
  end

  # Constructs the redis table.
  #
  # @param [Redis] redis The Redis client.
  # @param [PubSubApi] pub_sub_api An optional PubSub API implementation
  # @param [String] shard_id
  # @param [String] table_name
  def initialize(redis, pub_sub_api, shard_id, table_name)
    @pub_sub_api = pub_sub_api

    @shard_id = shard_id
    @table_name = table_name

    # A counter key in the underlying RedisPropertyBag, used to generate
    # asecending row ids.
    @row_id_key = "#{table_name}#{ROW_ID_SUFFIX}"

    # A redis property bag for storing all tables in the shard.
    @props = RedisPropertyBag.new(redis, shard_id)
  end

  # Inserts a new row, notifying other clients using the pubsub service.
  #
  # @param [Hash] value The hash for the new row.
  # @param [String] ignored_ip Unused, for compatability with other table apis.
  # @return [Hash] The inserted value, including the new :id field.
  def insert(value, ignored_ip=nil)
    new_id = next_id
    @props.set(row_key(new_id), value.to_json)
    publish_change({:action => 'insert', :id => new_id})
    merge_id(value, new_id)
  end

  # Returns all rows with id >= min_id as an array ordered by ascending row id.
  # (If min_id is nil or 1, returns all rows.)
  #
  # @param [Integer?] min_id
  # @return [Array<Hash>]
  def to_a_from_min_id(min_id)
    @props.to_hash.
        select { |k, v| belongs_to_this_table_with_min_id(k, min_id)}.
        collect { |k, v| make_row(id_from_row_key(k), v) }.
        sort_by { |row| row['id'] }
  end

  # Returns all rows as an array ordered by ascending row id.
  #
  # @return [Array<Hash>]
  def to_a
    to_a_from_min_id(nil)
  end


  # Fetch the rows multiple tables all at once.
  # The parameters are a shard_id and and a table map. The keys of the map
  # are the table names to fetch and the values are the starting id to fetch, or
  # 1 for all ids. The return value is a map from table name to a hash containing
  # a 'rows' field whose value is an array of rows.
  #
  # Note that the result map will always include a row for a requested table even
  # if none of the rows passed the min_id test.
  #
  # For example:
  #
  # RedisTable.get_tables(redis, "shard", {'t1' => 1, 't2' => 3})
  # =>  {'t1' => {'rows' => [{..}, <etc> }

  # @param [Redis] redis The redis client.
  # @param []
  # @param [Hash<String, Integer>] table_map
  # @return [Array<Hash<String, Array<Hash>>>]
  def self.get_tables(redis, shard_id, table_map)
    props = RedisPropertyBag.new(redis, shard_id)
    {}.tap do |result|
      props.to_hash.select do |k, v|
        # Skip internal keys and rows for non-requested tables
        table_name = table_from_row_key(k)
        next if is_internal_key(k) || !table_map.include?(table_name)
        puts "k=#{k} v=#{v}"

        # Add or get the rows entry for the table from the result map.
        value = (result[table_name] ||= {'rows' => []})

        # Ignore rows whose id is too low
        id = id_from_row_key(k)
        next if id < table_map[table_name]

        # Add the rows.
        value['rows'] << v.merge({'id' => id})
      end
    end
  end

  # Fetches a row by id.
  #
  # @param [Integer] id The id of the row to fetch
  # @raises [Sinatra::NotFound] if no such row exists
  # @return [Hash] The row if exists
  def fetch(id)
    hash = @props.to_hash[row_key(id)]
    raise NotFound, "row `#{id}` not found in `#{@table_name}` table" unless hash
    make_row(id, hash)
  end

  # Updates an existing row, notifying other clients using the pubsub service.
  #
  # @param [Integer] id The id of the row to update.
  # @param [Hash] hash The updated hash.
  # @param [String] ignored_ip Unused, for compatability with other table apis.
  def update(id, hash, ignored_ip=nil)
    @props.set(row_key(id), hash.to_json)
    publish_change({:action => 'update', :id => id})
    merge_id(hash, id)
  end

  # Deletes a row, notifying other clients using the pubsub service.
  #
  # @param [Integer] id The id for the new row
  def delete(id)
    deleted = @props.delete(row_key(id))
    publish_change({:action => 'delete', :id => id}) if deleted
    deleted
  end

  # Deletes all the tables and rows in a shard.
  def self.reset_shard(shard_id, redis, pub_sub)
    RedisPropertyBag.new(redis, shard_id).delete_all
    pub_sub.publish(shard_id, 'all_tables', {:action => 'reset_shard'}) if pub_sub
  end

  private

  # Maps a table row_id to a Redis field name that includes the table
  # name, since all keys for a shard are stored in the same hash value.
  #
  # @param [Integer] row_id
  # @return [String] Redis field name.
  def row_key(row_id)
    "#{@table_name}_#{row_id}"
  end

  # Given a row key, return the name of the RedisTable that it belongs to.
  # @param [String] row_key
  # @return [String] the RedisTable name.
  def self.table_from_row_key(key)
    key.split('_')[0]
  end
  def table_from_row_key(key)
    self.class.table_from_row_key(key)
  end

  # Given a row key, return the id of the row that it corresponds to.
  # @param [String] key
  # @return [Integer] the row id.
  def self.id_from_row_key(key)
    key.split('_')[1].to_i
  end
  def id_from_row_key(key)
    self.class.id_from_row_key(key)
  end

  # Returns a new, monotonically increasing id for a row.
  # @return [String]
  def next_id
    @props.increment_counter(@row_id_key)
  end

  # Returns the value hash merged with an id field.
  #
  # @param [Hash] value
  # @param [String, Integer] id
  # @return [Hash]
  def self.merge_id(value, id)
    value.merge({'id' => id.to_i})
  end
  def merge_id(value, id)
    self.class.merge_id(value, id)
  end

  # Makes a row object by parsing the JSON value and adding the id property.
  #
  # @param [String] id The id for the row.
  # @param [String] value The JSON-encoded value.
  # @return [Hash] The row, or null if no such row exists.
  # @private
  def self.make_row(id, value)
    value.nil? ? nil : merge_id(JSON.parse(value), id)
  end
  def make_row(id, value)
    self.class.make_row(id, value)
  end

    # Notifies other clients about changes to this table using pubsub api, if
  # provided.
  #
  # @param [Hash] update_hash A hash describing the update.
  def publish_change(update_hash)
    @pub_sub_api.publish(@shard_id, @table_name, update_hash) if @pub_sub_api
  end

  # Return true if row_key is a row_key for this table.
  #
  # @param [String] row_key The row key.
  # @param [Integer] min_id The minimum id, or nil for all ids.
  # @return [Boolean]
  def belongs_to_this_table_with_min_id(row_key, min_id)
    (@table_name == table_from_row_key(row_key)) &&
        (row_key != @row_id_key) &&
        (min_id.nil? || id_from_row_key(row_key) >= min_id)
  end

  # Return true if k is special internal key (e.g. the row id key) that should
  # not be returned to callers.
  def self.is_internal_key(k)
<<<<<<< HEAD
    k.end_with?('_row_id')
=======
    k.end_with?(ROW_ID_SUFFIX)
>>>>>>> c96a000a
  end
  def is_internal_key(k)
    self.class.is_internal_key(k)
  end

end<|MERGE_RESOLUTION|>--- conflicted
+++ resolved
@@ -12,12 +12,8 @@
 
 class RedisTable
 
-<<<<<<< HEAD
-  ROW_ID_SUFFIX = '_row_id'
-=======
   # Suffix appended to special row id columns.
   ROW_ID_SUFFIX='_row_id'
->>>>>>> c96a000a
 
   class NotFound < Sinatra::NotFound
   end
@@ -235,11 +231,7 @@
   # Return true if k is special internal key (e.g. the row id key) that should
   # not be returned to callers.
   def self.is_internal_key(k)
-<<<<<<< HEAD
-    k.end_with?('_row_id')
-=======
     k.end_with?(ROW_ID_SUFFIX)
->>>>>>> c96a000a
   end
   def is_internal_key(k)
     self.class.is_internal_key(k)
