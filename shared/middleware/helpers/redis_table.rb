--- conflicted
+++ resolved
@@ -56,18 +56,40 @@
         sort_by { |row| row[:id] }
   end
 
-<<<<<<< HEAD
-  # Returns all rows with id >= min_id as an array ordered by ascending row id.
-  # (If min_id is null, returns all rows.)
-=======
   # Returns all rows as an array ordered by ascending row id.
->>>>>>> 3fa07b91
   #
   # @return [Array<Hash>]
   def to_a
     to_a_from_min_id(nil)
   end
-  
+
+
+  def self.get_tables(redis, shard_id, table_map)
+    @props = RedisPropertyBag.new(redis, shard_id)
+    result = {}
+    @props.to_hash.each do |k, v|
+      continue if row_key == @row_id_key  # Skip row id keys
+      table_name = table_from_row_key(row_key)
+      min_id = table_map[table_name]
+
+      # Ignore tables not present in the map.
+      continue if min_id.nil?
+
+      # Add or get the rows entry for the table from the result map.
+      rows = (result[table_name] ||= [])
+
+      # Ignore rows whose id is too low
+      id = id_from_row_key(row_key)
+      continue if id < min_id
+
+      table_rows << make_row(id, )
+
+    end
+    @props.to_hash.
+        select { |k, v| has_min_id_for_table(k, min_id_map)}.
+        collect { |k, v| make_row(id_from_row_key(k), v) }.
+        sort_by { |row| row[:id] }
+  end
 
   # Fetches a row by id.
   #
