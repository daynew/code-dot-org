--- conflicted
+++ resolved
@@ -48,11 +48,7 @@
   end
 
   # Returns all rows with id >= min_id as an array ordered by ascending row id.
-<<<<<<< HEAD
-  # (If min_id is 1 or null , this will return all rows.)
-=======
   # (If min_id is nil or 1, returns all rows.)
->>>>>>> f281fd87
   #
   # @param [Integer?] min_id
   # @return [Array<Hash>]
