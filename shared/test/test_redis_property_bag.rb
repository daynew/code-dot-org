--- conflicted
+++ resolved
@@ -39,50 +39,6 @@
     assert_nil bag2.get('foo')
 
     # Make sure value updates work correctly
-<<<<<<< HEAD
-    bag1.set("added", "added value")
-    bag1.set("foo", "updated_value")
-    assert_equal "updated_value", bag1.get("foo")
-    assert_equal "added value", bag1.get("added")
-    assert_equal({"foo" => "updated_value", "added" => "added value"}, bag1.to_hash)
-    assert_equal([{:name => "foo", :value => "updated_value"},
-                  {:name => "added", :value => "added value"}], bag1.items)
-
-    bag2.set("foo", "2")
-    assert_equal "2", bag2.get("foo")
-
-    # Test delete.
-    assert_equal true, bag1.delete("foo")
-    assert_equal({"added" => "added value"}, bag1.to_hash)
-    assert_equal true, bag1.delete("added")
-    assert_equal(empty_hash, bag1.to_hash)
-    begin
-      bag1.delete("added")
-      raise "Should have thrown"
-    rescue RedisPropertyBag::NotFound
-      # Expected.
-    end
-
-    # Test increment_counter.
-    assert_equal 1, bag2.increment_counter("foo_counter")
-    assert_equal 1, bag2.increment_counter("bar_counter")
-    assert_equal 2, bag2.increment_counter("foo_counter")
-    assert_equal 3, bag2.increment_counter("foo_counter")
-    assert_equal 2, bag2.increment_counter("bar_counter")
-  end
-
-  # Create a redis client.
-  # If the USE_REAL_REDIS environment variable is true, creates a real cient running
-  # aainst localhost, otherwise creates a fake client.
-  def create_redis
-    if ENV["USE_REAL_REDIS"]
-      return Redis.new({host: "localhost"})
-    else
-      return FakeRedisClient.new()
-    end
-  end
-
-=======
     bag1.set('added', 'added value')
     bag1.set('foo', 'updated_value')
     assert_equal 'updated_value', bag1.get('foo')
@@ -105,10 +61,16 @@
     # Test the delete all functionality.
     bag1.delete_all
     assert_nil bag1.get('foo')
-    assert_equal empty_hash, bag1.to_hash
+    assert_equal empty_hash, bag1.to_hash 
+
+    # Test increment_counter.
+    assert_equal 1, bag2.increment_counter("foo_counter")
+    assert_equal 1, bag2.increment_counter("bar_counter")
+    assert_equal 2, bag2.increment_counter("foo_counter")
+    assert_equal 3, bag2.increment_counter("foo_counter")
+    assert_equal 2, bag2.increment_counter("bar_counter")
   end
 
->>>>>>> ddd5a15e
 end
 
 # A fake redis client implementation that uses a local hash.
