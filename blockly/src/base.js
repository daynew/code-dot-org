/**
 * Blockly Apps: Common code
 *
 * Copyright 2013 Google Inc.
 * http://blockly.googlecode.com/
 *
 * Licensed under the Apache License, Version 2.0 (the "License");
 * you may not use this file except in compliance with the License.
 * You may obtain a copy of the License at
 *
 *   http://www.apache.org/licenses/LICENSE-2.0
 *
 * Unless required by applicable law or agreed to in writing, software
 * distributed under the License is distributed on an "AS IS" BASIS,
 * WITHOUT WARRANTIES OR CONDITIONS OF ANY KIND, either express or implied.
 * See the License for the specific language governing permissions and
 * limitations under the License.
 */

/**
 * @fileoverview Common support code for Blockly apps.
 * @author fraser@google.com (Neil Fraser)
 */
"use strict";
var BlocklyApps = module.exports;
var msg = require('../locale/current/common');
var parseXmlElement = require('./xml').parseElement;
var feedback = require('./feedback.js');
var dom = require('./dom');
var utils = require('./utils');
var blockUtils = require('./block_utils');
var builder = require('./builder');
var Slider = require('./slider');
var _ = utils.getLodash();
var constants = require('./constants.js');

//TODO: These should be members of a BlocklyApp instance.
var onAttempt;
var onContinue;
var onResetPressed;
var backToPreviousLevel;

/**
 * The parent directory of the apps. Contains common.js.
 */
BlocklyApps.BASE_URL = undefined;

/**
 * If truthy, a version number to be appended to asset urls.
 */
BlocklyApps.CACHE_BUST = undefined;

/**
 * The current locale code.
 */
BlocklyApps.LOCALE = 'en_us';

/**
 * The minimum width of a playable whole blockly game.
 */
BlocklyApps.MIN_WIDTH = 900;
BlocklyApps.MIN_MOBILE_SHARE_WIDTH = 450;
BlocklyApps.MIN_MOBILE_NO_PADDING_SHARE_WIDTH = 400;

/**
 * If the user presses backspace, stop propagation - this prevents blockly
 * from eating the backspace key
 * @param {!Event} e Keyboard event.
 */
var codeKeyDown = function(e) {
  if (e.keyCode == 8) {
    e.stopPropagation();
  }
};

BlocklyApps.toggleRunReset = function(button) {
  var showRun = (button === 'run');
  if (button !== 'run' && button !== 'reset') {
    throw "Unexpected input";
  }

  var run = document.getElementById('runButton');
  var reset = document.getElementById('resetButton');
  run.style.display = showRun ? 'inline-block' : 'none';
  run.disabled = !showRun;
  reset.style.display = !showRun ? 'inline-block' : 'none';
  reset.disabled = showRun;
};

/**
 * Common startup tasks for all apps.
 */
BlocklyApps.init = function(config) {
  if (!config) {
    config = {};
  }

  BlocklyApps.share = config.share;
  // if true, dont provide links to share on fb/twitter
  BlocklyApps.disableSocialShare = config.disableSocialShare;
  BlocklyApps.sendToPhone = config.sendToPhone;
  BlocklyApps.noPadding = config.no_padding;

  BlocklyApps.IDEAL_BLOCK_NUM = config.level.ideal || Infinity;
  BlocklyApps.MIN_WORKSPACE_HEIGHT = config.level.minWorkspaceHeight || 800;
  BlocklyApps.REQUIRED_BLOCKS = config.level.requiredBlocks || [];

  // enableShowCode defaults to true if not defined
  BlocklyApps.enableShowCode = (config.enableShowCode === false) ? false : true;

  // If the level has no ideal block count, don't show a block count. If it does
  // have an ideal, show block count unless explicitly configured not to.
  if (config.level && (config.level.ideal === undefined || config.level.ideal === Infinity)) {
    BlocklyApps.enableShowBlockCount = false;
  } else {
    BlocklyApps.enableShowBlockCount = config.enableShowBlockCount !== false;
  }

  // Store configuration.
  onAttempt = config.onAttempt || function(report) {
    console.log('Attempt!');
    console.log(report);
    if (report.onComplete) {
      report.onComplete();
    }
  };
  onContinue = config.onContinue || function() {
    console.log('Continue!');
  };
  onResetPressed = config.onResetPressed || function() {
    console.log('Reset!');
  };
  backToPreviousLevel = config.backToPreviousLevel || function() {};

  var container = document.getElementById(config.containerId);
  container.innerHTML = config.html;
  var runButton = container.querySelector('#runButton');
  var resetButton = container.querySelector('#resetButton');
  var throttledRunClick = _.debounce(BlocklyApps.runButtonClick, 250, true);
  dom.addClickTouchEvent(runButton, throttledRunClick);
  dom.addClickTouchEvent(resetButton, BlocklyApps.resetButtonClick);

  var belowViz = document.getElementById('belowVisualization');
  if (config.referenceArea) {
    belowViz.appendChild(config.referenceArea());
  }

  var visualizationColumn = document.getElementById('visualizationColumn');
  if (config.level.edit_blocks) {
<<<<<<< HEAD
    // If in level builder editing blocks, make workspace extra tall
    visualizationColumn.style.height = "2000px";
    // Enable param & var editing in levelbuilder, regardless of level setting
    config.level.disableParamEditing = false;
    config.level.disableVariableEditing = false;
=======
    // if in level builder editing blocks, make workspace extra tall
    visualizationColumn.style.height = "3000px";
    if (config.level.edit_blocks == "toolbox_blocks") {
      BlocklyApps.BLOCK_Y_COORDINATE_INTERVAL = 80;
      config.blockArrangement = { category : { x: 20 } };
    }
>>>>>>> d86c48ec
  } else if (!BlocklyApps.noPadding) {
    visualizationColumn.style.minHeight =
        BlocklyApps.MIN_WORKSPACE_HEIGHT + 'px';
  }

  if (!BlocklyApps.share) {
    // Make the visualization responsive to screen size, except on share page.
    var visualization = document.getElementById('visualization');
    visualization.className += " responsive";
    visualizationColumn.className += " responsive";
  }

  if (config.hide_source) {
    var blockly = container.querySelector('#blockly');
    container.className = 'hide-source';
    blockly.style.display = 'none';
    // For share page on mobile, do not show this part.
    if (!BlocklyApps.share || !dom.isMobile()) {
      var buttonRow = runButton.parentElement;
      var openWorkspace = document.createElement('button');
      openWorkspace.setAttribute('id', 'open-workspace');
      openWorkspace.appendChild(document.createTextNode(msg.openWorkspace()));

      belowViz.appendChild(feedback.createSharingDiv({
        response: {
          level_source: window.location,
          level_source_id: config.level_source_id,
          phone_share_url: config.send_to_phone_url
        },
        sendToPhone: config.sendToPhone,
        twitter: config.twitter
      }));

      dom.addClickTouchEvent(openWorkspace, function() {
        // Redirect user to /edit version of this page. It would be better
        // to just turn on the workspace but there are rendering issues
        // with that.
        window.location.href = window.location.href + '/edit';
      });

      buttonRow.appendChild(openWorkspace);
    }
  }

  // 1. Move the buttons, 2. Hide the slider in the share page for mobile.
  if (BlocklyApps.share && dom.isMobile()) {
    var sliderCell = document.getElementById('slider-cell');
    if (sliderCell) {
      sliderCell.style.display = 'none';
    }
    var belowVisualization = document.getElementById('belowVisualization');
    if (belowVisualization) {
      belowVisualization.style.display = 'block';
      belowVisualization.style.marginLeft = '0px';
      if (BlocklyApps.noPadding) {
        // Shift run and reset buttons off the left edge if we have no padding
        if (runButton) {
          runButton.style.marginLeft = '10px';
        }
        if (resetButton) {
          resetButton.style.marginLeft = '10px';
        }
        var shareCell = document.getElementById('share-cell') ||
            document.getElementById('right-button-cell');
        if (shareCell) {
          shareCell.style.marginLeft = '10px';
          shareCell.style.marginRight = '10px';
        }
        var softButtons = document.getElementById('soft-buttons');
        if (softButtons) {
          softButtons.style.marginLeft = '10px';
          softButtons.style.marginRight = '10px';
        }
      }
    }
  }

  // Show flappy upsale on desktop and mobile.  Show learn upsale only on desktop
  if (BlocklyApps.share) {
    var upSale = document.createElement('div');
    if (config.makeYourOwn) {
      upSale.innerHTML = require('./templates/makeYourOwn.html')({
        data: {
          makeUrl: config.makeUrl,
          makeString: config.makeString,
          makeImage: config.makeImage
        }
      });
      if (BlocklyApps.noPadding) {
        upSale.style.marginLeft = '30px';
      }
    } else if (!dom.isMobile()) {
      upSale.innerHTML = require('./templates/learn.html')();
    }
    belowViz.appendChild(upSale);
  }

  // Record time at initialization.
  BlocklyApps.initTime = new Date().getTime();

  // Fixes viewport for small screens.
  var viewport = document.querySelector('meta[name="viewport"]');
  if (viewport) {
    var widthDimension;
    var minWidth;
    if (BlocklyApps.share && dom.isMobile()) {
      // for mobile sharing, don't assume landscape mode, use screen.width
      widthDimension = screen.width;
      minWidth = BlocklyApps.noPadding ?
                    BlocklyApps.MIN_MOBILE_NO_PADDING_SHARE_WIDTH :
                    BlocklyApps.MIN_MOBILE_SHARE_WIDTH;
    }
    else {
      // assume we are in landscape mode, so width is the longer of the two
      widthDimension = Math.max(screen.width, screen.height);
      minWidth = BlocklyApps.MIN_WIDTH;
    }
    var width = Math.max(minWidth, widthDimension);
    var scale = widthDimension / width;
    var content = ['width=' + width,
                   'minimal-ui',
                   'initial-scale=' + scale,
                   'maximum-scale=' + scale,
                   'minimum-scale=' + scale,
                   'target-densityDpi=device-dpi',
                   'user-scalable=no'];
    viewport.setAttribute('content', content.join(', '));
  }

  if (config.level.editCode) {
    BlocklyApps.editCode = true;
    /*
    BlocklyApps.editor = window.ace.edit('codeTextbox');
    BlocklyApps.editor.getSession().setMode("ace/mode/javascript");
    BlocklyApps.editor.setOptions({
      enableBasicAutocompletion: true,
      enableLiveAutocompletion: true
    });
    */
    // using window.require forces us to use requirejs version of require
    window.require(['droplet'], function(droplet) {
      var displayMessage, examplePrograms, messageElement, onChange, startingText;
      var palette = utils.generateDropletPalette(config.level.codeFunctions);
      BlocklyApps.editor = new droplet.Editor(document.getElementById('codeTextbox'), {
        mode: 'javascript',
        palette: palette
      });
      // temporary: use prompt icon to switch text/blocks
      document.getElementById('prompt-icon').addEventListener('click', function() {
        BlocklyApps.editor.toggleBlocks();
      });

      var startText = '// ' + msg.typeCode() +'\n// ' + msg.typeHint() + '\n';
      var codeFunctions = config.level.codeFunctions;
      // Insert hint text from level codeFunctions into editCode area
      if (codeFunctions) {
        var hintText = '';
        for (var i = 0; i < codeFunctions.length; i++) {
          hintText += " " + codeFunctions[i].func + "();";
        }
        startText += '// ' + msg.typeFuncs().replace('%1', hintText) + '\n';
      }
      BlocklyApps.editor.setValue(startText);
    });
  }

  BlocklyApps.Dialog = config.Dialog;

  var showCode = document.getElementById('show-code-header');
  if (showCode && BlocklyApps.enableShowCode) {
    dom.addClickTouchEvent(showCode, function() {
      feedback.showGeneratedCode(BlocklyApps.Dialog);
    });
  }

  var blockCount = document.getElementById('blockCounter');
  if (blockCount && !BlocklyApps.enableShowBlockCount) {
    blockCount.style.visibility = 'hidden';
  }

  BlocklyApps.ICON = config.skin.staticAvatar;
  BlocklyApps.SMALL_ICON = config.skin.smallStaticAvatar;
  BlocklyApps.WIN_ICON = config.skin.winAvatar;
  BlocklyApps.FAILURE_ICON = config.skin.failureAvatar;

  if (config.level.instructionsIcon) {
    BlocklyApps.ICON = config.skin[config.level.instructionsIcon];
    BlocklyApps.WIN_ICON = config.skin[config.level.instructionsIcon];
  }

  if (config.showInstructionsWrapper) {
    config.showInstructionsWrapper(function () {
      var shouldAutoClose = !!config.level.aniGifURL;
      showInstructions(config.level, shouldAutoClose);
    });
  }

  // The share page does not show the rotateContainer.
  if (BlocklyApps.share) {
    var rotateContainer = document.getElementById('rotateContainer');
    if (rotateContainer) {
      rotateContainer.style.display = 'none';
    }
  }
  var orientationHandler = function() {
    window.scrollTo(0, 0);  // Browsers like to mess with scroll on rotate.
    var rotateContainer = document.getElementById('rotateContainer');
    rotateContainer.style.width = window.innerWidth + 'px';
    rotateContainer.style.height = window.innerHeight + 'px';
  };
  window.addEventListener('orientationchange', orientationHandler);
  orientationHandler();

  if (config.loadAudio) {
    config.loadAudio();
  }

  var promptDiv = document.getElementById('prompt');
  if (config.level.instructions) {
    dom.setText(promptDiv, config.level.instructions);
  }

  if (config.level.instructions || config.level.aniGifURL) {
    var promptIcon = document.getElementById('prompt-icon');
    promptIcon.src = BlocklyApps.SMALL_ICON;
  }

  var aniGifPreview = document.getElementById('ani-gif-preview');
  if (config.level.aniGifURL) {
    aniGifPreview.style.backgroundImage = "url('" + config.level.aniGifURL + "')";
    aniGifPreview.onclick = function() {
      showInstructions(config.level, false);
    };
    var promptTable = document.getElementById('prompt-table');
    promptTable.className += " with-ani-gif";
  } else {
    var wrapper = document.getElementById('ani-gif-preview-wrapper');
    wrapper.style.display = 'none';
  }

  // Allow empty blocks if editing blocks.
  if (config.level.edit_blocks) {
    BlocklyApps.CHECK_FOR_EMPTY_BLOCKS = false;
    if (config.level.edit_blocks === 'required_blocks' ||
      config.level.edit_blocks === 'toolbox_blocks') {
      // Don't show when run block for toolbox/required block editing
      config.insertWhenRun = false;
    }
  }

  var div = document.getElementById('blockly');
  var options = {
    toolbox: config.level.toolbox,
    disableParamEditing: config.level.disableParamEditing === undefined ?
        true : config.level.disableParamEditing,
    disableVariableEditing: config.level.disableVariableEditing === undefined ?
        false : config.level.disableVariableEditing,
    scrollbars: config.level.scrollbars
  };
  ['trashcan', 'concreteBlocks', 'varsInGlobals',
    'grayOutUndeletableBlocks', 'disableParamEditing'].forEach(
    function (prop) {
      if (config[prop] !== undefined) {
        options[prop] = config[prop];
      }
    });
  BlocklyApps.inject(div, options);

  if (config.afterInject) {
    config.afterInject();
  }

  // Initialize the slider.
  var slider = document.getElementById('slider');
  if (slider) {
    Turtle.speedSlider = new Slider(10, 35, 130, slider);

    // Change default speed (eg Speed up levels that have lots of steps).
    if (config.level.sliderSpeed) {
      Turtle.speedSlider.setValue(config.level.sliderSpeed);
    }
  }

  if (config.level.editCode) {
    // Swap the visibility of the codeText element and the blocklyDiv
    document.getElementById('codeTextbox').style.display = 'block';
    div.style.display = 'none';
  }

  // Add the starting block(s).
  var startBlocks = config.level.startBlocks || '';
  if (config.insertWhenRun) {
    startBlocks = blockUtils.insertWhenRunBlock(startBlocks);
  }
  startBlocks = BlocklyApps.arrangeBlockPosition(startBlocks, config.blockArrangement);
  BlocklyApps.loadBlocks(startBlocks);

  var onResize = function() {
    BlocklyApps.onResize(config.getDisplayWidth());
  };

  // listen for scroll and resize to ensure onResize() is called
  window.addEventListener('scroll', function() {
    onResize();
    Blockly.fireUiEvent(window, 'resize');
  });
  window.addEventListener('resize', onResize);

  // call initial onResize() asynchronously - need 100ms delay to work
  // around relayout which changes height on the left side to the proper
  // value
  window.setTimeout(function() {
      onResize();
      Blockly.fireUiEvent(window, 'resize');
    },
    100);

  BlocklyApps.reset(true);

  // Add display of blocks used.
  setIdealBlockNumber();
  Blockly.addChangeListener(function() {
    BlocklyApps.updateBlockCount();
  });
};

exports.playAudio = function(name, options) {
  options = options || {};
  var defaultOptions = {volume: 0.5};
  Blockly.playAudio(name, utils.extend(defaultOptions, options));
};

exports.stopLoopingAudio = function(name) {
  Blockly.stopLoopingAudio(name);
};

/**
 * @param {Object} options Configuration parameters for Blockly. Parameters are
 * optional and include:
 *  - {string} path The root path to the /blockly directory, defaults to the
 *    the directory in which this script is located.
 *  - {boolean} rtl True if the current language right to left.
 *  - {DomElement} toolbox The element in which to insert the toolbox,
 *    defaults to the element with 'toolbox'.
 *  - {boolean} trashcan True if the trashcan should be displayed, defaults to
 *    true.
 * @param {DomElement} div The parent div in which to insert Blockly.
 */
exports.inject = function(div, options) {
  var defaults = {
    assetUrl: BlocklyApps.assetUrl,
    rtl: BlocklyApps.isRtl(),
    toolbox: document.getElementById('toolbox'),
    trashcan: true
  };
  Blockly.inject(div, utils.extend(defaults, options));
};

/**
 * Returns true if the current HTML page is in right-to-left language mode.
 */
BlocklyApps.isRtl = function() {
  var head = document.getElementsByTagName('head')[0];
  if (head && head.parentElement) {
    var dir = head.parentElement.getAttribute('dir');
    return (dir && dir.toLowerCase() == 'rtl');
  } else {
    return false;
  }
};

BlocklyApps.localeDirection = function() {
  return (BlocklyApps.isRtl() ? 'rtl' : 'ltr');
};

/**
 * Initialize Blockly for a readonly iframe.  Called on page load.
 * XML argument may be generated from the console with:
 * Blockly.Xml.domToText(Blockly.Xml.workspaceToDom(Blockly.mainWorkspace)).slice(5, -6)
 */
BlocklyApps.initReadonly = function(options) {
  Blockly.inject(document.getElementById('blockly'), {
    assetUrl: BlocklyApps.assetUrl,
    readOnly: true,
    rtl: BlocklyApps.isRtl(),
    scrollbars: false
  });
  BlocklyApps.loadBlocks(options.blocks);
};

/**
 * Load the editor with blocks.
 * @param {string} blocksXml Text representation of blocks.
 */
BlocklyApps.loadBlocks = function(blocksXml) {
  var xml = parseXmlElement(blocksXml);
  Blockly.Xml.domToWorkspace(Blockly.mainWorkspace, xml);
};

BlocklyApps.BLOCK_X_COORDINATE = 70;
BlocklyApps.BLOCK_Y_COORDINATE = 30;
BlocklyApps.BLOCK_Y_COORDINATE_INTERVAL = 200;

/**
 * Spreading out the top blocks in workspace if it is not already set.
 */
BlocklyApps.arrangeBlockPosition = function(startBlocks, arrangement) {
  var type, arrangeX, arrangeY;
  var xml = parseXmlElement(startBlocks);
  var numberOfPlacedBlocks = 0;
  for (var x = 0, xmlChild; xml.childNodes && x < xml.childNodes.length; x++) {
    xmlChild = xml.childNodes[x];

    // Only look at element nodes
    if (xmlChild.nodeType === 1) {
      // look to see if we have a predefined arrangement for this type
      type = xmlChild.getAttribute('type');
      arrangeX = arrangement && arrangement[type] ? arrangement[type].x : null;
      arrangeY = arrangement && arrangement[type] ? arrangement[type].y : null;

      xmlChild.setAttribute('x', xmlChild.getAttribute('x') || arrangeX ||
                            BlocklyApps.BLOCK_X_COORDINATE);
      xmlChild.setAttribute('y', xmlChild.getAttribute('y') || arrangeY ||
                            BlocklyApps.BLOCK_Y_COORDINATE +
                            BlocklyApps.BLOCK_Y_COORDINATE_INTERVAL * numberOfPlacedBlocks);
      numberOfPlacedBlocks += 1;
    }
  }
  return Blockly.Xml.domToText(xml);
};

var showInstructions = function(level, autoClose) {
  var instructionsDiv = document.createElement('div');
  instructionsDiv.innerHTML = require('./templates/instructions.html')(level);

  var buttons = document.createElement('div');
  buttons.innerHTML = require('./templates/buttons.html')({
    data: {
      ok: true
    }
  });

  instructionsDiv.appendChild(buttons);

  var dialog = feedback.createModalDialogWithIcon({
      Dialog: BlocklyApps.Dialog,
      contentDiv: instructionsDiv,
      icon: BlocklyApps.ICON,
      defaultBtnSelector: '#ok-button'
      });

  if (autoClose) {
    setTimeout(function() {
      dialog.hide();
    }, 32000);
  }

  var okayButton = buttons.querySelector('#ok-button');
  if (okayButton) {
    dom.addClickTouchEvent(okayButton, function() {
      if (dialog) {
        dialog.hide();
      }
    });
  }

  dialog.show();
};

/**
 *  Resizes the blockly workspace.
 */
BlocklyApps.onResize = function(gameWidth) {
  gameWidth = gameWidth || 0;
  var blocklyDiv = document.getElementById('blockly');
  var codeTextbox = document.getElementById('codeTextbox');

  // resize either blockly or codetextbox
  var div = BlocklyApps.editCode ? codeTextbox : blocklyDiv;

  var blocklyDivParent = blocklyDiv.parentNode;
  var parentStyle = window.getComputedStyle ?
                    window.getComputedStyle(blocklyDivParent) :
                    blocklyDivParent.currentStyle;  // IE

  var parentWidth = parseInt(parentStyle.width, 10);
  var parentHeight = parseInt(parentStyle.height, 10);

  var headers = document.getElementById('headers');
  var headersStyle = window.getComputedStyle ?
                       window.getComputedStyle(headers) :
                       headers.currentStyle;  // IE
  var headersHeight = parseInt(headersStyle.height, 10);

  div.style.top = blocklyDivParent.offsetTop + 'px';
  div.style.width = (parentWidth - (gameWidth + 15)) + 'px';
  if (BlocklyApps.isRtl()) {
    div.style.marginRight = (gameWidth + 15) + 'px';
  }
  else {
    div.style.marginLeft = (gameWidth + 15) + 'px';
  }
  // reduce height by headers height because blockly isn't aware of headers
  // and will size its svg element to be too tall
  div.style.height = (parentHeight - headersHeight) + 'px';

  BlocklyApps.resizeHeaders();
};

// |         toolbox-header           | workspace-header  | show-code-header |
// |
// | categoriesWidth |  toolboxWidth  |
// |                 |         <--------- workspaceWidth ---------->         |
BlocklyApps.resizeHeaders = function() {
  var categoriesWidth = 0;
  var categories = Blockly.Toolbox.HtmlDiv;
  if (categories) {
    categoriesWidth = parseInt(window.getComputedStyle(categories).width, 10);
  }

  var workspaceWidth = Blockly.getWorkspaceWidth();
  var toolboxWidth = Blockly.getToolboxWidth();

  var headers = document.getElementById('headers');
  var workspaceHeader = document.getElementById('workspace-header');
  var toolboxHeader = document.getElementById('toolbox-header');
  var showCodeHeader = document.getElementById('show-code-header');

  var showCodeWidth;
  if (BlocklyApps.enableShowCode && (workspaceWidth - toolboxWidth > 450)) {
    showCodeWidth = parseInt(window.getComputedStyle(showCodeHeader).width, 10);
    showCodeHeader.style.display = "";
  }
  else {
    showCodeWidth = 0;
    showCodeHeader.style.display = "none";
  }

  headers.style.width = (categoriesWidth + workspaceWidth) + 'px';
  toolboxHeader.style.width = (categoriesWidth + toolboxWidth) + 'px';
  workspaceHeader.style.width = (workspaceWidth -
                                 toolboxWidth -
                                 showCodeWidth) + 'px';
};

/**
 * Highlight the block (or clear highlighting).
 * @param {?string} id ID of block that triggered this action.
 * @param {boolean} spotlight Optional.  Highlight entire block if true
 */
BlocklyApps.highlight = function(id, spotlight) {
  if (id) {
    var m = id.match(/^block_id_(\d+)$/);
    if (m) {
      id = m[1];
    }
  }

  Blockly.mainWorkspace.highlightBlock(id, spotlight);
};

/**
 * Remove highlighting from all blocks
 */
BlocklyApps.clearHighlighting = function () {
  BlocklyApps.highlight(null);
};

// The following properties get their non-default values set by the application.

/**
 * Whether to alert user to empty blocks, short-circuiting all other tests.
 */
BlocklyApps.CHECK_FOR_EMPTY_BLOCKS = undefined;

/**
 * The ideal number of blocks to solve this level.  Users only get 2
 * stars if they use more than this number.
 * @type {!number=}
 */
BlocklyApps.IDEAL_BLOCK_NUM = undefined;

/**
 * An array of dictionaries representing required blocks.  Keys are:
 * - test (required): A test whether the block is present, either:
 *   - A string, in which case the string is searched for in the generated code.
 *   - A single-argument function is called on each user-added block
 *     individually.  If any call returns true, the block is deemed present.
 *     "User-added" blocks are ones that are neither disabled or undeletable.
 * - type (required): The type of block to be produced for display to the user
 *   if the test failed.
 * - titles (optional): A dictionary, where, for each KEY-VALUE pair, this is
 *   added to the block definition: <title name="KEY">VALUE</title>.
 * - value (optional): A dictionary, where, for each KEY-VALUE pair, this is
 *   added to the block definition: <value name="KEY">VALUE</value>
 * - extra (optional): A string that should be blacked between the "block"
 *   start and end tags.
 * @type {!Array=}
 */
BlocklyApps.REQUIRED_BLOCKS = undefined;

/**
 * The number of required blocks to give hints about at any one time.
 * Set this to Infinity to show all.
 * @type {!number=}
 */
BlocklyApps.NUM_REQUIRED_BLOCKS_TO_FLAG = undefined;

/**
 * The number of attempts (how many times the run button has been pressed)
 * @type {?number}
 */
BlocklyApps.attempts = 0;

/**
 * Stores the time at init. The delta to current time is used for logging
 * and reporting to capture how long it took to arrive at an attempt.
 * @type {?number}
 */
BlocklyApps.initTime = undefined;

/**
 * Reset the playing field to the start position and kill any pending
 * animation tasks.  This will typically be replaced by an application.
 * @param {boolean} first True if an opening animation is to be played.
 */
BlocklyApps.reset = function(first) {};

// Override to change run behavior.
BlocklyApps.runButtonClick = function() {};

/**
 * Enumeration of user program execution outcomes.
 */
BlocklyApps.ResultType = constants.ResultType;

/**
 * Enumeration of test results.
 */
BlocklyApps.TestResults = constants.TestResults;

// Methods for determining and displaying feedback.

/**
 * Display feedback based on test results.  The test results must be
 * explicitly provided.
 * @param {{feedbackType: number}} Test results (a constant property of
 *     BlocklyApps.TestResults).
 */
BlocklyApps.displayFeedback = function(options) {
  options.Dialog = BlocklyApps.Dialog;
  options.onContinue = onContinue;
  options.backToPreviousLevel = backToPreviousLevel;
  options.sendToPhone = BlocklyApps.sendToPhone;

  // Special test code for edit blocks.
  if (options.level.edit_blocks) {
    options.feedbackType = BlocklyApps.TestResults.EDIT_BLOCKS;
  }

  feedback.displayFeedback(options);
};

BlocklyApps.getTestResults = function(levelComplete, options) {
  return feedback.getTestResults(levelComplete, options);
};

/**
 * Report back to the server, if available.
 * @param {object} options - parameter block which includes:
 * {string} app The name of the application.
 * {number} id A unique identifier generated when the page was loaded.
 * {string} level The ID of the current level.
 * {number} result An indicator of the success of the code.
 * {number} testResult More specific data on success or failure of code.
 * {string} program The user program, which will get URL-encoded.
 * {function} onComplete Function to be called upon completion.
 */
BlocklyApps.report = function(options) {
  // copy from options: app, level, result, testResult, program, onComplete
  var report = options;
  report.pass = feedback.canContinueToNextLevel(options.testResult);
  report.time = ((new Date().getTime()) - BlocklyApps.initTime);
  report.attempt = BlocklyApps.attempts;
  report.lines = feedback.getNumBlocksUsed();

  var onAttemptCallback = (function() {
    return function(builderDetails) {
      for (var option in builderDetails) {
        report[option] = builderDetails[option];
      }
      onAttempt(report);
    };
  })();

  // If this is the level builder, go to builderForm to get more info from
  // the level builder.
  if (options.builder) {
    builder.builderForm(onAttemptCallback);
  } else {
    onAttemptCallback();
  }
};

/**
 * Click the reset button.  Reset the application.
 */
BlocklyApps.resetButtonClick = function() {
  onResetPressed();
  BlocklyApps.toggleRunReset('run');
  BlocklyApps.clearHighlighting();
  Blockly.mainWorkspace.setEnableToolbox(true);
  Blockly.mainWorkspace.traceOn(false);
  BlocklyApps.reset(false);
};

/**
 * Set the ideal Number of blocks.
 */
var setIdealBlockNumber = function() {
  var element = document.getElementById('idealBlockNumber');
  if (element) {
    element.innerHTML = '';  // Remove existing children or text.
    element.appendChild(document.createTextNode(
        getIdealBlockNumberMsg()));
  }
};

/**
 * Add count of blocks used.
 */
exports.updateBlockCount = function() {
  // If the number of block used is bigger than the ideal number of blocks,
  // set it to be yellow, otherwise, keep it as black.
  var element = document.getElementById('blockUsed');
  if (BlocklyApps.IDEAL_BLOCK_NUM < feedback.getNumCountableBlocks()) {
    element.className = "block-counter-overflow";
  } else {
    element.className = "block-counter-default";
  }

  // Update number of blocks used.
  if (element) {
    element.innerHTML = '';  // Remove existing children or text.
    element.appendChild(document.createTextNode(
        feedback.getNumCountableBlocks()));
  }
};

var getIdealBlockNumberMsg = function() {
  return BlocklyApps.IDEAL_BLOCK_NUM === Infinity ?
      msg.infinity() : BlocklyApps.IDEAL_BLOCK_NUM;
};<|MERGE_RESOLUTION|>--- conflicted
+++ resolved
@@ -147,20 +147,16 @@
 
   var visualizationColumn = document.getElementById('visualizationColumn');
   if (config.level.edit_blocks) {
-<<<<<<< HEAD
     // If in level builder editing blocks, make workspace extra tall
-    visualizationColumn.style.height = "2000px";
+    visualizationColumn.style.height = "3000px";
+    // Modify the arrangement of toolbox blocks so categories align left
+    if (config.level.edit_blocks == "toolbox_blocks") {
+      BlocklyApps.BLOCK_Y_COORDINATE_INTERVAL = 80;
+      config.blockArrangement = { category : { x: 20 } };
+    }
     // Enable param & var editing in levelbuilder, regardless of level setting
     config.level.disableParamEditing = false;
     config.level.disableVariableEditing = false;
-=======
-    // if in level builder editing blocks, make workspace extra tall
-    visualizationColumn.style.height = "3000px";
-    if (config.level.edit_blocks == "toolbox_blocks") {
-      BlocklyApps.BLOCK_Y_COORDINATE_INTERVAL = 80;
-      config.blockArrangement = { category : { x: 20 } };
-    }
->>>>>>> d86c48ec
   } else if (!BlocklyApps.noPadding) {
     visualizationColumn.style.minHeight =
         BlocklyApps.MIN_WORKSPACE_HEIGHT + 'px';
