/**
 * CodeOrgApp: Webapp
 *
 * Copyright 2014 Code.org
 *
 */

'use strict';

var BlocklyApps = require('../base');
var commonMsg = require('../../locale/current/common');
var webappMsg = require('../../locale/current/webapp');
var skins = require('../skins');
var codegen = require('../codegen');
var api = require('./api');
var blocks = require('./blocks');
var page = require('../templates/page.html');
var feedback = require('../feedback.js');
var dom = require('../dom');
var parseXmlElement = require('../xml').parseElement;
var utils = require('../utils');
var Slider = require('../slider');
var _ = utils.getLodash();

/**
 * Create a namespace for the application.
 */
var Webapp = module.exports;

var level;
var skin;

//TODO: Make configurable.
BlocklyApps.CHECK_FOR_EMPTY_BLOCKS = true;

//The number of blocks to show as feedback.
BlocklyApps.NUM_REQUIRED_BLOCKS_TO_FLAG = 1;

var MAX_INTERPRETER_STEPS_PER_TICK = 200;

// Default Scalings
Webapp.scale = {
  'snapRadius': 1,
  'stepSpeed': 1
};

var twitterOptions = {
  text: webappMsg.shareWebappTwitter(),
  hashtag: "WebappCode"
};

var StepType = {
  RUN:  0,
  IN:   1,
  OVER: 2,
  OUT:  3,
};

function loadLevel() {
  Webapp.timeoutFailureTick = level.timeoutFailureTick || Infinity;
  Webapp.minWorkspaceHeight = level.minWorkspaceHeight;
  Webapp.softButtons_ = level.softButtons || {};

  // Override scalars.
  for (var key in level.scale) {
    Webapp.scale[key] = level.scale[key];
  }
}

var drawDiv = function () {
  var divWebapp = document.getElementById('divWebapp');
  var divWidth = parseInt(window.getComputedStyle(divWebapp).width, 10);

  // TODO: one-time initial drawing

  // Adjust visualizationColumn width.
  var visualizationColumn = document.getElementById('visualizationColumn');
  visualizationColumn.style.width = divWidth + 'px';
};

function queueOnTick() {
  var stepSpeed = Webapp.scale.stepSpeed;
  if (Webapp.speedSlider) {
    stepSpeed = 300 * Math.pow(1 - Webapp.speedSlider.getValue(), 2);
  }
  window.setTimeout(Webapp.onTick, stepSpeed);
}

function outputWebappConsole(output) {
  // first pass through to the real browser console log if available:
  if (console.log) {
    console.log(output);
  }
  // then put it in the webapp console visible to the user:
  var debugOutput = document.getElementById('debug-output');
  if (debugOutput.value.length > 0) {
    debugOutput.value += '\n' + output;
  } else {
    debugOutput.value = output;
  }
  debugOutput.scrollTop = debugOutput.scrollHeight;
}

var Keycodes = {
  ENTER: 13,
};

function onDebugInputKeyDown(e) {
  if (e.keyCode == Keycodes.ENTER) {
    var input = e.target.textContent;
    e.target.textContent = '';
    outputWebappConsole('> ' + input);
    if (Webapp.interpreter) {
      var currentScope = Webapp.interpreter.getScope();
      var evalInterpreter = new window.Interpreter(input);
      // Set console scope to the current scope of the running program

      // NOTE: we are being a little tricky here (we are re-running
      // part of the Interpreter constructor with a different interpreter's
      // scope)
      evalInterpreter.populateScope_(evalInterpreter.ast, currentScope);
      evalInterpreter.stateStack = [{
          node: evalInterpreter.ast,
          scope: currentScope,
          thisExpression: currentScope
      }];
      try {
        evalInterpreter.run();
        outputWebappConsole('< ' + String(evalInterpreter.value));
      }
      catch (err) {
        outputWebappConsole('< ' + String(err));
      }
    } else {
      outputWebappConsole('< (not running)');
    }
  }
}

function selectEditorRowCol(row, col) {
  if (BlocklyApps.editor.currentlyUsingBlocks) {
    var style = {color: '#FFFF22'};
    BlocklyApps.editor.clearLineMarks();
    BlocklyApps.editor.markLine(row, style);
  } else {
    var selection = BlocklyApps.editor.aceEditor.getSelection();
    var range = selection.getRange();

    range.start.row = row;
    range.start.col = col;
    range.end.row = row;
    range.end.col = col + 1;

    selection.setSelectionRange(range);
  }
}

function handleExecutionError(err, lineNumber) {
  if (!lineNumber && err instanceof SyntaxError) {
    // syntax errors came before execution (during parsing), so we need
    // to determine the proper line number by looking at the exception
    lineNumber = err.loc.line - Webapp.userCodeLineOffset;
    // Now select this location in the editor, since we know we didn't hit
    // this while executing (in which case, it would already have been selected)
    selectEditorRowCol(lineNumber - 1, err.loc.column);
  }
  if (lineNumber) {
    outputWebappConsole('Line ' + lineNumber + ': ' + String(err));
  } else {
    outputWebappConsole(String(err));
  }
  Webapp.executionError = err;
  Webapp.onPuzzleComplete();
}

Webapp.onTick = function() {
  if (!Webapp.running) {
    return;
  }

  Webapp.tickCount++;
  queueOnTick();

  var atInitialBreakpoint = Webapp.paused && Webapp.nextStep === StepType.IN && Webapp.tickCount === 1;

  if (Webapp.paused) {
    switch (Webapp.nextStep) {
      case StepType.RUN:
        // Bail out here if in a break state (paused), but make sure that we still
        // have the next tick queued first, so we can resume after un-pausing):
        return;
      case StepType.OUT:
        // If we haven't yet set stepOutToStackDepth, work backwards through the
        // history of callExpressionSeenAtDepth until we find the one we want to
        // step out to - and store that in stepOutToStackDepth:
        if (Webapp.interpreter && typeof Webapp.stepOutToStackDepth === 'undefined') {
          Webapp.stepOutToStackDepth = 0;
          for (var i = Webapp.interpreter.stateStack.length - 1; i > 0; i--) {
            if (Webapp.callExpressionSeenAtDepth[i]) {
              Webapp.stepOutToStackDepth = i;
              break;
            }
          }
        }
        break;
    }
  }

  if (Webapp.interpreter) {
    var doneUserCodeStep = false;
    var unwindingAfterStep = false;
    var inUserCode;
    var userCodeRow;
    var session = BlocklyApps.editor.aceEditor.getSession();

    // In each tick, we will step the interpreter multiple times in a tight
    // loop as long as we are interpreting code that the user can't see
    // (function aliases at the beginning, getCallback event loop at the end)
    for (var stepsThisTick = 0;
         stepsThisTick < MAX_INTERPRETER_STEPS_PER_TICK &&
          (!doneUserCodeStep || unwindingAfterStep);
         stepsThisTick++) {
      userCodeRow = codegen.selectCurrentCode(Webapp.interpreter,
                                              BlocklyApps.editor,
                                              Webapp.cumulativeLength,
                                              Webapp.userCodeStartOffset,
                                              Webapp.userCodeLength);
      inUserCode = (-1 !== userCodeRow);
      // Check to see if we've arrived at a new breakpoint:
      //  (1) should be in user code
      //  (2) should never happen while unwinding
      //  (3) requires either
      //   (a) atInitialBreakpoint OR
      //   (b) isAceBreakpointRow() AND not still at the same line number where
      //       we have already stopped from the last step/breakpoint
      if (inUserCode && !unwindingAfterStep &&
          (atInitialBreakpoint ||
           (userCodeRow !== Webapp.stoppedAtBreakpointRow &&
            codegen.isAceBreakpointRow(session, userCodeRow)))) {
        // Yes, arrived at a new breakpoint:
        if (Webapp.paused) {
          // Overwrite the nextStep value. (If we hit a breakpoint during a step
          // out or step over, this will cancel that step operation early)
          Webapp.nextStep = StepType.RUN;
        } else {
          Webapp.onPauseButton();
        }
        // Store some properties about where we stopped:
        Webapp.stoppedAtBreakpointRow = userCodeRow;
        Webapp.stoppedAtBreakpointStackDepth = Webapp.interpreter.stateStack.length;

        // Mark doneUserCodeStep to stop stepping, and start unwinding if needed:
        doneUserCodeStep = true;
        unwindingAfterStep = codegen.isNextStepSafeWhileUnwinding(Webapp.interpreter);
        continue;
      }
      // If we've moved past the place of the last breakpoint hit without being
      // deeper in the stack, we will discard the stoppedAtBreakpoint properties:
      if (inUserCode &&
          userCodeRow !== Webapp.stoppedAtBreakpointRow &&
          Webapp.interpreter.stateStack.length <= Webapp.stoppedAtBreakpointStackDepth) {
        delete Webapp.stoppedAtBreakpointRow;
        delete Webapp.stoppedAtBreakpointStackDepth;
      }
      // If we're unwinding, continue to update the stoppedAtBreakpoint properties
      // to ensure that we have the right properties stored when the unwind completes:
      if (inUserCode && unwindingAfterStep) {
        Webapp.stoppedAtBreakpointRow = userCodeRow;
        Webapp.stoppedAtBreakpointStackDepth = Webapp.interpreter.stateStack.length;
      }
      try {
        Webapp.interpreter.step();
        doneUserCodeStep = doneUserCodeStep ||
          (inUserCode && Webapp.interpreter.stateStack[0] && Webapp.interpreter.stateStack[0].done);

        // Remember the stack depths of call expressions (so we can implement 'step out')

        // Truncate any history of call expressions seen deeper than our current stack position:
        Webapp.callExpressionSeenAtDepth.length = Webapp.interpreter.stateStack.length + 1;

        if (inUserCode && Webapp.interpreter.stateStack[0].node.type === "CallExpression") {
          // Store that we've seen a call expression at this depth in callExpressionSeenAtDepth:
          Webapp.callExpressionSeenAtDepth[Webapp.interpreter.stateStack.length] = true;
        }

        if (Webapp.paused) {
          // Store the first call expression stack depth seen while in this step operation:
          if (inUserCode && Webapp.interpreter.stateStack[0].node.type === "CallExpression") {
            if (typeof Webapp.firstCallStackDepthThisStep === 'undefined') {
              Webapp.firstCallStackDepthThisStep = Webapp.interpreter.stateStack.length;
            }
          }
          // For the step in case, we want to stop the interpreter as soon as we enter the callee:
          if (!doneUserCodeStep &&
              inUserCode &&
              Webapp.nextStep === StepType.IN &&
              Webapp.interpreter.stateStack.length > Webapp.firstCallStackDepthThisStep) {
            doneUserCodeStep = true;
          }
          // After the interpreter says a node is "done" (meaning it is time to stop), we will
          // advance a little further to the start of the next statement. We achieve this by
          // continuing to set unwindingAfterStep to true to keep the loop going:
          if (doneUserCodeStep) {
            var wasUnwinding = unwindingAfterStep;
            // step() additional times if we know it to be safe to get us to the next statement:
            unwindingAfterStep = codegen.isNextStepSafeWhileUnwinding(Webapp.interpreter);
            if (wasUnwinding && !unwindingAfterStep) {
              // done unwinding.. select code that is next to execute:
              userCodeRow = codegen.selectCurrentCode(Webapp.interpreter,
                                                      BlocklyApps.editor,
                                                      Webapp.cumulativeLength,
                                                      Webapp.userCodeStartOffset,
                                                      Webapp.userCodeLength);
              inUserCode = (-1 !== userCodeRow);
              if (!inUserCode) {
                // not in user code, so keep unwinding after all...
                unwindingAfterStep = true;
              }
            }
          }
        }
      }
      catch(err) {
        handleExecutionError(err, inUserCode ? (userCodeRow + 1) : undefined);
        return;
      }
    }
    if (Webapp.paused) {
      if (Webapp.nextStep === StepType.OUT &&
          Webapp.interpreter.stateStack.length > Webapp.stepOutToStackDepth) {
        // trying to step out, but we didn't get out yet... continue next onTick
      } else if (Webapp.nextStep === StepType.OVER &&
          typeof Webapp.firstCallStackDepthThisStep !== 'undefined' &&
          Webapp.interpreter.stateStack.length > Webapp.firstCallStackDepthThisStep) {
        // trying to step over, and we're in deeper inside a function call... continue next onTick
      } else {
        // Our step operation is complete, reset nextStep to StepType.RUN to
        // return to a normal 'break' state:
        Webapp.nextStep = StepType.RUN;
        if (inUserCode) {
          // Store some properties about where we stopped:
          Webapp.stoppedAtBreakpointRow = userCodeRow;
          Webapp.stoppedAtBreakpointStackDepth = Webapp.interpreter.stateStack.length;
        }
        delete Webapp.stepOutToStackDepth;
        delete Webapp.firstCallStackDepthThisStep;
        document.getElementById('spinner').style.visibility = 'hidden';
      }
    }
  } else {
    if (Webapp.tickCount === 1) {
      try { Webapp.whenRunFunc(BlocklyApps, api, Webapp.Globals); } catch (e) { }
    }
  }

  if (checkFinished()) {
    Webapp.onPuzzleComplete();
  }
};

/**
 * Initialize Blockly and Webapp for read-only (blocks feedback).
 * Called on iframe load for read-only.
 */
Webapp.initReadonly = function(config) {
  // Do some minimal level loading so that
  // we can ensure that the blocks are appropriately modified for this level
  skin = config.skin;
  level = config.level;
  loadLevel();

  // Webapp.initMinimal();

  BlocklyApps.initReadonly(config);
};

/**
 * Initialize Blockly and the Webapp app.  Called on page load.
 */
Webapp.init = function(config) {
  Webapp.clearEventHandlersKillTickLoop();
  skin = config.skin;
  level = config.level;

  loadLevel();

  Webapp.canvasScale = (window.devicePixelRatio > 1) ? window.devicePixelRatio : 1;

  var showSlider = !config.hide_source && config.level.editCode;
  var showDebugButtons = !config.hide_source && config.level.editCode;
  var showDebugConsole = !config.hide_source && config.level.editCode;
  var finishButtonFirstLine = _.isEmpty(level.softButtons) && !showSlider;
  var firstControlsRow = require('./controls.html')({
    assetUrl: BlocklyApps.assetUrl,
    showSlider: showSlider,
    finishButton: finishButtonFirstLine
  });
  var extraControlsRow = require('./extraControlRows.html')({
    assetUrl: BlocklyApps.assetUrl,
    finishButton: !finishButtonFirstLine,
    debugButtons: showDebugButtons,
    debugConsole: showDebugConsole
  });

  config.html = page({
    assetUrl: BlocklyApps.assetUrl,
    data: {
      localeDirection: BlocklyApps.localeDirection(),
      visualization: require('./visualization.html')(),
      controls: firstControlsRow,
      extraControlRows: extraControlsRow,
      blockUsed: undefined,
      idealBlockNumber: undefined,
      editCode: level.editCode,
      blockCounterClass: 'block-counter-default'
    }
  });

  config.loadAudio = function() {
    BlocklyApps.loadAudio(skin.winSound, 'win');
    BlocklyApps.loadAudio(skin.startSound, 'start');
    BlocklyApps.loadAudio(skin.failureSound, 'failure');
  };

  config.afterInject = function() {
    if (BlocklyApps.usingBlockly) {
      /**
       * The richness of block colours, regardless of the hue.
       * MOOC blocks should be brighter (target audience is younger).
       * Must be in the range of 0 (inclusive) to 1 (exclusive).
       * Blockly's default is 0.45.
       */
      Blockly.HSV_SATURATION = 0.6;

      Blockly.SNAP_RADIUS *= Webapp.scale.snapRadius;
    }

    drawDiv();
  };

  // arrangeStartBlocks(config);

  config.twitter = twitterOptions;

  // for this app, show make your own button if on share page
  config.makeYourOwn = config.share;

  config.makeString = webappMsg.makeYourOwn();
  config.makeUrl = "http://code.org/webapp";
  config.makeImage = BlocklyApps.assetUrl('media/promo.png');

  config.varsInGlobals = true;

  // Webapp.initMinimal();

  BlocklyApps.init(config);

  if (level.editCode) {
    // Initialize the slider.
    var slider = document.getElementById('webapp-slider');
    if (slider) {
      Webapp.speedSlider = new Slider(10, 35, 130, slider);

      // Change default speed (eg Speed up levels that have lots of steps).
      if (config.level.sliderSpeed) {
        Webapp.speedSlider.setValue(config.level.sliderSpeed);
      }
    }
    // Set up an event handler to create breakpoints when clicking in the
    // ace gutter:
    var aceEditor = BlocklyApps.editor.aceEditor;
    // TODO (cpirich): investigate timing issue that results in aceEditor
    // not always being available at this stage during init...
    if (aceEditor) {
      aceEditor.on("guttermousedown", function(e) {
        var target = e.domEvent.target;
        if (target.className.indexOf("ace_gutter-cell") == -1) {
          return;
        }
        var row = e.getDocumentPosition().row;
        var bps = e.editor.session.getBreakpoints();
        if (bps[row]) {
          e.editor.session.clearBreakpoint(row);
        } else {
          e.editor.session.setBreakpoint(row);
        }
        e.stop();
      });
    }
    var debugInput = document.getElementById('debug-input');
    if (debugInput) {
      debugInput.addEventListener('keydown', onDebugInputKeyDown);
    }
  }

  var finishButton = document.getElementById('finishButton');
  dom.addClickTouchEvent(finishButton, Webapp.onPuzzleComplete);

  if (level.editCode) {
    var pauseButton = document.getElementById('pauseButton');
    var stepInButton = document.getElementById('stepInButton');
    var stepOverButton = document.getElementById('stepOverButton');
    var stepOutButton = document.getElementById('stepOutButton');
    if (pauseButton && stepInButton && stepOverButton && stepOutButton) {
      dom.addClickTouchEvent(pauseButton, Webapp.onPauseButton);
      dom.addClickTouchEvent(stepInButton, Webapp.onStepInButton);
      dom.addClickTouchEvent(stepOverButton, Webapp.onStepOverButton);
      dom.addClickTouchEvent(stepOutButton, Webapp.onStepOutButton);
    }
  }
};

/**
 * Clear the event handlers and stop the onTick timer.
 */
Webapp.clearEventHandlersKillTickLoop = function() {
  Webapp.whenRunFunc = null;
  Webapp.running = false;
  Webapp.tickCount = 0;

  var spinner = document.getElementById('spinner');
  if (spinner) {
    spinner.style.visibility = 'hidden';
  }

  var pauseButton = document.getElementById('pauseButton');
  var stepInButton = document.getElementById('stepInButton');
  var stepOverButton = document.getElementById('stepOverButton');
  var stepOutButton = document.getElementById('stepOutButton');
  if (pauseButton && stepInButton && stepOverButton && stepOutButton) {
    pauseButton.textContent = webappMsg.pause();
    pauseButton.disabled = true;
    stepInButton.disabled = true;
    stepOverButton.disabled = true;
    stepOutButton.disabled = true;
  }
};

/**
 * Reset the app to the start position and kill any pending animation tasks.
 * @param {boolean} first True if an opening animation is to be played.
 */
BlocklyApps.reset = function(first) {
  var i;
  Webapp.clearEventHandlersKillTickLoop();

  // Soft buttons
  var softButtonCount = 0;
  for (i = 0; i < Webapp.softButtons_.length; i++) {
    document.getElementById(Webapp.softButtons_[i]).style.display = 'inline';
    softButtonCount++;
  }
  if (softButtonCount) {
    var softButtonsCell = document.getElementById('soft-buttons');
    softButtonsCell.className = 'soft-buttons-' + softButtonCount;
  }

  // Reset configurable variables
  var divWebapp = document.getElementById('divWebapp');

  while (divWebapp.firstChild) {
    divWebapp.removeChild(divWebapp.firstChild);
  }

  // Clone and replace divWebapp (this removes all attached event listeners):
  var newDivWebapp = divWebapp.cloneNode(true);
  divWebapp.parentNode.replaceChild(newDivWebapp, divWebapp);

  // Reset goal successState:
  if (level.goal) {
    level.goal.successState = {};
  }

  if (level.editCode) {
    Webapp.paused = false;
    Webapp.nextStep = StepType.RUN;
    delete Webapp.stepOutToStackDepth;
    delete Webapp.firstCallStackDepthThisStep;
    delete Webapp.stoppedAtBreakpointRow;
    delete Webapp.stoppedAtBreakpointStackDepth;
    Webapp.callExpressionSeenAtDepth = [];
    // Reset the pause button:
    var pauseButton = document.getElementById('pauseButton');
    var stepInButton = document.getElementById('stepInButton');
    var stepOverButton = document.getElementById('stepOverButton');
    var stepOutButton = document.getElementById('stepOutButton');
    if (pauseButton && stepInButton && stepOverButton && stepOutButton) {
      pauseButton.textContent = webappMsg.pause();
      pauseButton.disabled = true;
      stepInButton.disabled = false;
      stepOverButton.disabled = true;
      stepOutButton.disabled = true;
    }
    var spinner = document.getElementById('spinner');
    if (spinner) {
      spinner.style.visibility = 'hidden';
    }
    var debugOutput = document.getElementById('debug-output');
    if (debugOutput) {
      debugOutput.value = '';
    }
    var debugInput = document.getElementById('debug-input');
    if (debugInput) {
      debugInput.textContent = '';
    }
  }

  // Reset the Globals object used to contain program variables:
  Webapp.Globals = {};
  Webapp.eventQueue = [];
  Webapp.executionError = null;
  Webapp.interpreter = null;
};

/**
 * Click the run button.  Start the program.
 */
// XXX This is the only method used by the templates!
BlocklyApps.runButtonClick = function() {
  var runButton = document.getElementById('runButton');
  var resetButton = document.getElementById('resetButton');
  // Ensure that Reset button is at least as wide as Run button.
  if (!resetButton.style.minWidth) {
    resetButton.style.minWidth = runButton.offsetWidth + 'px';
  }
  BlocklyApps.toggleRunReset('reset');
  if (BlocklyApps.usingBlockly) {
    Blockly.mainBlockSpace.traceOn(true);
  }
  BlocklyApps.reset(false);
  BlocklyApps.attempts++;
  Webapp.execute();

  if (level.freePlay && !BlocklyApps.hideSource) {
    var shareCell = document.getElementById('share-cell');
    shareCell.className = 'share-cell-enabled';
  }
};

/**
 * App specific displayFeedback function that calls into
 * BlocklyApps.displayFeedback when appropriate
 */
var displayFeedback = function() {
  if (!Webapp.waitingForReport) {
    BlocklyApps.displayFeedback({
      app: 'webapp', //XXX
      skin: skin.id,
      feedbackType: Webapp.testResults,
      response: Webapp.response,
      level: level,
      showingSharing: level.freePlay,
      feedbackImage: Webapp.feedbackImage,
      twitter: twitterOptions,
      // allow users to save freeplay levels to their gallery (impressive non-freeplay levels are autosaved)
      saveToGalleryUrl: level.freePlay && Webapp.response && Webapp.response.save_to_gallery_url,
      appStrings: {
        reinfFeedbackMsg: webappMsg.reinfFeedbackMsg(),
        sharingText: webappMsg.shareGame()
      }
    });
  }
};

/**
 * Function to be called when the service report call is complete
 * @param {object} JSON response (if available)
 */
Webapp.onReportComplete = function(response) {
  Webapp.response = response;
  Webapp.waitingForReport = false;
  displayFeedback();
};

//
// Generates code with user-generated function definitions and evals that code
// so these can be called from event handlers. This should be called for each
// block type that defines functions.
//

var defineProcedures = function (blockType) {
  var code = Blockly.Generator.blockSpaceToCode('JavaScript', blockType);
  // TODO: handle editCode JS interpreter
  try { codegen.evalWith(code, {
                         codeFunctions: level.codeFunctions,
                         BlocklyApps: BlocklyApps,
                         Studio: api,
                         Globals: Webapp.Globals } ); } catch (e) { }
};

/**
 * A miniature runtime in the interpreted world calls this function repeatedly
 * to check to see if it should invoke any callbacks from within the
 * interpreted world. If the eventQueue is not empty, we will return an object
 * that contains an interpreted callback function (stored in "fn") and,
 * optionally, callback arguments (stored in "arguments")
 */
var nativeGetCallback = function () {
  return Webapp.eventQueue.shift();
};

function marshalInterpreterToNative(interpreterVar) {
  if (interpreterVar.isPrimitive) {
    return interpreterVar.data;
  } else if (Webapp.interpreter.isa(interpreterVar, Webapp.interpreter.ARRAY)) {
    var nativeArray = [];
    nativeArray.length = interpreterVar.length;
    for (var i = 0; i < nativeArray.length; i++) {
      nativeArray[i] = marshalInterpreterToNative(interpreterVar.properties[i]);
    }
    return nativeArray;
  } else if (Webapp.interpreter.isa(interpreterVar, Webapp.interpreter.OBJECT)) {
    var nativeObject = {};
    for (var prop in interpreterVar.properties) {
      nativeObject[prop] = marshalInterpreterToNative(interpreterVar.properties[prop]);
    }
    return nativeObject;
  }
}

var consoleApi = {};

consoleApi.log = function() {
  var nativeArgs = [];
  for (var i = 0; i < arguments.length; i++) {
    nativeArgs[i] = marshalInterpreterToNative(arguments[i]);
  }
  var output = '';
  var firstArg = nativeArgs[0];
  if (typeof firstArg === 'string' || firstArg instanceof String) {
    output = vsprintf(firstArg, nativeArgs.slice(1));
  } else {
    for (i = 0; i < nativeArgs.length; i++) {
      output += nativeArgs[i].toString();
      if (i < nativeArgs.length - 1) {
        output += '\n';
      }
    }
  }
  outputWebappConsole(output);
};

// Commented out, but available in case we want to expose the droplet/pencilcode
// style random (with a min, max value)
/*
exports.random = function (min, max)
{
    return Math.floor(Math.random()*(max-min+1)+min);
};
*/

var mathFunctions = [
  {'func': 'random', 'idArgNone': true },
  {'func': 'round', 'idArgNone': true },
  {'func': 'abs', 'idArgNone': true },
  {'func': 'max', 'idArgNone': true },
  {'func': 'min', 'idArgNone': true },
];

/**
 * Execute the app
 */
Webapp.execute = function() {
  Webapp.result = BlocklyApps.ResultType.UNSET;
  Webapp.testResults = BlocklyApps.TestResults.NO_TESTS_RUN;
  Webapp.waitingForReport = false;
  Webapp.response = null;
  var i;

  BlocklyApps.playAudio('start');

  BlocklyApps.reset(false);

  // Set event handlers and start the onTick timer

  var codeWhenRun;
  if (level.editCode) {
    codeWhenRun = utils.generateCodeAliases(level.codeFunctions, 'Webapp');
    codeWhenRun += utils.generateCodeAliases(mathFunctions, 'Math');
    Webapp.userCodeStartOffset = codeWhenRun.length;
    Webapp.userCodeLineOffset = codeWhenRun.split("\n").length - 1;
    codeWhenRun += BlocklyApps.editor.getValue();
    Webapp.userCodeLength = codeWhenRun.length - Webapp.userCodeStartOffset;
    // Append our mini-runtime after the user's code. This will spin and process
    // callback functions:
    codeWhenRun += '\nwhile (true) { var obj = getCallback(); ' +
      'if (obj) { obj.fn.apply(null, obj.arguments ? obj.arguments : null); }}';
    var session = BlocklyApps.editor.aceEditor.getSession();
    Webapp.cumulativeLength = codegen.aceCalculateCumulativeLength(session);
  } else {
    // Define any top-level procedures the user may have created
    // (must be after reset(), which resets the Webapp.Globals namespace)
    defineProcedures('procedures_defreturn');
    defineProcedures('procedures_defnoreturn');

    var blocks = Blockly.mainBlockSpace.getTopBlocks();
    for (var x = 0; blocks[x]; x++) {
      var block = blocks[x];
      if (block.type === 'when_run') {
        codeWhenRun = Blockly.Generator.blocksToCode('JavaScript', [ block ]);
        break;
      }
    }
  }
  if (codeWhenRun) {
    if (level.editCode) {
      // Use JS interpreter on editCode levels
      var initFunc = function(interpreter, scope) {
        codegen.initJSInterpreter(interpreter, scope, {
                                          BlocklyApps: BlocklyApps,
                                          Webapp: api,
                                          console: consoleApi,
                                          Globals: Webapp.Globals } );


        var getCallbackObj = interpreter.createObject(interpreter.FUNCTION);
        var wrapper = codegen.makeNativeMemberFunction(interpreter,
                                                       nativeGetCallback,
                                                       null);
        interpreter.setProperty(scope,
                                'getCallback',
                                interpreter.createNativeFunction(wrapper));
      };
      try {
        Webapp.interpreter = new window.Interpreter(codeWhenRun, initFunc);
      }
      catch(err) {
        handleExecutionError(err);
      }
    } else {
      Webapp.whenRunFunc = codegen.functionFromCode(codeWhenRun, {
                                          BlocklyApps: BlocklyApps,
                                          Webapp: api,
                                          Globals: Webapp.Globals } );
    }
  }

  if (level.editCode) {
    var pauseButton = document.getElementById('pauseButton');
    var stepInButton = document.getElementById('stepInButton');
    var stepOverButton = document.getElementById('stepOverButton');
    var stepOutButton = document.getElementById('stepOutButton');
    if (pauseButton && stepInButton && stepOverButton && stepOutButton) {
      pauseButton.disabled = false;
      stepInButton.disabled = true;
      stepOverButton.disabled = true;
      stepOutButton.disabled = true;
    }
    var spinner = document.getElementById('spinner');
    if (spinner) {
      spinner.style.visibility = 'visible';
    }
  }

  Webapp.running = true;
  queueOnTick();
};

Webapp.onPauseButton = function() {
  if (Webapp.running) {
    var pauseButton = document.getElementById('pauseButton');
    var stepInButton = document.getElementById('stepInButton');
    var stepOverButton = document.getElementById('stepOverButton');
    var stepOutButton = document.getElementById('stepOutButton');
    // We have code and are either running or paused
    if (Webapp.paused) {
      Webapp.paused = false;
      Webapp.nextStep = StepType.RUN;
      pauseButton.textContent = webappMsg.pause();
    } else {
      Webapp.paused = true;
      Webapp.nextStep = StepType.RUN;
      pauseButton.textContent = webappMsg.continue();
    }
    stepInButton.disabled = !Webapp.paused;
    stepOverButton.disabled = !Webapp.paused;
    stepOutButton.disabled = !Webapp.paused;
    document.getElementById('spinner').style.visibility =
        Webapp.paused ? 'hidden' : 'visible';
  }
};

Webapp.onStepOverButton = function() {
  if (Webapp.running) {
    Webapp.paused = true;
    Webapp.nextStep = StepType.OVER;
    document.getElementById('spinner').style.visibility = 'visible';
  }
};

Webapp.onStepInButton = function() {
  if (!Webapp.running) {
    BlocklyApps.runButtonClick();
    Webapp.onPauseButton();
  }
  Webapp.paused = true;
  Webapp.nextStep = StepType.IN;
  document.getElementById('spinner').style.visibility = 'visible';
};

Webapp.onStepOutButton = function() {
  if (Webapp.running) {
    Webapp.paused = true;
    Webapp.nextStep = StepType.OUT;
    document.getElementById('spinner').style.visibility = 'visible';
  }
};

Webapp.feedbackImage = '';
Webapp.encodedFeedbackImage = '';

Webapp.onPuzzleComplete = function() {
  if (Webapp.executionError) {
    Webapp.result = BlocklyApps.ResultType.ERROR;
  } else if (level.freePlay) {
    Webapp.result = BlocklyApps.ResultType.SUCCESS;
  }

  // Stop everything on screen
  Webapp.clearEventHandlersKillTickLoop();

  // If the current level is a free play, always return the free play result
  if (level.freePlay) {
    Webapp.testResults = BlocklyApps.TestResults.FREE_PLAY;
  } else {
    var levelComplete = (Webapp.result === BlocklyApps.ResultType.SUCCESS);
    Webapp.testResults = BlocklyApps.getTestResults(levelComplete);
  }

  if (Webapp.testResults >= BlocklyApps.TestResults.FREE_PLAY) {
    BlocklyApps.playAudio('win');
  } else {
    BlocklyApps.playAudio('failure');
  }

  var program;

  if (level.editCode) {
    // If we want to "normalize" the JavaScript to avoid proliferation of nearly
    // identical versions of the code on the service, we could do either of these:

    // do an acorn.parse and then use escodegen to generate back a "clean" version
    // or minify (uglifyjs) and that or js-beautify to restore a "clean" version

    program = BlocklyApps.editor.getValue();
  } else {
    var xml = Blockly.Xml.blockSpaceToDom(Blockly.mainBlockSpace);
    program = Blockly.Xml.domToText(xml);
  }

  Webapp.waitingForReport = true;

  var sendReport = function() {
    BlocklyApps.report({
      app: 'webapp',
      level: level.id,
      result: Webapp.result === BlocklyApps.ResultType.SUCCESS,
      testResult: Webapp.testResults,
      program: encodeURIComponent(program),
      image: Webapp.encodedFeedbackImage,
      onComplete: Webapp.onReportComplete
    });
  };

  if (typeof document.getElementById('divWebapp').toDataURL === 'undefined') { // don't try it if function is not defined
    sendReport();
  } else {
    document.getElementById('divWebapp').toDataURL("image/png", {
      callback: function(pngDataUrl) {
        Webapp.feedbackImage = pngDataUrl;
        Webapp.encodedFeedbackImage = encodeURIComponent(Webapp.feedbackImage.split(',')[1]);

        sendReport();
      }
    });
  }
};

Webapp.executeCmd = function (id, name, opts) {
  var cmd = {
    'id': id,
    'name': name,
    'opts': opts
  };
  return Webapp.callCmd(cmd);
};

//
// Execute a command from a command queue
//
// Return false if the command is not complete (it will remain in the queue)
// and this function will be called again with the same command later
//
// Return true if the command is complete
//

Webapp.callCmd = function (cmd) {
  var retVal = true;
  switch (cmd.name) {
    /*
    case 'wait':
      if (!cmd.opts.started) {
        BlocklyApps.highlight(cmd.id);
      }
      return Studio.wait(cmd.opts);
    */
    case 'createHtmlBlock':
    case 'replaceHtmlBlock':
    case 'deleteHtmlBlock':
    case 'createButton':
    case 'createCanvas':
    case 'canvasDrawLine':
    case 'canvasDrawCircle':
    case 'canvasSetLineWidth':
    case 'canvasSetStrokeColor':
    case 'canvasSetFillColor':
    case 'canvasClear':
    case 'createTextInput':
    case 'createTextLabel':
    case 'getText':
    case 'setText':
    case 'setPosition':
    case 'setParent':
    case 'setStyle':
    case 'attachEventHandler':
      BlocklyApps.highlight(cmd.id);
      retVal = Webapp[cmd.name](cmd.opts);
      break;
  }
  return retVal;
};

Webapp.createHtmlBlock = function (opts) {
  var divWebapp = document.getElementById('divWebapp');

  var newDiv = document.createElement("div");
  newDiv.id = opts.elementId;
  newDiv.innerHTML = opts.html;

  return Boolean(divWebapp.appendChild(newDiv));
};

Webapp.createButton = function (opts) {
  var divWebapp = document.getElementById('divWebapp');

  var newButton = document.createElement("button");
  var textNode = document.createTextNode(opts.text);
  newButton.id = opts.elementId;

  return Boolean(newButton.appendChild(textNode) &&
                 divWebapp.appendChild(newButton));
};

Webapp.createCanvas = function (opts) {
  var divWebapp = document.getElementById('divWebapp');

  var newElement = document.createElement("canvas");
  var ctx = newElement.getContext("2d");
  if (newElement && ctx) {
    newElement.id = opts.elementId;
    // default width/height if params are missing
    var width = opts.width || 400;
    var height = opts.height || 400;
    newElement.width = width * Webapp.canvasScale;
    newElement.height = height * Webapp.canvasScale;
    newElement.style.width = width + 'px';
    newElement.style.height = height + 'px';
    // set transparent fill by default:
    ctx.fillStyle = "rgba(255, 255, 255, 0)";

    return Boolean(divWebapp.appendChild(newElement));
  }
  return false;
};

Webapp.canvasDrawLine = function (opts) {
  var divWebapp = document.getElementById('divWebapp');
  var div = document.getElementById(opts.elementId);
  var ctx = div.getContext("2d");
  if (ctx && divWebapp.contains(div)) {
    ctx.beginPath();
    ctx.moveTo(opts.x1 * Webapp.canvasScale, opts.y1 * Webapp.canvasScale);
    ctx.lineTo(opts.x2 * Webapp.canvasScale, opts.y2 * Webapp.canvasScale);
    ctx.stroke();
  }
  return false;
};

Webapp.canvasDrawCircle = function (opts) {
  var divWebapp = document.getElementById('divWebapp');
  var div = document.getElementById(opts.elementId);
  var ctx = div.getContext("2d");
  if (ctx && divWebapp.contains(div)) {
    ctx.beginPath();
    ctx.arc(opts.x * Webapp.canvasScale,
            opts.y * Webapp.canvasScale,
            opts.radius * Webapp.canvasScale,
            0,
            2 * Math.PI);
    ctx.fill();
    ctx.stroke();
  }
  return false;
};

Webapp.canvasSetLineWidth = function (opts) {
  var divWebapp = document.getElementById('divWebapp');
  var div = document.getElementById(opts.elementId);
  var ctx = div.getContext("2d");
  if (ctx && divWebapp.contains(div)) {
<<<<<<< HEAD
    ctx.setLineWidth(opts.width * Webapp.canvasScale);
=======
    ctx.lineWidth = opts.width * Webapp.canvasScale;
>>>>>>> 7e9c2593
    return true;
  }
  return false;
};

Webapp.canvasSetStrokeColor = function (opts) {
  var divWebapp = document.getElementById('divWebapp');
  var div = document.getElementById(opts.elementId);
  var ctx = div.getContext("2d");
  if (ctx && divWebapp.contains(div)) {
<<<<<<< HEAD
    ctx.setStrokeColor(opts.color);
=======
    ctx.strokeStyle = String(opts.color);
>>>>>>> 7e9c2593
    return true;
  }
  return false;
};

Webapp.canvasSetFillColor = function (opts) {
  var divWebapp = document.getElementById('divWebapp');
  var div = document.getElementById(opts.elementId);
  var ctx = div.getContext("2d");
  if (ctx && divWebapp.contains(div)) {
<<<<<<< HEAD
    ctx.setFillColor(opts.color);
=======
    ctx.fillStyle = String(opts.color);
>>>>>>> 7e9c2593
    return true;
  }
  return false;
};

Webapp.canvasClear = function (opts) {
  var divWebapp = document.getElementById('divWebapp');
  var div = document.getElementById(opts.elementId);
  var ctx = div.getContext("2d");
  if (ctx && divWebapp.contains(div)) {
    ctx.clearRect(0, 0, div.width, div.height);
    return true;
  }
  return false;
};

Webapp.createTextInput = function (opts) {
  var divWebapp = document.getElementById('divWebapp');

  var newInput = document.createElement("input");
  newInput.value = opts.text;
  newInput.id = opts.elementId;

  return Boolean(divWebapp.appendChild(newInput));
};

Webapp.createTextLabel = function (opts) {
  var divWebapp = document.getElementById('divWebapp');

  var newLabel = document.createElement("label");
  var textNode = document.createTextNode(opts.text);
  newLabel.id = opts.elementId;

  return Boolean(newLabel.appendChild(textNode) &&
                 divWebapp.appendChild(newLabel));
};

Webapp.getText = function (opts) {
  var divWebapp = document.getElementById('divWebapp');
  var element = document.getElementById(opts.elementId);
  if (divWebapp.contains(element)) {
    if (element.tagName === 'INPUT') {
      return String(element.value);
    } else {
      return element.innerText;
    }
  }
  return false;
};

Webapp.setText = function (opts) {
  var divWebapp = document.getElementById('divWebapp');
  var element = document.getElementById(opts.elementId);
  if (divWebapp.contains(element)) {
    if (element.tagName === 'INPUT') {
      element.value = opts.text;
    } else {
      element.innerText = opts.text;
    }
  }
  return false;
};

Webapp.replaceHtmlBlock = function (opts) {
  var divWebapp = document.getElementById('divWebapp');
  var oldDiv = document.getElementById(opts.elementId);
  if (divWebapp.contains(oldDiv)) {
    var newDiv = document.createElement("div");
    newDiv.id = opts.elementId;
    newDiv.innerHTML = opts.html;

    return Boolean(oldDiv.parentElement.replaceChild(newDiv, oldDiv));
  }
  return false;
};

Webapp.deleteHtmlBlock = function (opts) {
  var divWebapp = document.getElementById('divWebapp');
  var div = document.getElementById(opts.elementId);
  if (divWebapp.contains(div)) {
    return Boolean(div.parentElement.removeChild(div));
  }
  return false;
};

Webapp.setStyle = function (opts) {
  var divWebapp = document.getElementById('divWebapp');
  var div = document.getElementById(opts.elementId);
  if (divWebapp.contains(div)) {
    div.style.cssText += opts.style;
    return true;
  }
  return false;
};

Webapp.setParent = function (opts) {
  var divWebapp = document.getElementById('divWebapp');
  var div = document.getElementById(opts.elementId);
  var divNewParent = document.getElementById(opts.parentId);
  if (divWebapp.contains(div) && divWebapp.contains(divNewParent)) {
    return Boolean(div.parentElement.removeChild(div) &&
                   divNewParent.appendChild(div));
  }
  return false;
};

Webapp.setPosition = function (opts) {
  var divWebapp = document.getElementById('divWebapp');
  var div = document.getElementById(opts.elementId);
  if (divWebapp.contains(div)) {
    div.style.position = 'absolute';
    div.style.left = String(opts.left) + 'px';
    div.style.top = String(opts.top) + 'px';
    div.style.width = String(opts.width) + 'px';
    div.style.height = String(opts.height) + 'px';
    return true;
  }
  return false;
};

Webapp.onEventFired = function (opts, e) {
  if (typeof e != 'undefined') {
    // Push a function call on the queue with an array of arguments consisting
    // of just the 'e' parameter
    Webapp.eventQueue.push({
      'fn': opts.func,
      'arguments': [e]
    });
  } else {
    Webapp.eventQueue.push({'fn': opts.func});
  }
};

Webapp.attachEventHandler = function (opts) {
  var divWebapp = document.getElementById('divWebapp');
  var divElement = document.getElementById(opts.elementId);
  if (divWebapp.contains(divElement)) {
    // For now, we're not tracking how many of these we add and we don't allow
    // the user to detach the handler. We detach all listeners by cloning the
    // divWebapp DOM node inside of reset()
    divElement.addEventListener(
        opts.eventName,
        Webapp.onEventFired.bind(this, opts));
  }
};

/*
var onWaitComplete = function (opts) {
  if (!opts.complete) {
    if (opts.waitCallback) {
      opts.waitCallback();
    }
    opts.complete = true;
  }
};

Studio.wait = function (opts) {
  if (!opts.started) {
    opts.started = true;

    // opts.value is the number of milliseconds to wait - or 'click' which means
    // "wait for click"
    if ('click' === opts.value) {
      opts.waitForClick = true;
    } else {
      opts.waitTimeout = window.setTimeout(
        delegate(this, onWaitComplete, opts),
        opts.value);
    }
  }

  return opts.complete;
};
*/

Webapp.timedOut = function() {
  return Webapp.tickCount > Webapp.timeoutFailureTick;
};

var checkFinished = function () {
  // if we have a succcess condition and have accomplished it, we're done and successful
  if (level.goal && level.goal.successCondition && level.goal.successCondition()) {
    Webapp.result = BlocklyApps.ResultType.SUCCESS;
    return true;
  }

  // if we have a failure condition, and it's been reached, we're done and failed
  if (level.goal && level.goal.failureCondition && level.goal.failureCondition()) {
    Webapp.result = BlocklyApps.ResultType.FAILURE;
    return true;
  }

  /*
  if (Webapp.allGoalsVisited()) {
    Webapp.result = BlocklyApps.ResultType.SUCCESS;
    return true;
  }
  */

  if (Webapp.timedOut()) {
    Webapp.result = BlocklyApps.ResultType.FAILURE;
    return true;
  }

  return false;
};

/*jshint asi:true */
/*jshint -W064 */

//
// Extracted from https://github.com/alexei/sprintf.js
//
// Copyright (c) 2007-2014, Alexandru Marasteanu <hello [at) alexei (dot] ro>
// All rights reserved.
//
// Current as of 10/30/14
// commit c3ac006aff511dda804589af8f5b3c0d5da5afb1
//

    var re = {
        not_string: /[^s]/,
        number: /[dief]/,
        text: /^[^\x25]+/,
        modulo: /^\x25{2}/,
        placeholder: /^\x25(?:([1-9]\d*)\$|\(([^\)]+)\))?(\+)?(0|'[^$])?(-)?(\d+)?(?:\.(\d+))?([b-fiosuxX])/,
        key: /^([a-z_][a-z_\d]*)/i,
        key_access: /^\.([a-z_][a-z_\d]*)/i,
        index_access: /^\[(\d+)\]/,
        sign: /^[\+\-]/
    }

    function sprintf() {
        var key = arguments[0], cache = sprintf.cache
        if (!(cache[key] && cache.hasOwnProperty(key))) {
            cache[key] = sprintf.parse(key)
        }
        return sprintf.format.call(null, cache[key], arguments)
    }

    sprintf.format = function(parse_tree, argv) {
        var cursor = 1, tree_length = parse_tree.length, node_type = "", arg, output = [], i, k, match, pad, pad_character, pad_length, is_positive = true, sign = ""
        for (i = 0; i < tree_length; i++) {
            node_type = get_type(parse_tree[i])
            if (node_type === "string") {
                output[output.length] = parse_tree[i]
            }
            else if (node_type === "array") {
                match = parse_tree[i] // convenience purposes only
                if (match[2]) { // keyword argument
                    arg = argv[cursor]
                    for (k = 0; k < match[2].length; k++) {
                        if (!arg.hasOwnProperty(match[2][k])) {
                            throw new Error(sprintf("[sprintf] property '%s' does not exist", match[2][k]))
                        }
                        arg = arg[match[2][k]]
                    }
                }
                else if (match[1]) { // positional argument (explicit)
                    arg = argv[match[1]]
                }
                else { // positional argument (implicit)
                    arg = argv[cursor++]
                }

                if (get_type(arg) == "function") {
                    arg = arg()
                }

                if (re.not_string.test(match[8]) && (get_type(arg) != "number" && isNaN(arg))) {
                    throw new TypeError(sprintf("[sprintf] expecting number but found %s", get_type(arg)))
                }

                if (re.number.test(match[8])) {
                    is_positive = arg >= 0
                }

                switch (match[8]) {
                    case "b":
                        arg = arg.toString(2)
                    break
                    case "c":
                        arg = String.fromCharCode(arg)
                    break
                    case "d":
                    case "i":
                        arg = parseInt(arg, 10)
                    break
                    case "e":
                        arg = match[7] ? arg.toExponential(match[7]) : arg.toExponential()
                    break
                    case "f":
                        arg = match[7] ? parseFloat(arg).toFixed(match[7]) : parseFloat(arg)
                    break
                    case "o":
                        arg = arg.toString(8)
                    break
                    case "s":
                        arg = ((arg = String(arg)) && match[7] ? arg.substring(0, match[7]) : arg)
                    break
                    case "u":
                        arg = arg >>> 0
                    break
                    case "x":
                        arg = arg.toString(16)
                    break
                    case "X":
                        arg = arg.toString(16).toUpperCase()
                    break
                }
                if (re.number.test(match[8]) && (!is_positive || match[3])) {
                    sign = is_positive ? "+" : "-"
                    arg = arg.toString().replace(re.sign, "")
                }
                else {
                    sign = ""
                }
                pad_character = match[4] ? match[4] === "0" ? "0" : match[4].charAt(1) : " "
                pad_length = match[6] - (sign + arg).length
                pad = match[6] ? (pad_length > 0 ? str_repeat(pad_character, pad_length) : "") : ""
                output[output.length] = match[5] ? sign + arg + pad : (pad_character === "0" ? sign + pad + arg : pad + sign + arg)
            }
        }
        return output.join("")
    }

    sprintf.cache = {}

    sprintf.parse = function(fmt) {
        var _fmt = fmt, match = [], parse_tree = [], arg_names = 0
        while (_fmt) {
            if ((match = re.text.exec(_fmt)) !== null) {
                parse_tree[parse_tree.length] = match[0]
            }
            else if ((match = re.modulo.exec(_fmt)) !== null) {
                parse_tree[parse_tree.length] = "%"
            }
            else if ((match = re.placeholder.exec(_fmt)) !== null) {
                if (match[2]) {
                    arg_names |= 1
                    var field_list = [], replacement_field = match[2], field_match = []
                    if ((field_match = re.key.exec(replacement_field)) !== null) {
                        field_list[field_list.length] = field_match[1]
                        while ((replacement_field = replacement_field.substring(field_match[0].length)) !== "") {
                            if ((field_match = re.key_access.exec(replacement_field)) !== null) {
                                field_list[field_list.length] = field_match[1]
                            }
                            else if ((field_match = re.index_access.exec(replacement_field)) !== null) {
                                field_list[field_list.length] = field_match[1]
                            }
                            else {
                                throw new SyntaxError("[sprintf] failed to parse named argument key")
                            }
                        }
                    }
                    else {
                        throw new SyntaxError("[sprintf] failed to parse named argument key")
                    }
                    match[2] = field_list
                }
                else {
                    arg_names |= 2
                }
                if (arg_names === 3) {
                    throw new Error("[sprintf] mixing positional and named placeholders is not (yet) supported")
                }
                parse_tree[parse_tree.length] = match
            }
            else {
                throw new SyntaxError("[sprintf] unexpected placeholder")
            }
            _fmt = _fmt.substring(match[0].length)
        }
        return parse_tree
    }

    var vsprintf = function(fmt, argv, _argv) {
        _argv = (argv || []).slice(0)
        _argv.splice(0, 0, fmt)
        return sprintf.apply(null, _argv)
    }

    /**
     * helpers
     */
    function get_type(variable) {
        return Object.prototype.toString.call(variable).slice(8, -1).toLowerCase()
    }

    function str_repeat(input, multiplier) {
        return Array(multiplier + 1).join(input)
    }<|MERGE_RESOLUTION|>--- conflicted
+++ resolved
@@ -1108,11 +1108,7 @@
   var div = document.getElementById(opts.elementId);
   var ctx = div.getContext("2d");
   if (ctx && divWebapp.contains(div)) {
-<<<<<<< HEAD
-    ctx.setLineWidth(opts.width * Webapp.canvasScale);
-=======
     ctx.lineWidth = opts.width * Webapp.canvasScale;
->>>>>>> 7e9c2593
     return true;
   }
   return false;
@@ -1123,11 +1119,7 @@
   var div = document.getElementById(opts.elementId);
   var ctx = div.getContext("2d");
   if (ctx && divWebapp.contains(div)) {
-<<<<<<< HEAD
-    ctx.setStrokeColor(opts.color);
-=======
     ctx.strokeStyle = String(opts.color);
->>>>>>> 7e9c2593
     return true;
   }
   return false;
@@ -1138,11 +1130,7 @@
   var div = document.getElementById(opts.elementId);
   var ctx = div.getContext("2d");
   if (ctx && divWebapp.contains(div)) {
-<<<<<<< HEAD
-    ctx.setFillColor(opts.color);
-=======
     ctx.fillStyle = String(opts.color);
->>>>>>> 7e9c2593
     return true;
   }
   return false;
