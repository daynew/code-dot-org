--- conflicted
+++ resolved
@@ -67,11 +67,7 @@
     "csedweek.org" => {
       "soon-hoc" => {
         title: I18n.t(:csedweek_og_title),
-<<<<<<< HEAD
-        description: I18n.t(:social_hoc2019_coming_dates),
-=======
         description: hoc_s(:social_hoc2019_coming_dates),
->>>>>>> 0a58fd03
         image: images[:cs_is_everything_thumbnail],
         video: videos[:computer_science_is_changing_everything]
       },
@@ -90,11 +86,7 @@
     },
     "hourofcode.com" => {
       "soon-hoc" => {
-<<<<<<< HEAD
-        title: hoc_s(:social_hoc2018_hoc_here),
-=======
         title: hoc_s(:social_hoc_is_coming),
->>>>>>> 0a58fd03
         description: hoc_s(:social_hoc2019_hoc_is_about_csforgood),
         image: images[:hoc_2019_social]
       },
