--- conflicted
+++ resolved
@@ -431,24 +431,13 @@
 
   def self.get_dance_stars
     stars = [
-<<<<<<< HEAD
-      "Ace of Base", "A-ha", "Ariana Grande", "Avicii", "Bruce Springsteen", "Calvin Harris",
+      "Ace of Base", "A-ha", "Ariana Grande", "Avicii and Aloe Blacc", "Bruce Springsteen", "Calvin Harris",
       "Carly Rae Jepsen", "Ciara", "Coldplay", "Don Omar", "Ed Sheeran", "Imagine Dragons",
-      "J Balvin", "Justin Bieber", "Katy Perry", "Keith Urban", "Lady Antebellum", "Lady Gaga",
+      "J Balvin and Willy William", "Justin Bieber", "Katy Perry", "Keith Urban", "Lady Antebellum", "Lady Gaga",
       "Los del Río", "Luke Bryan", "Macklemore and Ryan Lewis", "Madonna", "Mark Ronson (ft. Bruno Mars)",
-      "MC Hammer", "Miley Cyrus", "Nicki Minaj", "OutKast", "Selena Gomez", "Sia",
-      "The Weeknd", "Village People", "will.i.am", "Yolanda Be Cool"
+      "MC Hammer", "Miley Cyrus", "OutKast", "Selena Gomez", "Sia", "Village People", "The Weeknd", "will.i.am",
+      "Yolanda Be Cool"
     ]
-=======
-      "Katy Perry", "Madonna", "Keith Urban", "Sia", "Carly Rae Jepsen",
-      "Ciara", "Macklemore and Ryan Lewis", "Yolanda Be Cool",
-      "J Balvin", "Bruce Springsteen", "A-ha", "Imagine Dragons",
-      "Ariana Grande", "Justin Bieber", "Selena Gomez", "Lady Antebellum",
-      "Los del Rio", "Mark Ronson (ft. Bruno Mars)", "Calvin Harris", "Luke Bryan", "Coldplay",
-      "Ace of Base", "The Weeknd", "Avicii", "MC Hammer", "Village People",
-      "OutKast", "will.i.am", "Ed Sheeran"
-    ].sort
->>>>>>> 31f1394f
 
     DCDO.get("hoc2018_dance_stars", stars)
   end
