--- conflicted
+++ resolved
@@ -7,15 +7,11 @@
     @contents = DB[@table].all
   end
 
-<<<<<<< HEAD
   def contents
     @contents
   end
 
-  def launch_url_for(code,domain)
-=======
   def launch_url_for(code, domain)
->>>>>>> fdf4b73f
     return @contents.find {|row| row[:code] == code}[:url] if @table == :beyond_tutorials
 
     api_domain = domain.gsub('csedweek.org', 'code.org')
