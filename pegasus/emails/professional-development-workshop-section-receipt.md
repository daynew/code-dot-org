---
<%
  require 'cdo/graphics/certificate_image.rb'
  image = create_certificate_image2(
    pegasus_dir('sites.v3', 'code.org', 'public', 'images', 'k5-professional-development-certificate-2014.png'),
    recipient.name || recipient.email,
    y:444,
    height:100,
  )
  image.format = 'jpg'
%>
from: "Hadi Partovi (Code.org) <hadi_partovi@code.org>"
subject: "Your Code.org certificate and teaching supplies"
litmus_tracking_id: "4o1xaamz"
attachments:
  certificate.jpg: '<%= Base64::encode64(image.to_blob) %>'
---
<%
facebook = {:u=>"http://code.org/k5"}
facebook_link = "https://www.facebook.com/sharer/sharer.php?#{facebook.to_query}"
twitter = {:related=>'codeorg', :hashtags=>'', :text=>"I'm bringing computer science to my classroom with @codeorg! Find a local workshop to join me.", :url=>'http://code.org/k5'}
twitter_link = "https://twitter.com/intent/tweet?#{twitter.to_query}"
%>
<% unless recipient.name.nil_or_empty? %>
Dear <%= recipient.name %>,
<% end %>

<<<<<<< HEAD
Thank you for attending a Code.org K-5 workshop with <%= facilitator_name %><%= start_date ? " on #{Chronic.parse(start_date).strftime('%A, %B %d %Y')}" %>! We hope you had an awesome time and that you feel prepared to bring computer science to your little learners! If you had a good experience, please spread the word about the [Code.org K-5 program](http://code.org/k5). 
=======
Thank you for attending a Code.org K-5 workshop with <%= facilitator_name %><%= start_date ? " on #{Chronic.parse(start_date).strftime('%A, %B %d %Y')}" : '' %>! We hope you had an awesome time and that you feel prepared to bring computer science to your little learners! If you had a good experience, please spread the word about the [Code.org K-5 program](http://code.org/k5). 
>>>>>>> a705199a

<div><!--[if mso]>
  <v:roundrect xmlns:v="urn:schemas-microsoft-com:vml" xmlns:w="urn:schemas-microsoft-com:office:word" href="<%= facebook_link %>" style="height:45px;v-text-anchor:middle;width:180px;" arcsize="9%" stroke="f" fillcolor="#7e5ca2">
    <w:anchorlock/>
    <center>
  <![endif]-->
      <a href="<%= facebook_link %>"
style="background-color:#7e5ca2;border-radius:4px;color:#ffffff;display:inline-block;font-family:sans-serif;font-size:13px;font-weight:bold;line-height:35px;text-align:center;text-decoration:none;width:170px;-webkit-text-size-adjust:none;">Share on Facebook</a>
  <!--[if mso]>
    </center>
  </v:roundrect>
<![endif]--><!--[if mso]>
  <v:roundrect xmlns:v="urn:schemas-microsoft-com:vml" xmlns:w="urn:schemas-microsoft-com:office:word" href="<%= twitter_link %>" style="height:45px;v-text-anchor:middle;width:180px;" arcsize="9%" stroke="f" fillcolor="#7e5ca2">
    <w:anchorlock/>
    <center>
  <![endif]-->
      <a href="<%= twitter_link %>"
style="background-color:#7e5ca2;border-radius:4px;color:#ffffff;display:inline-block;font-family:sans-serif;font-size:13px;font-weight:bold;line-height:35px;text-align:center;text-decoration:none;width:170px;-webkit-text-size-adjust:none;">Share on Twitter</a>
  <!--[if mso]>
    </center>
  </v:roundrect>
<![endif]-->
</div>
<br>

**Classroom supplies, free of charge:**

Please take a moment to complete [this short survey](http://code.org/professional-development-workshop-surveys/<%= workshop_id %>) to rate your facilitator and workshop experience. Completing the survey will qualify you to receive supplies at no cost for the unplugged activities from Course 1, 2 or 3. It will also help us improve our K-5 Professional Development program.

Attached to this email, you will also find a personalized certificate acknowledging your successful completion of Code.org's K-5 Professional Development.

For more support, check out Code.org's [online office hours](http://code.org/educate/k5/k5officehours), [K-5 forum](http://support.code.org/hc/communities/public/topics) and [FAQ](http://support.code.org/). Or [contact us](http://code.org/contact).

Thanks again for your support,

Hadi Partovi<br/>
Founder, Code.org

Follow us [on Facebook](http://facebook.com/code.org) or [on Twitter](http://twitter.com/codeorg)

Code.org is a public 501c3. Our address is 1301 5th Ave, Suite 1225, Seattle, WA, 98101. Don't like these emails? [Unsubscribe](<%= unsubscribe_link %>).
<|MERGE_RESOLUTION|>--- conflicted
+++ resolved
@@ -25,11 +25,7 @@
 Dear <%= recipient.name %>,
 <% end %>
 
-<<<<<<< HEAD
-Thank you for attending a Code.org K-5 workshop with <%= facilitator_name %><%= start_date ? " on #{Chronic.parse(start_date).strftime('%A, %B %d %Y')}" %>! We hope you had an awesome time and that you feel prepared to bring computer science to your little learners! If you had a good experience, please spread the word about the [Code.org K-5 program](http://code.org/k5). 
-=======
 Thank you for attending a Code.org K-5 workshop with <%= facilitator_name %><%= start_date ? " on #{Chronic.parse(start_date).strftime('%A, %B %d %Y')}" : '' %>! We hope you had an awesome time and that you feel prepared to bring computer science to your little learners! If you had a good experience, please spread the word about the [Code.org K-5 program](http://code.org/k5). 
->>>>>>> a705199a
 
 <div><!--[if mso]>
   <v:roundrect xmlns:v="urn:schemas-microsoft-com:vml" xmlns:w="urn:schemas-microsoft-com:office:word" href="<%= facebook_link %>" style="height:45px;v-text-anchor:middle;width:180px;" arcsize="9%" stroke="f" fillcolor="#7e5ca2">
