---
from: 'Hadi Partovi (Code.org) <hadi_partovi@code.org>'
<% if country != 'br' %>
subject: "Is your country in?"
<% else %>
subject: "Aprenda a programar com Anna e Elsa do filme Frozen nos novos tutoriais da Hora do Código"
<% end %>
litmus_tracking_id: 'i4e4xai5'
---
<% if country != 'br' %>

### 40,000 classrooms around the world are signed up for the Hour of Code!

4285 events in Italy<br/>
598 events in the United Kingdom<br/>
633 events in Canada<br/>
256 events in India<br/>
255 events in Australia<br/>

**[Is your country in?](http://hourofcode.com/events)**

Don’t let your students miss out on the chance to learn skills that can change the course of their lives. [Ask your school to get involved](http://hourofcode.com/)

[![image](https://code.org/images/fit-450/event-map.jpg)](http://hourofcode.com/)

### New tutorials are ready to try!

We are excited to share an early preview of Code.org’s exclusive tutorial for the Hour of Code 2014 - featuring “Frozen” heroines Anna and Elsa! [Try it](https://code.org/frozen/)

The activity will soon be translated into 30+ languages. If you can help, visit [https://code.org/translate](http://code.org/translate/)

**20 additional Hour of Code tutorials are here** – with [options for every age, every device, and even "unplugged."](https://code.org/learn/)

### Anybody can participate. No experience needed, no computers either.

Please help your students a learn the basics of computer science during December 8-14 and help the Hour of Code get to 100 million students worldwide!

Sign up your class at [http://hourofcode.com](http://hourofcode.com/)

<br/>
<br/>
Hadi Partovi, Code.org
<br/>
<br/>
<hr/>

You signed our petition at [http://code.org](https://code.org/) to expand computer science in schools. We’ll only send you rare updates on our progress and the outcomes of your support. Code.org is located at 1301 5th Ave, Suite 1225, Seattle, WA, 98101. Don’t want these emails? [Unsubscribe](<%= unsubscribe_link %>).

<% else %>

### A Hora do Código com Anna e Elsa, do filme Frozen!
É com grande satisfação que compartilhamos o novo tutorial exclusivo da Code.org para a Hora do Código 2014, com a participação das heroínas do filme Frozen da Disney, Anna e Elsa!

[![image](http://hourofcode.com/images/fit-550/event-map.jpg)](http://hourofcode.com/br)

Ao mesmo tempo em que aprendem os conceitos básicos da ciência da computação, os alunos criam um país das maravilhas congelante e compartilham seu trabalho com seus amigos! Experimente os [pré-lançamentos agora](https://code.org/frozen/).

### Mais de 20 novos tutoriais da Hora do Código para todas as idades 
Os novos tutoriais da Hora do Código já estão esperando por você. Existem opções para todas as idades, dispositivos e até mesmo para atividades offline. 

### Faltam só 3 semanas! São mais de 35 mil eventos internacionais
A Hora do Código (de 8 a 14 de dezembro) é daqui a três semanas! Ajude seus alunos a participar deste evento recordista! [Cadastre-se para participar](http://hourofcode.com/br).

<br/>
<br/>
Hadi Partovi, Code.org
<br/>
<br/>
<hr/>

Você assinou nossa petição para levar a ciência da computação a todas as nossas escolas em [http://code.org](https://code.org). Nós enviaremos pouquíssimas atualizações sobre nosso progresso e sobre os resultados do seu apoio. A Code.org está localizada no endereço: 1301 5th Ave, Suite 1225, Seattle, WA, 98101. Não deseja receber esses e-mails? [Cancelar assinatura](<%= unsubscribe_link %>).

<<<<<<< HEAD
<% end %>
=======
<% end %>
>>>>>>> 61ec88a0
<|MERGE_RESOLUTION|>--- conflicted
+++ resolved
@@ -70,8 +70,4 @@
 
 Você assinou nossa petição para levar a ciência da computação a todas as nossas escolas em [http://code.org](https://code.org). Nós enviaremos pouquíssimas atualizações sobre nosso progresso e sobre os resultados do seu apoio. A Code.org está localizada no endereço: 1301 5th Ave, Suite 1225, Seattle, WA, 98101. Não deseja receber esses e-mails? [Cancelar assinatura](<%= unsubscribe_link %>).
 
-<<<<<<< HEAD
-<% end %>
-=======
-<% end %>
->>>>>>> 61ec88a0
+<% end %>