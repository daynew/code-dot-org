--- conflicted
+++ resolved
@@ -9,15 +9,12 @@
 
 Va multumim pentru inregistrare. Daca aveti nevoie de ajutor sau aveti orice intrebare contactati Echipa Hour of Code Romania la adresa: hoc@adfaber.org.
 
-<<<<<<< HEAD
-=======
 <% end %>
 
 # Thanks for signing up to host an Hour of Code!
 
 **EVERY** Hour of Code organizer will receive 10 GB of Dropbox space or $10 of Skype credit as a thank you. [Details](http://<%= hostname %>/prizes)
 
->>>>>>> 35ff3af2
 ## 1. Spread the word
 Tell your friends about the #HourOfCode.
 
