"da-DK":
  hour_of_code: Hour of Code
  hello: Hej verden
  'yes': Ja
  'no': Nej
  select_language: Vælg dit sprog
  upgrade_ie_message: Code.org vil snart fjerne understøttelse af Internet Explorer
    8, 9 og 10. Opgrader venligst til en moderne browser.
  upgrade_ie_message_csedweek: CSEdWeek.org vil snart fjerne understøttelse af Internet
    Explorer 8, 9 og 10. Opgrader venligst til en moderne browser.
  upgrade_ie_link: Lær mere
  en: Datalogi
  computer_science_edweek: Computer Videnskabs Uddannelses Uge
  csedweek_dates: 8.-14. december 2014
  csedweek_banner_hoc: '<a href="http://hourofcode.com" style="color: white; text-decoration:underline;
    font-weight:bold"> Hour of Code</a> er på vej. Opråb til alle lærere og interesserede:
    <a href="http://hourofcode.com" style="color: white; text-decoration:underline;
    font-weight:bold"> planlæg din Hour of Code</a>'
  csedweek_banner_teachers: '<a href="/csteacher" style="color: white; text-decoration:
    none; font-weight: 400"> Underviser du i programmering? Se andre CSEdWeek ressourcer</a>'
  n_have_learned_an_hoc: "<h1>Prøv en</h1><h2>Hour of Code</h2><h3># har prøvet</h3>"
  anybody_can_learn: Alle kan lære.
  learn_now: Lær Nu
  petition_message: Alle elever i alle skoler burde have muligheden for at lære programmering
  petition_sign_message: 'Hvis du er enig, underskriv dit navn.  Tilslut dig # andre.'
  petition_sign_message_support: 'Underskriv her, hvis du vil støtte os. Gør som #
    andre.'
  petition_join_others: 'Gør som # andre'
  name: Navn
  email: E-mail
  zipcode: Postnummer eller land
  submit: Indsend
  twentyhours_heading: Prøv vores intro til programmeringskursus
  twentyhours_text: Færdig med din første Hour of Code? Lær flere centrale datalogi-
    og programmeringbegreber i dette opfølgende kursus.
  og_title: Ethvert barn fortjener muligheder
  og_title_soon: The Hour of Code is coming
  og_title_here: The Hour of Code is here!
  og_description: Alle elever i alle skoler fortjener mulighed for at lære seg at
    programmere. Det forandrer det hele.
  og_description_celeb: Try the new tutorials, win a celebrity video chat for yourself
    or your class!
  csedweek_og_title: The Hour of Code is here
  csedweek_og_description: The Hour of Code is a global movement reaching tens of
    millions of students of all ages in 180+ countries and over 45 languages.
  csedweek_og_description_soon: The Hour of Code is coming December 4-10, 2017. Computer
    science is foundational for every student to learn.
  csedweek_og_description_here: The Hour of Code is here. Computer science is foundational
    for every student to learn.
  hoc2014_heading: Vær med i <a href="http://hourofcode.com">Hour of Code</a> <br/>8.
    - 14. December 2014 <br/>
  hoc2014_students: Elever
  hoc2014_try: Prøv det
  hoc2014_teachers: Lærere
  hoc2014_host: Arranger selv
  hoc2014_everyone: Alle
  hoc2014_support: Støt &#x25BE;
  hoc2014_whatishoc: Hvad er "Hour of Code"?
  csedweek_map_header: "# CSEdWeek / Hour of Code begivenheder over hele verden"
  csedweek_map_signup: Tilmeld dit arrangement
  csedweek_map_search_placeholder: Søg efter Hour of Code arrangementer
  csedweek_map_search_search: Søg
  csedweek_map_search_reset: Nulstil
  csedweek_map_legend_title: Forklaring
  csedweek_map_legend_event: Hour of Code begivenhed
  csedweek_map_legend_cs_tech_jam: CS Tech Jam
  cded_sign_up: Tilmeld
  cded_try_it: Prøv det
  try_now: Prøv nu
  california_heading: Bed din skole om undervisning i programmering
  california_text: Enhver lærer kan tilbyde vores <a href='http://learn.code.org/'>gratis
    introforløb</a>.  Enhver grundskole kan <a href='http://code.org/educate/k5'>undervise
    i programmering</a>. Spørg gymnasier <a href='http://code.org/educate/districts'>om
    de vil være partner med os.
  california_button: Lær mere
  flappy_heading: Flappy Birthday til Code.org
  flappy_text: Code.org er lige fyldt 1 år.<br/><br/> For at fejre det sammen med
    os kan du lave dit helt eget <b>Flappy</b> spil. Programmer dine egne regler,
    og del det med dine venner!
  view_english_site: Se den engelske side
  non_english_tutorials: 'Vejledninger oversat til flere sprog:'
  write_your_first_program: Skriv dit første computerprogram
  learn_cs_concepts: Lær de grundlæggende begreber i computer videnskab med træk og
    slip-programmering. Dette er en spil-lignende vejledning med stjernespækket video
    foredrag af Bill Gates, Mark Zuckerberg, Angry Birds og Plants vs. Zombies. Lær
    gentag-loops, hvis-så præmisser og grundlæggende algoritmer.
  all_ages: Alle aldre
  beginner: Nybegynder
  n_participants: "# deltagere"
  go: Start
  thank_you_: Tak!
  congratulations: Tillykke!
  congratulations_on_completing_hoc: Tillykke med gennemførelsen af Hour of Code
  congratulations_volunteer: Tillykke, nu hvor du har prøvet Hour of Code <a href="https://code.org/volunteer">
    kan du tilmelde dig som frivillig i et klasselokale</a> og hjælpe andre studerende
    med at lære Hour of Code!
  congratulations_on_completing_course1: Tillykke med at du fuldførte Kursus 1
  congratulations_on_completing_course2: Tillykke med at du fuldførte Kursus 2
  congratulations_on_completing_course3: Tillykke med at du fuldførte Kursus 3
  congratulations_on_completing_course4: Tillykke med at du fuldførte Kursus 4
  congratulations_on_completing_coursea: Congratulations on completing Course A
  congratulations_on_completing_courseb: Congratulations on completing Course B
  congratulations_on_completing_coursec: Congratulations on completing Course C
  congratulations_on_completing_coursed: Congratulations on completing Course D
  congratulations_on_completing_coursee: Congratulations on completing Course E
  congratulations_on_completing_coursef: Congratulations on completing Course F
  congratulations_on_completing_accelerated: Tillykke med at du fuldførte Lynkurset
  congrats_next_tutorials_title: Prøv dissse øvelser nu
  congrats_next_tutorials_desc: Prøv disse kortere, 1 times øvelser eller prøv en
    <a href="%{current_path}/next">partner-øvelse</a>.
  get_a_certificate_of_achievement: Få et certifikat for gennemførelsen
  view_course: Se kursus
  view_unit: Se enhed
  make_app: Lav en app
  congrats_guest_speaker_title: Find en gæsteforelæser til dit klasseværelse
  congrats_guest_speaker_desc: Now that your students have finished a computer science
    course, consider celebrating and connecting it to things they can build in the
    real world by inviting a guest speaker to your classroom. You can use our map
    of volunteers to contact local volunteers to visit your classroom, or search in
    any city to find computer science students or technical professionals who are
    ready to inspire your students remotely, via video chat.
  congrats_guest_speaker_cta: Find en gæsteforelæser
  congrats_third_party_title: Brug dine nye færdigheder sammen med disse apps og netsider
  third_party_gradelevel_kto8: 0. til 8. klasse
  third_party_gradelevel_kto2: 0. til 2. klasse
  third_party_gradelevel_2to8: 2. til 8. klasse
  third_party_gradelevel_4to12: 4. klasse til gymnasium
  third_party_gradelevel_5to12: 5. klasse til gymnasium
  third_party_gradelevel_6plus: 6. klasse+
  third_party_gradelevel_8plus: 8. klasse+
  third_party_platform_all: 'Platform: Net, iPad og Android'
  third_party_platform_mobile: 'Platform: iPad & Android'
  third_party_platform_web: 'Platform: Net'
  third_party_price_varies: 'Pris: abonnementer varierer'
  third_party_price_free: 'Pris: gratis'
  third_party_price_299: 'Pris: $2.99/download'
  third_party_price_individual: 'Individuel Pris: Gratis prøveperiode & $25/month'
  third_party_price_school: 'Skolepris: Frie abonnementer & Pro for $2500+'
  third_party_tynker_desc: Tynker's creative computing platform helps children develop
    computational thinking and programming skills in a fun, intuitive and imaginative
    way. Our innovative visual programming language, interactive self-paced courses,
    and game-based programming activities provide an easy introduction to programming,
    and empower children to innovate and create.
  third_party_tynker_btn_curriculum: Try Tynker's Curriculum for Early Readers
  third_party_tynker_btn_site: Visit Tynker
  third_party_scratchjr_desc: Scratch Jr. is an introductory programming language
    that enables young children (ages 5-7) to create their own interactive stories
    and games. Children snap together graphical programming blocks to make characters
    move, jump, dance, and sing. Children can modify characters in the paint editor,
    add their own voices and sounds, even insert photos of themselves - then use the
    programming blocks to make their characters come to life.
  third_party_scratchjr_btn_curriculum: Download Scratch Jr. Curriculum
  third_party_scratchjr_btn_site: Visit Scratch Jr.
  third_party_scratch_desc: With Scratch, you can program your own interactive stories,
    games, and animations and share your creations with others in the online community.
    Scratch helps young people learn to think creatively, reason systematically, and
    work collaboratively — essential skills for life in the 21st century.
  third_party_scratch_btn_curriculum: Download Scratch Curriculum
  third_party_scratch_btn_forum: Scratch Educator Forum
  third_party_scratch_btn_site: Visit Scratch
  third_party_lightbot_desc: In Lightbot, students must program a robot with commands
    to solve puzzles. Students may play the game in the Browser (requires Flash Player),
    or on Android or iOS devices. Students play the initial set of “Basic” levels
    in Lightbot. They will learn how to tell a computer what to do with a series of
    basic commands and gain the general process by which computer programs are written.
  third_party_lightbot_btn_curriculum: Download Lightbot Curriculum
  third_party_lightbot_btn_site: Visit Lightbot
  third_party_khan_desc: Learn how to program drawings, animations, and games using
    JavaScript & ProcessingJS, or learn how to create webpages with HTML & CSS. You
    can share whatever you create, explore what others have created and learn from
    each other!
  third_party_khan_btn_learn: Learn CS with Khan Academy
  third_party_khan_btn_forum: Khan Academy CS Forum
  third_party_appinv_desc: MIT App Inventor is a block-based programming tool that
    allows everyone, even novices, to start programming and build fully functional
    apps for Android devices. Newcomers to App Inventor can have their first app up
    and running in an hour or less, and can program more complex apps in significantly
    less time than with more traditional, text-based languages.
  third_party_appinv_btn_curriculum: Download App Inventor 2 Curriculum
  third_party_appinv_btn_forum: App Inventor 2 Forum
  third_party_appinv_btn_site: Visit App Inventor 2
  third_party_codehs_desc: CodeHS introduces the building blocks of programming with
    short videos, example code, and lots of programming exercises that make coding
    fun and accessible for beginners. With CodeHS, you can get the help that every
    new programmer needs to work through problems and keep learning. Our tutors are
    everywhere!
  third_party_codehs_btn_try: Try CodeHS Intro to Computer Science
  third_party_codecademy_desc: We are rethinking education from the bottom up. The
    web has rethought nearly everything - commerce, social networking, healthcare,
    and more. We are building the education the world needs - the first truly net
    native education.
  third_party_codecademy_btn_curriculum: Download Codecademy Curriculum
  third_party_codecademy_btn_site: Visit Codecademy
  third_party_organization: Organization
  third_party_curriculum: Læseplan
  third_party_pricing: Pricing
  third_party_cost_free: Free
  third_party_cost_5permonth: "$5/month per class"
  third_party_cost_299: "$2.99/download"
  third_party_cost_free_399: Free to try, $399/classroom
  third_party_cost_free_2: Free to try, $2/student
  third_party_cost_free_10: Free to try, $9.99/month
  third_party_desc_5_4to8: Approximately 5 lessons, geared toward grades 4-8
  third_party_desc_10to12_kto3: Approximately 10-12 lessons, geared toward grades
    K-3
  third_party_desc_11_kto5: Approximately 11 lessons, geared toward grades K-5
  third_party_desc_10to12_kto5: Approximately 10-12 lessons, geared toward grades
    K-5
  third_party_desc_40_4to8: More than 40 lessons, geared toward grades 4-8
  third_party_desc_dozens_kto8: Dozens of lessons for all grades K-8
  third_party_desc_10to15_3to12: Between 10 & 15 lessons, geared toward grades 3-12
  third_party_desc_25to40_3to12: From 25 - 40 lessons, intended for grades 3-12
  third_party_desc_20_2to8: About 20 lessons, geared toward grades 2-8
  third_party_desc_7to22_5to12: Between 7 & 22 lessons, geared toward grades 5-12
  third_party_desc_20_4to12: More than 20 lessons, geared toward grades 4-12
  enter_valid_age: Angiv venligst en gyldig alder
  enter_valid_email: Angiv en gyldig emailadresse
  get_a_certificate_message: Vi sender dig et certifikat og oplysninger om, hvordan
    man <a href='/learn/beyond'>lærer mere end en time</a>
  get_a_certificate_message_after: Klik på beviset for download eller print det. Fortsæt
    nu med vores <a href='http://studio.code.org'>andre kurser</a>, eller se flere
    muligheder for at <a href='/learn/beyond'>lære udover Kodetimen</a>.
  thanks_for_submitting: Tak for indsendelsen!
  if_you_enjoyed: Hvis du nød at lære, så spørg vennerne om de også vil prøve!  Vi
    ønsker, at hele verden lærer.
  personalize_certificate: Personliggør dit certifikat
  share_achievement: Del hvad du har lært
  beyond_hour_message: Fortsæt med vores  <a href='http://studio.code.org'>andre kurser</a>,
    eller se flere muligheder for at <a href='/learn/beyond'>lære ud over Kodetimen</a>.
  leaderboards_for_hoc: Ranglister for Kodetimen.
  support_url: http://support.Code.org
  country: Land
  city: By
  gender: Køn
  boys: Drenge
  girls: Piger
  give_my_hour: 'Give min time til:'
  girls_team: Pigernes hold
  boys_team: Drengenes Hold
  tell_the_world: Fortæl det til hele verden!
  thanks_for_voting: Tak for din stemme!
  share_on_facebook: Del på Facebook
  share_on_twitter: Del på Twitter
  beyond_an_hour: Lær mere når du har gennemført Hour of Code
  get_started: Start
  i_agree: Jeg er enig
  participant_select: "- Vælg -"
  participant_student: Elev
  participant_parent: Forældre
  participant_educator: Underviser
  participant_engineer: Udvikler/programmør
  participant_other: Ingen af ovenstående
  print_all: Udskriv alt
  print_ice_art: Udskriv din is-kunst
  create_art_with_zombie: eller lav avanceret zombie-kunst
  i_am_a: Jeg er
  never_spam: Vi vil aldrig spamme dig
  enter_country: Indtast land, hvis du bor udenfor USA
  used_infrequent_updates: Anvendes kun til sjældne opdateringer
  privacy_practices_children: Se vores privatlivspolitik for børn
  petition_thankyou: Tak for din underskrift
  continue_learning_header: Lær mere efter Hour of Code
  continue_learning_body: Der er masser af muligheder.  Du kan lære online, eller
    på en lokal skole, eller sommerlejr.
  learn_code_studio: Try Code Studio courses
  learn_next_level: Fortsæt til det næste niveau
  learn_online: Prøv andre online kurser
  learn_classes: Find lokale klasser
  learn_back_to_minecraft: Keep learning with Minecraft
  hoc_is_here: Learn computer science. It's changing everything.  https://youtu.be/QvyTEx1wyOY.
  just_did_hoc: 'Jeg fuldførte lige #HourOfCode - tjek det ud! @codeorg'
  just_did_course1: I just finished Course 1 - check it out! Thanks @Microsoft for
    supporting @codeorg
  just_did_course2: I just finished Course 2 - check it out! Thanks @Microsoft for
    supporting @codeorg
  just_did_course3: I just finished Course 3 - check it out! Thanks @Microsoft for
    supporting @codeorg
  just_did_course4: I just finished Course 4 - check it out! Thanks @Microsoft for
    supporting @codeorg
  just_did_coursea: I just finished Course A - check it out! Thanks @Microsoft for
    supporting @codeorg
  just_did_courseb: I just finished Course B - check it out! Thanks @Microsoft for
    supporting @codeorg
  just_did_coursec: I just finished Course C - check it out! Thanks @Microsoft for
    supporting @codeorg
  just_did_coursed: I just finished Course D - check it out! Thanks @Microsoft for
    supporting @codeorg
  just_did_coursee: I just finished Course E - check it out! Thanks @Microsoft for
    supporting @codeorg
  just_did_coursef: I just finished Course F - check it out! Thanks @Microsoft for
    supporting @codeorg
  just_did_accelerated: I just finished the Accelerated Course - check it out! Thanks
    @Microsoft for supporting @codeorg
  just_did_hoc_donor: 'I just did the #HourOfCode - check it out! Thanks %{donor_twitter}
    for supporting @codeorg'
  just_did_course1_donor: I just finished Course 1 - check it out! Thanks %{donor_twitter}
    for supporting @codeorg
  just_did_course2_donor: I just finished Course 2 - check it out! Thanks %{donor_twitter}
    for supporting @codeorg
  just_did_course3_donor: I just finished Course 3 - check it out! Thanks %{donor_twitter}
    for supporting @codeorg
  just_did_course4_donor: I just finished Course 4 - check it out! Thanks %{donor_twitter}
    for supporting @codeorg
  just_did_coursea_donor: I just finished Course A - check it out! Thanks %{donor_twitter}
    for supporting @codeorg
  just_did_courseb_donor: I just finished Course B - check it out! Thanks %{donor_twitter}
    for supporting @codeorg
  just_did_coursec_donor: I just finished Course C - check it out! Thanks %{donor_twitter}
    for supporting @codeorg
  just_did_coursed_donor: I just finished Course D - check it out! Thanks %{donor_twitter}
    for supporting @codeorg
  just_did_coursee_donor: I just finished Course E - check it out! Thanks %{donor_twitter}
    for supporting @codeorg
  just_did_coursef_donor: I just finished Course F - check it out! Thanks %{donor_twitter}
    for supporting @codeorg
  just_did_accelerated_donor: I just finished the Accelerated Course - check it out!
    Thanks %{donor_twitter} for supporting @codeorg
  twitter_teach_cs: 9 ud af 10 mennesker er enige om, skoler bør undervise datalogi.
    http://youtu.be/nKIu9yen5nc. Besøg https://code.org/.
  twitter_cs_foundational: Computer science is foundational for every student to learn.
    https://youtu.be/QvyTEx1wyOY.
  learn_hoc: Lær Hour of Code
  beyond_hoc: Efter Hour of Code
  what_gender: Hvilket køn er du?
  girl: Pige
  boy: Dreng
  help_recruit_coders: Hjælpe os med at rekruttere flere programmører til dit hold!
  help_recruit: Hjælp os med at rekruttere flere programmører!
  lines_of_code: OVER <b># LINJER KODE</b> SKREVET TIL DATO.
  lines_of_code_alt: "<b>#</b> LINJER AF KODE SKREVET AF ELEVER"
  who_has_done_hoc: 'Hvem har lavet #HourOfCode @codeorg'
  who_has_done_hoc_donor: 'Who has done the #HourOfCode? (Thanks %{donor_twitter}
    for supporting @codeorg)'
  hoc_leaderboards: Rangelisten for Hour Of Code
  students_and_lines: "%{students} elever har gennemført Hour of Code og skrevet %{lines}
    linjer kode."
  start_hoc: Start Hour of Code nu
  contact_form_topic_press: Pressen/medierne (interview eller taler-arrangementer)
  stats_nina: '"Hver eneste dag gav de samme resultater&mdash; 100% engagement." -
    Nina Nichols Peery, lærer'
  stats_student: '"Jeg vidste det var en <b>once-in-a-lifetime</b> chance." - Mariana
    Alzate, 5. klasse'
  stats_michael: '"Jeg har <b>aldrig, nogensinde</b> set mine elever så begejstrede
    for at lære." - Michael Clark, lærer'
  studiobar_title: Udforsk <a href='http://studio.code.org'>Code Studio</a>
  studiobar_title_nolink: Udforsk Code Studio
  studiobar_elementary_title: Grundlæggende kurser
  studiobar_elementary_body: Vores tre nye kurser for indskoling og melemtrin
  studiobar_hoc_title: Kodetimen
  studiobar_hoc_body: Lær at kode med Angry Birds
  studiobar_flappy_title: Flappy kode
  studiobar_flappy_body: Lav og del dit eget Flappy spil
  studiobar_teacher_title: Lavet til lærere
  studiobar_teacher_body: Brug Code Studio i din klasse
  studiobar_frozen_title: Hour of Code
  studiobar_frozen_body: Skab et eventyrligt vinterlandskab med Anna og Elsa
  studiobar_donate_title: Donér
  studiobar_donate_body: Hver gang du donerer hvad der svarer til en dollar, lærer
    et barn mere
  studiobar_shop_title: Butik
  studiobar_shop_body: Nedbryd stereotyper. Bær vores logo med stolthed.
  homepage_stats_students: of US students have accounts on Code.org
  homepage_stats_female: of our students are female
  homepage_stats_teachers: teachers use Code.org
  homepage_stats_hourofcodde: of the world's students have tried the Hour of Code
  homepage_stats_policy: states changed policy to support computer science
  homepage_stats_title: We're making a difference
  homepage_hero_text_malala: |-
    &ldquo;Jeg udfordrer piger i alle verdens lande til at prøve en Hour of Code&rdquo;
    Malala, modtager af Nobels Fredspris
  homepage_hero_text_susan: |-
    &ldquo;Hvis du kan ændre teknologi, kan du ændre verden&rdquo;
    Susan, CEO YouTube
  homepage_hero_text_fistbump: |-
    &ldquo;Lad være med kun at spille på din telefon, programmer den.&rdquo;
    Præsident Barack Obama
  homepage_hero_text_sheryl: |-
    &ldquo;Vores børn &mdash; også pigerne &mdash; skal have muligheden for at lære at programmere.&rdquo;
    Sheryl, COO Facebook
  homepage_hero_text_satya: |-
    &ldquo;Programmering kan åbne for de bedste muligheder i verden.&rdquo;
    Satya, CEO Microsoft
  homepage_hero_text_satya_new: |-
    &ldquo;Computer science empowers
    students to create the world of tomorrow.&rdquo;
    Satya, CEO of Microsoft
  homepage_hero_text_bosh: |-
    &ldquo;Hvis du kan kode, kan du selv vælge retningen på dit liv.&rdquo;
    Chris Bosh
  homepage_hero_text_student1: |-
    &ldquo;At have lært det her, har ændret min fremtid. Og så er det oven i købet sjovt.&rdquo;
    Luna, 7. klasse
  homepage_hero_text_student2: |-
    &ldquo;Jeg har aldrig nogensinde set mine elever så begejstrede for at lære noget.&rdquo;
    Michael, lærer
  homepage_hero_text_student3: |-
    &ldquo;Du ved ikke om du kan lide at programmere før du har prøvet det.&rdquo;
    Jackson, 6. klasse
  homepage_hero_text_student4: |-
    &ldquo;Lige meget hvad du finder på, kan du gøre det med programmering.&rdquo;
    Maya, 2. klasse
  homepage_hero_text_student5: |-
    &ldquo;Programmering er ikke bare for de andre. Det er også noget for dig, lige nu.&rdquo;
    Geraldo, lærer
  homepage_hero_text_teacher1: |-
    &ldquo;At programmere giver kreativitet, inspiration og innovation &mdash; som er essentielt for enhver karriere.&rdquo;
    Floresa, lærer
  homepage_hero_text_teacher2: |-
    &ldquo;Det fik 100% af mine elever engagerede, involverede og til at deltage.&rdquo;
    Adam, lærer
  homepage_hero_text_stat_loc: "#loc linjer kode skrevet af elever"
  homepage_hero_text_stat_students: "#student_count elever oprettet på Code Studio"
  homepage_hero_text_stat_served: 'Hour of Code: #served har prøvet'
  homepage_hero_hoc_is_coming: The Hour of Code is coming
  homepage_hero_hoc_is_here: The Hour of Code is here
  homepage_slot_text_hoc: Kodetimen
  homepage_slot_text_frozen: Frozen med Anna og Elsa
  homepage_slot_text_teacher: Teacher Dashboard
  homepage_slot_text_studio: Alle vores øvelser
  homepage_slot_text_course4: Kursus 4
  homepage_slot_text_shop: Butik
  homepage_slot_text_flappy: Flappy kode
  homepage_action_text_hoc: An Hour of Code er programmering for alle elever.
  homepage_action_text_num_served: "# har prøvet"
  homepage_action_text_join_us: Slut dig til os
  homepage_action_text_sign_up: Tilmeld
  homepage_action_text_try_it: Prøv det
  homepage_action_text_volunteers: Tekniske frivillige søges
  homepage_action_text_codevideo: Se videoen
  homepage_action_text_teachervideo: Se videoen
  homepage_action_text_watchvideo: Se videoen
  homepage_action_text_girlvideo: Inspirer en pige
  homepage_action_text_learn: Begynd at lære
  homepage_action_text_signpetition: Skriv under
  homepage_action_text_wincelebritychat: Win a celebrity chat
  homepage_signpetition_dropdown: Jeg er enig &#x25BE;
  homepage_diversity_pledge: Afgiv et løfte om mangfoldighed
  homepage_banner_text_prizes: 'The Hour Of Code kommer igen, nemlig d. 7.-13. december
    2015. '
  homepage_banner_link_prizes: 'Deltag i den største læringsbegivenhed i historien. '
  homepage_banner_text_main: Code.org og College Board har dannet en alliance, for
    at øge mangfoldigheden i computerundervisning.
  homepage_banner_text_link: Lær mere
  homepage_banner_privacy_main: 'Aug 3: We''ve updated our privacy policy to include
    tools used in our new high school CS Principles course.'
  homepage_banner_privacy_link: Lær mere
  homepage_banner_20k_teachers: 20.000 lærere uddannet, og nu underviser datalogi
    i klasseværelser.
  homepage_banner_20k_teachers_link: Lær mere
  homepage_banner_congress: America's leaders are calling on Congress to fund K-12
    computer science.
  homepage_banner_congress_link: Add your support
  homepage_banner_emailprivacy: We’re making an important change to how we support
    student privacy.
  homepage_banner_emailprivacy_link: Læs mere
  homepage_banner_40k_teachers: We've prepared 40,000 new computer science teachers.
  homepage_banner_40k_teachers_link: Lær mere
  homepage_slot_text_title_hoc: Hour of Code
  homepage_slot_text_blurb_hoc: Alle kan lære det. Start i dag
  homepage_slot_text_link_hoc: Prøv Hour of Code
  homepage_slot_text_link_about_hoc: About the Hour of Code
  homepage_slot_text_link_host: Hold selv en Hour of Code
  homepage_slot_text_link_hocserved: "# har prøvet"
  homepage_solot_text_link_volunteer: Meld dig som frivillig til Hour Of Code
  homepage_slot_text_title_students: Elever
  homepage_slot_text_blurb_students: Gå på opdagelse i vores øvelser
  homepage_slot_text_blurb_students_courses: Udforsk vores kurser
  homepage_slot_text_link_codestudio: Prøv Code Studio
  homepage_slot_text_link_local: Find et lokalt arrangement
  homepage_slot_text_link_othercourses: Andre online kurser
  homepage_slot_text_title_educators: Undervisere
  homepage_slot_text_blurb_educators: Undervis dine elever
  homepage_slot_text_link_elementary: Grundskole
  homepage_slot_text_link_middle: Folkeskole
  homepage_slot_text_link_high: Gymnasium
  homepage_slot_text_link_k5: Kurser for 0.-5. klasse
  homepage_slot_text_link_fullcurriculum: Se alle vore kurser
  homepage_slot_text_link_pd: Efteruddannelse
  homepage_slot_text_title_advocates: Fortalere og støtter
  homepage_slot_text_blurb_advocates: Støt vores arbejde
  homepage_slot_text_link_stats: Se statistikken
  homepage_slot_text_link_buy: Deltag
  homepage_slot_text_link_donate: Giv et bidrag
  homepage_slot_text_link_shop: T-shirts, hatte og mere
  homepage_slot_text_link_administrators: Bring to your school or district
  homepage_header_codestudio: Elevprodukter fra Code Studio
  homepage_header_donors: Code.org takker sine støtter
  homepage_donors_seall: Se alle
  homepage_donors_donate: Donér
  homepage_below_hero_announcement_text: We care about your privacy and are making
    some updates to our privacy policy, effective May 25.
  homepage_below_hero_announcement_link_text: Lær mere
  contact_form_topic_student: Jeg er elev
  contact_form_topic_parent: Jeg er en forælder
  contact_form_topic_teacher: Jeg er en lærer/pædagog
  contact_form_topic_outside_us: Jeg bor uden for USA.
  contact_form_topic_contribution: Velgørende bidrag
  contact_form_topic_partner: Jeg vil gerne være partner
  contact_form_topic_other: Andre
  contact_form_label_topic: Emne
  contact_form_label_email: Din email-adresse
  contact_form_label_message: Besked
  contact_form_label_submit: Send besked
  class_submission_in_school: I skolen
  class_submission_in_school_daily_programming_course: Daglig programmerings kursus
  class_submission_in_school_ap_computer_science: AP datalogi (Avanceret Placering)
  class_submission_in_school_full_university_cs_curriculum: Fuld Universitets kvalifikation
  class_submission_in_school_robotics_club: Robotteknologi klub
  class_submission_in_school_programming_integrated_in_other_classes: Programmering
    integreret i andre klasser (matematik, videnskab, osv)
  class_submission_in_school_summer_school_cs_program: Sommerskole CS program
  class_submission_in_school_exploring_computer_science: På opdagelse i programmering
  class_submission_in_school_other: Andre i skolen
  class_submission_out_of_school: Ud af skolen
  class_submission_out_of_school_summer_camp: Sommerlejr
  class_submission_out_of_school_afterschool_program: Aftenskole program
  class_submission_out_of_school_all-day_workshop: Heldags workshop (op til 1 uge)
  class_submission_out_of_school_multi-week_workshop: Flere ugers workshop
  class_submission_out_of_school_other: Andre ud af skolen
  class_submission_online: Online
  class_submission_online_programming_class: Online programmering klasse
  class_submission_online_teacher_resource: Online lærer ressource
  class_submission_online_other: Andre online
  class_submission_level_preschool: Børnehaveklasse
  class_submission_level_elementary: Folkeskole
  class_submission_level_middle_school: Folkeskole
  class_submission_level_high_school: Gymnasium
  class_submission_level_college: Gymnasium
  class_submission_level_vocational: Faglig
  class_submission_languages_other: Andre sprog
  videos_more: More <a href='%{inspiring_videos_playlist}'>inspirational videos</a>
    featuring role models and celebrities
  careers_page_more: More <a href='%{careers_url}' target='_blank'>inspirational videos</a>
    featuring professionals in technology fields
  playlab_choose_theme: Vælg dit Spil Lab tema
  playlab_classic_title: Klassisk
  playlab_gumball_title: Gumball
  playlab_iceage_title: Istid - kommer snart
  playlab_iceage_title_live: Is-tid
  starwars_subtitle: Byg en galakse med kode
  starwars_javascript_title: Javascript
  starwars_javascript_description: Brug træk-slip blokke og JavaScript.
  starwars_javascript_specs: Kun på engelsk | Moderne browsere | Fra 11 år
  starwars_blocks_title: Blokke
  starwars_blocks_description: Brug træk-slip blokke.
  starwars_blocks_specs: Mange sprog | Moderne browsere, smartphones, tablets | Alderstrin
    6-10
  starwars_platform_text: Moderne browsere, smartphones, tabletter
  mc_name: Minecraft Hour of Code
  mc_longdescription: Brug kodeblokke til at lede Steve eller Alex gennem et eventyr
    i denne Minecraft-verden.
  mc_shortdescription: Brug kodeblokke til at lede Steve eller Alex gennem et eventyr
    i denne Minecraft-verden.
  mc_gradelevel: Alder 6+
  mc_platformtext: Moderne browsere, smartphones, tabletter
  mc_specs: Mange sprog | Moderne browsere og tablets | Alder 6+
  minecraft_agent: 'Minecraft: Hero’s Journey'
  minecraft_designer: Minecraft Designer
  minecraft_adventurer: Minecraft Adventurer
  minecraft_tutorials: Minecraft Hour of Code Tutorials
  minecraft_specs: Many languages | Modern browsers and tablets | Grades 2+
  minecraft_agent_description: Minecraft is back for the Hour of Code with a brand
    new activity! Journey through Minecraft with code.
  minecraft_agent_button: Start
  minecraft_designer_description: Program animals and enemies in your own version
    of Minecraft.
  minecraft_designer_button: Start
  minecraft_adventurer_description: Use code to take Alex or Steve on an adventure.
  minecraft_adventurer_button: Start
  minecraft_no_internet: Har du ikke internet?
  minecraft_download_adventurer: Download the offline version of Minecraft Adventurer.
  minecraft_subtitle: Minecraft Hour of Code
  minecraft_store_camps: Free Minecraft Hour of Code Camps at the Microsoft Store
  minecraft_signup_store_camps: "<a href='%{signup_store_camp}'>Sign up</a> for the
    free Minecraft Hour of Code workshops at Microsoft Stores in Australia, Canada,
    Puerto Rico or the US. Learn how coding is for everyone and combines creativity,
    problem solving and loads of fun."
  minecraft_host_event: Host a Minecraft Hour of Code Event
  minecraft_teach_resources: Teacher resources and lesson plan.
  minecraft_leader_guide: Download resources to help you plan and lead an event.
  minecraft_facilitating_event: "<a href='%{minecraft_facilitator_download}'>Download</a>
    facilitator quick start guide and PowerPoint presentations for younger and older
    students now."
  minecraft_join_online_training: Ready to facilitate your own Hour of Code with Minecraft,
    but not sure where to start? Check out our <a href='%{minecraft_webinar_url}'>on-demand
    webinar</a>. You will learn best practices, access ready-to-go facilitator materials,
    and get a walk-through of the new Hero’s Journey tutorial from the Minecraft team.
    Get a head start on thinking through what you need to bring Hour of Code to young
    people during Computer Science Education week (December 4-10) and beyond.
  minecraft_continue_learning: 'Computer Science for Everyone: Beyond an Hour of Code
    at the Microsoft Store'
  minecraft_continue_learning_description: No computer science experience required!
    Help ensure all youth can learn the valuable skills gained through computer science
    education. Join us at the Microsoft Store to engage in a free series of three,
    1-hour workshops where you will experience coding in a fun and stress-free environment,
    become familiar with key computer science concepts, and get ready to lead an Hour
    of Code in your classroom or community. You got this! <a href='%{minecraft_continue_learning_url}'>Sign
    up today</a>.
  minecraft_future: Help all youth become future ready
  minecraft_future_description: Find out how other schools and nonprofits are bringing
    digital skills, from digital literacy to computer science education, to their
    communities. Consider different models, get tips and tricks, and <a href='%{minecraft_future_url}'>access
    the resources</a> they found most valuable.
  minecraft_og_designer: Minecraft is back with a new activity for the Hour of Code.
    Program animals and other Minecraft creatures in your own version of Minecraft.
  minecraft_og_agent: Minecraft is back for the Hour of Code, and you’re the hero!
    Write code to journey through Minecraft biomes.
  sports_page_title: Sports Hour of Code
  sports_og_title: Hour of Code Sports Tutorials
  sports_og_description: Choose between making a basketball game or mix and match
    across sports.
  sports_title: Code your own sports game
  sports_watch_video: Se videoen
  sports_video_title: Push yourself. Anybody can learn.
  sports_select_theme: Select your tutorial theme
  sports_basketball_title: Make a basketball game
  sports_all_sports_title: Mix and match across sports
  sports_featured_athletes: See featured athletes
  sports_athletes_title: Featured athletes
  sports_athlete_Draymond: Draymond Green, Olympic Gold Medalist and NBA Champion,
    Golden State Warriors
  sports_athlete_Serena: Serena Williams, Olympic Gold Medalist and Tennis Champion
  sports_athlete_Russell: Russell Okung, Super Bowl Champion and NFL player, Denver
    Broncos
  sports_athlete_Sergio: Sergio Ramos, World Cup Champion and Soccer/Futbol Player,
    Real Madrid
  sports_athlete_Sue: Sue Bird, Olympic Gold Medalist and WNBA Champion, Seattle Storm
  sports_athlete_Alana: Alana Beard, Gold Medalist and WNBA All-Star, Los Angeles
    Sparks
  sports_athlete_Angelo: Angelo Matthews, Captain of the Sri Lankan Cricket Team
  sports_athlete_Nneka: Nneka Ogwumike, Gold Medalist, WNBA Champion and 2016 MVP,
    Los Angeles Sparks
  sports_athlete_Carmelo: Carmelo Anthony, Olympic Gold Medalist and NBA All-Star,
    New York Knicks
  sports_athlete_Marco: Marco Belinelli, NBA Champion, Charlotte Hornets
  sports_athlete_Neymar: Neymar Jr., Olympic Gold Medalist and Soccer/Futbol Player,
    FC Barcelona and Brazil National Team
  sports_athlete_Sarah: Sarah Quita Offringa, Windsurfing Champion
  sports_athlete_Marcelo: Marcelo, Soccer/Futbol Champion, Real Madrid and Brazil
    National Team
  sports_athlete_Erika: Erika Olivera, Champion Marathon Runner
  sports_athlete_John: John Wall, NBA All-Star, Washington Wizards
  sports_athlete_Chris: Chris Bosh, Olympic Gold Medalist and NBA Champion, Miami
    Heat
  sports_athlete_Harrison: Harrison Barnes, Olympic Gold Medalist and NBA Champion,
    Dallas Mavericks
  watch_inspirational_videos: Før du går i gang, se så én af disse inspirerende videoer
  video_title_cs_is_everything: Computer Science is Changing Everything
  video_title_inspire_girl: Inspirer en pige
  video_title_cs_intro: Computer Science intro
  video_title_schools_dont_teach: What Most Schools Don't Teach
  video_title_obama: President Obama on computer science
  video_title_hoc_is_here: Hour of Code is Here - Anybody Can Learn
  video_title_anybody_can_learn: Anybody Can Learn
  video_title_steph_curry: Hour of Code with Steph Curry
  video_title_draymond_green: Hour of Code with Draymond Green
  video_title_russell_okung: Hour of Code with Russell Okung
  video_title_real_madrid: Hour of Code with Real Madrid
  video_title_marco_belinelli: Hour of Code with Marco Belinelli
  video_title_chris_bosh: Chris Bosh on Computer Science
  video_title_my_name_is_aracely: My Name is Aracely
  video_1min: 1 min
  video_2min: 2 min
  video_3min: 3 min
  video_5min: 5 min
  speak_another_language: Taler du et andet sprog?
  help_translate: Hjælp os med at oversætte.
  no_internet: Har du ikke internet?
  download_offline: Download en offlineudgave.
  are_you_teacher: Er du lærer?
  review_lesson_plan: Review the lesson plan and other teacher resources.
  volunteer_engineer_submission_title: Inspirer studerende og frivillge til Hour Of
    Code.
  volunteer_engineer_submission_subtitle_generic: '100.000 lærere vil være værter
    i Hour Of Code i deres klasseværelser i år d. 7.-13. december 2015. De vil gerne
    bede om din hjælp! '
  volunteer_engineer_submission_subtitle_specific: "%{num_teachers} lærere vil gerne
    have frivillige, som er dedikerede i deres interesse for uddannelse i tekniske
    videnskaber, til at hjælpe med Hour of Code her i december. <br>%{num_volunteers}
    frivillige har meldt sig. Slut dig til dem."
  volunteer_engineer_submission_intro_background: Kodetimen er en global bevægelse
    vil give en times Introduktion til programmering, nå millioner af studerende i
    180 + lande. Blive involveret i programmeringsuddannelse uge, December 7-13.
  volunteer_engineer_submission_intro_recruit: 'Disse lærere ville elske at have nogen
    der er <span style="font-family: ''Gotham 7r'', sans-serif;"> lidenskabelig omkring
    computer uddannelse</span> der kan hjælpe i klasseværelset, eller for nogen, der
    kan <span style="font-family: ''Gotham 7r'', sans-serif;"> inspirere</span> deres
    elever ved at tale om mulighederne med computer (som kunne ske gennem en video
    chat).'
  volunteer_engineer_submission_intro_guide: Learn more about our <a href="%{volunteer_guide}">volunteer
    program here</a>.
  volunteer_engineer_submission_intro_signup: Angiv følgende oplysninger, hvis du
    er en computer studerende eller software professionel. Felter markeret med en
    <span class="form-required-field"> *</span> er påkrævet.
  volunteer_engineer_submission_intro_links: Ønsker du ikke at være frivillig? <a
    href="%{learn_more}"> Lær mere</a> om at organisere din egen kodetime begivenhed
    og finde en lokal frivillig på vores <a href="%{volunteer_local}"> frivillige
    kort</a>.
  volunteer_engineer_submission_update_information: Opdater dine oplysninger
  volunteer_engineer_submission_header_shared: Oplysninger, der deles med lærere på
    kort over frivillige
  volunteer_engineer_submission_field_name: Navn
  volunteer_engineer_submission_field_name_placeholder: Fulde navn
  volunteer_engineer_submission_field_company: Virksomhed (eller Universitet)
  volunteer_engineer_submission_field_company_placeholder: Virksomhed (eller Universitet)
  volunteer_engineer_submission_field_experience_level: Erfaringsniveau
  volunteer_engineer_submission_field_location: Placering
  volunteer_engineer_submission_field_location_desc: Din placering vil blive brugt
    til at give lærerne mulighed for at søge efter nærliggende frivillige og vil blive
    vist som en knappenål på kortet. Hvis du bekymrer dig om beskyttelse af personlige
    oplysninger, skal du bruge dit arbejde/skole adresse eller kun din by.
  volunteer_engineer_submission_field_location_placeholder: Postnummer, by og stat/land
    eller gadeadresse
  volunteer_engineer_submission_field_location_flexibility: Jeg kan hjælpe under kodetimen
    med... (Vælg alle relevante)
  volunteer_engineer_submission_checkbox_after_hoc: Jeg er interesseret i frivilligt
    arbejde efter kodetimen
  volunteer_engineer_submission_field_time_commitment: Tidsengagement efter kodetimen
  volunteer_engineer_submission_field_linkedin: LinkedIn profil
  volunteer_engineer_submission_field_linkedin_placeholder: http://www.linkedin.com/in/dit_navn
  volunteer_engineer_submission_field_facebook: Facebook profil
  volunteer_engineer_submission_field_facebook_placeholder: https://www.facebook.com/dit_navn
  volunteer_engineer_submission_field_description: Beskrivelse
  volunteer_engineer_submission_field_description_desc: Beskrive din computer erfaring
    og hvordan du kan deltage som frivillige for lokale lærere.
  volunteer_engineer_submission_field_description_placeholder: Beskrivelse af erfaring
    og/eller deltagelse. Hvis du taler andre sprog end dansk, skal du medtage det
    her.
  volunteer_engineer_submission_header_private: Oplysninger holdes fortrolige og videregives
    aldrig
  volunteer_engineer_submission_field_email: Email adresse
  volunteer_engineer_submission_field_email_desc: Din e-mail adresse vil aldrig blive
    delt, men vi sender dig anmodninger fra lærere.
  volunteer_engineer_submission_field_email_placeholder: Email adresse
  volunteer_engineer_submission_field_email_preference: Can we email you about updates
    to our courses, volunteer opportunities, or other computer science news?
  volunteer_engineer_submission_field_email_preference_yes: Ja
  volunteer_engineer_submission_field_email_preference_no: Nej
  volunteer_engineer_submission_final_paragraph: Du vil være på et kort så lokale
    lærere kan kontakte dig for kodetimer eller andet frivillige opgaver. Din e-mail
    og nøjagtige adresse vil aldrig blive delt af os. Men andre oplysninger (herunder
    omtrentlige placering) vil være offentligt tilgængelig til lokale lærere.
  volunteer_engineer_submission_checkbox_contact: 'Jeg er enig i, at lærere må kontakte
    mig med opgaver (Note: din e-mail adresse vil ikke blive delt)'
  volunteer_engineer_submission_checkbox_age_18_plus: I certify that I am at least
    18 years old.
  volunteer_engineer_submission_submit: Indsend
  volunteer_engineer_submission_thankyou: Tak for dit frivilligt arbejde for kodetimen.
    For at blive klar til kodetimen og rekruttere andre frivillige, <a href="%{url}">
    Læs mere her.</a>
  volunteer_engineer_submission_commitment_uncertain: Usikker
  volunteer_engineer_submission_commitment_one_hr_per_week: 1 time om ugen
  volunteer_engineer_submission_commitment_three_hrs_per_week: 3 timer om ugen
  volunteer_engineer_submission_commitment_five_hrs_per_week: 5 timer pr. uge
  volunteer_engineer_submission_commitment_now_and_then: Ny og næ
  volunteer_engineer_submission_commitment_annually: 2-3 gange om året
  volunteer_engineer_submission_commitment_monthly: Et par timer om måneden
  volunteer_engineer_submission_commitment_weekly: Et par timer om ugen
  volunteer_engineer_submission_commitment_more: Mere
  volunteer_engineer_submission_location_flexibility_onsite: På skolen
  volunteer_engineer_submission_location_flexibility_remote: Mentor på distance (lærere
    eller studerende)
  volunteer_engineer_submission_location_flexibility_curriculum: Villige til at bidrage
    til open source læseplans projekter
  volunteer_engineer_submission_experience_unspecified: Ikke angivet
  volunteer_engineer_submission_experience_tech_company: Ikke-ingeniør på en teknologivirksomhed
  volunteer_engineer_submission_experience_university_student_or_researcher: Nuværende
    universitetsstuderende (eller forsker)
  volunteer_engineer_submission_experience_software_professional: Software professional
  volunteer_engineer_submission_distance_8: 8 km
  volunteer_engineer_submission_distance_16: 16 km
  volunteer_engineer_submission_distance_24: 24 km
  volunteer_engineer_submission_distance_32: 32 km
  volunteer_engineer_submission_num_volunteers_5: 5 frivillige
  volunteer_engineer_submission_num_volunteers_10: 10 frivillige
  volunteer_engineer_submission_num_volunteers_25: 25 frivillige
  volunteer_engineer_submission_num_volunteers_50: 50 frivillige
  volunteer_engineer_submission_type_task_onsite: Jeg vil gerne have besøg til teknisk
    hjælp og inspiration
  volunteer_engineer_submission_type_task_remote: Jeg ønsker du at Skyper til min
    klasse for at give inspiration til børnene
  volunteer_engineer_submission_type_task_mentor: Jeg leder efter en mentor til at
    lære mig kodning med mine elever
  petition_age: Alder
  dashboard_announce_hoc_scaling_progress: Yikes! We are experiencing high Hour of
    Code traffic. We are unable to save any progress this week, but progress from
    before this week is still safe.
  dashboard_announce_learn_more_button: Lær mere
  dashboard_landing_title: Lærerens startside
  dashboard_landing_welcome: Velkommen til den nye og forbedrede startside for undervisere.
  dashboard_landing_video: Se denne video
  dashboard_landing_watch_video: for en rundvisning i de nye funktioner!
  dashboard_landing_view_as_student: Se dette site som elev
  dashboard_landing_students_title: Dine elever
  dashboard_landing_students_manage: Få vist og administrere dine elever
  dashboard_landing_news_title: 5. klasses lærer ressourcer (kun på engelsk - kommer
    på Dansk)
  dashboard_landing_new_beta: Nyt! Prøv vores beta kurser for 5. klasses elever.
  dashboard_landing_new_k5courses: Ny! Prøv vores kurser for 5. klasses elever.
  dashboard_landing_useful_links: Andre nyttige links (kun på engelsk)
  dashboard_landing_classroom_resources: Resources for your classroom
  dashboard_landing_office_hours: Stil et spørgsmål personligt! Besøg vores månedlige
    video kontortid.
  dashboard_landing_print_certificates: Udskriv certifikater for studerende, der er
    færdig med dette kursus
  dashboard_landing_educator_blog: Læs om nyheder og opdateringer til vores materialer
    på vores underviser blog
  dashboard_landing_video_player: Teste vores nye video-afspiller på din skole
  dashboard_landing_progress_title: Vigtigste klasse fremskridt
  dashboard_landing_progress_biggest: Fremskridt for dit største hold.
  dashboard_landing_view_progress: Se fremskridt for %{biggest_section}
  dashboard_landing_print_progress: Udskrivning
  dashboard_landing_available_title: Tilgængelige kurser
  dashboard_landing_available_courses: Her er kurserne som lige nu er tilgængelige
    for dig og dine elever.
  dashboard_landing_more_tutorials: Vil du se flere tutorials?
  dashboard_landing_more_tutorials_desc: Der er flere tutorials <a href="/learn/beyond">
    udbudt af vores partnere.</a> Lære at programmere med robotter, lave websider,
    lav din egen app eller udforske andre sprog som C ++, Ruby eller Python!
  dashboard_landing_inspire: Inspire your students with posters, videos, and more.
  dashboard_landing_video_library: Use a video from the Video Library of computer
    science concepts.
  dashboard_landing_report_bug: Request a feature or report a bug.
  dashboard_landing_teacher_forum: Join the professional learning community.
  dashboard_hoc_courses: En Times Kodning til alle aldre
  dashboard_hoc_courses_desc: Prøv nogen af disse kortere 1 times tutorial med dine
    elever!
  dashboard_hoc_courses_desc_and_cta: Prøv disse korte, en times tutorial med dine
    elever. <a href="https://hourofcode.com"> Tilslut dig En Times Kodning bevægelsen</a>
    i løbet af Computer Videnskabs Uddannelses Uge.
  dashboard_k5_courses: 20-timers kurser for K-5
  dashboard_k5_courses_desc: Disse kurser blander online, selv-guidede og selvstyrede
    tutorials med aktiviteter, der slet ikke kræver en computer. Hvert kursus består
    af ca. 20 lektioner, der kan gennemføres som en enhed eller i løbet af et semester.
    Selv børn i børnehave-alderen uden læse-færdigheder kan deltage. For at hjælpe
    dig i gang, tilbyder vi faglige udviklingsworkshops af høj kvalitet rundt omkring
    i USA, gratis. <a href="/professional-development-workshops">Find en her!</a>
  dashboard_middle_courses: 20-timers høje klassetrins kurser
  dashboard_middle_courses_desc: Vores pensum for mellemskolen bruger datalogi og
    programmering i forbindelse med matematik og naturvidenskab, som et redskab til
    at undervise i begreber indenfor matematik og naturvidenskab. For at tilmelde
    dig til faglige udviklingsworkshops, så ansøge om et <a href="/educate/districts">
    regionalt partnerskab</a> med Code.org.
  dashboard_high_courses: Kurser for et helt undervisningsår for gymnasiet
  dashboard_high_courses_desc: Vores gymnasie program hjælper skoledistrikter med
    at tilbyde helårlige kurser i computervidenskab ved at forberede eksisterende
    undervisningspersonale til at tilbyde denne nye emne. For at tilmelding til faglige
    udviklingsworkshops, så ansøg om et <a href="/educate/districts"> regionalt partnerskab</a>
    med Code.org.
  dashboard_course_csina: Datalogi i Algebra
  dashboard_course_csina_desc: Code.org har indgået et samarbejde med Bootstrap om
    at udvikle en læseplan, der omhandler læring af algebraiske og geometriske begreber
    gennem edb-programmering.
  dashboard_course_csins: Datalogi i Videnskab
  dashboard_course_csins_desc: Code.org har indgået et samarbejde med projekt GUTS
    til at levere en introduktion til begreber i computervidenskab inden for rammerne
    af relateret til modellering og simulering.
  dashboard_course_ecs: På opdagelse i programmering
  dashboard_course_ecs_desc: 'Udforskning af Computervidenskab er et helårs-kursus
    bestående af 6 enheder: Menneskelig interaktion med computere, Problemløsning,
    Webdesign, Programmering, Beregning og Dataanalyse, og Robotteknologi.'
  dashboard_course_csp: AP® Principper i Computervidenskab
  dashboard_course_csp_desc: Code.org har designet et stringent, engagerende og imødekommende
    kursus, der udforsker de fundamentale ideer i computing.
  dashboard_landing_loading: Indlæser...
  dashboard_action_cancel: Annuller
  dashboard_action_delete: Slet
  dashboard_action_delete_yes: Ja
  dashboard_action_delete_no: Nej
  dashboard_action_confirm: Slet?
  dashboard_action_done: Udfør
  dashboard_action_print_certificates: Udskriv certifikater
  dashboard_assessments_view: 'Se vurderinger i:'
  dashboard_assessments_none: Most teachers measure their students' progress using
    the "View Progress" tab. If you are interested in giving your students additional
    assessments, you can find recommended questions and areas in the lesson plans.
    These are done outside of Code Studio.
  dashboard_assessments_none_part2: If you are teaching a middle or high school course,
    we have assessment questions available as part of Code Studio to help your students
    prepare for the AP test. To use these assessments, first assign the course to
    your class and then pick the course from the drop down above and you'll see your
    students' answers here.
  dashboard_assessments_summaries: Summaries
  dashboard_assessments_answers: All answers
  dashboard_surveys_answers: Undersøgelser
  dashboard_percent: Procent
  dashboard_filter_by_stage: 'Filter by stage:'
  dashboard_filter_all: All
  dashboard_download_csv: Download CSV
  dashboard_navigation_home_page: Lærerens Startside
  dashboard_navigation_section_student_progress: Elevernes konti og fremskridt
  dashboard_navigation_section_teacher_progress: Dine kurser
  dashboard_navigation_section_lesson_plans: Lektionsplaner og ressourcer
  dashboard_navigation_section_community: Hjælp og community
  dashboard_navigation_section_pd: Efteruddannelse
  dashboard_navigation_section_speakers: Find en<br/> gæstetaler
  dashboard_navigation_all_sections: Elevernes konti og fremskridt
  dashboard_navigation_view_progress: Fremskridt
  dashboard_navigation_view_text_responses: Vis tekstsvar
  dashboard_navigation_view_assessments: Assessments
  dashboard_navigation_view_assessments_surveys: Assessments/Surveys
  dashboard_navigation_add_students: Tilføj elever
  dashboard_navigation_manage_students: Administrer elever
  dashboard_navigation_lesson_plans_resources: Lektionsplaner og ressourcer
  dashboard_navigation_view_stats: Vis statistikker
  dashboard_navigation_section: 'Hold: %{section_name}'
  dashboard_navigation_student: 'Elev: %{student_name}'
  dashboard_progress_not_started: ikke startet
  dashboard_progress_in_progress: i gang
  dashboard_progress_not_completed: ikke afsluttet
  dashboard_progress_completed_too_many_blocks: afsluttet, for mange blokke
  dashboard_progress_completed_perfect: Afsluttet, perfekt
  dashboard_progress_furthest_level_attempted: længst opnåede niveau
  dashboard_progress_submitted: submitted
  dashboard_progress_view: 'View progress in:'
  dashboard_progress_student_in_script: Progress information for %{student_name} in
    %{script_name}
  dashboard_progress_pair_programming: pair programming
  dashboard_responses_view: 'View text responses in:'
  dashboard_responses_none: No text responses
  dashboard_sections_new_section: Nyt hold
  dashboard_sections_new_google_section: Import section from Google Classroom
  dashboard_sections_jumbotron_instruction: Opret nye hold og tilføj elever. Hold
    hjælper dig til at organisere eleverne i mindre grupper, så du kan følge deres
    fremskridt og administrere deres konti.
  dashboard_sections_table_section: Hold
  dashboard_sections_table_secret: Login type
  dashboard_sections_table_grade: Graduering
  dashboard_sections_table_course: Kursus
  dashboard_sections_table_pairing_allowed: Par programmering
  dashboard_sections_table_stage_extras: Stage Extras
  dashboard_sections_table_students: Elever
  dashboard_sections_table_code: Holdkode
  dashboard_sections_name: Sektionsnavnet
  dashboard_sections_choose_secret: Hvis du vil oprette konti til dine elever, kan
    du vælge et hemmeligt <b>ord</b> eller <b>billede</b> for det pågældende hold.
  dashboard_sections_secret_word: Et <b>ord</b> tillader du kan indstille et hemmeligt
    ord for hver elev.
  dashboard_sections_secret_picture: Et <b>billede</b>tillader du kan indstille et
    billede for hver elev, ideel for yngre elever, der endnu ikke kan skrive.
  dashboard_sections_secret_none: Hvis du vil have dine elever til at styre deres
    egne konti, herunder at vælge deres egne adgangskoder, så vælg typen <b>ingen</b>.
  dashboard_sections_print_secrets: Du kan derefter udskrive en ark af kort der indeholder
    kontooplysninger til at blive distribueret til eleverne individuelt.
  dashboard_sections_switch_section: 'Skift hold:'
  dashboard_sections_close: Luk
  dashboard_sections_move_students_desc: Select students to move to a new section.
    Moving students will not clear their progress.
  dashboard_sections_one_per_teacher: Students can only be in one section for each
    teacher. Your students will be added to this new section and leave their old section.
  dashboard_sections_move_to_section: 'Move to section:'
  dashboard_sections_enter_code: 'Enter section code:'
  dashboard_sections_code_placeholder: 6-character code (ABCDEF)
  dashboard_sections_other_section: Other Section
  dashboard_sections_both_sections: Would you like the student(s) to be in both sections?
  dashboard_sections_yes_both: Yes, I want to copy student(s) to be in this current
    section AND the new section
  dashboard_sections_no_move: No, I want to move student(s) to be in the new section
    only.
  dashboard_sections_move_students: Move Students
  dashboard_sections_assign_hoc_script_desc: Participating in the Hour of Code?
  dashboard_sections_assign_hoc_script_msg: Please note that we will not save progress
    in this course during the week of December 3-7, due to the unprecedented level
    of traffic our site will receive for the Hour of Code.  You may still assign the
    course and give all students certificates for participating.  (Most teachers <a
    href="http://www.code.org/certificates">print these in advance</a>.)<br/><br/>We
    are thrilled by the number of teachers and students participating and we're sorry
    we won't be able to save everything.  If your class wants to go further, you can
    go beyond an Hour of Code to teach a course such as Computer Science Fundamentals.
     Our teacher dashboard will let you track your student's progress every other
    week of the year.
  dashboard_sections_assign_activity: Assign Course
  dashboard_error_none_selected: You didn't select any students to move. Please select
    at least one student.
  dashboard_error_other_section: If you're moving students between your own sections,
    select your section from the dropdown. Only select 'Other Section' to move your
    students to a different teacher's section.
  dashboard_students_add_multiple: 'Skriv eller indsæt navnene på dine elever, en
    per linje:'
  dashboard_students_new_google_classroom_section: To add students, use <a href='http://classroom.google.com'
    target='_blank'>Google Classroom</a> and then click the <b>Sync students from
    Google Classroom</b> button above.
  dashboard_students_new_section: Du har oprettet et nyt hold! Tilføj nu dine elever
    ved hjælp af knapperne <b>Tilføj elev</b> og <b>Tilføje flere elever</b> ovenfor.
  dashboard_students_name: Navn
  dashboard_students_progress: Fremskridt
  dashboard_students_male: Mand
  dashboard_students_female: Kvinde
  dashboard_students_completed_levels: Afsluttede niveauer
  dashboard_students_total_lines: Linjer af kode
  dashboard_students_share_section: 'Del dette holds loginside med dine elever:'
  dashboard_students_share_section_secondary: 'Alternatively, share this section''s
    sign in page with your students:'
  dashboard_students_print_info: Udskrive kort med dine elever login-oplysninger.
  dashboard_students_secret_picture_title: Hemmeligt billede
  dashboard_students_secret_picture: Dette afsnit bruger <b>billede</b> som dets hemmelige
    type.  Det betyder, at hver af dine elever har et hemmelig billede i stedet for
    en adgangskode til at logge på.  Eleverne skal bruge tegnet i webadressen angivet
    ovenfor til at logge på.
  dashboard_students_reset_picture: Du kan nulstille en elevs hemmelige billede til
    enhver tid ved at vælge <b>Vis hemmeligt</b>, og derefter <b>Nulstille hemmeligt</b>.
    Et nyt hemmeligt billede vil blive genereret for den studerende at bruge, når
    de logger på.
  dashboard_students_secret_word_title: Hemmeligt ord
  dashboard_students_secret_word: Hemmeligt ord
  dashboard_students_reset_word: 'Du kan nulstille en elevs hemmelige ord når som
    helst ved at vælge <b>Vis hemmelighed</b>, og derefter <b>Nulstil hemmelighed</b>.
    Så laves et nyt sæt hemmelige ord, som eleven skal bruge når der logges på. '
  dashboard_students_join_link: Dine elever kan oprette deres egne konti og deltage
    i dit kursus på
  dashboard_students_no_email: Hvis dine elever har ikke mailadresser, eller du ønsker
    at oprette konti til dem, kan du ændre dette holds hemmelige <b>ord</b> eller
    <b>billede</b>.
  dashboard_students_print_page: Udskriv denne side
  dashboard_students_signin_card: Visit %{join_url} and enter %{section_code}
  dashboard_students_url: Web-adresse
  dashboard_privacy_document_link: <a href="/privacy/student-privacy", target="_blank">
    Klik her</a> for vores privatlivspolitik, der kan deles eller udskrives til dine
    elever.
  dashboard_curriculum_k5_title: K-5 Ressourcer for Undervisere
  dashboard_curriculum_middle_title: Mellemskole Ressourcer for Undervisere
  dashboard_curriculum_high_title: Gymnasium Ressourcer for Undervisere
  dashboard_lesson_plans: Lektionsplaner
  dashboard_view_all_lesson_plans: Se alle lektionsplaner
  dashboard_course1: 'Kursus 1:'
  dashboard_course2: 'Kursus 2:'
  dashboard_course3: 'Kursus 3:'
  dashboard_course4: 'Kursus 4 (beta): '
  dashboard_coursea: 'Course A: '
  dashboard_courseb: 'Course B: '
  dashboard_coursec: 'Course C: '
  dashboard_coursed: 'Course D: '
  dashboard_coursee: 'Course E: '
  dashboard_coursef: 'Course F: '
  dashboard_pre-express: 'Pre-reader Express Course: '
  dashboard_express: 'Express Course: '
  dashboard_unplugged: If you don't have computers, <a href='%{unplugged_url}'>try
    these unplugged lessons</a> in your classroom.
  dashboard_tools: 'Tools: '
  dashboard_curriculum: Læseplan
  dashboard_curriculum_overview: Indskoling og mellemtrin (0.-5. klasse)
  dashboard_overview: Oversigt
  dashboard_sequence: Sekvens
  dashboard_framework: Værktøjskasse
  dashboard_standards: Standarder
  dashboard_implementation_guide: Implementeringsvejledning
  dashboard_glossary: Ordliste
  dashboard_classroom_strategies: Undervisningsstrategier for lærere
  dashboard_debugging: 'Fejlfinding:'
  dashboard_puzzle_solving: 'Opgaveløsning:'
  dashboard_student_worksheet: Elev regneark
  dashboard_teacher_worksheet: lærer regneark
  dashboard_curriculum_csina: 'Datalogi i Algebra:'
  dashboard_curriculum_csins: 'Datalogi i Videnskab:'
  dashboard_curriculum_csp: 'AP® Principper i Datalogi:'
  dashboard_curriculum_ecs: 'Udforsk i Datalogi:'
  dashboard_curriculum_csd: 'Computer Science Discoveries: '
  dashboard_curriculum_apcsa: 'AP Computer Science in Java: '
  dashboard_grade_k: K
  dashboard_grade_other: Andre
  dashboard_login_word: Ord
  dashboard_login_picture: Billede
  dashboard_login_none: E-mail
  dashboard_stage: trin
  dashboard_puzzle: Opgave
  dashboard_question: Spørgsmål
  dashboard_response: Svar
  dashboard_correctness: Korrekthed
  dashboard_correctness_free_response: Gratis svar
  dashboard_correctness_unsubmitted: Ikke insendt
  dashboard_correctness_correct: Rigtigt
  dashboard_correctness_incorrect: Ukorrekt
  dashboard_submission_submitted: Indsendt
  dashboard_submission_in_progress: I gang
  dashboard_status: Status
  dashboard_multi_correct: "# multiple choice korrekt"
  dashboard_multi_count: "# multiple choice"
  dashboard_multi_correct_percent: "% multiple choice korrekt"
  dashboard_submission_timestamp: Indsendelsestid
  stats_hoc_2013_heading: 'Utrolige statistikker fra sidste års "Hour of Code". I
    en uge alene:'
  stats_hoc_2013_image_alt: Statistik fra 2013 "Hour of Code"
  dashboard_teacher: Lærer
  dashboard_student: Elev
  dashboard_sections_email_question: Har alle elever en gyldig e-mail-adresse?
  dashboard_sections_account_creation_question: Hvem opretter elevernes konto?
  dashboard_sections_password_question: Hvad bruger eleverne som "adgangskode"?
  dashboard_sections_picture_account_creation: Et billede der er tildelt af Code.org
  dashboard_sections_word_account_creation: Et simpelt ord tildelt af Code.org
  dashboard_sections_sign_in_question: Hvor kan eleverne logge ind?
  dashboard_sections_sign_in_unique: Unikke web-sider vises under fanen "Administrer
    elever"
  dashboard_sections_sign_in_main: http://Code.org og klik på "login"
  dashboard_sections_password_account_creation: Elev-oprettet adgangskode
  dashboard_sections_login_type_explanation: Denne tabel hjælper med at forklare hvilke
    typer login, <b>billede, ord, eller e-mail</b>, du med fordel kan vælge for et
    hold.
  dashboard_faq: Ofte stillede spørgsmål
  dashboard_faq_k5: K-5 Ofte stillede spørgsmål
  code_hoc_coming: Hour of Code er her - 8.-14. december!
  code_sign_up: Tilmeld dig til at deltage i CS Education Week
  host_an_hour: Host an hour
  learn_banner_title: Join us for the Hour of Code
  learn_banner_desc: The Hour of Code is a global movement reaching over 100 million
    students in more than 180 countries. Anyone, anywhere can organize an Hour of
    Code event. Help us give every student the opportunity to learn computer science!
    Organizers can follow our <a href='%{how_to_url}' target='_blank'>how-to guide</a>
    for teaching an Hour of Code and inspire students with <a href='%{videos_url}'
    target='_blank'>these videos</a>.
  learn_more: Lær mere
  learn_sign_up_description: Tilmeld dig til at deltage i Hour of Code i løbet af
    CS Education Week
  learn_sign_up_button: Tilmeld
  learn_videos_watch: Se denne inspirerende video sammen med din klasse
  learn_videos_show: Vis denne inspirerende video til din klasse
  learn_videos_before_hoc: Se en inspirerende video før din Hour of Code
  learn_educator_resources_description: Tricks til at undervise i "Hour of Code"
  learn_educator_resources_button: Ressourcer for undervisere
  learn_are_you_educator: Er du underviser? Se hvordan til <a href="http://hourofcode.com/resources/how-to">
    at undervise i Hour of Code</a>
  learn_find_volunteer: <a href="https://code.org/volunteer/local">Find a lokal frivillig</a>
    til at hjælpe dig under Hour of Code
  learn_teacher_led_lesson_plans: Bliv inspireret af <a href="https://code.org/teacher-led">lærer-styrede
    Hour of Code lektionsplaner</a>
  learn_how_to_hoc: Følg <a href="https://hourofcode.com/how-to"> vores vejledning</a>
    til undervisning i Hour of Code
  learn_hoc_prizes: <a href="https://hourofcode.com/prizes"> Lær mere</a> om præmier
    for hver underviser, så længe lager haves
  learn_inspirational_videos: Inspirerer elever ved at vise dem <a href="https://code.org/educate/inspire">
    disse videoer</a>
  hoc2014_try_new_tutorials: Prøv vores nye Hour of Code tutorials
  hoc2014_try_new_tutorial: Prøv vores nye Hour of Code tutorial i beta-version
  hoc2014_try_scrat: Angry Birds, PvZ og Scrat
  hoc2014_try_frozen: Kunstner med Anna og Elsa, fra Frozen
  carousel_heading_codeorg: Tutorials af Code.org
  carousel_heading_codeorg_any_device: Tutorials af Code.org (for alle enheder)
  carousel_heading_3rd_party: Tutorials af samarbejdspartnere
  carousel_heading_third_party: Tutorials af samarbejdspartnere
  carousel_heading_international: Vejledninger på dit sprog
  carousel_heading_domestic: Tutorials på engelsk
  carousel_heading_beginners: Tutorials for begyndere
  carousel_heading_beyond_beginners: Tutorials for begyndere
  carousel_heading_javascript: Øvelser, hvor du lærer Javascript
  carousel_heading_beyond_javascript: Tutorials hvor du lærer Javascript
  carousel_heading_unplugged: Ingen enhed eller internettet? Prøv "unplugged" kodning
  carousel_heading_devices: Tutorial apps for mobiler og tablets
  carousel_heading_beyond_devices: Tutorial apps for mobiler og tablets
  carousel_heading_languages: Tutorials i andre programmeringssprog
  carousel_heading_beyond_languages: Tutorials i andre programmeringssprog
  carousel_heading_apps_games: Lave dine egne apps eller spil
  carousel_heading_university: 'Universitets onlinekurser '
  carousel_heading_webpages: Lær at lave web-sider
  carousel_heading_robots: Lære at programmere med robotter
  carousel_heading_ide: Platforme populære blandt lærere
  carousel_heading_desktop: Learn to code on a computer
  carousel_heading_mobtabelem: For phones and tablets
  carousel_heading_prereader: For pre-readers
  carousel_heading_beyondblocks: Go beyond blocks - learn a programming language
  carousel_heading_nointernet: Poor internet? Install these apps on your computer
  educator_notes: Lærervejledning
  teach_led_lesson_plans: Lærerstyret Hour of Code lektions planer
  learn_footer_all_tutorials: Se denne <a href="https://code.org/educate/allhourofcode">
    omfattende liste med Hour of Code tutorials</a>. Se vores kriterier og retningslinjer
    for indsendelse til Hour of Code tutorials, <a href="https://hourofcode.com/tutorial-guidelines">
    Klik her.</a>
  how_to_teach_hoc: Sådan undervises i Én Times Kode
  more_resources_educators: Flere ressourcer til lærere og undervisere
  beyond_submission: Ønsker du at indsende en tutorial til Beyond an Hour? Se kriterierne
    og indsendelseformularen.
  third_party_submission: Want to submit a tutorial to be listed here? <a href="%{submission_url}">See
    the criteria and submission form.</a>
  participants: deltagerne
  teachers_notes: Lærerens noter
  teachers_notes_hoc: 'Lærere: Læs vigtigte noter til undervisningen her'
  previous: Forrige
  next: Næste
  older_systems: Vejledninger der fungere på ældre systemer
  older_systems_subheading: Disse bør virke på ældre webbrowsere. For at få adgang
    til alle vejledninger, opgrader til en <a href="http://browsehappy.com/" target="_blank">nyere
    webbrowser.</a>
  mobile_devices: Vejledninger til mobile enheder
  frozen_name: Kod med Anna og Elsa
  starwars_name: 'Star Wars: Byg en Galakse med Code'
  codeorg_name: Klassisk labyrint
  codeintl_name: Klassisk labyrint
  thinkersmithspanish_name: Mis Amigos Roboticos
  khan_name: En introduktion til JavaScript
  khanes_name: En introduktion til JavaScript
  khanpt_name: En introduktion til JavaScript
  khanhe_name: En introduktion til JavaScript
  khanfr_name: En introduktion til JavaScript
  khanpl_name: En introduktion til JavaScript
  tynker_name: Byg dit eget spil
  scratch_name: Bliv kreativ med kodning
  lightbot_name: Lightbot
  thinkersmith_name: Mine robot venner
  condcards_name: Betingelser med kortspil
  lightbotintl_name: Lightbot
  codehs_name: Lære at kode med hunden Karel
  codecademy_name: Codecademy
  codecombat_name: CodeCombat
  codemonkey_name: CodeMonkey
  codeavengers_name: Byg et spil med JavaScript
  processing_name: Tegninge med kode
  robomind_name: Programmer en virtuel robot
  groklearning_name: Snakkerobotdoktoren Eliza
  quorum_name: Tilgængelig kodning (med skærmoplæser)
  codespark_name: Foos (Før-læsere)
  kodable_name: Kodable (til før-læsere)
  tynkerapp_name: Tynker - på tablets
  robomindnl_name: Programmer en virtuel robot
  flappy_name: Lav et Flappy spil
  bitsbox_name: Bitsbox - lav et spil
  makeschool_name: Opbygge et iPhone spil i din browser!
  touchdevelop_name: TouchDevelop
  appinventor_name: AppInventor Hour of Code
  blockly_name: Blockly
  thinkersmith2_name: Binary Baubles
  kodableunplugged_name: fuzzFamily Frenzy
  projguts_name: Sten, saks, papir
  hourofcode_name: Klassisk labyrint
  playlab_name: Spille Lab
  infinity_name: Infinity Play Lab
  artist_name: Kunstner
  monstercoding_name: Kodningsjagten på den mystiske ø
  allcancode_name: Kør Marco!
  csfirst_name: CS First
  boxisland_name: Kasse-øen
  codesters_name: Codesters
  texasinstruments_name: 10 minutters kode
  teacherled_name: Lærerstyret Hour of Code lektions planer
  course1_name: Kursus 1
  course2_name: Kursus 2
  course3_name: Kursus 3
  course4_name: Kursus 4
  coursea-draft_name: Course A
  coursea_name: Course A
  courseb-draft_name: Course B
  courseb_name: Course B
  coursec-draft_name: Course C
  coursec_name: Course C
  coursed-draft_name: Course D
  coursed_name: Course D
  coursee-draft_name: Course E
  coursee_name: Course E
  coursef-draft_name: Course F
  coursef_name: Course F
  accelerated_name: Accelereret kursus
  express_name: Express Course
  pre-express_name: Pre-reader Express Course
  cspunit1_name: 'Unit 1: Digital Information'
  cspunit2_name: 'Unit 2: The Internet'
  cspunit3_name: 'Unit 3: Programming'
  cspunit4_name: 'Unit 4: Data'
  cspunit5_name: 'Unit 5: Explore and Create PT'
  cspunit6_name: CS Principles Unit 6
  csd1_name: 'Unit 1: Computers and Logic'
  csd2_name: 'Unit 2: Web Development'
  csd3_name: 'Unit 3: Interactive Games and Animations'
  csd4_name: 'Unit 4: The Design Process'
  csd5_name: 'Unit 5: Data and Society'
  csd6_name: 'Unit 6: Physical Computing'
  csd1-2018_name: 'Unit 1: Problem Solving'
  csd2-2018_name: 'Unit 2: Web Development'
  csd3-2018_name: 'Unit 3: Animation and Games'
  csd4-2018_name: 'Unit 4: The Design Process'
  csd5-2018_name: 'Unit 5: Data and Society'
  csd6-2018_name: 'Unit 6: Physical Computing'
  csp1-2018_name: 'Unit 1: The Internet'
  csp2-2018_name: 'Unit 2: Digital Information'
  csp3-2018_name: 'Unit 3: Algorithms and Programming'
  csp4-2018_name: 'Unit 4: Big Data and Privacy'
  csp5-2018_name: 'Unit 5: Building Apps'
  csp-explore-2018_name: 'AP: Explore PT Prep'
  csp-create-2018_name: 'AP: Create PT Prep'
  csppostap-2018_name: 'Post AP: Databases in Apps'
  csp1_name: 'Unit 1: The Internet'
  csp2_name: 'Unit 2: Digital Information'
  csp3_name: 'Unit 3: Algorithms and Programming'
  csp3-a_name: 'Unit 3: Intro Programming (version A)'
  csp3-research-mxghyt_name: 'Unit 3: Intro Programming (Subgoals)'
  csp4_name: 'Unit 4: Big Data and Privacy'
  csp5_name: 'Unit 5: Building Apps'
  csp6_name: 'Unit 6: AP Performance Tasks'
  csp-ap_name: AP Performance Tasks
  csppostap_name: 'Post AP: Databases in Apps'
  csp-post-survey_name: Student Post-Course Survey
  cspassessment_name: Full Test - 50 questions
  csp-explore_name: 'AP: Explore PT Prep'
  csp-create_name: 'AP: Create PT Prep'
  cspexam1-mWU7ilDYM9_name: Test Part 1 - 25 questions
  cspexam2-AKwgAh1ac5_name: Test Part 2 - 25 questions
  cspunit3_gradelevel: Grades 9-12
  cspunit3_shortdescription_congrats: This unit introduces the foundational concepts
    of computer programming, which unlocks the ability to make rich, interactive apps.
    This course uses JavaScript as the programming language, and App Lab as the programming
    environment to build apps, but the concepts learned in these lessons span all
    programming languages and tools.
  20-hour_name: Accelereret kursus
  algebra_name: CS in Algebra
  AlgebraA_name: CS in Algebra Course A
  AlgebraB_name: CS in Algebra Course B
  gumball_name: Gumball
  classicmaze_name: Klassisk labyrint
  iceage_name: Is-tid
  minecraft_name: Minecraft
  starwarsblocks_name: Star Wars (Blocks)
  hoc-impact-study_name: Classic Maze with Survey
  flappy-impact-study_name: Flappy Code with Survey
  hoc-encryption_name: Simple Encryption
  text-compression_name: Text Compression
  math_category_name: Matematik
  hoc_category_name: Hour of Code
  csf_category_name: CS Fundamentals
  csf_international_category_name: CS Fundamentals International
  csf2_draft_category_name: 'Under Development: Courses A - F'
  csd_category_name: 'Under Development: CS Discoveries'
  csd_2018_category_name: CS Discoveries ('18-'19)
  csp_category_name: CS Principles
  csp17_category_name: "'16-'17 CS Principles"
  csp_2018_category_name: CS Principles ('18-'19)
  cspexams_category_name: CS Principles Practice Test
  research_studies_category_name: Research Studies
  applab_name: App Lab
  gamelab_name: Game Lab
  basketball_name: Make a basketball game
  sports_name: Code your own sports game
  applab_gradelevel: Alder 13+
  applab_shortdescription_congrats: App Lab is a programming environment where you
    can make simple apps. Design an app, code with blocks or JavaScript to make it
    work, then share your app in seconds
  codeorg_gradelevel: For 4-104-årige
  codeintl_gradelevel: For 4-104-årige
  thinkersmithspanish_gradelevel: Por todos
  khan_gradelevel: Mellemskolen +
  khanes_gradelevel: Mellemskolen +
  khanpt_gradelevel: Mellemskolen +
  khanhe_gradelevel: Mellemskolen +
  khanfr_gradelevel: Mellemskolen +
  khanpl_gradelevel: Mellemskolen +
  tynker_gradelevel: I alderen 5-13
  scratch_gradelevel: Alder 8+
  lightbot_gradelevel: Alle aldre
  thinkersmith_gradelevel: Alle aldre
  condcards_gradelevel: Alder 8-12
  lightbotintl_gradelevel: Alle aldre
  codehs_gradelevel: Gymnasium
  codecademy_gradelevel: Gymnasium
  codecombat_gradelevel: Mellemskolen +
  codemonkey_gradelevel: Mellemskolen +
  codeavengers_gradelevel: Mellemskolen +
  processing_gradelevel: Gymnasium
  robomind_gradelevel: Alder 8-13
  groklearning_gradelevel: Mellemskolen +
  quorum_gradelevel: Mellemskolen +
  codespark_gradelevel: Folkeskole
  kodable_gradelevel: Folkeskole
  tynkerapp_gradelevel: I alderen 5-13
  robomindnl_gradelevel: Alder 8-13
  flappy_gradelevel: For 4-104-årige
  bitsbox_gradelevel: Folkeskole
  makeschool_gradelevel: Gymnasium
  touchdevelop_gradelevel: Gymnasium
  appinventor_gradelevel: Mellemskolen +
  blockly_gradelevel: Alle aldre
  thinkersmith2_gradelevel: Fra 8 år
  kodableunplugged_gradelevel: Alder 8-13
  projguts_gradelevel: Alder 10-13
  hourofcode_gradelevel: For 4-104-årige
  frozen_gradelevel: Fra 8 år
  starwars_gradelevel: Alder 6+
  playlab_gradelevel: For 4-104-årige
  infinity_gradelevel: For 4-104-årige
  artist_gradelevel: For 4-104-årige
  monstercoding_gradelevel: I alderen 5-13
  allcancode_gradelevel: I alderen 5-10
  csfirst_gradelevel: I alderen 9-14
  boxisland_gradelevel: Folkeskole
  codesters_gradelevel: I alderen 12-14
  texasinstruments_gradelevel: I alderen 13-16
  teacherled_gradelevel: I alderen 5 +
  course1_gradelevel: Fra 4 år (ikke-læsere)
  course2_gradelevel: Fra 6 år (læsning nødvendigt)
  course3_gradelevel: Fra 8 år (efter kursus 2)
  course4_gradelevel: Fra 10 år (efter kursus 3)
  coursea_gradelevel: Grade 5+
  courseb_gradelevel: Grade 6+
  coursec_gradelevel: Grade 7+
  coursed_gradelevel: 8. klasse+
  coursee_gradelevel: Alder 8-12
  coursef_gradelevel: Grade 10+
  accelerated_gradelevel: Fra 10 år (efter kursus 3)
  codeorg_platformtext: Moderne browsere, smartphones, tabletter
  codeintl_platformtext: Moderne browsere, smartphones, tabletter
  thinkersmithspanish_platformtext: Ikke tilsluttet
  khan_platformtext: Moderne web-browsere
  khanes_platformtext: Moderne web-browsere
  khanpt_platformtext: Moderne web-browsere
  khanhe_platformtext: Moderne web-browsere
  khanfr_platformtext: Moderne web-browsere
  khanpl_platformtext: Moderne web-browsere
  tynker_platformtext: Moderne web-browsere
  scratch_platformtext: Kun til desktop-browsere (ikke tablets)
  lightbot_platformtext: Alle browsere og IOS, Android eller spillekonsoller
  thinkersmith_platformtext: Ikke tilsluttet
  condcards_platformtext: Ikke tilsluttet
  lightbotintl_platformtext: iOS, Android (eller webbrowser)
  codehs_platformtext: Moderne browsere. (Opfølgende kursus kræver $$)
  codecademy_platformtext: Moderne web-browsere. iOS, Android apps
  codecombat_platformtext: Moderne webbrowsere (opfølgende kursus kræver $$)
  codemonkey_platformtext: Moderne web-browsere
  codeavengers_platformtext: Moderne web-browsere
  processing_platformtext: Moderne web-browsere
  robomind_platformtext: Moderne browsere, Mobile web
  groklearning_platformtext: Moderne web-browsere
  quorum_platformtext: Moderne webbrowsere med skærmoplæser
  codespark_platformtext: iOS, Android (eller webbrowser)
  kodable_platformtext: iPad
  tynkerapp_platformtext: Ipad, Android tablets
  robomindnl_platformtext: Moderne browsere, Mobile web
  flappy_platformtext: Moderne browsere, smartphones, tabletter
  bitsbox_platformtext: Moderne web-browsere
  makeschool_platformtext: Moderne web-browsere
  touchdevelop_platformtext: Moderne browsere, smartphones, alle enheder
  appinventor_platformtext: Moderne browsere og Android
  blockly_platformtext: Kun for moderne browsere
  thinkersmith2_platformtext: Ikke tilsluttet
  kodableunplugged_platformtext: Ikke tilsluttet
  projguts_platformtext: Ikke tilsluttet
  hourofcode_platformtext: Moderne browsere, smartphones, tabletter
  frozen_platformtext: Moderne webbrowsere og tablets
  starwars_platformtext: Moderne webbrowsere og tablets
  playlab_platformtext: Moderne browsere, smartphones, tabletter
  monstercoding_platformtext: Moderne webbrowsere, iOS, Android
  allcancode_platformtext: Moderne browsere, iOS
  csfirst_platformtext: Moderne web-browsere
  boxisland_platformtext: Android, iOS
  codesters_platformtext: Moderne web-browsere
  texasinstruments_platformtext: TI lommeregnere
  teacherled_platformtext: Moderne browsere, smartphones, tabletter
  codeorg_shortdescription: Lære at kode med Mark Zuckerberg og Angry Birds!
  codeintl_shortdescription: Lære at kode med Mark Zuckerberg og Angry Birds!
  thinkersmithspanish_shortdescription: Tutorial para un grupo sin computadoras
  khan_shortdescription: Lær at tegne i JavaScript
  khanes_shortdescription: Lær at tegne i JavaScript
  khanpt_shortdescription: Lær at tegne i JavaScript
  khanhe_shortdescription: Lær at tegne i JavaScript
  khanfr_shortdescription: Lær at tegne i JavaScript
  khanpl_shortdescription: Lær at tegne i JavaScript
  tynker_shortdescription: Lær at kode ved at løse sjove problemer og lav dit eget
    mobilspil.
  scratch_shortdescription: Lav interaktive spil, historie og animationer.
  lightbot_shortdescription: Programmer Lightbot til at løse problemer ved hjælp af
    procedurer og løkker!
  thinkersmith_shortdescription: Unplugged tutorials for en gruppe uden computer
  condcards_shortdescription: Lær algoritmer med et kortspil
  lightbotintl_shortdescription: Et spil til at undervise i kodnings begreber
  codehs_shortdescription: Start kodning med hunden Karel, en sjov og visuel introduktion
    til programmering!
  codecademy_shortdescription: Lær JavaScript programmering i webbrowseren
  codecombat_shortdescription: Overvind orger for at lære Python eller Javascript
    i dette episke programmeringsspil!
  codemonkey_shortdescription: Elever programmerer en abe til at finde bananer.
  codeavengers_shortdescription: Lær JavaScript programmering i webbrowseren
  processing_shortdescription: En times tutorial i Processing languages
  robomind_shortdescription: Skriv kode til en virtuel robot
  groklearning_shortdescription: Lær snakkerobotten Eliza at snyde dine venner, til
    at tro at hun er et menneske!
  quorum_shortdescription: Følg med Mary på en guidet tur hvor hun lærer Quorum programmeringssproget.
  codespark_shortdescription: Foos er et sjovt og børnevenligt spil hvor man lærer
    om programmering.
  kodable_shortdescription: Et sjovt iPad-spil til at undervise i programmerings begreber
  tynkerapp_shortdescription: 'Lær at programmere ved at løse sjove kode-øvelser. '
  robomindnl_shortdescription: Skriv kode til en virtuel robot
  flappy_shortdescription: Lav dit eget Flappy Bird-, haj- eller ubådsspil
  bitsbox_shortdescription: Kod en række apps til at spille og dele, med rigtig JavaScript-kode.
  makeschool_shortdescription: Lav et iPhone spil! Lær ved at skrive kode, som lærer
    dine monstre nye bevægelser!
  touchdevelop_shortdescription: 'Løs øvelser, lav spil og lær at kode på din smartphone. '
  appinventor_shortdescription: Lav din egen app! (Kun til android)
  blockly_shortdescription: Hente en ZIP-fil til at lære offline
  thinkersmith2_shortdescription: Lær hvordan computere bruger 1-taller og 0-er til
    at repræsentere information
  kodableunplugged_shortdescription: En sjov unplugged øvelse
  projguts_shortdescription: Lær modelering og simulation ved at bruge sten/saks/papir
  hourofcode_shortdescription: Lære at kode med Mark Zuckerberg og Angry Birds!
  frozen_shortdescription: Lad os bruge noget kode for at slutte os til Anna og Elsa,
    når de går på opdagelse i magien og isens skønhed.
  starwars_shortdescription: Lær at programmere droider, og lav dit eget Star Wars
    spil i en galakse langt, langt herfra.
  playlab_shortdescription: Opret en historie eller lav et spil med Play Lab!
  infinity_shortdescription: Brug Play Lab til at skabe en historie eller et spil
    med karakterer fra Disneys Infinity
  artist_shortdescription: Tegn seje billeder og designs!
  monsterocding_shortdescription: En farverig selv-guidet programmerings eventyr for
    børn.
  allcancode_shortdescription: Et fordybende spil i at guide Marco med en visuel programmeringssprog.
  csfirst_shortdescription: Animer en historie om to karakterer på havet. Tilføj din
    egen stil!
  boxisland_shortdescription: Tag en kode-tur på Kasse-øen med den modige Hiro.
  codesters_shortdescription: Oprette dine egne spil, animationer og illustrationer
    ved hjælp af Python.
  texasinstruments_shortdescription: Lær grundlæggende kodning ved hjælp af TI-84
    &#8482; Plus Lommeregner.
  teacherled_shortdescription: Bliv inspireret til at designe din egen En Times Kodning
    begivenhed med disse undervisningsplaner.
  course2_shortdescription_congrats: For students with basic reading skills, this
    course builds on Course 1. Students will create programs to solve problems and
    develop interactive games or stories they can share. Recommended for grades 2-5.
  course3_shortdescription_congrats: Ready for the next level? Students will delve
    deeper into programming topics introduced in previous courses to find flexible
    solutions to more complex problems. By the end of this course, students create
    interactive stories and games they can share with anyone. Recommended for grades
    4-5.
  course4_shortdescription_congrats: Ready to go further? Students will delve deeper
    into programming topics introduced in previous courses to find flexible solutions
    to more complex problems. By the end of this course, students create interactive
    stories and games they can share with anyone. Recommended for grades 4-8.
  coursea_shortdescription_congrats: ''
  courseb_shortdescription_congrats: ''
  coursec_shortdescription_congrats: ''
  coursed_shortdescription_congrats: ''
  coursee_shortdescription_congrats: ''
  coursef_shortdescription_congrats: ''
  codeorg_longdescription: Lær de grundlæggende begreber i computer videnskab med
    træk og slip-programmering. Dette er et spil-lignende, selvstyret opgaveforløb
    med stjernespækket video foredrag af Bill Gates, Mark Zuckerberg, Angry Birds
    og Plants vs Zombier. Lære gentag-løkker, betingede og grundlæggende algoritmer.
    Tilgængelige i 34 sprog.
  codeintl_longdescription: Lær de grundlæggende begreber i computer videnskab med
    træk og slip-programmering. Dette er et spil-lignende, selvstyret opgaveforløb
    med stjernespækket video foredrag af Bill Gates, Mark Zuckerberg, Angry Birds
    og Plants vs Zombier. Lære gentag-løkker, betingede og grundlæggende algoritmer.
    Tilgængelige i 34 sprog.
  thinkersmithspanish_longdescription: Mediante el uso de un "Vocabulario Robot" predefinido,
    los estudiantes descubrir&aacute;n como guiarse de modo tal de llevar a cabo tareas
    espec&iacute;ficas sin ser estas discutidas previamente. Este segmento ense&ntilde;a
    a los estudiantes la conexi&oacute;n entre s&iacute;mbolos y acciones as&iacute;
    como la valiosa habilidad de depuraci&oacute;n.
  khan_longdescription: Lær grundlæggende i JavaScript programmering samtidig skabe
    sjove tegninger med din kode. Gøre det på egen hånd eller med din klasse!
  khanes_longdescription: Lær grundlæggende i JavaScript programmering samtidig skabe
    sjove tegninger med din kode. Gøre det på egen hånd eller med din klasse!
  khanpt_longdescription: Lær grundlæggende i JavaScript programmering samtidig skabe
    sjove tegninger med din kode. Gøre det på egen hånd eller med din klasse!
  khanhe_longdescription: Lær grundlæggende i JavaScript programmering samtidig skabe
    sjove tegninger med din kode. Gøre det på egen hånd eller med din klasse!
  khanfr_longdescription: Lær grundlæggende i JavaScript programmering samtidig skabe
    sjove tegninger med din kode. Gøre det på egen hånd eller med din klasse!
  khanpl_longdescription: Lær grundlæggende i JavaScript programmering samtidig skabe
    sjove tegninger med din kode. Gøre det på egen hånd eller med din klasse!
  tynker_longdescription: Lav dit eget spil og del det med dine venner! Løse sjove
    kodningsopgaver og lære programmeringsbegreber på hvert trin. Du kan personliggøre
    spil med animerede figurer, flere niveauer og mange rekvisitter. Gøre dit spil
    realistisk ved hjælp af fysik. Se koden som visuelle blokke eller JavaScript.
    Brug dine spil på iPads og Android tablets. Der er over dusin sjove aktiviteter
    at vælge imellem!
  scratch_longdescription: Med Scratch kan du oprette dine egne interaktive spil,
    historier, animationer, &mdash; og dele dem med dine venner. Start med at animere
    dit navn, lav et feriekort, eller et Pong spil.
  lightbot_longdescription: Hjælp Lightbot med at oplyse alle de blå fliser! Lightbot
    er et spil, der bruger kodnings tankegangen i et spil, til at lade spilleren få
    en praktisk forståelse af de grundlæggende kodningsbegreber. Lær at opdele instruktioner
    i sekvenser, skrive procedurer og bruge loops til at løse de forskellige niveauer
    i spillet. Ideelt til alle aldre.
  thinkersmith_longdescription: Ved hjælp af et foruddefineret "Robot-ordforråd" vil
    elever skulle vejlede hinanden til at udføre specifikke opgaver uden at diskutere
    dem først. Denne lektion lærer børn forbindelsen mellem symboler og handlinger,
    samt den uvurderlige evne til at fejlfinde. "Mine robotvenner" fungerer bedst
    som en gruppeaktivitet og omfatter en lærervejledning.
  condcards_longdescription: Lær om algoritmer og betingelsessætninger i denne "unplugged"
    aktivitet, ved hjælp af et sæt kort. Eleverne kan løse denne aktivitet i grupper,
    og har brug for et sæt spillekort pr. hold.
  lightbotintl_longdescription: Lær grundlæggende programmering logik, startende fra
    Super-grundlæggende programmering, for aldre 4+, på iOS eller Android (eller webbrowser).
    Lær at sekvens kommandoer, identificere mønstre, bruge procedurer og udnyt sløjfer!
  codehs_longdescription: At give kommandoer til en computer, som er det programmering
    handler om, er ligesom at give kommandoer til en hund. Lære at kode med Karel
    hunden &mdash; en sjov, tilgængelige og visuelle Introduktion til programmering,
    lærer de grundlæggende begreber, som kommandoer og funktioner for nybegyndere.
    Øvelserne er elevstyrede, men lærere kan tilmelde dig adgang for lærerværktøjer
    og følge elevernes fremskridt!
  codecademy_longdescription: Codecademy er en interaktiv Introduktion til grundlæggende
    programmering med JavaScript, som bruges af millioner af brugere rundt om i verden.
    Vi har forberedt en "Hour of Code" med tilhørende quizzer, slides og et afsluttet
    projekt for alle deltagere.
  codecombat_longdescription: Overvind orger for at lære Python eller Javascript i
    dette episke programmeringsspil!
  codemonkey_longdescription: 'CodeMonkey er et online spil, der lærer kodning i et
    virkeligt programmeringssprog! Eleverne programmere en abe til at fange bananer,
    mens det bliver lidt mere og mere kompliceret for hvert niveau. De får stjerne-scores
    for hver opgaveløsning og eleverne kan dele det med et enkelt klik. '
  codeavengers_longdescription: Byg et 2-player 2D top-down spil med JavaScript i
    10 korte opgaver. Derefter fortsæt med at lære grundlæggende programmering (variabler
    og if statement) når du opretter en Quiz, som kan deles med vennerne. Undervejs
    optjenes point og badges, som du konkurrerer om, for at nå toppen af klassens
    scoringstavle.
  processing_longdescription: En introduktion til programmering i forbindelse af billedkunst
    ved hjælp af Processing  programmeringssprog. Korte video lektioner indfører kodnings
    øvelser, der fører til at eleverne kan designe en interaktivt tegneprogram
  robomind_longdescription: 'Eleverne lære grundlæggende i programmering ved at kontrollere
    deres egen virtuelle robot. Online kursuserne kan bruges enkeltvis, med korte
    præsentationer, film, quizzer og automatisk vejledning/tips til at hjælpe med
    programmering øvelser. '
  groklearning_longdescription: Brug programmeringssproget Python til at bygge en
    chatbot som hedder "Eliza", der kan opføre sig som en robot psykoterapeut. Du
    skal lære Eliza hvordan man taler og de rigtige ting at sige. Kan hun narre dine
    venner til at tro, at hun er et menneske og ikke en computer?
  quorum_longdescription: Denne øvelse er tilgængeligt for de svagtseende, og arbejder
    med skærmlæsere. Følg Mary på en tur, hvor hun deltager i et biologi laboratorium,
    som en programmør og lærer Quorum programmeringssproget. Denne øvelse er elev-styret
    med online aktiviteter.
  codespark_longdescription: Foos er en sjov og børnevenlige måde at lære om computer-programmering.
    Programmer de søde figurer til at løse gåder og puste liv i en virtuel verden.  Spillet
    er uden ord, så alle kan spille!
  kodable_longdescription: Kodable er et selv-guidet iPad spil, der introducerer børn
    i alderen 5+ til bases programmering. At have en lærer eller forælder i nærheden
    er optimalt, men ikke nødvendigt.
  tynkerapp_longdescription: Lær at programmere ved at løse sjove kode-øvelser. Lær
    at bygge historier og spil med færdige grafik-temaer, mere end 10 game-kits and
    figurer du selv kan ændre. Der kræves ingen internetforbindelse. Du kan også tilgå
    dine projekter via nettet.
  robomindnl_longdescription: 'Eleverne lære grundlæggende i programmering ved at
    kontrollere deres egen virtuelle robot. Online kursuserne kan bruges enkeltvis,
    med korte præsentationer, film, quizzer og automatisk vejledning/tips til at hjælpe
    med programmering øvelser. '
  flappy_longdescription: Brug træk og slip programmering for, at lave dit eget Flappy
    Bird spil, og tilpasse det til, at se forskelligt ud (Flappy haj, Flappy Santa,
    uanset). Hent spillet til din mobil med et enkelt klik.
  bitsbox_longdescription: Tilpas din helt egen virtuelle tablet, og kod så selv en
    række apps som du både selv kan spille, og dele med andre. Selv yngre børn kan
    lære at kode med rigtig JavaScript i disse gennemgange, og jo mere avanceret du
    er, desto længere kommer du.
  makeschool_longdescription: Lære at kode ved at lave et iPhone-spil, ved hjælp af
    et splinternyt og begynder-venligt programmeringssprog der kaldes Swift! Skab
    et Pok&eacute;mon-inspireret actionspil, og skriv kode så du kan lære dit monster
    nye tricks. Du vil lære at bruge objekter, metoder og variable for at få dit monster
    til at vinde!
  touchdevelop_longdescription: 'Den touchskærm-venlige editor vil guide dig i at
    oprette pixelkunst, løse bjørne-øvelsen eller kode dit eget spil. '
  appinventor_longdescription: Underholdende og hurtige videotutorials hjælper dig
    gennem opbygning af tre enkelte apps til din Android-mobil eller tablet. Designet
    til både begyndere og eksperter. Hour of Code vil få dig  til at begynde at bygge
    dine egne apps, før du ved af det. Forestil dig at dele din selvlavede apps  med
    dine venner! Disse aktiviteter er egnet for enkeltpersoner og lærere.
  blockly_longdescription: Har du pc'er med langsom internetadgang  (eller slet intet)?
    Download Blockly tutorials, der er forløberen for Code.org tutorials - en enkelt
    3MB zipfil som kan hentes ned på enhver computer eller bruges fra et USB memorystick
  thinkersmith2_longdescription: Eleverne lærer om repræsentationer og lagring i binære
    tal som funktioner. Til sidst kan klassen  indkode deres egne initialer, til at
    tage med hjem.
  kodableunplugged_longdescription: 'Designet til brug med almindeligt papir, fuzzFamily
    Frenzy er en introduktion til programmeringens logik for børn fra 5 år og op.
    En lærer kan forklare spillet, så eleverne programmere en andre elever til at
    udføre en simpel forhindringsbane. '
  projguts_longdescription: Denne "unplugged" øvelse hjælper eleverne med, at lære
    hvordan modellering og simulering fungerer ved, at få grupper af elever som spiller
    forskellige versioner af sten / saks / saks spillet, og se resultaterne som forskellige
    modelleringseksperimenter.
  hourofcode_longdescription: Pladsholder for nye code.org/hoc
  frozen_longdescription: Lad os bruge kode til at udforske isens magi og skønhed
    sammen med Anna og Elsa. Du kan tegne snefnug og mønstre, mens du skøjter og laver
    et vinterlandskab, som du derefter kan dele med dine venner!
  starwars_longdescription: Lær at programmere droider, og lav dit eget Star Wars
    spil i en galakse langt, langt herfra.
  playlab_longdescription: Skab en historie eller lav et spil i Play Lab! Få dyr,
    pirater, zombier, ninjaer og mange flere figurer til at bevæge sig. Lav lyde,
    scor point og endda kaste med ildkugler!
  monstercoding_longdescription: Mysteriums-øens Kodnings-mission af Monster Kodning
    tilbyder en sjov, selv-guidedt eventyr, der lærer flere centrale programmering
    begreber til børn. Hver blok baseret aktivitet bygger på det tidligere, for at
    introducere funktioner, booleske værdier, sløjfer, If/Else sætninger og Arrays
    til børn, ved brug af farverig animeret grafik og lyd-instruktioner.
  allcancode_longdescription: Elever spiller et adventurespil baseret på en original
    historie. De guider Marco - hovedpersonen - gennem hvert niveau ved at give ham
    en trinvis vejledning i form af visuel programmeringssprog brugt i En Times Kodning.
    De bliver introduceret til sekvensering af kommandoer, iterationer og betingelser
    uden selv at bemærke det.
  csfirst_longdescription: Oprette en historie om to tegn på havet. Animere vandet,
    og tilpasse landskab for at tilføje din egen stilart. Brug kode til at fortælle
    historien som du ønsker at fortælle!
  boxisland_longdescription: Tag en tur på Kasse-øen og hjælpe Hiro med at indsamle
    alle de spredt ure i ørkenen! I denne vejledning vil du lære grundlæggende algoritmer,
    sekvenser, løkker og betingelser!
  codesters_longdescription: 'Opret dine egne spil, animationer og illustrationer
    ved hjælp af Python.  Når du er færdig, kan du dele dem med venner! Programmer
    i Python, er rigtigt programmeringssprog brugt hver dag i virksomheder - vores
    træk og slip værktøjspakke gør det nemt at lære!  Prøve at bygge et basketball
    spil, koreografi til dans, eller designe et animeret kort! '
  texasinstruments_longdescription: '10 Minutter med Kode aktiviteter kan bruges i
    klassen som en måde til at fange elevernes interesse for kodning med den TI teknologi
    de bærer i deres rygsække hverdagen.  Lær grundlæggende kodning ved hjælp af TI-84
    &#8482; Plus og få gang i programmering på bare 10 minutter - ingen erfaring nødvendig!  '
  teacherled_longdescription: Nu, hvor titusinder af pædagoger har prøvet En Times
    Kodning, er mange klasseværelser klar til mere kreative, mindre standardiseret
    aktiviteter, der lærer grundlæggende i datalogi. For at hjælpe lærere med at finde
    inspiration, har vi indsamlet og organiseret En Times lærer-ledet lektion og aktivitetsplaner
    designet til forskellige emneområder for øvede i En Times Kodning.
  codeorg_beyond_name: Intro til kodning (8. klasse)
  khan_beyond_name: Lær programmering
  tynker_beyond_name: Lær programmering i hjemmet
  scratch_beyond_name: Bliv kreativ med kodning
  lightbot_beyond_name: LightBot
  codecademy_beyond_name: Codecademy
  kodable_beyond_name: Kodable
  scratchjr_beyond_name: ScratchJR for børnehavebørn
  hopscotch_beyond_name: 'Hopscotch: Programmering på din iPad'
  pocketcode_beyond_name: Pocket kode
  groklearning_beyond_name: Lær Python programmering
  hacketyhack_beyond_name: Lær Ruby
  robomind_beyond_name: Programmer en virtuel robot
  makeschool_beyond_name: Lav et iPhone spil i din browser!
  appinventor_beyond_name: AppInventor Hour of Code
  touchdevelop_beyond_name: TouchDevelop
  codehs_beyond_name: Lære at kode med hunden Karel
  udemy_beyond_name: Online programmerings kurser
  lynda_beyond_name: Online programmerings kurser
  edx_beyond_name: Harvard CS50 klasse
  coursera_beyond_name: Stanford CS 101 klasse
  udacity_beyond_name: CS 101
  teachingtree_beyond_name: Universitets onlinekurser
  kodu_beyond_name: Kodu
  cargobot_beyond_name: Cargobot
  kidsruby_beyond_name: KidsRuby
  w3schools_beyond_name: Lær HTML
  codeavengers_beyond_name: Lær at kodehjemmesider
  mozilla_beyond_name: Webmaker
  codecombat_beyond_name: CodeCombat
  codea_beyond_name: Codea
  lego_beyond_name: Mindstorms
  finch_beyond_name: Finch
  arduino_beyond_name: Arduino med Sparkfun
  processing_beyond_name: Program med behandling
  alice_beyond_name: Alice
  sphero_beyond_name: SPRK
  codeorg_beyond_gradelevel: For 4-104-årige
  khan_beyond_gradelevel: Mellemskolen +
  tynker_beyond_gradelevel: I alderen 5-13
  scratch_beyond_gradelevel: Fra 8 år
  lightbot_beyond_gradelevel: Alle aldre
  codecademy_beyond_gradelevel: Gymnasium
  kodable_beyond_gradelevel: Folkeskole
  scratchjr_beyond_gradelevel: Folkeskole
  hopscotch_beyond_gradelevel: Mellemskolen +
  pocketcode_beyond_gradelevel: Mellemskolen +
  groklearning_beyond_gradelevel: Mellemskolen +
  hacketyhack_beyond_gradelevel: Gymnasium
  robomind_beyond_gradelevel: Alder 8-13
  makeschool_beyond_gradelevel: Gymnasium
  appinventor_beyond_gradelevel: Mellemskolen +
  touchdevelop_beyond_gradelevel: Gymnasium
  codehs_beyond_gradelevel: Gymnasium
  udemy_beyond_gradelevel: High school +
  lynda_beyond_gradelevel: High school +
  edx_beyond_gradelevel: Universitet
  coursera_beyond_gradelevel: Universitet
  udacity_beyond_gradelevel: Universitet
  teachingtree_beyond_gradelevel: Universitet
  kodu_beyond_gradelevel: Fra 8 år
  cargobot_beyond_gradelevel: Fra 8 år
  kidsruby_beyond_gradelevel: Alderen 12 +
  w3schools_beyond_gradelevel: Alderen 12 +
  codeavengers_beyond_gradelevel: Mellemskolen +
  mozilla_beyond_gradelevel: Alderen 12 +
  codecombat_beyond_gradelevel: Mellemskolen +
  codea_beyond_gradelevel: High school +
  lego_beyond_gradelevel: Mellemskolen +
  finch_beyond_gradelevel: Fra 8 år
  arduino_beyond_gradelevel: High school +
  processing_beyond_gradelevel: Gymnasium
  alice_beyond_gradelevel: Mellemskolen +
  sphero_beyond_gradelevel: Fra 8 år
  codeorg_beyond_platformtext: Moderne browsere, tablets
  khan_beyond_platformtext: Moderne web-browsere
  tynker_beyond_platformtext: Moderne browsere (betaling kræves)
  scratch_beyond_platformtext: Enhver browser
  lightbot_beyond_platformtext: iOS, Android (eller webbrowser)
  codecademy_beyond_platformtext: Moderne web-browsere. iOS, Android apps
  kodable_beyond_platformtext: iPad
  scratchjr_beyond_platformtext: iPad
  hopscotch_beyond_platformtext: iPad
  pocketcode_beyond_platformtext: Mobile App
  groklearning_beyond_platformtext: Moderne web-browsere
  hacketyhack_beyond_platformtext: Desktop installation
  robomind_beyond_platformtext: Moderne browsere, Mobile web
  makeschool_beyond_platformtext: Moderne web-browsere
  appinventor_beyond_platformtext: Moderne browser + Android
  touchdevelop_beyond_platformtext: Moderne browsere, smartphones, alle enheder
  codehs_beyond_platformtext: Moderne browsere (betaling kræves)
  udemy_beyond_platformtext: Web-baseret
  lynda_beyond_platformtext: Web-baseret (betaling kræves)
  edx_beyond_platformtext: Moderne browsere
  coursera_beyond_platformtext: Moderne browsere
  udacity_beyond_platformtext: Moderne browsere
  teachingtree_beyond_platformtext: Web-baseret
  kodu_beyond_platformtext: Windows, xBox
  cargobot_beyond_platformtext: iPad
  kidsruby_beyond_platformtext: Desktop installation
  w3schools_beyond_platformtext: Moderne web-browsere
  codeavengers_beyond_platformtext: Moderne web-browsere
  mozilla_beyond_platformtext: Moderne web-browsere
  codecombat_beyond_platformtext: Web baseret (Firefox, Chrome, Safari, IE10 +)
  codea_beyond_platformtext: iPad
  lego_beyond_platformtext: Robot køb
  finch_beyond_platformtext: Robot køb
  arduino_beyond_platformtext: Webbrowser, så Kit køb
  processing_beyond_platformtext: Moderne web-browsere
  alice_beyond_platformtext: Windows eller Mac (oprettelse kræves)
  sphero_beyond_platformtext: Robot køb
  codeorg_beyond_shortdescription: Lære at kode med Mark Zuckerberg og Angry Birds!
  khan_beyond_shortdescription: Lær at tegne i JavaScript
  tynker_beyond_shortdescription: Et sjovt og engagerende kursus for børn i 4. - 8.
  scratch_beyond_shortdescription: Lav interaktive spil, historie og animationer.
  lightbot_beyond_shortdescription: Et spil til at undervise i kodnings begreber
  codecademy_beyond_shortdescription: Lær JavaScript programmering i webbrowseren
  kodable_beyond_shortdescription: Et sjovt iPad-spil til at undervise i programmerings
    begreber
  scratchjr_beyond_shortdescription: 'Opret interaktive historier og spil ved hjælp
    af ScratchJr. '
  hopscotch_beyond_shortdescription: Lær visual programmering på en iPad
  pocketcode_beyond_shortdescription: Oprette et spil på din smartphone og dele det
    med vennerne!
  groklearning_beyond_shortdescription: Grundlæggende intro til python programmering
  hacketyhack_beyond_shortdescription: Lær Ruby fra bunden
  robomind_beyond_shortdescription: Skriv kode til en virtuel robot
  makeschool_beyond_shortdescription: Lære at lave et iPhone spil på en time
  appinventor_beyond_shortdescription: Lav din egen app! (Kun til android)
  touchdevelop_beyond_shortdescription: Kode mobile apps direkte på din mobil, tablet
    eller laptop
  codehs_beyond_shortdescription: Lær JavaScript programmering på en sjov måde
  udemy_beyond_shortdescription: Snesevis af online programmeringskurser
  lynda_beyond_shortdescription: Snesevis af online programmeringskurser
  edx_beyond_shortdescription: De mest populære klasser på Harvard
  coursera_beyond_shortdescription: Start med CS101
  udacity_beyond_shortdescription: Start med CS101
  teachingtree_beyond_shortdescription: 'Online viden: Hurtig og uhindret'
  kodu_beyond_shortdescription: Design en 3D spilverden
  cargobot_beyond_shortdescription: Programmere en robotarm på din iPad
  kidsruby_beyond_shortdescription: Lære at programmere ved hjælp af Ruby
  w3schools_beyond_shortdescription: Lære at lave websites
  codeavengers_beyond_shortdescription: Lære at kode spil og websites
  mozilla_beyond_shortdescription: Oprette og del websider
  codecombat_beyond_shortdescription: Spil et spil og lær JavaScript for at vinde
  codea_beyond_shortdescription: Lav apps på din iPad
  lego_beyond_shortdescription: Byg og programmere en robot
  finch_beyond_shortdescription: En robot til computer videnskabs uddannelse
  arduino_beyond_shortdescription: Lære Arduino med Sparkfuns i den digitale sandkasse.
  processing_beyond_shortdescription: Lær Processing languages
  alice_beyond_shortdescription: Undervis i programmering i et 3D-miljø
  sphero_beyond_shortdescription: SPRK lektionerne giver børn et sjovt lynkursus i
    at programmere robotter, mens de øver deres færdigheder i matematik og naturfag.
  codeorg_beyond_longdescription: Lær de grundlæggende begreber i kodning med træk
    og slip-programmering. 3 fuld kurser, hver består af 15-20 lektioner, der blander
    "unplugged" klasseaktiviteter, som er spækket med spil-lignende, selvstyrede øvelser
    og videoforedrag af Bill Gates, Mark Zuckerberg, Angry Birds og Plants vs zombier.
    Lær gentagelses-loops, conditionals, grundlæggende algoritmer, funktioner og variabler.
  khan_beyond_longdescription: Lær grundlæggende i JavaScript programmering samtidig
    skabe sjove tegninger med din kode. Gøre det på egen hånd eller med din klasse!
  tynker_beyond_longdescription: Tynker gør det sjovt og let at lære programmering.
    Det gøres visuelt. Børnene byggre spil og mobileapps ved hjælp af blokke med kode.
    Det fjerner behovet for at kende programmeringsyntakser. Børnene omsætter deres
    ideer til animerede historier og matematikkunst. Det fremmer progressiv læring.
    Efterhånden som børn lærer det grundlæggende, introducerer Tynker mere avancerede
    koncepter, herunder syntaks drevet programmering.
  scratch_beyond_longdescription: Med Scratch kan du oprette dine egne interaktive
    spil, historier, animationer, &mdash; og dele dem med dine venner. Start med at
    animere dit navn, lav et feriekort, eller et Pong spil.
  lightbot_beyond_longdescription: Lær grundlæggende programmering logik, startende
    fra Super-grundlæggende programmering, for aldre 4+, på iOS eller Android (eller
    webbrowser). Lær at sekvens kommandoer, identificere mønstre, bruge procedurer
    og udnyt sløjfer!
  codecademy_beyond_longdescription: Codecademy er en interaktiv Introduktion til
    grundlæggende programmering med JavaScript, som bruges af millioner af brugere
    rundt om i verden. Vi har forberedt en "Hour of Code" med tilhørende quizzer,
    slides og et afsluttet projekt for alle deltagere.
  kodable_beyond_longdescription: Kodable er et selv-guidet iPad spil, der introducerer
    børn i alderen 5+ til bases programmering. At have en lærer eller forælder i nærheden
    er optimalt, men ikke nødvendigt.
  scratchjr_beyond_longdescription: ScratchJr er et begynder programmeringssprog,
    som gør det muligt for mindre børn, at skabe deres egne interaktive historier
    og spil. Børn sammensætter de grafiske programmeringsblokke for at få figurerne
    til at flytte, hoppe, danse og synge
  hopscotch_beyond_longdescription: Elev-selvstyrede tutorials på iPad bruger Hopscotch
    programmeringssprog. Elever vil skabe spil og apps til deres iPad, på deres egen
    iPad. Eleverne kan arbejde individuelt eller sammen med venner (op til 3 pr. iPad).
  pocketcode_beyond_longdescription: Oprette dit eget spil på din smartphone med Pocket
    kode! Hjælp faldskærmsudspringeren Steve med at levere sine pakker. Du kan dele
    det med venner og andre, så de kan prøve det!
  groklearning_beyond_longdescription: Et introduktionskursus med programmeringssproget
    Python, for elever uden programmeringserfaring. Vores unikke blanding af introduktions
    indhold og udfordringer, vil give dig til en grundig forståelse af Python og selve
    programmeringen. Vi har udviklet dette indhold til elever i forskellige aldre,
    og med forskellige baggrunde, og vi er sikker på, at det også vil passe dig.
  hacketyhack_beyond_longdescription: 'Hackety Hack vil lære dig den absolut grundlæggende
    programmering helt fra bunden. Ingen tidligere programmeringserfaring er nødvendig!
    Med Hackety Hack vil du lære programmeringssproget Ruby. Ruby bruges til alle
    former for programmer, herunder desktop applikationer og websites. [Bemærk: Desktop
    installation er påkrævet]'
  robomind_beyond_longdescription: 'Eleverne lærer grundlæggende programmering ved
    at kontrollere deres egen virtuelle robot. Online øvelserne kan bruges enkeltvis,
    med korte præsentationer, film, quizzer og automatisk vejledning/tips til at hjælpe
    med programmeringøvelserne. '
  makeschool_beyond_longdescription: Kender du allerede til ObjectiveC programmering?
    Lær at lave et iPhone spil på en time! Vi vil guide dig gennem processen med at
    kode, teste, og spille dine spil i browseren, og derefter dele det på Facebook
    med vennerne, så de kan prøve det! Der kræves ingen forudgående programmeringserfaring.
    Du må forstå, hvad objekter, metoder og variabler er.
  appinventor_beyond_longdescription: Underholdende og hurtige videotutorials hjælper
    dig gennem opbygning af tre enkelte apps til din Android-mobil eller tablet. Designet
    til både begyndere og eksperter. Hour of Code vil få dig  til at begynde at bygge
    dine egne apps, før du ved af det. Forestil dig at dele din selvlavede apps  med
    dine venner! Disse aktiviteter er egnet for enkeltpersoner og lærere.
  touchdevelop_beyond_longdescription: TouchDevelop lader dig skabe apps på iPad,
    iPhone, Android, PC, Mac, Windows Phone. Vores touch-venlig editor gør kodning
    sjovt, selv på din mobil eller tablet!
  codehs_beyond_longdescription: 'Lær grundlæggende programmering med hunden Karel,
    en sjov, let og visuelle introduktion til kodning, hvor det at give kommandoer
    til en computer, er ligesom at give kommandoer til en hund. Denne øvelse er fantastisk,
    hvis den er ledet af en lærer, men kan også udføres selvstændigt. [Bemærk: betaling
    kræves]https://crowdin.com/translate/codeorg/56/enus-da#'
  udemy_beyond_longdescription: 'Uanset om du aldrig har set en kodelinje eller du
    lever at kode, har Udemy et kursus for dig, med undervisning af professionelle
    instruktører. [Bemærk: betaling kræves]'
  lynda_beyond_longdescription: 'Lære at kode, oprette og opbygge web-programmer,
    fra den grundlæggende objekt-orienteret programmering i C og C++, til hvordan
    man skriver Java. Vores udvikler tutorials kan hjælpe dig med at lære at udvikle
    og skabe mobile apps, arbejde med PHP og MySQL databaser, komme i gang med det
    statistical processing language R, og meget mere. [Bemærk: betaling kræves]'
  edx_beyond_longdescription: CS50x er Harvard Colleges Introduktion til de intellektuelle
    virksomheder i computer og programmerings kunsten, for store selskaber, med eller
    uden forudgående programmeringserfaring. Emnerne omfatter abstraktion, algoritmer,
    datastrukturer, indkapsling, ressourcestyring, sikkerhed, softwareudvikling og
    webudvikling. Sprogene omfatter C, PHP, og JavaScript plus SQL, CSS og HTML. Uddannelsesversion
    af CS50x er Harvards næststørste kursustilbud.
  coursera_beyond_longdescription: 'Stanford''s CS 101 kurser med Nick Parlante (gratis!).
    CS101 lærer dig de væsentligste idéer i programmering uden forudgående erfaringer.
    Spille og eksperimentere, med korte bits koder, for at give liv og begrænsninger
    af computeren. CS101 giver også en generel baggrund på computere i dag: Hvad er
    en computer, hvad er hardware, hvad er software, hvad er internettet. Der kræves
    ingen tidligere erfaring end evnen til at bruge en webbrowser.'
  udacity_beyond_longdescription: I dette kursus vil du lære centrale begreber i kodning
    og lære, at skrive dine egne computerprogrammer i forbindelse med opbygning af
    et webcrawler. Der kræves ingen forudgående kendskab til programmering til dette
    kursus. Nybegyndere er velkomne! I slutningen af dette kursus, vil du have lært
    centrale begreber i kodning og nok programmering. Nok til at kunne skrive Python
    programmer, så du kan løse problemerne på egen hånd. Dette kursus vil forberede
    dig videre til mellemliggende niveau af programmeringskurser.
  teachingtree_beyond_longdescription: TeachingTree er en åben platform, der giver
    alle mulighed for at organisere uddannelsesindhold. Vores mål er, at eleverne
    kan få hurtig adgang til nøjagtig de klip, som de behøver for at lære individuelle
    koncepter. Alle opfordres til at hjælpe til med at tilføje videoer eller tagging
    af begreber.
  kodu_beyond_longdescription: Kodu giver børn mulighed for, at  skabe spil på PC
    og XBox, via et simpelt visuelt programmeringssprog. Kodu kan bruges til at undervise
    kreativt, problemløsende, med historiefortælling, samt med programmering. Alle
    kan bruge Kodu til at lave et spil, såvel børn som voksne, helt uden design- eller
    programmeringsfærdigheder. Kodu til PC er gratis at downloade. Kodu til XBox er
    også tilgængelige i USA på XBox Marketplace, i Indien på Indie Games channel for
    omkring $5.
  cargobot_beyond_longdescription: Cargo-Bot er et opgavespil, hvor du lære en robot
    at flytte kasser. Lyder det simpelt? Den er udstyret med 36 djævelsk kloge opgaver,
    uforglemmelige musik og fantastisk flot grafik. Du kan endda optage dine løsninger
    og dele dem på YouTube for at vise dine venner hvad du har lavet.
  kidsruby_beyond_longdescription: 'Hav det sjovt og lave dine egne spil, eller hack
    dine lektier ved hjælp af Ruby! Fortælle bare dine forældre eller lærere du lære
    Ruby programmering...;). Det er gratis og virker på enhver computer. [Bemærk:
    Kræver installation på computer]'
  w3schools_beyond_longdescription: Lær at oprette websites på din egen computer.
    Lær grundlæggende på en server, på mindre end en dag. Lær at tilføje databaser
    til dit website
  codeavengers_beyond_longdescription: Lær at programmere spil, apps og websites.
    Udviklet af eksperter, med de rette sværhedsgrader for nybegyndere, let forståelige
    instruktioner og mulighed for hjælp, når du har brug for det. Vores HTML, CSS
    og JavaScript kurser indeholder kodningsudfordringer og spil, der gør læringen
    sjov og effektiv for alle aldersgrupper.
  mozilla_beyond_longdescription: Thimble gør det ufatteligt nemt at oprette og dele
    dine egne websites. Skriv og rediger HTML og CSS direkte i din browser og derefter
    kan du straks se dit arbejde. Gem og del dine færdige projekter med et enkelt
    klik. Perfekt til både nybegyndere og eksperter.
  codecombat_beyond_longdescription: Spil som en Wizard, der bruger kode (magi) til
    at styre dine helte, navigere i labyrinter, besejre orger, falske fjender, og
    redde dine allierede! Lær JavaScript i dette HTML 5 webspil for nybegyndere.
  codea_beyond_longdescription: Codea til iPad giver dig mulighed for at oprette spil
    og simuleringer &mdash; eller bare den visuel idé du har. Udfold dine tanker i
    interaktive kreationer, der bruger iPadens funktioner som f.eks. Multi-Touch og
    akcelerometer. Vi tror, at Codea er den smukkeste kodeeditor, og den er nem at
    bruge. Codea er designet til at lade dig touche din kode. Ønsker at ændre et tal?
    Bare klik og træk det. Hvad med en farve, eller et billede? Hvis du tapper vil
    den visuelle editor komme frem, som lader dig vælge præcis, hvad du ønsker.
  lego_beyond_longdescription: Opret små programmerbare robotter ved hjælp af Legoklodser.
  finch_beyond_longdescription: Finch er en ny robot til programmeringsundervisning.
    Dens design er et resultatet af et fireårigt studie ved Carnegie Mellon´s CREATE
    lab. Finch er designet til at understøtte en engagerende Introduktion til kunsten
    at programmering. Den understøtter over et dusin forskellige programmeringssprog
    og -miljøer, herunder flere miljøer der er passende for elever, så unge som otte
    år. Finch er designet til at tillade eleverne at skrive rigt interaktive programmer.
  arduino_beyond_longdescription: Arduino er en populær platform designet til, at
    give kunstnere og designere muligheder for at arbejde med virkelige sensorer,
    lysdioder, dørsummere og meget mere. Sparkfun virtuelle sandkasse vil lære dig
    rigtig Arduino kode, direkte i din browser.
  processing_beyond_longdescription: Processing er et programmeringssprog, udviklingsmiljø
    og online-community. Siden 2001 har Processing fremmet udviklingen af softwarefærdigheder
    inden for billedkunst og visuelle færdigheder inden for teknologi. Oprindeligt
    er det udviklet som en sketchbook til at lære grundlæggende programmering i en
    visuel kontekst. Processing er i dag et professionelt udviklingsværktøj. Processing
    bruges af titusinder af studerende, kunstnere, designere, forskere og hobbyfolk,  til
    undervisning, prototyping og produktion.
  alice_beyond_longdescription: Ved hjælp af et innovativt programmeringsmiljø der
    kan understøtte oprettelsen af 3D-animationer, indeholder Alice projektet værktøjer
    og materialer til undervisning og læring af computational thinking, problemløsning
    og computer-programmering på tværs af aldre og klassetrin.
  sphero_beyond_longdescription: Uanset om du er lærer eller forælder, vil SPRK lektionerne
    giver børnene et sjovt kursus i at programmere robotter, og samtidig skærpe deres
    færdigheder i matematik og naturfag.
  compatibility_hide_this_warning: Skjul denne advarsel
  compatibility_unsupported_browser: Your browser is not supported. Please upgrade
    your browser to <a href='%{supported_browsers_url}', target='_blank'>one of our
    supported browsers</a>. You can try viewing the page, but expect functionality
    to be broken.
  starwars_shortcode: sw
  mc_shortcode: mc
  frozen_shortcode: frzn
  hourofcode_shortcode: code
  flappy_shortcode: bask
  infinity_shortcode: inf
  playlab_shortcode: afspil
  artist_shortcode: art
  header_home: Hjem
  header_my_dashboard: My Dashboard
  header_courses: kurser
  header_course_catalog: Course Catalog
  header_project_gallery: Projekter
  header_sections: Sections
  header_professional_learning: Professional Learning
  header_educate_overview: Oversigt for undervisere
  header_educate_elementary: Grundskole
  header_educate_middle: Grundskole (mellemtrin/udskoling)
  header_educate_high: Gymnasium
  header_educate_hoc: Hour of Code
  header_educate_partner: Kom og vær med
  header_educate_beyond: Udover Code.org
  header_educate_inspire: Vær med til at inspirere en elev
  header_educate_community: Online community
  header_educate_tools: Værktøjer og videoer
  header_about_us: Om os
  header_about_leadership: Lederskab
  header_about_donors: Donorer
  header_about_partners: Partnere
  header_about_team: Hele holdet
  header_about_news: Nyheder
  header_about_evaluation: Evaluering
  header_about_jobs: Stillinger
  header_about_contact: Kontakt os
  header_about_faqs: Ofte stillede spørgsmål
  header_learn: Lær
  header_teach: Undervis
  header_stats: Stats
  header_help_us: Hjælp os
  header_about: Om
  header_teacher_community: Teacher community
  header_help_support: 'Help and support '
  header_report_bug: Report bug
  header_tutorials: Tutorials
  header_documentation: Documentation
  csp_name: CS Principles
  csd_name: CS Discoveries
  csd_2018_name: CS Discoveries
  full_course_category_name: Full Courses
  user_header_label: Hej %{username}
  user_header_settings: Min konto
  user_header_logout: Log ud
  user_header_signin: Log ind
  view_all_sections: View All Sections
  view_section: View Section
  view_named_section: View %{section_name}
  privacy_doc_explanation: Click here for our privacy document that can be shared
    or printed for your students.
  signing_in: Signing In
  sign_in_overview: 'Your students can sign in to their Code.org accounts by following
    these steps:'
  sign_in_instruct_website: Go to Code.org and click on the 'Sign in' button on the
    top right.
  sign_in_instruct_code: 'Type in their 6 letter section code on the right side of
    the page: %{section_code}.'
  sign_in_instruct_name: Choose their display name.
  sign_in_instruct_secret: Choose their secret %{secret}.
  sign_in_instruct_button: Click the “Sign in” button.
  sign_in_overview_cards: Students can find all of this information, including their
    secret %{secret}, in the login cards below.
  reset_student_password: Resetting student passwords
  reset_student_password_instructions: You can reset the secret <word/picture> for
    any of your students by going to the “Manage Students” tab for the section, clicking
    the “Show secret” button under the “Password” column, and clicking the “Reset
    secret” button.
  login_cards: Login Cards
  print_login_cards: Print login cards
  joining_section: Joining your section (one-time only)
  joining_section_overview: If a student has not already joined your section, please
    ask them to do the following steps. Note that they only need to do this once.
    By joining your section, students will be able see the course assigned to them
    and you will be able to track the progress of the work they complete while they
    are signed in.
  joining_section_instruct_website: 'Create a Code.org account if they haven’t already
    done so. They can do this at https://studio.code.org/users/sign_up. Note that
    they can either sign up with an email address and password, or sign up through
    Google, Facebook, or Microsoft by clicking on one of these buttons:'
  joining_section_instruct_account: Sign in to their Code.org account.
  joining_section_instruct_code: 'Navigate to %{code_org_url} and type in their section
    code: %{section_code}.'
  joining_section_instruct_button: Once they press the “Go” button, they should be
    added to your section.
  signing_in_single_instruct: Your students can sign in to their Code.org accounts
    by going to https://code.org/ and clicking on the “Sign in” button on the top
    right corner.
  reset_student_password_email: If your student created a Code.org account by using
    their email address and password (instead of signing in through their Google,
    Facebook, Microsoft, or Clever account), you can reset their password by going
    to the “Manage Students” tab for the section, and clicking the “Reset password”
    button under the “Password” column.
  syncing_students: Syncing your students
  syncing_students_instructions: 'If your Code.org section is ever out of date with
    your list of students in Google Classroom, click on the “Sync students from Google
    Classroom” button on the “Manage students” tab:'
  google_sign_in_instruct: 'From there, they should choose the “Sign in with Google
    Account” option:'
  hero_name: 'Minecraft: Hero''s Journey'
  applab-intro_name: App Lab Intro
<<<<<<< HEAD
  homepage_below_hero_announcement_text: Vi bekymrer os om dine personlige oplysninger
    og gør nogle opdateringer ud vores privatlivspolitik, der træder i kraft 25. maj.
  homepage_below_hero_announcement_link_text: Lær mere
  volunteer_engineer_submission_field_email_preference: Can we email you about updates
    to our courses, volunteer opportunities, or other computer science news?
=======
>>>>>>> 018c8651
  volunteer_engineer_submission_field_email_preference_privacy: "(See our privacy
    policy)"<|MERGE_RESOLUTION|>--- conflicted
+++ resolved
@@ -487,8 +487,8 @@
   homepage_header_donors: Code.org takker sine støtter
   homepage_donors_seall: Se alle
   homepage_donors_donate: Donér
-  homepage_below_hero_announcement_text: We care about your privacy and are making
-    some updates to our privacy policy, effective May 25.
+  homepage_below_hero_announcement_text: Vi bekymrer os om dine personlige oplysninger
+    og gør nogle opdateringer ud vores privatlivspolitik, der træder i kraft 25. maj.
   homepage_below_hero_announcement_link_text: Lær mere
   contact_form_topic_student: Jeg er elev
   contact_form_topic_parent: Jeg er en forælder
@@ -732,8 +732,10 @@
   volunteer_engineer_submission_field_email_desc: Din e-mail adresse vil aldrig blive
     delt, men vi sender dig anmodninger fra lærere.
   volunteer_engineer_submission_field_email_placeholder: Email adresse
-  volunteer_engineer_submission_field_email_preference: Can we email you about updates
-    to our courses, volunteer opportunities, or other computer science news?
+  volunteer_engineer_submission_field_email_preference: Kan vi e-maile dig om opdateringer til
+    vores kurser, lokale muligheder eller andre nyheder om computervidenskab?
+  volunteer_engineer_submission_field_email_preference_privacy: (For detaljer se vores
+    privatlivspolitik)
   volunteer_engineer_submission_field_email_preference_yes: Ja
   volunteer_engineer_submission_field_email_preference_no: Nej
   volunteer_engineer_submission_final_paragraph: Du vil være på et kort så lokale
@@ -2124,14 +2126,4 @@
   google_sign_in_instruct: 'From there, they should choose the “Sign in with Google
     Account” option:'
   hero_name: 'Minecraft: Hero''s Journey'
-  applab-intro_name: App Lab Intro
-<<<<<<< HEAD
-  homepage_below_hero_announcement_text: Vi bekymrer os om dine personlige oplysninger
-    og gør nogle opdateringer ud vores privatlivspolitik, der træder i kraft 25. maj.
-  homepage_below_hero_announcement_link_text: Lær mere
-  volunteer_engineer_submission_field_email_preference: Can we email you about updates
-    to our courses, volunteer opportunities, or other computer science news?
-=======
->>>>>>> 018c8651
-  volunteer_engineer_submission_field_email_preference_privacy: "(See our privacy
-    policy)"+  applab-intro_name: App Lab Intro