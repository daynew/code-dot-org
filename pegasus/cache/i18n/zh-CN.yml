"zh-CN":
  hour_of_code: "编程一小时"
  hello: "世界你好"
  'yes': "是"
  'no': "不"
  select_language: "请选择您的语言"
  upgrade_ie_message: Code.org 将很快停止对 Internet Explorer 8、 9 和 10 的支持。请升级到新版本的浏览器。
  upgrade_ie_message_csedweek: CSEdWeek.org 将很快停止对 Internet Explorer 8、 9 和 10 的支持。请升级到新版本的浏览器。
  upgrade_ie_link: "了解详情"
  en: "计算机科学"
  computer_science_edweek: "计算机科学教育周"
  csedweek_dates: 2014 年 12 月 8-14 日
  csedweek_banner_hoc: '<a href="http://hourofcode.com" style="color: white; text-decoration:underline;
    font-weight:bold">编程一小时</a>即将来临。邀请所有的老师和组织领导们<a href="http://hourofcode.com" style="color:
    white; text-decoration:underline; font-weight:bold">策划您自己的编程一小时</a>。'
  csedweek_banner_teachers: '<a href="/csteacher" style="color: white; text-decoration:
    none; font-weight: 400">您是一位计算机科学教师吗？请您参阅更多计算机科学教育周的资源</a>'
  n_have_learned_an_hoc: "<h1>尝试</h1><h2>编程一小时</h2><h3># 送达</h3>"
  anybody_can_learn: "任何人都可以学习。"
  learn_now: "现在开始学习"
  petition_message: "在每个学校每个学生都应该有机会学习计算机科学"
  petition_sign_message: "如果你同意，与#人一样签上你的名字。"
  petition_sign_message_support: "如果你支持我们，与#人一样签上你的名字。"
  petition_join_others: "加入 # 其他"
  name: "姓名"
  email: "电子邮件"
  zipcode: "邮政编码或国家"
  submit: "提交"
  twentyhours_heading: "看看我们对计算机科学课程的简介"
  twentyhours_text: "完成您的第一个编程一小时了吗？在此后续课程中更深入的了解计算机科学和编程的概念。"
  og_title: 'Code.org: 任何人都可以学习'
  og_description: "每个学校的每个学生都应该有学习计算机科学的机会。计算机科学正在改变所有的东西。"
  csedweek_og_title: "计算机科学教育周"
  csedweek_og_description: 2017年12月4日至10日。计算机科学是每个学生要学习的基础课程。
  hoc2014_heading: 加入<a href="http://hourofcode.com">编程一小时</a><br/>2014年12月8至14日<br/>
  hoc2014_students: "学生"
  hoc2014_try: "体验一下"
  hoc2014_teachers: "教师"
  hoc2014_host: "举办它"
  hoc2014_everyone: "每个人"
  hoc2014_support: "支持它 &#x25BE;"
  hoc2014_whatishoc: "什么是编程一小时？"
  csedweek_map_header: "#CSEdWeek/ 编程一小时是一个世界性的活动"
  csedweek_map_signup: "登记参加活动"
  csedweek_map_search_placeholder: "搜索编程一小时的活动"
  csedweek_map_search_search: "搜索"
  csedweek_map_search_reset: "重置"
  csedweek_map_legend_title: "图例"
  csedweek_map_legend_event: "编程一小时活动"
  csedweek_map_legend_cs_tech_jam: "特别活动"
  cded_sign_up: "注册"
  cded_try_it: "体验一下"
  try_now: "现在就试试"
  california_heading: "邀请您的学校开展计算机科学教育。"
  california_text: "任何一个老师都可以利用我们的<a href='http://studio.code.org/'>免费课程</a>做教材。任何小学都有能力<a
    href='http://code.org/educate/k5'>教导计算机科学</a>。要求您的高中<a href='http://code.org/educate/districts'>与我们合作."
  california_button: "学习更多内容"
  flappy_heading: "给Code.org放飞生日"
  flappy_text: Code.org 1 岁了。 <br/> <br/>制作属于你您自己 <b>Flappy</b> 游戏和我们一起庆祝吧。用代码编写您自己的规则，并与朋友分享
    ！
  view_english_site: "查看英语网站"
  non_english_tutorials: "翻译成多种语言的教程："
  write_your_first_program: "编写你的第一个计算机程序"
  learn_cs_concepts: "用拖放式编程软件学习计算机科学的基本概念。这是一个类似游戏的教程，其中包括由比尔 · 盖茨、 马克 · 扎克伯格、 愤怒的小鸟和植物大战僵尸参与的视频讲座。学习重复，如果语句和基本算法。"
  all_ages: "所有年龄"
  beginner: "初学者"
  n_participants: "# 参与者"
  go: "出发"
  thank_you_: "谢谢！"
  congratulations: "恭喜你！"
  congratulations_on_completing_hoc: "恭喜你完成编程一小时。"
  congratulations_volunteer: 恭喜你： 现在你已经尝试了编程一小时，<a href="https://code.org/volunteer">
    在教室里报名做志愿者</a>，帮助学生了解编程一小时！
  congratulations_on_completing_course1: "恭喜！你已经完成了课程1！"
  congratulations_on_completing_course2: "恭喜！你已经完成了课程2！"
  congratulations_on_completing_course3: "恭喜！你已经完成了课程3！"
  congratulations_on_completing_course4: "恭喜！你已经完成了课程4！"
  congratulations_on_completing_coursea: "恭喜！你已经完成了课程A！"
  congratulations_on_completing_courseb: "恭喜！你已经完成了课程B！"
  congratulations_on_completing_coursec: "恭喜！你已经完成了课程C！"
  congratulations_on_completing_coursed: "恭喜！你已经完成了课程D！"
  congratulations_on_completing_coursee: "恭喜！你已经完成了课程E！"
  congratulations_on_completing_coursef: "恭喜！你已经完成了课程F！"
  congratulations_on_completing_accelerated: "恭喜！你已经通过了速成班！"
  congrats_next_tutorials_title: "接下来尝试下一级的课程"
  congrats_next_tutorials_desc: 尝试这些简短的1 小时教程，或尝试 <a href="%{current_path}/next">
    合作伙伴教程</a>。
  get_a_certificate_of_achievement: "获取结业证书"
  view_course: "查看课程"
  view_unit: "查看单元"
  make_app: "创建一个应用"
  congrats_guest_speaker_title: "为你的班级找到了一位演讲人"
  congrats_guest_speaker_desc: "现在既然你的学生们已经完成了一门计算机科学课程，你可以考虑庆祝一下，并通过邀请一个演讲嘉宾到你的教室，将我们学的课程与现实世界联系起来。你可以利用我们的'志愿者地图'去邀请当地的志愿者参观你的教室，你也可以在任意城市里寻找愿意远程辅导你的学生的计算机科学的学生或者专业的技术人员。"
  congrats_guest_speaker_cta: "找到的特邀演讲者"
  congrats_third_party_title: "在这些应用和网站上使用你的新技能"
  third_party_gradelevel_kto8: 8年级
  third_party_gradelevel_kto2: 2年级
  third_party_gradelevel_2to8: 2-8年级
  third_party_gradelevel_4to12: 4-12 年级
  third_party_gradelevel_5to12: 5-12年级
  third_party_gradelevel_6plus: 6年级以上
  third_party_gradelevel_8plus: 8年级以上
  third_party_platform_all: "平台：网络，ipad和安卓系统"
  third_party_platform_mobile: "平台: iPad & 安卓"
  third_party_platform_web: "平台: 网络"
  third_party_price_varies: "价格：根据方案变化"
  third_party_price_free: "价格：免费"
  third_party_price_299: "价格：2.99美元／下载"
  third_party_price_individual: "个人价格 ︰ 免费试用 & 25 美元/月"
  third_party_price_school: "学校价格 ︰ 免费计划 或者2500美元以上的Pro"
  third_party_tynker_desc: Tynker 的创意计算平台帮助孩子愉快的，直观和富有想象力的养成计算机思维和培养编程技巧。我们创新的可视化编程语言，交互式自学课程，和游戏为基础的编程活动提供了一个简单的方式介绍编程并且让孩子学会创新和创造。
  third_party_tynker_btn_curriculum: "早期的读者尝试 Tynker 课程"
  third_party_tynker_btn_site: "访问 Tynker"
  third_party_scratchjr_desc: Scratch Jr. 是一种能够让孩子（5-7岁）创造他们自己的互动故事和游戏的介绍性编程语言。孩子只要将图形化的编程块扣合在一起，就能让角色移动、跳跃、跳舞和唱歌。孩子可以在编辑器中修改角色，可以添加他们自己的声音，甚至可以插入他们自己的照片——然后用编程块使他们的角色活灵活现。
  third_party_scratchjr_btn_curriculum: "下载Scratch Jr. 的课程"
  third_party_scratchjr_btn_site: "访问 Scratch Jr."
  third_party_scratch_desc: "在 Scratch 中，你可以通过编程的方式来设计你自己的互动故事、游戏和动画，还可以在在线社区与他人分享你的创作。Scratch帮助年轻人学会创造性思考、系统性学习以及协同工作——这是21世纪生活的基本技能。"
  third_party_scratch_btn_curriculum: "下载Scratch Jr. 的课程"
  third_party_scratch_btn_forum: Scratch 教育家论坛
  third_party_scratch_btn_site: "访问 Scratch"
  third_party_lightbot_desc: "在Lightbot上，学生们必须通过给机器人编写命令程序来解决难题。学生可以在浏览器中（需要Flash
    Player), 或在Android或iOS设备上玩游戏。学生们在Lightbot中玩“基本”级别的初始集时，他们将学会如何让计算机做一系列的基本命令，以及获得编写计算机程序的一般过程。"
  third_party_lightbot_btn_curriculum: "下载 Lightbot 课程"
  third_party_lightbot_btn_site: "访问 Lightbot"
  third_party_khan_desc: "学习怎么使用JavaScript & ProcessingJS去编辑绘画，动漫和游戏的程序，或者学习怎么使用HTML
    & CSS去创建网页。你可以任意分享你的创作，也可以通过探索别人的创作从中互相学习。"
  third_party_khan_btn_learn: "与Khan Academy一起学习cs"
  third_party_khan_btn_forum: Khan 学院 CS 论坛
  third_party_appinv_desc: MIT App Inventor是一款以模块为基础的的编程工具，可以让包括新手在内的所有人来进行编程并且创建功能齐全的安卓应用程序。第一次使用App
    Inventor的用户可以在一小时内创建并且运行自制的应用，相比传统的编程语言，可以更快速的制作功能更加复杂的应用程序。
  third_party_appinv_btn_curriculum: "下载 App Inventor 2 课程"
  third_party_appinv_btn_forum: App Inventor 2 论坛
  third_party_appinv_btn_site: "访问 App Inventor 2"
  third_party_codehs_desc: CodeHS采用视频短片、示例代码和丰富的编程练习来介绍模块式编程，使编码充满了乐趣，并且很适合初学者。对于学校和教师，CodeHS提供课程，教学工具和产品设计
    。自学者则可以通过网上的导师们得到帮助。
  third_party_codehs_btn_try: "介绍CS，了解更多关于学校的。"
  third_party_codecademy_desc: "我们是从下到上重新思考教育。该网站已经重新考虑几乎一切 - 电子商务，社交网络，医疗保健等。我们正在建设世界所需要的教育
    - 第一个真正的网络教育。"
  third_party_codecademy_btn_curriculum: "下载 Codecademy 课程"
  third_party_codecademy_btn_site: "访问 Codecademy"
  third_party_organization: "组织"
  third_party_curriculum: "课程"
  third_party_pricing: "定价"
  third_party_cost_free: "学生和教师免费"
  third_party_cost_5permonth: "每节课每月5美元"
  third_party_cost_299: "每次下载2.99美元"
  third_party_cost_free_399: "免费试用，每间教室399美元"
  third_party_cost_free_2: "免费试用，每位学生2美元"
  third_party_cost_free_10: "免费试用，每月9.99美元"
  third_party_desc_5_4to8: "大约有5课时，面向4到8年级。"
  third_party_desc_10to12_kto3: "大约有10-12课时，面向3年级。"
  third_party_desc_11_kto5: "大约有11课时，面向5年级。"
  third_party_desc_10to12_kto5: "大约有10-12课时，面向5年级。"
  third_party_desc_40_4to8: "超过40课时， 面向4-8年级。"
  third_party_desc_dozens_kto8: "数十个课时，面向8年级。"
  third_party_desc_10to15_3to12: 10到15课时，面向3到12年级。
  third_party_desc_25to40_3to12: 25到40课时，面向3到12年级。
  third_party_desc_20_2to8: "大约有20课时，面向2到8年级。"
  third_party_desc_7to22_5to12: 7到22课时，面向5到12年级
  third_party_desc_20_4to12: "超过20课时， 面向4到12年级"
  enter_valid_age: "请选择一个有效的年龄"
  enter_valid_email: "请输入一个有效的电子邮件地址"
  get_a_certificate_message: "我们会向您发送证书和有关的信息 关于如何<a href='/learn/beyond'> 学习 1小时
    以外 </a> "
  get_a_certificate_message_after: "请通过单击以下载或打印证书。现在，请继续参与我们 <a href='http://studio.code.org'>其他课程</a>，或通过
    <a href='/learn/beyond'>《一小时以外编程》</a>查看更多的选择。"
  thanks_for_submitting: "感谢提交！"
  if_you_enjoyed: "如果你喜欢这个课程，让你的朋友也试一试！我们想要全世界都来学习。"
  personalize_certificate: "个性化你的证书"
  share_achievement: "分享你的成绩"
  beyond_hour_message: "请继续参与我们 <a href='http://studio.code.org'>其他课程</a>，或通过 <a href='/learn/beyond'>《一小时以外编程》</a>查看更多的选择。"
  leaderboards_for_hoc: "编程一小时的排行榜。"
  support_url: http://support.code.org/
  country: "国家"
  city: "城市"
  gender: "性别"
  boys: "男孩"
  girls: "女孩"
  give_my_hour: "把我的一小时给："
  girls_team: "女孩队"
  boys_team: "男生队"
  tell_the_world: "告诉全世界 ！"
  thanks_for_voting: "感谢你的投票 ！"
  share_on_facebook: "在 Facebook 上分享"
  share_on_twitter: "在 Twitter 上分享"
  beyond_an_hour: "超越一小时代码"
  get_started: "开始"
  i_agree: "我同意"
  participant_select: "-请选择-"
  participant_student: "学生"
  participant_parent: "家长"
  participant_educator: "教师"
  participant_engineer: "软件工程师"
  participant_other: "以上都不是"
  print_all: "打印所有"
  print_ice_art: "打印您的冰艺术"
  create_art_with_zombie: "或用僵尸来做高级的艺术"
  i_am_a: "我是"
  never_spam: "我们绝不会发送垃圾邮件"
  enter_country: "如果在美国以外，请输入国家"
  used_infrequent_updates: "仅用于少有的更新"
  privacy_practices_children: "请阅读我们对于孩子们的隐私政策"
  petition_thankyou: "谢谢你在请愿书上签名"
  continue_learning_header: "继续学习"
  continue_learning_body: "你有很多的选择。你可以在线，或在当地学校或夏令营学习。"
  learn_code_studio: "尝试Code.org的课程"
  learn_next_level: "尝试另一个 Code.org 课程"
  learn_online: "请尝试其他在线课程"
  learn_classes: "查找本地的课程"
  learn_back_to_minecraft: "通过《我的世界》不断学习"
  hoc_is_here: 12月5日至11日，#HourOfCode又来了。 https://youtu.be/KsOIlDT145A.
  just_did_hoc: "我刚刚完成了 #HourOfCode —— 来看看吧！ @codeorg"
  just_did_course1: "我刚完成课程1-来看看吧！ @codeorg"
  just_did_course2: "我刚完成课程2-来看看吧！ @codeorg"
  just_did_course3: "我刚完成课程3-来看看吧！ @codeorg"
  just_did_course4: "我刚完成课程4-来看看吧！ @codeorg"
  just_did_coursea: "我刚完成了课程A - 来看看吧！ @codeorg"
  just_did_courseb: "我刚完成了课程B - 来看看吧！ @codeorg"
  just_did_coursec: "我刚完成了课程C - 来看看吧！ @codeorg"
  just_did_coursed: "我刚完成了课程D - 来看看吧！ @codeorg"
  just_did_coursee: "我刚完成了课程E - 来看看吧！ @codeorg"
  just_did_coursef: "我刚完成了课程F - 来看看吧！ @codeorg"
  just_did_accelerated: "我刚完成加速课程- 来看看！ @codeorg"
  just_did_hoc_donor: "我刚刚参加了#HourOfCode - 来看看吧！（感谢 %{donor_twitter} 支持 @codeorg)"
  just_did_course1_donor: "我刚完成课程1 - 来看看吧！感谢 %{donor_twitter} 支持 @codeorg"
  just_did_course2_donor: "我刚完成课程2 - 来看看吧！感谢 %{donor_twitter} 支持 @codeorg"
  just_did_course3_donor: "我刚完成课程3 - 来看看吧！感谢 %{donor_twitter} 支持 @codeorg"
  just_did_course4_donor: "我刚完成课程4 - 来看看吧！感谢 %{donor_twitter} 支持 @codeorg"
  just_did_coursea_donor: "我刚完成课程A - 来看看吧！感谢 %{donor_twitter} 支持 @codeorg"
  just_did_courseb_donor: "我刚完成课程B - 来看看吧！感谢 %{donor_twitter} 支持 @codeorg"
  just_did_coursec_donor: "我刚完成课程C - 来看看吧！感谢 %{donor_twitter} 支持 @codeorg"
  just_did_coursed_donor: "我刚完成课程D - 来看看吧！感谢 %{donor_twitter} 支持 @codeorg"
  just_did_coursee_donor: "我刚完成课程E - 来看看吧！感谢 %{donor_twitter} 支持 @codeorg"
  just_did_coursef_donor: "我刚完成课程F - 来看看吧！感谢 %{donor_twitter} 支持 @codeorg"
  just_did_accelerated_donor: "我刚完成加速课程 - 来看看吧！感谢 %{donor_twitter} 支持 @codeorg"
  twitter_teach_cs: 90%的人认为，学校应该开展计算机科学教学活动。http://youtu.be/nKIu9yen5nc。访问 https://code.org/。
  twitter_cs_foundational: "计算机科学是每个学生学习的基础。https://youtu.be/QvyTEx1wyOY。"
  learn_hoc: "学习编程一小时"
  beyond_hoc: "一小时之后"
  what_gender: "你的性别是什么？"
  girl: "女孩"
  boy: "男孩"
  help_recruit_coders: "帮助我们招募更多的程序员来到你的团队 ！"
  help_recruit: "帮助我们招募更多的程序员 ！"
  lines_of_code: "至今已经写了<b># 行代码</b>。"
  lines_of_code_alt: "学生们写了<b>#</b>行代码"
  who_has_done_hoc: "谁完成了 #HourOfCode? @codeorg"
  who_has_done_hoc_donor: "谁为 #HourOfCode作了贡献? (感谢%{donor_twitter} 支持 @codeorg)"
  hoc_leaderboards: "编程一小时排行榜"
  students_and_lines: "%{students} 位学生完成了Hour of Code 并且写了 %{lines} 行的代码。"
  start_hoc: "现在就开始“编程一小时”吧"
  contact_form_topic_press: "新闻/媒体（采访或演讲）"
  stats_nina: '"每一天学生们都如此 &mdash; 100%的参与."-尼娜尼科尔斯佩里，老师'
  stats_student: '"我知到这是一个<b>千载难逢</b> 的机会。" - 马里亚纳.阿尔泽特，五年级学生'
  stats_michael: "“我<b>从来没有</b>见到我的学生们抱有如此大的学习热情。”- 弗兰克. 马丁内斯，教师。"
  studiobar_title: "探索<a href='http://studio.code.org'>Code.org的课程</a>"
  studiobar_title_nolink: "探索Code.org的课程"
  studiobar_elementary_title: "初级课程"
  studiobar_elementary_body: "为 K&#8209;5 所制的三个新课程"
  studiobar_hoc_title: "编程一小时"
  studiobar_hoc_body: "和愤怒的小鸟一起学习代码知识"
  studiobar_flappy_title: "飞扬的代码"
  studiobar_flappy_body: "创造自己的 Flappy 游戏并与别人分享"
  studiobar_teacher_title: "为教师所制"
  studiobar_teacher_body: "在您的教室内介绍《编程工作室》"
  studiobar_frozen_title: "编程一小时"
  studiobar_frozen_body: "与安娜和埃尔莎创建一个冬季仙境"
  studiobar_donate_title: "捐赠"
  studiobar_donate_body: "你捐的每一美元让一个孩子学会"
  studiobar_shop_title: "商店"
  studiobar_shop_body: "突破束缚，骄傲的戴上我们的标志。"
  homepage_hero_text_malala: "&ldquo;我向每个国家的女孩子都发起学习《一小时编程》的挑战&rdquo;诺贝尔和平奖得主马拉拉说"
  homepage_hero_text_susan: "&ldquo;如果你能改变技术，你可以改变世界。&rdquo;苏珊，YouTube 首席执行官"
  homepage_hero_text_fistbump: "&ldquo;别总是玩电话，写上面的程序吧。&rdquo;奥巴马总统"
  homepage_hero_text_sheryl: "&ldquo;我们的孩子 &mdash; 包括我们的女孩儿 &mdash; 需要学习计算机科学的机会。&rdquo;
    谢丽尔，Facebook 首席运营官说"
  homepage_hero_text_satya: "&ldquo;计算机科学可以打开这个世界里最好的机会&rdquo;萨提亚，微软首席执行官世界。"
  homepage_hero_text_satya_new: "&ldquo;计算机科学给予了学生创建未来世界的力量。&rdquo;萨提亚，微软首席执行官。"
  homepage_hero_text_bosh: "&ldquo;如果你学习编程，你就可以选择自己人生的方向&rdquo;克里斯 波什说"
  homepage_hero_text_student1: "&ldquo;这些技能已经改变了我的未来。更不用说，这其实和玩差不多。&rdquo;卢娜，七年级"
  homepage_hero_text_student2: "&ldquo;我从未看到我的孩子们如此兴奋的学习。 &rdquo;麦克老师"
  homepage_hero_text_student3: "&ldquo;如果你没有尝试过，不会知道自己是不是会喜欢上计算机科学。&rdquo;杰克逊，6 年级"
  homepage_hero_text_student4: "&ldquo;通过编程序你可以做到任何想做的事情。&rdquo;玛雅，二年级"
  homepage_hero_text_student5: "&ldquo;计算机科学，不是别人的，是你的。它就在这里，快开始吧。&rdquo;杰拉尔多老师。"
  homepage_hero_text_teacher1: "&ldquo;编码火花讲求创意、 灵感和创新 &mdash; 这些是任何职业都不可或缺的。&rdquo;弗洛雷萨老师"
  homepage_hero_text_teacher2: "&ldquo;我所有的学生都投入，参与到了这个课程。&rdquo;亚当，老师"
  homepage_hero_text_stat_loc: "八百五十万女孩已经在Code.org里注册学习了。"
  homepage_hero_text_stat_students: 'Code.org有 #student_count 个学生帐户'
  homepage_hero_text_stat_served: "编程一小时：已有 #served 次参与"
  homepage_slot_text_hoc: "编程一小时"
  homepage_slot_text_frozen: "与安娜与埃尔莎一起来玩冰雪奇缘"
  homepage_slot_text_teacher: "教师的仪表板"
  homepage_slot_text_studio: "我们的所有教程"
  homepage_slot_text_course4: "课程 4"
  homepage_slot_text_shop: "商店"
  homepage_slot_text_flappy: "飞扬的代码"
  homepage_action_text_hoc: "编程一小时提供给每一个学生"
  homepage_action_text_num_served: "# 次参与"
  homepage_action_text_join_us: "加入我们"
  homepage_action_text_sign_up: "注册"
  homepage_action_text_try_it: "试一试"
  homepage_action_text_volunteers: "我们需要技术志愿者"
  homepage_action_text_codevideo: "观看视频"
  homepage_action_text_teachervideo: "观看视频"
  homepage_action_text_watchvideo: "观看视频"
  homepage_action_text_girlvideo: "鼓励女生参与"
  homepage_action_text_learn: "开始学习"
  homepage_action_text_signpetition: "在请愿书上签名"
  homepage_signpetition_dropdown: "我同意 &#x25BE;"
  homepage_diversity_pledge: "承诺多样性"
  homepage_banner_text_prizes: '12月7号到13号，编程一小时即将再次到来 '
  homepage_banner_link_prizes: "加入史上最大的学习盛会 "
  homepage_banner_text_main: Code.org和大学理事会是一个以增加电脑科学的多样性的联盟。
  homepage_banner_text_link: "了解详情"
  homepage_banner_privacy_main: 'Aug 3: We''ve updated our privacy policy to include
    tools used in our new high school CS Principles course.'
  homepage_banner_privacy_link: "了解详情"
  homepage_banner_20k_teachers: "两万名老师经过训练后，正在课堂上传授计算机科学。"
  homepage_banner_20k_teachers_link: "了解详情"
  homepage_banner_congress: "美国领导人正在呼吁国会拨款给12年级的计算机科学课程。"
  homepage_banner_congress_link: "添加您的支持"
  homepage_banner_emailprivacy: "我们正在对如何支持学生的隐私做一项重要的改进。"
  homepage_banner_emailprivacy_link: "阅读更多"
  homepage_banner_40k_teachers: We've prepared 40,000 new computer science teachers.
  homepage_banner_40k_teachers_link: "了解详情"
  homepage_slot_text_title_hoc: "编程一小时"
  homepage_slot_text_blurb_hoc: "任何人都可学习。立即开始"
  homepage_slot_text_link_hoc: "来试试“编程一小时”项目！"
  homepage_slot_text_link_about_hoc: "关于《编程一小时》"
  homepage_slot_text_link_host: "举办一次“编程一小时”活动"
  homepage_slot_text_link_hocserved: "# 次参与"
  homepage_solot_text_link_volunteer: "成为编程一小时志愿者"
  homepage_slot_text_title_students: "学生"
  homepage_slot_text_blurb_students: "体验我们所有的教程"
  homepage_slot_text_blurb_students_courses: "探索我们的课程"
  homepage_slot_text_link_codestudio: "尝试代码工作室"
  homepage_slot_text_link_local: "找一个当地的班级"
  homepage_slot_text_link_othercourses: "其他在线的课程"
  homepage_slot_text_title_educators: "教育工作者"
  homepage_slot_text_blurb_educators: "教你的学生"
  homepage_slot_text_link_elementary: "小学"
  homepage_slot_text_link_middle: "中学"
  homepage_slot_text_link_high: "高中"
  homepage_slot_text_link_k5: K-5 年级的课程
  homepage_slot_text_link_fullcurriculum: "请看我们完整的课程大纲"
  homepage_slot_text_link_pd: "职业发展培训"
  homepage_slot_text_title_advocates: "倡导"
  homepage_slot_text_blurb_advocates: "支持我们的工作"
  homepage_slot_text_link_stats: "请看统计信息"
  homepage_slot_text_link_buy: "加入进来"
  homepage_slot_text_link_donate: "捐赠"
  homepage_slot_text_link_shop: T 恤，帽子，还有更多的东西
  homepage_slot_text_link_administrators: Bring to your school or district
  homepage_header_codestudio: Code.org学生作品
  homepage_header_donors: Code.org 感谢各位支持者
  homepage_donors_seall: "查看全部"
  homepage_donors_donate: "捐赠"
  contact_form_topic_student: "我是学生"
  contact_form_topic_parent: "我是家长"
  contact_form_topic_teacher: "我的老师或教育家"
  contact_form_topic_outside_us: "我是在美国境外"
  contact_form_topic_contribution: "慈善捐款"
  contact_form_topic_partner: "我想成为合作伙伴"
  contact_form_topic_other: "其他"
  contact_form_label_topic: "主题"
  contact_form_label_email: "您的电子邮件地址"
  contact_form_label_message: "短信"
  contact_form_label_submit: "发送消息"
  class_submission_in_school: "在学校"
  class_submission_in_school_daily_programming_course: "日常编程课程"
  class_submission_in_school_ap_computer_science: AP 计算机科学
  class_submission_in_school_full_university_cs_curriculum: "正规大学计算机课程"
  class_submission_in_school_robotics_club: "机器人俱乐部"
  class_submission_in_school_programming_integrated_in_other_classes: "在其他课程(如数学，科学等)
    中加入编程"
  class_submission_in_school_summer_school_cs_program: "暑期学校电脑科学培训项目"
  class_submission_in_school_exploring_computer_science: "探索计算机科学"
  class_submission_in_school_other: "校园内其他活动"
  class_submission_out_of_school: "校外"
  class_submission_out_of_school_summer_camp: "夏令营"
  class_submission_out_of_school_afterschool_program: "课后课程"
  class_submission_out_of_school_all-day_workshop: "全日制课程 (最长一周)"
  class_submission_out_of_school_multi-week_workshop: "多周课程"
  class_submission_out_of_school_other: "其他校外活动"
  class_submission_online: "在线"
  class_submission_online_programming_class: "在线编程课"
  class_submission_online_teacher_resource: "在线教师资源"
  class_submission_online_other: "其他在线"
  class_submission_level_preschool: "学前班"
  class_submission_level_elementary: "小学"
  class_submission_level_middle_school: "中学"
  class_submission_level_high_school: "高中"
  class_submission_level_college: "大学"
  class_submission_level_vocational: "职业级"
  class_submission_languages_other: "其他语言"
  videos_more: "更多由榜样人物和明星出演的<a href='%{inspiring_videos_playlist}'>鼓舞人心的视频</a>"
  careers_page_more: "更多由科技人士拍摄的的<a href='%{careers_url}' target='_blank'>鼓舞人心的视频</a>"
  playlab_choose_theme: "选择你的游戏实验室主题"
  playlab_classic_title: "经典"
  playlab_gumball_title: "阿甘妙世界"
  playlab_iceage_title: "冰河世纪-即将推出"
  playlab_iceage_title_live: "冰河世纪"
  starwars_subtitle: "用代码来建立一个星系"
  starwars_javascript_title: Javascript
  starwars_javascript_description: "使用拖放块和 JavaScript。"
  starwars_javascript_specs: "英语 | 现代浏览器 | 11岁以上"
  starwars_blocks_title: "模块"
  starwars_blocks_description: "使用拖放块。"
  starwars_blocks_specs: "多语言 | 最新浏览器、智能手机、平板电脑 | 适用年龄6岁以上"
  starwars_platform_text: "最新的浏览器，智能手机，平板电脑"
  mc_name: "我的世界 编程一小时"
  mc_longdescription: "使用代码模块，带史蒂夫或艾莉克斯在《我的世界》的这个游戏中，展开一场冒险。"
  mc_shortdescription: "使用代码模块，带史蒂夫或艾莉克斯在《我的世界》的这个游戏中，展开一场冒险。"
  mc_gradelevel: 6岁以上
  mc_platformtext: "最新的浏览器，智能手机，平板电脑"
  mc_specs: "多语言 | 最新浏览器和平板电脑 | 适用年龄6岁以上"
  minecraft_designer: "《我的世界》造物主"
  minecraft_adventurer: "《我的世界》大冒险"
  minecraft_tutorials: "编程一小时《我的世界》教程"
  minecraft_specs: "多种语言|最新的浏览器或平板电脑|2年级以上"
  minecraft_designer_description: "在你自己的《我的世界》中编写各种动物和其他生物。"
  minecraft_designer_button: "开始"
  minecraft_adventurer_description: "编写代码来带领Alex或Steve开启一段冒险之旅。"
  minecraft_adventurer_button: "开始"
  minecraft_no_internet: "没有互联网吗？"
  minecraft_download_adventurer: "下载离线版《我的世界》大冒险"
  minecraft_subtitle: "我的世界 编程一小时"
  sports_page_title: "《编程一小时》运动"
  sports_og_title: "督促自己。任何人都可以学习。"
  sports_og_description: "冠军和金牌得主鼓励你尝试《编程一小时》。编写你自己的运动会。"
  sports_title: "用代码编写你自己的体育赛事"
  sports_watch_video: "观看视频"
  sports_video_title: "推动自己。任何人都可以学会。"
  sports_select_theme: "选择你的教程主题"
  sports_basketball_title: "进行一场篮球赛"
  sports_all_sports_title: "为你自己的运动编写代码"
  sports_featured_athletes: "查看热门运动员"
  sports_athletes_title: "热门运动员"
  sports_athlete_Draymond: "德雷蒙德 · 格林，来自金州勇士队，奥运会金牌得主、NBA总冠军。"
  sports_athlete_Serena: "小威廉姆斯，奥运会金牌得主和网球冠军。"
  sports_athlete_Russell: "拉塞尔 · 奥康，超级碗冠军和 NFL 球员，来自丹佛野马队。"
  sports_athlete_Sergio: "塞尔吉奥 · 拉莫斯，世界杯冠军和足球球员，来自皇家马德里。"
  sports_athlete_Sue: "苏 · 伯德，奥运会金牌得主、WNBA总冠军，来自西雅图风暴队。"
  sports_athlete_Alana: "阿兰娜 · 比亚特，金牌得主、WNBA全明星，来自洛杉矶火花队。"
  sports_athlete_Angelo: "安杰洛 · 马修斯，斯里兰卡板球队队长。"
  sports_athlete_Nneka: "妮卡 · 欧古米克，金牌得主、WNBA总冠军、2016最有价值球员，来自洛杉矶火花队。"
  sports_athlete_Carmelo: "卡梅罗 · 安东尼，奥运金牌得主和 NBA 全明星，来自纽约尼克斯。"
  sports_athlete_Marco: "马科 · 贝里内利，NBA 总冠军，来自夏洛特黄蜂队。"
  sports_athlete_Neymar: "内马尔，奥运会金牌得主、足球运动员，来自巴塞罗那足球俱乐部和巴西国家队。"
  sports_athlete_Sarah: "萨拉 · 奎塔 · Offringa，帆板运动冠军。"
  sports_athlete_Marcelo: "马塞洛，足球冠军，来自皇家马德里俱乐部和巴西国家队。"
  sports_athlete_Erika: "艾瑞卡 · 奥利维拉，马拉松冠军。"
  sports_athlete_John: "约翰 · 乔治，NBA 全明星，来自华盛顿奇才队。"
  sports_athlete_Chris: "克里斯 · 波什，奥运会金牌得主和NBA 总冠军，来自迈阿密热火队。"
  sports_athlete_Harrison: "哈里森 · 巴恩斯，奥运金牌得主、NBA 总冠军，来自达拉斯小牛队。"
  watch_inspirational_videos: "在开始之前，看一段鼓舞人心的视频"
  video_title_cs_is_everything: Computer Science is Changing Everything
  video_title_inspire_girl: "鼓励女生参与"
  video_title_cs_intro: "计算机科学简介"
  video_title_schools_dont_teach: "大部分学校没有教的内容"
  video_title_obama: "奥巴马总统和计算机科学"
  video_title_hoc_is_here: "编程一小时来了——任何人都可以学会"
  video_title_anybody_can_learn: "任何人都可以学习"
  video_title_draymond_green: "编程一小时和Draymond Green"
  video_title_russell_okung: "编程一小时和Russell Okung"
  video_title_real_madrid: "编程一小时和Real Madrid"
  video_title_marco_belinelli: "编程一小时和Marco Belinelli"
  video_title_chris_bosh: Chris Bosh和计算机科学
  video_1min: 1 分钟
  video_2min: 2 分钟
  video_5min: 5 分钟
  speak_another_language: "使用另一种语言？"
  help_translate: "帮助我们翻译"
  no_internet: "没有互联网吗？"
  download_offline: "下载离线版本。"
  are_you_teacher: "你是老师吗？"
  review_lesson_plan: "阅读课程计划和其他教师资源。"
  volunteer_engineer_submission_title: "激励学生和志愿者"
  volunteer_engineer_submission_subtitle_generic: '2015年12月7-13日，约有10万名教师在他们的课堂上主办编程一小时活动。他（她）们需要你的帮助！ '
  volunteer_engineer_submission_subtitle_specific: "%{num_teachers} 老师们需要志愿者。<br>%{num_volunteers}
    志愿者已经报名了。加入他们的行列。"
  volunteer_engineer_submission_intro_background: "编程一小时是一次全球范围的活动，尝试在一个小时的时间里为数以千万计的
    180 多个国家的学生介绍计算机科学方面的知识。请在计算机科学教育周（12 月 7-13 日）积极参与本次活动。"
  volunteer_engineer_submission_intro_recruit: '这些教师希望有<span style="font-family: ''Gotham
    7r'', sans-serif;"> 热衷于计算机科学教育的人士</span> 能在课堂上提供帮助，或者能够通过讲述计算机科学能够实现的诸多功能、可能性
    （也可以通过视频聊天的方式讨论）<span style="font-family: ''Gotham 7r'', sans-serif;">激发 </span>
    他们学生的热情。'
  volunteer_engineer_submission_intro_guide: 进一步了解<a href="%{volunteer_guide}">志愿者项目</a>。
  volunteer_engineer_submission_intro_signup: 如果您是计算机科学专业的学生或软件专家，请输入以下信息。用 <span
    class="form-required-field"> *</span> 标记的字段是必填项。
  volunteer_engineer_submission_intro_links: 需要找志愿者吗? 用<a href="%{volunteer_local}">
    志愿者地图</a> 找到本地的志愿者。
  volunteer_engineer_submission_update_information: "更新你的信息"
  volunteer_engineer_submission_header_shared: "在志愿者地图上与教师们共享的信息"
  volunteer_engineer_submission_field_name: "姓名"
  volunteer_engineer_submission_field_name_placeholder: "姓名"
  volunteer_engineer_submission_field_company: "公司 (或大学)"
  volunteer_engineer_submission_field_company_placeholder: "公司 (或大学)"
  volunteer_engineer_submission_field_experience_level: "经验水平"
  volunteer_engineer_submission_field_location: "所在地区"
  volunteer_engineer_submission_field_location_desc: "您所在的位置将被用作教师寻找附近志愿者的参考，并且会以大头针的形式标注在地图上。如果您很在意隐私问题，请使用您工作或者学校的地址，亦或只使用城市名称。"
  volunteer_engineer_submission_field_location_placeholder: "邮编、 城市和省/国家或街道地址"
  volunteer_engineer_submission_field_location_flexibility: "编程一小时活动中我可以帮助......（请选择所有适用项）"
  volunteer_engineer_submission_checkbox_after_hoc: "我有兴趣做一年的志愿者"
  volunteer_engineer_submission_field_time_commitment: "能贡献的时间"
  volunteer_engineer_submission_field_linkedin: "领英帐号"
  volunteer_engineer_submission_field_linkedin_placeholder: http://www.linkedin.com/in/你的_姓名
  volunteer_engineer_submission_field_facebook: "脸谱上的个人资料"
  volunteer_engineer_submission_field_facebook_placeholder: https://www.facebook.com/你的_姓名
  volunteer_engineer_submission_field_description: "描述"
  volunteer_engineer_submission_field_description_desc: "写明你在计算机科学方面的经验以及你想以什么方式作为一名志愿者，为当地的教师提供帮助。"
  volunteer_engineer_submission_field_description_placeholder: "写明经验和 (或) 参与方式。如果你能讲除英语以外的语言，请一定要在这里列出。"
  volunteer_engineer_submission_header_private: "信息保密，决不公开。"
  volunteer_engineer_submission_field_email: "电子邮件地址"
  volunteer_engineer_submission_field_email_desc: "您的电子邮件地址决不公开，但我们会把教师们的请求转发给你。"
  volunteer_engineer_submission_field_email_placeholder: "电子邮件地址"
  volunteer_engineer_submission_final_paragraph: "作为志愿者，你将被在地图中标示出来，以便当地教师与你联系，讨论编程一小时活动或其他志愿者服务的机会。我们决不泄漏您的电子邮件和确切地址。但是其他信息（包括大概位置）将在当地教师中共享。"
  volunteer_engineer_submission_checkbox_contact: "我同意教师们可以就志愿者服务机会联系我 （注: 您的电子邮件地址不会泄漏）"
  volunteer_engineer_submission_checkbox_age_18_plus: "我保证，我已满18周岁。"
  volunteer_engineer_submission_submit: "提交"
  volunteer_engineer_submission_thankyou: 非常感谢！你的志愿者信息已成功提交。老师们会用<a href="%{url}">这张地图</a>来搜索并联系更多像你一样的志愿者。48小时内你的信息就会正确的出现在地图上。
  volunteer_engineer_submission_commitment_uncertain: "不确定"
  volunteer_engineer_submission_commitment_one_hr_per_week: "每周 1 小时"
  volunteer_engineer_submission_commitment_three_hrs_per_week: "每周 3 小时"
  volunteer_engineer_submission_commitment_five_hrs_per_week: "每周 5 小时"
  volunteer_engineer_submission_commitment_now_and_then: "从现在开始"
  volunteer_engineer_submission_commitment_annually: "每年2-3 次"
  volunteer_engineer_submission_commitment_monthly: "每个月几小时"
  volunteer_engineer_submission_commitment_weekly: "每周几个小时"
  volunteer_engineer_submission_commitment_more: "更多"
  volunteer_engineer_submission_location_flexibility_onsite: "到学校访问（一到两个小时的班级或学校活动）"
  volunteer_engineer_submission_location_flexibility_remote: "远程回答问题（通过短视频会议）"
  volunteer_engineer_submission_location_flexibility_curriculum: "为开源课程项目做出贡献"
  volunteer_engineer_submission_experience_unspecified: "未指定"
  volunteer_engineer_submission_experience_tech_company: "科技公司非工程师人士"
  volunteer_engineer_submission_experience_university_student_or_researcher: "大学计算机科学专业的学生"
  volunteer_engineer_submission_experience_software_professional: "软件专业人士"
  volunteer_engineer_submission_distance_8: 5 英里
  volunteer_engineer_submission_distance_16: 10 英里
  volunteer_engineer_submission_distance_24: 15 英里
  volunteer_engineer_submission_distance_32: 20 英里
  volunteer_engineer_submission_num_volunteers_5: 5 名志愿者
  volunteer_engineer_submission_num_volunteers_10: 10 名志愿者
  volunteer_engineer_submission_num_volunteers_25: 25 名志愿者
  volunteer_engineer_submission_num_volunteers_50: 50 名志愿者
  volunteer_engineer_submission_type_task_onsite: "我邀请你访问我的课堂提供技术帮助和激励故事"
  volunteer_engineer_submission_type_task_remote: "我邀请你通过 Skype 参与我的课堂，说几句对孩子们富有启示的话"
  volunteer_engineer_submission_type_task_mentor: "我正在寻找一位导师，帮助我备课，以使我能与我的学生写代码。"
  petition_age: "年龄"
  dashboard_landing_title: "教师主页"
  dashboard_landing_welcome: "欢迎您来到我们最新改进的教师控制台。"
  dashboard_landing_video: "观看此视频"
  dashboard_landing_watch_video: "浏览新的功能！"
  dashboard_landing_view_as_student: "以学生身份查看本网站"
  dashboard_landing_students_title: "您的学生"
  dashboard_landing_students_manage: "查看和管理您的学生"
  dashboard_landing_news_title: K-5 教育家资料 (只限英文版)
  dashboard_landing_new_beta: "新功能！K-5 学生可以尝试我们的 beta 实验版课程。"
  dashboard_landing_new_k5courses: "新功能！K-5 学生可以尝试我们的课程。"
  dashboard_landing_useful_links: "其他有用的链接"
  dashboard_landing_classroom_resources: "你的教室的资源"
  dashboard_landing_office_hours: "面对面问问题！请访问我们每月的视频办公时间。"
  dashboard_landing_print_certificates: "为完成此课程的学生打印证书"
  dashboard_landing_educator_blog: "阅读有关新闻和我们在教育家博客的材料的更新"
  dashboard_landing_video_player: "在你的学校测试我们新的视频。"
  dashboard_landing_progress_title: "主要课程进度"
  dashboard_landing_progress_biggest: "这是您主要课程的进度。"
  dashboard_landing_view_progress: "查看%{biggest_section}的进度"
  dashboard_landing_print_progress: "打印你的进展"
  dashboard_landing_available_title: "可用课程"
  dashboard_landing_available_courses: "这些是目前可供您和您的学生使用的课程。"
  dashboard_landing_more_tutorials: "想看更多教程吗？"
  dashboard_landing_more_tutorials_desc: <a href="/learn/beyond">我们的合作伙伴提供了更多的教程</a>。可以通过机器人，制作网页，制作你自己的应用程序学习编程，或探索其他语言如C++，Ruby，Python！
  dashboard_landing_inspire: "用海报、 视频和更多东西来激励你的学生。"
  dashboard_landing_video_library: "使用来自计算机科学概念的视频库里的视频。"
  dashboard_landing_report_bug: "请求一个功能或报告一个漏洞。"
  dashboard_landing_teacher_forum: "加入一个专业学习的团体。"
  dashboard_hoc_courses: "《代码一小时》适合所有年龄的人。"
  dashboard_hoc_courses_desc: "和你的学生一同尝试任何这些不到 1 小时的辅导！"
  dashboard_hoc_courses_desc_and_cta: 与你的学生一起尝试这些简短的一个小时的辅导。在计算机科学教育周期间 <a href="https://hourofcode.com">
    加入编程一小时活动</a>。
  dashboard_k5_courses: "适合K-5的20小时课程"
  dashboard_k5_courses_desc: 这些课程有可以让学生自学并自己控制进度的网上教程，也有根本不需要电脑的“脱机”教程。每一个课程都大约有20节课，可能会分为几个章节和单元。即使是幼儿园的学龄前学生都可以参加。我们在美国各地提供了专业、高质量的免费学习研讨会。<a
    href="/professional-development-workshops">看看你附近的课程吧！</a>
  dashboard_middle_courses: 20小时的中学课程
  dashboard_middle_courses_desc: 在中学数学和理科范围内，我们中学课程使用计算机科学及编程，作为一种工具来教导数学和科学理念。注册开发专业研讨会，申请与
    Code.org <a href="/educate/districts"> 建立全区合作伙伴关系</a>。
  dashboard_high_courses: "为期一年的高中课程"
  dashboard_high_courses_desc: 通过面向现有教学人员提供这一新领域的培训，我们的高中组项目能帮助学区提供全年计算机科学类编写课程。注册开发专业研讨会，申请与
    Code.org 的 <a href="/educate/districts"> 全区建立合作伙伴关系</a>。
  dashboard_course_csina: Computer Science in Algebra
  dashboard_course_csina_desc: Code.org 与Bootstrap教程合作，开发一套通过计算机编程教授代数和几何概念的课程。
  dashboard_course_csins: "理科中的计算机科学"
  dashboard_course_csins_desc: Code.org 与GUTS项目合作交付计算机科学概念导论，范围包括建模与仿真。
  dashboard_course_ecs: "探索计算机科学"
  dashboard_course_ecs_desc: "计算机科学探索是为期一年的课程，由 6 个部分组成: 人机交互、 解决问题的能力、 网页设计、 编程、
    计算和数据分析以及机器人。"
  dashboard_course_csp: AP® 计算机科学原则
  dashboard_course_csp_desc: Code.org 设计了严谨、 紧密和容易接受的课程，专门探索计算相关的基本思想。
  dashboard_landing_loading: "正在载入...​​​"
  dashboard_action_edit: "编辑"
  dashboard_action_save: "保存​​"
  dashboard_action_save_all: "全部保存"
  dashboard_action_cancel: "取消"
  dashboard_action_delete: "刪除"
  dashboard_action_delete_yes: "对"
  dashboard_action_delete_no: "不"
  dashboard_action_confirm: "要删除吗？"
  dashboard_action_remove: "移除"
  dashboard_action_remove_confirm: "移除？"
  dashboard_action_done: "完成"
  dashboard_action_required: "必填"
  dashboard_action_print_certificates: "打印证书"
  dashboard_assessments_view: "查看评价："
  dashboard_assessments_none: "多数教师通过“查看进度”标签来知道学生的进度。如果你想给进行学生额外的评估，你可以在课程计划中找到推荐的问题和领域。这些都是Code.org之外的资源。"
  dashboard_assessments_none_part2: "如果你在教中学或高中课程，Code.org提供的部分评估问题可帮助你的学生用于准备 AP
    考试。若要使用这些评估，首先将课程分配到课堂，然后在上面的列表中选择课程，你将会在此处看到学生的答案。"
  dashboard_assessments_summaries: "评估总结"
  dashboard_assessments_answers: "所有评估的答案"
  dashboard_surveys_answers: "调查"
  dashboard_percent: "百分比"
  dashboard_filter_by_stage: "按阶段筛选 ︰"
  dashboard_filter_all: "全部"
  dashboard_download_csv: "下载 CSV"
  dashboard_navigation_home_page: "教师主页"
  dashboard_navigation_section_student_progress: "学生账户和进度"
  dashboard_navigation_section_teacher_progress: "您的课程进度"
  dashboard_navigation_section_lesson_plans: "课程计划及资源"
  dashboard_navigation_section_community: "支持"
  dashboard_navigation_section_pd: "职业发展"
  dashboard_navigation_section_speakers: "计算机科学 <br/> 特邀演讲人"
  dashboard_navigation_all_sections: "学生账户和进度"
  dashboard_navigation_view_progress: "进度"
  dashboard_navigation_view_text_responses: "文字回应"
  dashboard_navigation_view_assessments: "评估"
  dashboard_navigation_view_assessments_surveys: "评估/调查"
  dashboard_navigation_add_students: "添加学生"
  dashboard_navigation_manage_students: "管理学生"
  dashboard_navigation_lesson_plans_resources: "教案标准"
  dashboard_navigation_view_stats: "统计信息"
  dashboard_navigation_section: "学习小组：%{section_name}"
  dashboard_navigation_student: "学生：%{student_name}"
  dashboard_progress_not_started: "未开始"
  dashboard_progress_in_progress: "正在进行"
  dashboard_progress_not_completed: "未完成"
  dashboard_progress_completed_too_many_blocks: "完成，使用太多块"
  dashboard_progress_completed_perfect: "完美完成"
  dashboard_progress_furthest_level_attempted: "尝试过最远的关卡"
  dashboard_progress_submitted: "已提交"
  dashboard_progress_view: "查看进度 ︰"
  dashboard_progress_student_in_script: "%{student_name} 的进度信息在 %{script_name}"
  dashboard_progress_pair_programming: "结对编程"
  dashboard_responses_view: "查看文本响应 ︰"
  dashboard_responses_none: "我们的大多数课程是为较小年纪的孩子设计的，不要求学生用文本回答问题，所以，你不会在这里看到任何文本答案。给初中或高中学生的课程里，通过在上面的下拉框中选择，你能分配给他们的开放式的文本问题。"
  dashboard_sections_new_section: "新的学习小组"
  dashboard_sections_new_google_section: "从谷歌课堂导入小组"
  dashboard_sections_jumbotron_instruction: "创建新的学习小组并为其添加学生。学习小组可以帮助您以小组为单位来管理学生，以便您跟踪他们的进度和管理他们的帐户。"
  dashboard_sections_table_section: "单元"
  dashboard_sections_table_secret: "登录类型"
  dashboard_sections_table_grade: "年级"
  dashboard_sections_table_course: "课程："
  dashboard_sections_table_pairing_allowed: "结对编程"
  dashboard_sections_table_stage_extras: "此阶段的额外资源"
  dashboard_sections_table_students: "学生"
  dashboard_sections_table_code: "单元代码"
  dashboard_sections_name: "学习小组名称"
  dashboard_sections_choose_secret: "如果您想要给您的学生提供帐户，请为那个学习小组选择一种 <b>单词</b> 或 <b>图片</b>
    的密码类型。"
  dashboard_sections_secret_word: "<b>单词</b>允许您为每位学生设置一个单词密语。"
  dashboard_sections_secret_picture: "<b>图片</b> 允许您为每位学生设置一幅秘密图片，适用于年幼的还无法使用键盘输入密码的学生。"
  dashboard_sections_secret_none: "如果您希望您的学生自主管理他们自己的账户，包括选择他们自己的密码，请选择<b>无</b>加密类型。"
  dashboard_sections_print_secrets: "然后您可以打印一叠包含账户信息的卡片以单独分发给您的学生们。"
  dashboard_sections_switch_section: "切换学习小组"
  dashboard_sections_close: "关闭"
  dashboard_sections_move_students_desc: "选择学生转到新的章节。转移的学生不会清除他们的进展。"
  dashboard_sections_one_per_teacher: "对每一位老师来说，学生仅能在一个学习小组中。你的学生想加入一个新的学习小组，他就要离开原来的小组。"
  dashboard_sections_move_to_section: "移动到此节︰"
  dashboard_sections_enter_code: "输入此节代码︰"
  dashboard_sections_code_placeholder: 6 个字符的代码 (ABCDEF)
  dashboard_sections_other_section: "其他老师"
  dashboard_sections_both_sections: "你想要学生两个部分都参加吗？"
  dashboard_sections_yes_both: "是的，我想要复制学生到本章节和新章节中。"
  dashboard_sections_no_move: "不，我想移动学生到新章节中。"
  dashboard_sections_move_students: "转移学生"
  dashboard_sections_assign_hoc_script_desc: "参与编程一小时？"
  dashboard_sections_assign_hoc_script_msg: "请注意，在12月3日至11日期间，由于无法预测的网站访问量，我们不能保存课程进度。但课程中其它部分还可以使用。你也许仍需要给学生分派课程、颁发证书。（大多数教师会事先<a
    href='%{certificate_url}'>打印</a>这些证书。）在本周之外的其它时间里，学生进度和报告会正常保存。"
  dashboard_sections_assign_activity: "指派课程"
  dashboard_error_none_selected: "你没有选择任何要转移的学生，请至少选择一个学生。"
  dashboard_error_other_section: "如果你要在自己管理的单元中调整学生，可以从下拉菜单选择你要调的单元。如果你要将学生调整到其他教师负责的单元，请选择”其它单元”。"
  dashboard_students_add_student: "添加学生"
  dashboard_students_add_students: "添加多位学生"
  dashboard_students_add_multiple: "输入或粘贴学生的名字，每行一个："
  dashboard_students_new_google_classroom_section: "如果要添加学生，请转到<a href='http://classroom.google.com'
    target='_blank'>谷歌课堂</a>然后点击<b>Sync students from Google Classroom</b>。"
  dashboard_students_new_section: "您已经创建了一个新的学习小组！现在，使用上面的<b>添加学生</b>和<b>添加多个学生</b>按钮来添加学生进组。"
  dashboard_students_placeholder_name: "学生姓名"
  dashboard_students_name: "姓名"
  dashboard_students_progress: "进度"
  dashboard_students_age: "年龄"
  dashboard_students_gender: "性别"
  dashboard_students_male: "男性"
  dashboard_students_female: "女性"
  dashboard_students_secret: "密钥"
  dashboard_students_password: "密码"
  dashboard_students_username: "用户名： %{student_username}"
  dashboard_students_email: "电子邮件: %{student_email}"
  dashboard_students_completed_levels: "已完成的等级"
  dashboard_students_total_lines: "代码行数"
  dashboard_students_show_secret: "显示密钥"
  dashboard_students_auto_generated: "自动生成"
  dashboard_students_reset_secret: "重置密钥"
  dashboard_students_reset_password: "重置密码"
  dashboard_students_share_section: "让您的学生点击<a href=%{join_url}>%{join_url}</a>，并且输入代码(%{section_code})。"
  dashboard_students_share_section_secondary: "或者，将这个小组的登录页面共享给你的学生："
  dashboard_students_print_info: "打印出包含学生登录信息的卡片"
  dashboard_students_secret_picture_title: "秘密图片"
  dashboard_students_secret_picture: "这一节使用 <b>图片</b> 作为密钥的类型。 即您的每位学生都有一张密钥图片来代替密码用于登录。
    学生需要它来完成上面的登录。"
  dashboard_students_reset_picture: "您可以通过选择<b>显示密钥</b>以及<b>重置密钥</b>来随时重置学生的秘密图片。该学生再次登录时系统将生成新的秘密图片供其使用。"
  dashboard_students_secret_word_title: "密语"
  dashboard_students_secret_word: "这一节使用 <b>图片</b> 作为密钥的类型。 即您的每位学生都有一张密钥图片来代替密码用于登录。
    学生需要它来完成上面的登录。"
  dashboard_students_reset_word: "您可以通过选择<b>显示密钥</b>以及<b>重置密钥</b>来随时重置学生的密语。该学生再次登录时系统将生成新的一对单词密语供其使用。 "
  dashboard_students_join_link: "告诉您的学生来创建他们自己的账号并在此加入您的学习小组"
  dashboard_students_no_email: "如果您的学生没有电子邮件地址，或您想为其创建帐户，请将学习小组的密钥类型更改为 <b>单词</b>
    或 <b>图片</b>。"
  dashboard_students_print_page: "打印此页面"
  dashboard_students_signin_card: "访问%{join_url}， 并输入%{section_code}"
  dashboard_students_url: URL
  dashboard_privacy_document_link: <a href="/privacy/student-privacy", target="_blank">点击这里</a>以获取我们的隐私文件，您可以跟您的学生共享此文件或打印分发给他们的。
  dashboard_curriculum_k5_title: K-5 教育人才资源
  dashboard_curriculum_middle_title: "初中教育资源"
  dashboard_curriculum_high_title: "高中教育资源"
  dashboard_lesson_plans: "课程计划"
  dashboard_view_all_lesson_plans: "下载1-4课的完整教案"
  dashboard_course1: "课程 1:"
  dashboard_course2: "课程 2："
  dashboard_course3: "课程 3："
  dashboard_course4: "课程 4："
  dashboard_coursea: "课程 A："
  dashboard_courseb: "课程 B："
  dashboard_coursec: "课程 C："
  dashboard_coursed: "课程 D："
  dashboard_coursee: "课程 E："
  dashboard_coursef: "课程 F："
  dashboard_unplugged: "如果你没有电脑，可以在你的教室<a href='%{unplugged_url}'>试试这些离线的教程。</a>"
  dashboard_curriculum: "课程"
  dashboard_curriculum_overview: K-5课程概述
  dashboard_overview: "概览"
  dashboard_sequence: "序列"
  dashboard_framework: "框架"
  dashboard_standards: "标准"
  dashboard_implementation_guide: "实施指南"
  dashboard_glossary: "词汇表"
  dashboard_classroom_strategies: "教师的课堂策略"
  dashboard_debugging: "调试："
  dashboard_puzzle_solving: "解决难题："
  dashboard_student_worksheet: "学生工作表"
  dashboard_teacher_worksheet: "教师工作表"
  dashboard_curriculum_csina: "代数中的计算机科学:"
  dashboard_curriculum_csins: "科学中的计算机科学:"
  dashboard_curriculum_csp: AP® 计算机科学原则：
  dashboard_curriculum_ecs: "探索计算机科学："
  dashboard_grade_k: "学前"
  dashboard_grade_other: "其他"
  dashboard_login_word: "单词"
  dashboard_login_picture: "图片"
  dashboard_login_none: "电子邮件"
  dashboard_new_password: "新密码"
  dashboard_stage: "阶段"
  dashboard_puzzle: "关卡"
  dashboard_question: "问题"
  dashboard_response: "回答"
  dashboard_correctness: "正确性"
  dashboard_correctness_free_response: "自由响应"
  dashboard_correctness_unsubmitted: "未提交"
  dashboard_correctness_correct: "正确。"
  dashboard_correctness_incorrect: "错误"
  dashboard_submission_submitted: "已提交"
  dashboard_submission_in_progress: "进行中"
  dashboard_status: "状态"
  dashboard_multi_correct: "# 多项选择正确"
  dashboard_multi_count: "# 多项选择"
  dashboard_multi_correct_percent: "% 多项选择正确"
  dashboard_submission_timestamp: "提交时间戳"
  stats_hoc_2013_heading: "在去年的编程一小时活动中的惊人数据。在一周之内："
  stats_hoc_2013_image_alt: 2013年编程一小时统计数据
  dashboard_teacher: "老师"
  dashboard_student: "学生"
  dashboard_sections_email_question: "所有的学生都有一个有效的电子邮件地址吗？"
  dashboard_sections_account_creation_question: "由谁创建学生的帐户？"
  dashboard_sections_password_question: "学生用什么作为密码？"
  dashboard_sections_picture_account_creation: "由 Code.org 分配的图片"
  dashboard_sections_word_account_creation: "由 Code.org 分配的简单的词"
  dashboard_sections_sign_in_question: "学生从哪里登录账户？"
  dashboard_sections_sign_in_unique: "在“管理学生”选项卡上列出的单独的网页"
  dashboard_sections_sign_in_main: http://code.org 之后单击 "登录"
  dashboard_sections_password_account_creation: "学生创建的文本密码"
  dashboard_sections_login_type_explanation: "此表可以帮助解释您想要为学习小组选择哪种登录类型，<b>图片，词语或电子邮件</b>。"
  dashboard_faq: "常见的问题"
  dashboard_faq_k5: K-5 组的常见问题
  code_hoc_coming: "代码小时就在这里 — — 12 月 8-14 ！"
  code_sign_up: "注册以便在计算机科学教育周期间参加"
  host_an_hour: "主办一小时"
  learn_banner_title: "加入《编程一小时》"
  learn_banner_desc: "《编程一小时》是一个全球性的活动，有180 多个国家的超过 1 亿学生在参与。任何人，任何地方都可以组织编程一小时活动。帮助我们给每个学生学习计算机科学的机会
    ！组织者可以按照我们的 <a href='%{how_to_url}' target='_blank'> 操作指南</a> 来教授编程一小时，用 <a href='%{videos_url}'
    target='_blank'>这些视频</a>来激发学生的热情。"
  learn_more: "现在就试试"
  learn_sign_up_description: "报名参与在计算机科学教育周期间的编程一小时活动。"
  learn_sign_up_button: "注册"
  learn_videos_watch: "在课堂上观看这段鼓舞人心的视频"
  learn_videos_show: "在你的课堂上播放这段鼓舞人心的视频"
  learn_videos_before_hoc: "在你启动编程一小时代码小时活动之前观看一段励志视频"
  learn_educator_resources_description: "学习如何教授编程一小时"
  learn_educator_resources_button: "教育资源"
  learn_are_you_educator: 你是一名教育工作者吗？学习 <a href="http://hourofcode.com/resources/how-to">
    如何教授编程一小时</a>
  learn_find_volunteer: <a href="https://code.org/volunteer/local"> 找到当地志愿者</a> 为你的编程一小时课程提供帮助
  learn_teacher_led_lesson_plans: 得到 <a href="https://code.org/teacher-led"> 发起编程一小时教案的老师给你的</a>
    启发
  learn_how_to_hoc: 按照 <a href="https://hourofcode.com/how-to"> 我们的指南</a> 教授编程一小时
  learn_hoc_prizes: "了解更多关于每个教育者的奖项"
  learn_inspirational_videos: 通过展示 <a href="https://code.org/educate/inspire"> 这些视频</a>启发学生
  hoc2014_try_new_tutorials: "试试我们新的编程一小时教程"
  hoc2014_try_new_tutorial: "试试我们新的测试版的编程一小时教程"
  hoc2014_try_scrat: "愤怒的小鸟、植物大战僵尸和斯奎特"
  hoc2014_try_frozen: "來自冰雪奇缘的艺术家安娜及爱莎。"
  carousel_heading_codeorg: Code.org 提供的教程
  carousel_heading_codeorg_any_device: Code.org 的教程(适合所有的设备!)
  carousel_heading_3rd_party: "第三方教程"
  carousel_heading_third_party: "第三方教程"
  carousel_heading_international: "合作伙伴的教程"
  carousel_heading_domestic: "英文教程可用"
  carousel_heading_beginners: K-8教程
  carousel_heading_beyond_beginners: "适合初学者：从基于模块的编码开始"
  carousel_heading_javascript: "教 JavaScript 的教程"
  carousel_heading_beyond_javascript: "学习JavaScript"
  carousel_heading_unplugged: "没有设备或互联网接入？试试’离线‘计算机科学课程"
  carousel_heading_devices: "为手机和平板电脑定制的教程应用"
  carousel_heading_beyond_devices: "手机和平板电脑的应用"
  carousel_heading_languages: "用其他编程语言所写的教程"
  carousel_heading_beyond_languages: "学习其他编程语言"
  carousel_heading_apps_games: "制作你自己的应用或游戏"
  carousel_heading_university: "网上大学课程"
  carousel_heading_webpages: "学习如何制作网页"
  carousel_heading_robots: "学习使用机器人和硬件进行编程"
  carousel_heading_ide: "在教师中流行的平台"
  carousel_heading_desktop: "学习电脑编程"
<<<<<<< HEAD
  carousel_heading_mobtabelem: For phones and tablets
  carousel_heading_prereader: "对于已完成课前阅读者"
  carousel_heading_beyondblocks: "跨越障碍-学习一门编程语言"
=======
  carousel_heading_mobtabelem: "为手机和平板准备的"
  carousel_heading_prereader: "为还不能阅读的学生"
  carousel_heading_beyondblocks: "超越模块编程 - 学习一门编程语言"
>>>>>>> a4df5b8b
  carousel_heading_nointernet: "网络不给力？在您的电脑上安装这些应用吧。"
  educator_notes: "教育家笔记"
  teach_led_lesson_plans: "由老师引导的教案"
  learn_footer_all_tutorials: 查看 <a href="https://code.org/learn">编程一小时教程的完整列表</a>。了解我们编程一小时教程的标准和提交指南，<a
    href="https://hourofcode.com/activity-guidelines">请点击这里。</a>
  how_to_teach_hoc: "如何教授代码一小时"
  more_resources_educators: "给教师和教育工作者们的更多资源"
  beyond_submission: "想要提交一小时学编程的教程吗? 请参阅标准和提交表单。"
<<<<<<< HEAD
  third_party_submission: 想提交一门课程以便大家都能在这里看到吗？<a href="%{submission_url}">请查看标准按照表格填写申请表.</a>
=======
  third_party_submission: 想提交一门课程并列在这里吗？<a href="%{submission_url}">请查看标准，并填写申请表.</a>
>>>>>>> a4df5b8b
  participants: "参与者"
  teachers_notes: "老师的笔记"
  teachers_notes_hoc: "教师：请阅读这些重要的教育者说明"
  previous: "前一项"
  next: "下一项"
  older_systems: "能在旧一点的系统上运行的教程"
  older_systems_subheading: 这些应该能在较旧的网页浏览器上运行。若要访问所有教程，请升级到 <a href="http://browsehappy.com/"target="_blank">
    最新的网页浏览器。</a>
  mobile_devices: "用于移动设备的教程"
  frozen_name: "和安娜、爱莎一起编程"
  starwars_name: "星球大战: 用代码构建一个星系"
  codeorg_name: "经典迷宫"
  codeintl_name: "经典迷宫"
  thinkersmithspanish_name: Mis Amigos Roboticos
  khan_name: JavaScript 简介
  khanes_name: JavaScript 简介
  khanpt_name: JavaScript 简介
  khanhe_name: JavaScript 简介
  khanfr_name: JavaScript 简介
  khanpl_name: JavaScript 简介
  tynker_name: "创造你自己的游戏"
  scratch_name: "用编程发挥创意"
  lightbot_name: Lightbot
  thinkersmith_name: "我的机器人朋友"
  condcards_name: "用 扑克牌 的 条件子句"
  lightbotintl_name: Lightbot
  codehs_name: "同小狗卡莱尔一起学编程"
  codecademy_name: Codecademy
  codecombat_name: CodeCombat
  codemonkey_name: "代码猴"
  codeavengers_name: "用JavaScript创建一个游戏"
  processing_name: "用代码来画画"
  robomind_name: "用程序设计出虚拟机器人"
  groklearning_name: "聊天机器人医生爱丽莎"
  quorum_name: "无障碍程序设计(使用屏幕阅读器来辅助)"
  codespark_name: The Foos (欢迎学龄前读者)
  kodable_name: Kodable (欢迎学龄前读者)
  tynkerapp_name: Tynker - 用于平板电脑
  robomindnl_name: "用程序设计出虚拟机器人"
  flappy_name: "制作一个Flappy类游戏"
  bitsbox_name: Bitsbox - 制作游戏
  makeschool_name: "在您的浏览器中创建一个iPhone游戏！"
  touchdevelop_name: TouchDevelop
  appinventor_name: "应用发明者 编程一小时"
  blockly_name: "模块化"
  thinkersmith2_name: Binary Baubles
  kodableunplugged_name: fuzzFamily Frenzy
  projguts_name: "石头、剪子、布"
  hourofcode_name: "经典迷宫"
  playlab_name: "游戏实验室"
  infinity_name: "无限发挥游戏实验室"
  artist_name: "小艺术家"
  monstercoding_name: "神秘岛编程探索"
  allcancode_name: "运行马可！"
  csfirst_name: "计算机科学当先"
  boxisland_name: "盒子岛"
  codesters_name: Codesters
  texasinstruments_name: "编程十分钟"
  teacherled_name: "由老师引导的教案"
  course1_name: "课程 1:"
  course2_name: "课程2"
  course3_name: "课程 3"
  course4_name: "第4课"
  coursea-draft_name: "课程 A"
  coursea_name: "课程 A"
  courseb-draft_name: "课程 B"
  courseb_name: "课程 B"
  coursec-draft_name: "课程 C"
  coursec_name: "课程 C"
  coursed-draft_name: "课程 D"
  coursed_name: "课程 D"
  coursee-draft_name: "课程 E"
  coursee_name: "课程 E"
  coursef-draft_name: "课程 F"
  coursef_name: "课程 F"
  accelerated_name: "加速课程"
  express_name: Express Course
<<<<<<< HEAD
  pre-express_name: "适用于已课前阅读者的快捷课程"
=======
  pre-express_name: "适用于还不能阅读的学生的快捷课程"
>>>>>>> a4df5b8b
  cspunit1_name: "（旧）单元 1︰ 数字信息"
  cspunit2_name: "（旧）单元 2︰ 互联网"
  cspunit3_name: "（旧版）第3单元︰ 编程"
  cspunit4_name: "（旧版）第4单元︰ 数据"
  cspunit5_name: "（旧版）第5单元︰ 探索和创建 PT"
  cspunit6_name: Post-AP：应用程序中的数据库
  csd1_name: 'Unit 1: Computers and Logic'
  csd2_name: 'Unit 2: Web Development'
  csd3_name: 'Unit 3: Interactive Games and Animations'
  csd4_name: 'Unit 4: The Design Process'
  csd5_name: "单元 5︰ 数据和社会"
  csd6_name: "单元 6︰ 物理计算"
  csp1_name: "第1单元：互联网"
  csp2_name: "第2单元︰ 数字信息"
  csp3_name: 'Unit 3: Algorithms and Programming'
  csp4_name: 'Unit 4: Big Data and Privacy'
  csp5_name: 'Unit 5: Building Apps'
  csp6_name: 'Unit 6: AP Performance Tasks'
  csp-ap_name: AP 性能任务
  csppostap_name: 'Post AP: App中的数据库'
  cspassessment_name: "完整测试 - 共50题"
  cspexam1-mWU7ilDYM9_name: "测试部分 1 - 25 个问题"
  cspexam2-AKwgAh1ac5_name: "测试部分 2 - 25 个问题"
  cspunit3_gradelevel: 9-12年级
  cspunit3_shortdescription_congrats: This unit introduces the foundational concepts
    of computer programming, which unlocks the ability to make rich, interactive apps.
    This course uses JavaScript as the programming language, and App Lab as the programming
    environment to build apps, but the concepts learned in these lessons span all
    programming languages and tools.
  20-hour_name: "加速课程"
  algebra_name: "计算机代数"
  AlgebraA_name: "计算机代数 课程A"
  AlgebraB_name: "计算机代数 课程 B"
  gumball_name: "口香糖"
  classicmaze_name: "经典迷宫"
  iceage_name: "冰河世纪"
  minecraft_name: "我的世界"
  starwarsblocks_name: "星球大战(块)"
  hoc-impact-study_name: Classic Maze with Survey
  flappy-impact-study_name: Flappy Code with Survey
  hoc-encryption_name: "简单加密"
  text-compression_name: Text Compression
  math_category_name: "数学"
  hoc_category_name: "编程一小时"
  csf_category_name: "计算机科学基本原理"
<<<<<<< HEAD
  csf_international_category_name: CS 国际基础
=======
  csf_international_category_name: "计算机基础国际版"
>>>>>>> a4df5b8b
  csf2_draft_category_name: "开发中：课程A - F"
  csd_category_name: 'Under Development: CS Discoveries'
  csp_category_name: 15-16 计算机原理
  csp17_category_name: "计算机原理"
  cspexams_category_name: "计算机原理练习测试"
  research_studies_category_name: Research Studies
  applab_name: "应用实验室"
  basketball_name: "进行一场篮球赛"
  sports_name: "用代码编写你自己的体育比赛。"
  applab_gradelevel: 13岁以上
  applab_shortdescription_congrats: "应用实验室是一个可以让你使用简单的应用程序的编程环境。用代码块或 JavaScript来设计应用程序，然后马上分享您的应用程序。"
  codeorg_gradelevel: "适合年龄 4 岁以上"
  codeintl_gradelevel: "适合年龄 4 岁以上"
  thinkersmithspanish_gradelevel: Por todos
  khan_gradelevel: "中学及以上"
  khanes_gradelevel: "中学及以上"
  khanpt_gradelevel: "中学及以上"
  khanhe_gradelevel: "中学及以上"
  khanfr_gradelevel: "中学及以上"
  khanpl_gradelevel: "中学及以上"
  tynker_gradelevel: "适合年龄 5-13"
  scratch_gradelevel: "适合年龄 8 岁以上"
  lightbot_gradelevel: "所有年龄"
  thinkersmith_gradelevel: "所有年龄"
  condcards_gradelevel: "适合年龄 8-12 岁"
  lightbotintl_gradelevel: "所有年龄"
  codehs_gradelevel: "高中"
  codecademy_gradelevel: "高中"
  codecombat_gradelevel: "中学及以上"
  codemonkey_gradelevel: "中学及以上"
  codeavengers_gradelevel: "中学及以上"
  processing_gradelevel: "高中"
  robomind_gradelevel: "适合年龄 8-13岁"
  groklearning_gradelevel: "中学及以上"
  quorum_gradelevel: "中学及以上"
  codespark_gradelevel: "小学"
  kodable_gradelevel: "小学"
  tynkerapp_gradelevel: "适合年龄 5-13"
  robomindnl_gradelevel: 8-13岁
  flappy_gradelevel: "适合年龄6 岁以上"
  bitsbox_gradelevel: "小学"
  makeschool_gradelevel: "高中"
  touchdevelop_gradelevel: "高中"
  appinventor_gradelevel: "中学及以上"
  blockly_gradelevel: "所有年龄"
  thinkersmith2_gradelevel: "适合年龄 8 岁以上"
  kodableunplugged_gradelevel: "适合年龄 8-13岁"
  projguts_gradelevel: "适合年龄10-13岁"
  hourofcode_gradelevel: 6岁以上
  frozen_gradelevel: "适合年龄 8 岁以上"
  starwars_gradelevel: 6岁以上
  playlab_gradelevel: "适合年龄 6 岁以上"
  infinity_gradelevel: "适合年龄 6 岁以上"
  artist_gradelevel: "适合年龄 8 岁以上"
  monstercoding_gradelevel: "适合年龄 5-13"
  allcancode_gradelevel: "年龄段 5-10"
  csfirst_gradelevel: 9-14 岁
  boxisland_gradelevel: "小学"
  codesters_gradelevel: 12-14 岁
  texasinstruments_gradelevel: 13-16 岁
  teacherled_gradelevel: 5岁以上年龄组
  course1_gradelevel: 4 - 6岁
  course2_gradelevel: 6-18岁
  course3_gradelevel: 8-18 岁
  course4_gradelevel: 10-18 岁
  coursea_gradelevel: 5年级以上
  courseb_gradelevel: 6年级以上
  coursec_gradelevel: 7年级以上
  coursed_gradelevel: 8年级以上
  coursee_gradelevel: 9年级以上
  coursef_gradelevel: "十年级以上"
  accelerated_gradelevel: 10-18 岁
  codeorg_platformtext: "最新的浏览器，智能手机，平板电脑"
  codeintl_platformtext: "最新的浏览器，智能手机，平板电脑"
  thinkersmithspanish_platformtext: "不用电脑的"
  khan_platformtext: "现代网络浏览器"
  khanes_platformtext: "现代网络浏览器"
  khanpt_platformtext: "现代网络浏览器"
  khanhe_platformtext: "现代网络浏览器"
  khanfr_platformtext: "现代网络浏览器"
  khanpl_platformtext: "现代网络浏览器"
  tynker_platformtext: "现代网络浏览器"
  scratch_platformtext: "仅用于桌面网络浏览器 （不能在平板电脑用）"
  lightbot_platformtext: "所有浏览器及iOS，安卓系统或游戏主机"
  thinkersmith_platformtext: "离线的"
  condcards_platformtext: "离线的"
  lightbotintl_platformtext: iOS，Android（或浏览器）
  codehs_platformtext: "现代的浏览器。（后续课程需要 $$）"
  codecademy_platformtext: "现代的网络浏览器。iOS，安卓应用程序"
  codecombat_platformtext: "现代的网络浏览器。（后续课程需要 $$）"
  codemonkey_platformtext: "现代网络浏览器"
  codeavengers_platformtext: "现代网络浏览器"
  processing_platformtext: "现代网络浏览器"
  robomind_platformtext: "现代的网络浏览器，移动网络"
  groklearning_platformtext: "现代网络浏览器"
  quorum_platformtext: "支持最新的网页浏览器，屏幕阅读器"
  codespark_platformtext: iOS，安卓（或网络浏览器）
  kodable_platformtext: iPad
  tynkerapp_platformtext: iPad，安卓平板电脑
  robomindnl_platformtext: "现代的网络浏览器，移动网络"
  flappy_platformtext: "最新的浏览器，智能手机，平板电脑"
  bitsbox_platformtext: "现代网络浏览器"
  makeschool_platformtext: "现代的网络浏览器"
  touchdevelop_platformtext: "现代的浏览器，智能手机，所有的设备"
  appinventor_platformtext: "最新的浏览器 + 安卓系统"
  blockly_platformtext: "仅限最新的浏览器"
  thinkersmith2_platformtext: "离线的"
  kodableunplugged_platformtext: "离线的"
  projguts_platformtext: "离线的"
  hourofcode_platformtext: "最新的浏览器，智能手机，平板电脑"
  frozen_platformtext: "最新的浏览器 + 平板电脑"
  starwars_platformtext: "最新的浏览器 + 平板电脑"
  playlab_platformtext: "最新的浏览器，智能手机，平板电脑"
  monstercoding_platformtext: "网络浏览器、iOS、安卓系统"
  allcancode_platformtext: "网络浏览器、 iOS"
  csfirst_platformtext: "现代网络浏览器"
  boxisland_platformtext: "安卓、iOS"
  codesters_platformtext: "现代网络浏览器"
  texasinstruments_platformtext: TI图形计算器
  teacherled_platformtext: "最新的浏览器，智能手机，平板电脑"
  codeorg_shortdescription: "与马克 · 扎克伯格和愤怒的小鸟一起学习如何编程 ！"
  codeintl_shortdescription: "与马克 · 扎克伯格和愤怒的小鸟一起学习如何编程 ！"
  thinkersmithspanish_shortdescription: Tutorial para un grupo sin computadoras
  khan_shortdescription: "学习如何用JavaScript绘画"
  khanes_shortdescription: "学习如何在JavaScript中作画"
  khanpt_shortdescription: "学习如何在JavaScript中作画"
  khanhe_shortdescription: "学习如何在JavaScript中作画"
  khanfr_shortdescription: "学习如何在JavaScript中作画"
  khanpl_shortdescription: "学习如何在JavaScript中作画"
  tynker_shortdescription: "通过解决有趣的谜题和创造你自己的移动端游戏来学习编程。"
  scratch_shortdescription: "创造互动游戏、故事和动画。"
  lightbot_shortdescription: "对Lightbot编程以使用过程和循环来通过关卡！"
  thinkersmith_shortdescription: "为没有设备的小组设计的离线教程"
  condcards_shortdescription: "用一副扑克学习算法"
  lightbotintl_shortdescription: "用一个游戏来教授编程概念"
  codehs_shortdescription: "与小狗卡莱尔一起开始编程，一个有趣的编程介绍！"
  codecademy_shortdescription: "在网页浏览器中学习JavaScript编程"
  codecombat_shortdescription: "在这个史诗般的编程游戏中打败食人魔来学会Python或JavaScript！"
  codemonkey_shortdescription: "学生们编写一只抓住香蕉的猴子"
  codeavengers_shortdescription: "在网页浏览器中学习JavaScript编程"
  processing_shortdescription: "一个关于语言处理的一小时教程"
  robomind_shortdescription: "为一个虚拟机器人编写代码"
  groklearning_shortdescription: "教聊天机器人“爱丽莎”如何聊天来让你的朋友们认为她是真人！"
  quorum_shortdescription: "加入玛丽学习Quorum编程语言的引导学习之旅。"
  codespark_shortdescription: The Foos是一种有趣的，孩子也能玩的学习编程的游戏。
  kodable_shortdescription: "一个有趣的、教授计算机编程概念的iPad游戏"
  tynkerapp_shortdescription: "通过解决有趣的代码谜题来学习编程。 "
  robomindnl_shortdescription: "为一个虚拟机器人编写代码"
  flappy_shortdescription: "用Flappy鸟、鲨鱼、或潜艇制作你自己的游戏"
  bitsbox_shortdescription: "使用真正JavaScript代码写 一连串的应用程序来玩和共享."
  makeschool_shortdescription: "写一个iPhone游戏! 学习编写代码来教你的怪物做新的动作!"
  touchdevelop_shortdescription: "在您的手机上解谜，编写游戏，和学习编程。 "
  appinventor_shortdescription: "制作你自己的安卓应用程序!"
  blockly_shortdescription: "下载一个压缩文件，离线学习。"
  thinkersmith2_shortdescription: "了解计算机如何使用 0 和 1 来表示信息"
  kodableunplugged_shortdescription: "一个有趣的不用电脑的活动"
  projguts_shortdescription: "尝试用石头、剪子、布来建模和模拟"
  hourofcode_shortdescription: "与马克 · 扎克伯格和愤怒的小鸟一起学习如何编程 ！"
  frozen_shortdescription: "让我们用代码同安娜和爱莎一起去探寻冰雪的魔力与美丽。"
  starwars_shortdescription: "学习如何对机器人编程，然后在遥远的银河系中创造你的星球大战游戏。"
  playlab_shortdescription: "通过游戏实验室创建故事或制作游戏！"
  infinity_shortdescription: "通过游戏实验室用迪斯尼无限的角色创建故事或游戏。"
  artist_shortdescription: "和小艺术家一起设计出很酷的图形！"
  monsterocding_shortdescription: "儿童专用彩色自学编程游戏。"
  allcancode_shortdescription: "身临其境的游戏指导马可学习可视化编程语言。"
  csfirst_shortdescription: "两个人物的故事在海上的动画。添加你自己的风格！"
  boxisland_shortdescription: "与勇敢的阿宽在盒子岛上共赴编程之旅。"
  codesters_shortdescription: "开发您自己的游戏、 动画并使用 Python 进行艺术编程。"
  texasinstruments_shortdescription: "使用 TI-84&#8482; +计算器。"
  teacherled_shortdescription: "从这些课件中得到启发，设计您自己的编程一小时活动。"
  course2_shortdescription_congrats: "对于具有基本阅读能力的学生来说，本课程是基于课程1。 学生将创造程序来解决问题和开发他们可以分享的互动式游戏或者故事。建议
    2-5年级。"
  course3_shortdescription_congrats: "准备好到下一级别了吗？学生将会更深入的探究前面课程介绍的编程主题来灵活解决更为复杂的问题。这门课程结束时，
    学生将创造可以与任何人分享的的交互式故事和游戏。 建议4-5年级学习。"
  course4_shortdescription_congrats: "准备好继续了吗？学生将会更深入的探究前面课程介绍的编程主题来灵活解决更为复杂的问题。这门课程结束时，
    学生将创造可以与任何人分享的的交互式故事和游戏。 建议 4-8年级。"
  coursea_shortdescription_congrats: ''
  courseb_shortdescription_congrats: ''
  coursec_shortdescription_congrats: ''
  coursed_shortdescription_congrats: ''
  coursee_shortdescription_congrats: ''
  coursef_shortdescription_congrats: ''
  codeorg_longdescription: "通过拖拽编程，学习计算机科学的基本概念。这是一个游戏一样的自学教程，并由比尔·盖茨，马克·扎克伯格，愤怒的小鸟和植物大战僵尸主演的视频讲座。通过学习，会了解到重复，循环，条件和基本算法。"
  codeintl_longdescription: "通过拖拽编程，学习计算机科学的基本概念。这就像游戏一样，自我指导教程由比尔·盖茨，马克·扎克伯格，愤怒的小鸟和植物大战僵尸主演的视频讲座组成。通过它，你可以了解重复，循环，条件和基本算法。"
  thinkersmithspanish_longdescription: Mediante el uso de un "Vocabulario Robot" predefinido,
    los estudiantes descubrir&aacute;n como guiarse de modo tal de llevar a cabo tareas
    espec&iacute;ficas sin ser estas discutidas previamente. Este segmento ense&ntilde;a
    a los estudiantes la conexi&oacute;n entre s&iacute;mbolos y acciones as&iacute;
    como la valiosa habilidad de depuraci&oacute;n.
  khan_longdescription: "在用代码创造有趣的图画的同时学习基础的JavaScript编程知识。独自完成或者和你的同学一起做！"
  khanes_longdescription: "在用代码创造有趣的图画的同时学习基础的JavaScript编程知识。独自完成或者和你的同学一起做！"
  khanpt_longdescription: "在用代码创造有趣的图画的同时学习基础的JavaScript编程知识。独自完成或者和你的同学一起做！"
  khanhe_longdescription: "在用代码创造有趣的图画的同时学习基础的JavaScript编程知识。独自完成或者和你的同学一起做！"
  khanfr_longdescription: "在用代码创造有趣的图画的同时学习基础的JavaScript编程知识。独自完成或者和你的同学一起做！"
  khanpl_longdescription: "在用代码创造有趣的图画的同时学习基础的JavaScript编程知识。独自完成或者和你的同学一起做！"
  tynker_longdescription: "建立你自己的游戏并与朋友分享 ！解决有趣的编码谜题，学习各个阶段的编程概念。以动画人物，多层次的丰富的道具来个性化你的游戏。应用物理概念让你的游戏更加真实。代码可以同时以模块或
    Javascript 的形式呈现。在 iPad 或 安卓平板电脑上玩你的游戏。有十多个有趣的活动可供选择 ！"
  scratch_longdescription: "从头开始，你可以创建您自己的互动游戏、 故事、 动画 &mdash; 把它们分享给你的朋友。从动画化你的名字，创建一个生日贺卡或者制作简单的乒乓游戏来开始吧！"
  lightbot_longdescription: "引导Lightbot点亮所有蓝色瓷砖！ Lightbot是一个益智游戏，通过编程的游戏机制，让玩家获得基本编码的实际理解。学会顺序控制，编写过程，并利用循环来通过关卡。适合所有年龄。"
  thinkersmith_longdescription: 使用预先定义的"机器人词汇"学生可不需事先讨论，就能理解如何引导对方完成特定任务。这门课教孩子符号和行为之间的关联，以及非常宝贵的调试技能。
    "我的机器人朋友"以分组进行活动是最佳的，其包括课堂使用的教师手册。
  condcards_longdescription: 在这个"不插电"的活动中，使用一副扑克牌学习演算法和条件式叙述。学生以团队模式进行这项活动，每一团队需要一副牌.
  lightbotintl_longdescription: "从非常基本的程式设计开始学习核心程式设计逻辑，适合年纪为4岁以上，作业系统可使用iOS 或android
    系统(或Web 浏览器)。学习如何排列命令、 找出模式、 使用程序与利用循环！"
  codehs_longdescription: "程式设计的概念就是给予一台电脑命令，就像给一只狗的命令一般。用卡莱尔&mdash;学习如何编写程式码; 用有趣、
    易懂及视觉化介绍方式来教授没有任何基础的初学者基本程式设计概念，例如命令、功能等。自学教案是针对学生设计，但教师可以注册以使用教师工具并追踪学生的成效!"
  codecademy_longdescription: Codecademy 透过JavaScript ，以互动式，学生引导介绍的基础电脑科学课程，千万个来自世界各地的学生已使用过。我们已经准备了简单的“编程一小时”经验，最后附上了测验、
    幻灯片，及一个给学生完整的学习项目。
  codecombat_longdescription: "在这个史诗般的编程游戏中打败食人魔来学会Python或JavaScript！"
  codemonkey_longdescription: "代码猴是一个线上的游戏，用真正的程式语言教授程式码编写！学生设计程式让一只猴子抓住香蕉，而它在每个级别会稍微增加复杂程度。他们在解决问题时获得星星分数并点击一下就可以分享. "
  codeavengers_longdescription: "使用JavaScrip语言建立的2 个玩家、 10 个简短任务的二维由上而下的游​​戏。当您建立一个问答游戏与朋友分享时，能持续学习程式设计的一些基础知识(变量和如果语句）
    。在到达班级排行榜榜首的过程中赚取积分和徽章。"
  processing_longdescription: "使用程式语言处理器，在视觉艺术的情境中介绍程式设计。简短的影片课程介绍引导设计互动式绘图程式的编写程式码练习"
  robomind_longdescription: "学生用控制自己的虚拟机器人来学习编程的基础知识. 在线课程是完全独立的短演示,电影,测验和 自动导引/提示来帮助编程练习. "
  groklearning_longdescription: 使用Python 程式设计语言来构建叫做"伊丽莎"的聊天机器人，并让她扮演一个精神治疗医师。你将教导伊丽莎如何说话和说正确的内容。她可以误导你的朋友，让他们误以为她是一个人而不是一台电脑吗？
  quorum_longdescription: "本教案可供视障人士透过辅助器阅读与流览。玛丽是一名生物学实验室的程序设计师，与她一起学习Quorum程序语言。本教案包含在线示例活动的自学式课程。"
  codespark_longdescription: 示例是有趣的，孩子们能明白的方式来学习程序设计的方法。设计可爱的人物来解决难题，并为生活带来一个虚拟的世界。这场比赛是"不需言语的"，所以任何人都可以玩！
  kodable_longdescription: Kodable 是一个自学的iPad 游戏，为5 岁以上的孩子介绍程式设计的基础知识。最好有老师或家长的陪伴，但不是必需的。
  tynkerapp_longdescription: "通过解决有趣的代码谜题来学习编程。 使用主题图案，10个以上的游戏包和可自定义的角色来轻松地创作游戏和故事。不需要连接互联网。你也可以在网页上查看你的作品。"
  robomindnl_longdescription: "学生用控制自己的虚拟机器人来学习编程的基础知识. 在线课程是完全独立的短演示,电影,测验和 自动导引/提示来帮助编程练习. "
  flappy_longdescription: "使用拖放式的程式语言设计你自己Flappy游戏，并可自订它不同的外观（Flappy鲨鱼、Flappy圣诞老人、或任何角色）。只要点击一下，就可将游戏加到您的手机中。"
  bitsbox_longdescription: "定制您自己的虚拟平板电脑，然后编写一系列的Apps来使用及分享。让非常小的孩子透过简单体验来使用真正Javascript
    ，成为可能的事，您会达到比您想到还远。"
  makeschool_longdescription: "学习如何使用适合初学者的一门新编程语言——Swift来制作一个iPhone游戏！开发一个以博&eacute;宝贝为背景的动作类游戏，并通过编写代码来教你的小怪兽新的招式。你将学会如何使用变量，函数和对象来帮助你的怪兽赢得胜利！"
  touchdevelop_longdescription: "这个触屏编辑器将引导您创建像素艺术品、解决小熊谜题，或者创作你自己的跳跳鸟游戏。 "
  appinventor_longdescription: "娱乐、 简短的影片教案引导您在您的安卓手机或平板电脑上完成建立三个简单的应用程序。它为新手和专家设计的，《编程一小时》活动让你在了解编程以前，就能开始建构自己的应用程序。想像一下与朋友分享您自己创造的应用程序！这些活动适合个人自学和教师带领的班级课程。"
  blockly_longdescription: "您有网际网路连线很慢（或根本不存在）的电脑吗？下载模块化的自学教案，Code.org 教案的前辈元老— —
    一个3兆字节的压缩文件档案可以载入到任何一台电脑上或存在一个U盘上使用。"
  thinkersmith2_longdescription: "学生以学习如何在二进位档案中表示和储存字母。结束时，他们可以把自己名字的编码带回家。"
  kodableunplugged_longdescription: "使用普通纸的设计，fuzzFamily Frenzy教导5 岁以上的孩子的程式设计逻辑。老师应解释这个游戏，然后学生结伴来完成一个简单的障碍课程。 "
  projguts_longdescription: 这次"不插电"活动由一群学生玩不同版本的剪刀/ 石头/ 布的游戏，以协助学生学习如何建模与模拟运作原理，并查看不同的模型的实验结果。
  hourofcode_longdescription: "新 code.org/hoc 的占位符"
  frozen_longdescription: "让我们用代码与安娜和艾莎一起探索神奇而又美丽的冰雪世界。你将能创造雪花，溜冰，以及冬季仙境，你还可与朋友分享它们！"
  starwars_longdescription: "学习如何对机器人编程，然后在遥远的银河系中创造你的星球大战游戏。"
  playlab_longdescription: "用游戏实验室创作一个故事或制作一个游戏！使动物，海盗，僵尸，忍者和许多别的角色，动起来，发出声音，记录得分甚至是发射火球。"
  monstercoding_longdescription: "由怪物编码提供的神秘岛编程要求设计了充满乐趣的几个关键的编程概念教给孩子们自学。以每个模块为基础，构建活动，使用彩色动画的图形，音频说明，为孩子们介绍功能、
    布尔值、 循环、 如果/否则语句和数组。"
  allcancode_longdescription: "学生们玩一款基于原型的故事冒险游戏。他们指导马可-游戏里的主人公 — — 由编程一小时使用的可视化编程语言的形式，通过给他分步骤的指导，最终通过每一关。他们不知不觉会了解到测序命令模块、
    迭代和条件。"
  csfirst_longdescription: "编写一个关于两个人物在海上的故事。动画处理水，并定制不同风景来添加这个故事的吸引力。用编程来讲这个故事！"
  boxisland_longdescription: "在盒子岛上旅行，帮助阿宽收集散落在荒野中的所有时钟！在这套课件里你将学习关于算法、 序列、 循环和条件的基础知识！"
  codesters_longdescription: "开发您自己的游戏、 动画并使用 Python 进行艺术编程。一旦你完成了，与朋友分享！在 Python（每天都被软件公司使用的真正编程语言）
    中，我们拖、放工具包，让它简单易学！尝试设计一场篮球比赛，编排一套舞蹈，或者设计动画卡片！ "
  texasinstruments_longdescription: '10 分钟编程活动可以用在课堂上，来激发学生编程的兴趣，让他们经常把TI 技术教材放在书包里。
    使用 TI-84 &#8482;+学习基本的编码。并且开始编程，只需 10 分钟 — — 不需要任何经验!  '
  teacherled_longdescription: "如今，成千上万的教育工作者已经尝试了编程一小时，许多课堂更有创意、 减少那些千篇一律、只教授计算机科学的基本知识的活动。为了帮助教师找到灵感，我们收集和策划老师引导的课时，为编程一小时的老学员设计不同主题领域的活动计划。"
  codeorg_beyond_name: "介绍电脑科学 (8 年级）"
  khan_beyond_name: "学习电脑程序设计"
  tynker_beyond_name: "在家学习电脑程序设计"
  scratch_beyond_name: "用编程发挥创意"
  lightbot_beyond_name: LightBot
  codecademy_beyond_name: Codecademy
  kodable_beyond_name: Kodable
  scratchjr_beyond_name: ScratchJR适合学龄前读者
  hopscotch_beyond_name: Hopscotch:在你的 iPad 上设计程式
  pocketcode_beyond_name: Pocket程式码
  groklearning_beyond_name: "学习 Python 程式设计"
  hacketyhack_beyond_name: "学习 Ruby"
  robomind_beyond_name: "给一个虚拟机器人编程"
  makeschool_beyond_name: "在你的浏览器中创建一个iPhone游戏！"
  appinventor_beyond_name: AppInventor 编程一小时
  touchdevelop_beyond_name: TouchDevelop
  codehs_beyond_name: "同小狗卡莱尔一起学编程"
  udemy_beyond_name: "在线程序设计课程"
  lynda_beyond_name: "在线编程课程"
  edx_beyond_name: "哈佛大学 CS50 课堂"
  coursera_beyond_name: "斯坦福大学 CS 101 课程"
  udacity_beyond_name: CS 101
  teachingtree_beyond_name: "网上大学课程"
  kodu_beyond_name: Kodu
  cargobot_beyond_name: Cargobot
  kidsruby_beyond_name: KidsRuby
  w3schools_beyond_name: "学习 HTML"
  codeavengers_beyond_name: "学习网站程序设计"
  mozilla_beyond_name: Webmaker
  codecombat_beyond_name: CodeCombat
  codea_beyond_name: Codea
  lego_beyond_name: Mindstorms
  finch_beyond_name: Finch
  arduino_beyond_name: Arduino与Sparkfun
  processing_beyond_name: "处理过程"
  alice_beyond_name: Alice
  sphero_beyond_name: SPRK
  codeorg_beyond_gradelevel: "适合年龄 4 岁以上"
  khan_beyond_gradelevel: "中学及以上"
  tynker_beyond_gradelevel: "适合年龄 5-13"
  scratch_beyond_gradelevel: "适合年龄 8 岁以上"
  lightbot_beyond_gradelevel: "所有年龄"
  codecademy_beyond_gradelevel: "高中"
  kodable_beyond_gradelevel: "小学"
  scratchjr_beyond_gradelevel: "小学"
  hopscotch_beyond_gradelevel: "中学及以上"
  pocketcode_beyond_gradelevel: "中学及以上"
  groklearning_beyond_gradelevel: "中学及以上"
  hacketyhack_beyond_gradelevel: "高中"
  robomind_beyond_gradelevel: 8-13岁
  makeschool_beyond_gradelevel: "高中"
  appinventor_beyond_gradelevel: "中学及以上"
  touchdevelop_beyond_gradelevel: "高中"
  codehs_beyond_gradelevel: "高中"
  udemy_beyond_gradelevel: "高中或以上"
  lynda_beyond_gradelevel: "高中或以上"
  edx_beyond_gradelevel: "大学"
  coursera_beyond_gradelevel: "大学"
  udacity_beyond_gradelevel: "大学"
  teachingtree_beyond_gradelevel: "大学"
  kodu_beyond_gradelevel: "适合年龄 8 岁以上"
  cargobot_beyond_gradelevel: "适合年龄 8 岁以上"
  kidsruby_beyond_gradelevel: "年龄 12 岁或以上"
  w3schools_beyond_gradelevel: "年龄 12 岁或以上"
  codeavengers_beyond_gradelevel: "中学及以上"
  mozilla_beyond_gradelevel: "年龄 12 岁或以上"
  codecombat_beyond_gradelevel: "中学及以上"
  codea_beyond_gradelevel: "高中或以上"
  lego_beyond_gradelevel: "中学及以上"
  finch_beyond_gradelevel: "适合年龄 8 岁以上"
  arduino_beyond_gradelevel: "高中或以上"
  processing_beyond_gradelevel: "高中"
  alice_beyond_gradelevel: "中学及以上"
  sphero_beyond_gradelevel: "适合年龄 8 岁以上"
  codeorg_beyond_platformtext: "现代的浏览器，平板电脑"
  khan_beyond_platformtext: "现代网络浏览器"
  tynker_beyond_platformtext: "现代网络浏览器 （需要 $$）"
  scratch_beyond_platformtext: "任何浏览器"
  lightbot_beyond_platformtext: iOS，Android（或浏览器）
  codecademy_beyond_platformtext: "现代网络浏览器。iOS，安卓应用程序"
  kodable_beyond_platformtext: iPad
  scratchjr_beyond_platformtext: iPad
  hopscotch_beyond_platformtext: iPad
  pocketcode_beyond_platformtext: "移动应用程序"
  groklearning_beyond_platformtext: "现代网络浏览器"
  hacketyhack_beyond_platformtext: "桌面安装"
  robomind_beyond_platformtext: "现代的网络浏览器，移动网络"
  makeschool_beyond_platformtext: "现代的网络浏览器"
  appinventor_beyond_platformtext: "现代浏览器 + 安卓"
  touchdevelop_beyond_platformtext: "现代的浏览器，智能手机，所有的设备"
  codehs_beyond_platformtext: "现代的浏览器 (需要 $$)"
  udemy_beyond_platformtext: "基于网络的"
  lynda_beyond_platformtext: "基于网络的 (需要 $$)"
  edx_beyond_platformtext: "现代的浏览器"
  coursera_beyond_platformtext: "现代的浏览器"
  udacity_beyond_platformtext: "现代的浏览器"
  teachingtree_beyond_platformtext: "基于网络的"
  kodu_beyond_platformtext: Windows, xBox
  cargobot_beyond_platformtext: iPad
  kidsruby_beyond_platformtext: "桌面安装"
  w3schools_beyond_platformtext: "现代的网络浏览器"
  codeavengers_beyond_platformtext: "现代的网络浏览器"
  mozilla_beyond_platformtext: "现代的网络浏览器"
  codecombat_beyond_platformtext: "基于网络的 (Firefox，Chrome，Safari，IE9 +)"
  codea_beyond_platformtext: iPad
  lego_beyond_platformtext: "机器人购买"
  finch_beyond_platformtext: "机器人购买"
  arduino_beyond_platformtext: "网络浏览器，然后购买套件"
  processing_beyond_platformtext: "现代网络浏览器"
  alice_beyond_platformtext: Windows 或 Mac (需要安装)
  sphero_beyond_platformtext: "机器人购买"
  codeorg_beyond_shortdescription: "与马克 · 扎克伯格和愤怒的小鸟一起学习如何编程 ！"
  khan_beyond_shortdescription: "学习如何在JavaScript中作画"
  tynker_beyond_shortdescription: "一个有趣的4-8 年级学生的课程"
  scratch_beyond_shortdescription: "创造互动游戏、故事和动画。"
  lightbot_beyond_shortdescription: "用一个游戏来教授编程概念"
  codecademy_beyond_shortdescription: "在网页浏览器中学习JavaScript编程"
  kodable_beyond_shortdescription: "一个有趣的、教授计算机编程概念的iPad游戏"
  scratchjr_beyond_shortdescription: "使用 ScratchJr来创建交互式故事和游戏. "
  hopscotch_beyond_shortdescription: "在 iPad 上学习可视化编程"
  pocketcode_beyond_shortdescription: "在你的智能手机上创建一个游戏，并与朋友分享！"
  groklearning_beyond_shortdescription: "基本的 python 编程简介"
  hacketyhack_beyond_shortdescription: "从基础学习Ruby"
  robomind_beyond_shortdescription: "为一个虚拟机器人编写代码"
  makeschool_beyond_shortdescription: "学会在一小时内做一个iPhone游戏"
  appinventor_beyond_shortdescription: "做你自己的安卓应用程序!"
  touchdevelop_beyond_shortdescription: "直接在你的手机、 平板电脑或笔记本电脑上写应用程序"
  codehs_beyond_shortdescription: "使用一个有趣的视觉环境来学习 JavaScript 编程"
  udemy_beyond_shortdescription: "几十个在线程序设计的课程"
  lynda_beyond_shortdescription: "几十个在线程序设计程的课程"
  edx_beyond_shortdescription: "哈佛大学最受欢迎的课程"
  coursera_beyond_shortdescription: "以 CS101 开头"
  udacity_beyond_shortdescription: "从 CS101 开始"
  teachingtree_beyond_shortdescription: "在线知识： 快速、 不受约束"
  kodu_beyond_shortdescription: "设计一个三维的游戏世界"
  cargobot_beyond_shortdescription: "在你的iPad上写一个机器人手臂的程序"
  kidsruby_beyond_shortdescription: "学习使用 Ruby 编程"
  w3schools_beyond_shortdescription: "学习做网站"
  codeavengers_beyond_shortdescription: "学习做游戏代码和网站"
  mozilla_beyond_shortdescription: "创建和共享网页"
  codecombat_beyond_shortdescription: "玩游戏和学习 JavaScript 来取胜"
  codea_beyond_shortdescription: "在你的 iPad 上创建应用程序"
  lego_beyond_shortdescription: "构建和编程一个机器人"
  finch_beyond_shortdescription: "为计算机科学教育用的机器人"
  arduino_beyond_shortdescription: "使用Sparkfun 的数字沙盘来 学习Arduino。"
  processing_beyond_shortdescription: "学习处理语言"
  alice_beyond_shortdescription: "在三维环境里教编程"
  sphero_beyond_shortdescription: SPRK课程给孩子们提供了一个有趣的机器人编程速成班，同时也会提高数学和科学技能。
  codeorg_beyond_longdescription: "通过拖放编程来学习计算机科学的基本概念。这里有3个完整的课程，每课包含15-20个章节, 有些是不用电脑的课堂活动。这些像游戏一样的自学课程，有由比尔•盖茨和马克•扎克伯格主演的视频教程，还有愤怒的小鸟和植物大战僵尸的场景。从中你可以学到重复循环、
    条件、 基本算法、 函数和变量."
  khan_beyond_longdescription: "在用代码创造有趣的图画的同时学习基础的JavaScript编程知识。独自完成或者和你的同学一起做！"
  tynker_beyond_longdescription: Tynker使学习编程轻松有趣. 它让代码变成了可视化的图像。孩子们通过排列模块来创造游戏和手机应用程序。通过它，不需要了解编程语法，孩子们马上就可以吧把想法转变为动画的故事和数学艺术。它也是渐进式学习。当孩子们学习了基础知识，Tynker会引入更高级的概念，包括语法驱动编程.
  scratch_beyond_longdescription: "通过 Scratch 平台，你可以创建您自己的互动游戏、 故事、 动画 &mdash; 把它们分享给你的朋友。从动画化你的名字，创建一个生日贺卡或者制作简单的乒乓游戏来开始吧！"
  lightbot_beyond_longdescription: "从非常基本的程式设计开始学习核心程式设计逻辑，适合年纪为4岁以上，操作系统可使用iOS 或安卓系统(或网络浏览器)。学习如何排列命令、
    找出模式、 使用过程与利用循环！"
  codecademy_beyond_longdescription: Codecademy 透过JavaScript ，以互动式，学生引导介绍的基础电脑科学课程，千万个来自世界各地的学生已使用过。我们已经准备了简单的《编程一小时》经验，附测验、
    幻灯片，及给学生一个完整的专案为结束。
  kodable_beyond_longdescription: Kodable 是一个自我引导的iPad 游戏，为5 岁以上的孩子介绍程式设计的基础知识。最好有老师或家长的陪伴，但不是必需的。
  scratchjr_beyond_longdescription: ScratchJr是一个入门的编程语言块，使儿童能够创建他们自己的互动故事和游戏。儿童扣合在一起的图形化编程块，使人物移动，跳跃，舞蹈，唱歌。
  hopscotch_beyond_longdescription: iPad上的"Hopscotch"自学编程语言教程. 学生们能够在iPad上创建自己的游戏。不仅可以自己独立学习，每个iPad上也可以最多三个人一起学习。
  pocketcode_beyond_longdescription: 用 "口袋代码" 在你的智能手机上创建你自己的游戏! 帮助跳伞员史蒂夫交付他的包裹。你可以与朋友和其他用户试用分享！
  groklearning_beyond_longdescription: "给没有编程经验的人的Python编程语言入门课程. 我们独特搭配介绍和挑战的内容将带给你对Python编程一个透彻的了解.
    我们给来自不同背景和不同年龄的学生教这些内容. 我们相信它会适合你。"
  hacketyhack_beyond_longdescription: "哈克将教你入门编程的基础。不需要有编程经验！使用哈克，你将学习到Ruby编程语言. Ruby是一种用于各种计算机程序，包括桌上型电脑应用程序和网站.
    [注：需要电脑安装软件]"
  robomind_beyond_longdescription: "学生通过控制虚拟机器人来学习编程的基础知识. 在线课程包括完全独立的短演示, 电影, 测验和自动导引、提示来帮助编程练习. "
  makeschool_beyond_longdescription: "懂一点ObjectiveC吗? 学在一个小时内做一个iPhone游戏！我们将引导你完成整个过程，编码，测试,
    并在浏览器玩你的游戏, 然后在Facebook上给朋友们去尝试！无需有事先的iPhone开发经验。你必须明白什么是变量，方法和对象。"
  appinventor_beyond_longdescription: "娱乐、 简短的影片教案引导您在您的安卓手机或平板电脑上完成建立三个简单的应用程序。它设计给新手和专家，此《编程一小时》活动让你在你了解编程之前，开始建构自己的应用程序。想像一下与朋友分享您自己创造的应用程序！这些活动适合个人自学和教师带领的班级课程。"
  touchdevelop_beyond_longdescription: TouchDevelop可以让你在 iPad，iPhone，安卓，PC，苹果机，Windows手机上创建应用程序。即使在您的手机或平板电脑上，我们用可触摸的编辑器使编码有乐趣！
  codehs_beyond_longdescription: "与卡雷尔小狗学习编程，一个有趣，方便和直观的编码基础知识介绍，給一台電腦命令就像給一隻狗命令.
    最好由一名教师主导, 但也可以独立完成.[注：需要付款]"
  udemy_beyond_longdescription: "无论你从来没有见过一行代码，或者你以代码为生，Udemy有一个适合你，由专业导师教的课程.[注：需要付款]"
  lynda_beyond_longdescription: "学习如何编写，创建和构建Web应用程序，从面向对象编程基础的C和C++中，到如何编写Java. 我们的开发教程，可以帮助你学习，发展和创造移动应用程序，用PHP和MySQL数据库，开始使用统计处理语言R,
    等等. [注：需要付款]"
  edx_beyond_longdescription: CS50x 是哈佛大学的基础计算机学课程，主要目的是为了把计算机学和编程领域介绍给所有学生们，包括非修读计算机学和对于编程领域毫无经验的人士。课程包括以下主题：抽象化、算法、数据结构、封装、资源管理、安全系统、软件工程，和网络开发。学生们也会学习软件语言，例如
    C 、PHP 和 JavaScript 加 SQL、CSS、和 HTML。在哈佛校园内，CS50x 是大学中人数第二多的课程。
  coursera_beyond_longdescription: "斯坦福大学的 CS 101（免费！）课堂的导师是尼克 • 帕兰蒂 。CS101 专门向毫无经验的学生们教导计算机学的根本概念。您可以通过玩和试探简短的代码来领悟到计算机的潜能和限度。通过
    CS 101，您也能够意识到今日计算机界的背景，了解什么叫计算机，什么叫硬件、什么叫软件、和什么叫互联网。参与这趟课程除了懂得使用浏览器之外无需任何经验，。"
  udacity_beyond_longdescription: |-
    在这个过程中，你会学到计算机科学的关键概念，并学习如何构建网络爬虫，编写自己的计算机程序.
    这门课程不需要事先编程知识. 欢迎初学者！在这个课程结束时，你会学到计算机科学和足够的编程关键概念来编写Python程序来解决你自己的问题。本课程将会让你准备好升到中级计算的课程.
  teachingtree_beyond_longdescription: TeachingTree是一个开放的平台，任何人都可以组织教育内容. 我们的目标是为学生快速存取他们所需要的精确的剪辑，以便了解各个概念.  鼓励每个人帮助添加视频或标记概念.
  kodu_beyond_longdescription: Kodu让孩子们通过一个简单的可视化编程语来言创建PC和Xbox上的游戏。Kodu可以用来教创造力，解决问题，讲故事，以及编程。任何人都可以使用Kodu制作游戏，幼儿以及成人，没有设计或编程技能。PC的Kodu可免费下载。Xbox的Kudo也是在美国的Xbox市场有售，在独立游戏频道里面约需要5美元.
  cargobot_beyond_longdescription: Cargo-Bot 是一种益智游戏，你教机器人如何移动箱子。听起来很简单，对不对？它拥有36个巧妙复杂的关卡，魔幻的音乐和令人惊叹的图形。你甚至可以录下解决方案，并在视频网站上和你的朋友分享。
  kidsruby_beyond_longdescription: |-
    做出有趣的游戏，或使用Ruby来做作业！只用告诉你的父母或老师你正在学习Ruby编程...;)
    可以免费在任何计算机上使用. [注：需要安装桌面软件]
  w3schools_beyond_longdescription: "学西在自己的计算机上创建的网站。在一天内了解服务器的基础支持。学习如何添加数据库到您的网站上。"
  codeavengers_beyond_longdescription: "了解如何编写游戏程序，应用程序和网站. 通过专家设计对初学者难度适当的水平, 简单易懂的说明，当你需要时并有很大的帮助.
    我们的HTML，CSS和JavaScript课程包括代码的挑战和修改游戏，让学习变得有趣和有效, 合适所有年龄的人."
  mozilla_beyond_longdescription: Thimble使创建和分享你自己做的网页非常简单. 在您的浏览器里撰写和编辑HTML和CSS，并且可以随时预览结果.
    只需点击一下就可以托管和分享你完成的项目. 适合初学者和专家.
  codecombat_beyond_longdescription: "像一个巫师一样，使用代码来像法术一样控制你的英雄来走出迷宫，打败食人魔，诱骗敌人，拯救盟友!
    这个HTML 5 网站游戏让初学者学习 JavaScript。"
  codea_beyond_longdescription: iPad上的Codea可以让你创建游戏和模拟&mdash; 或是你的任何可视化想法. 使用iPad的功能,
    如多点触摸及加速度, 来把你的想法变成交互式创作. 我们认为Codea是最美丽的代码编辑器，而且很容易用. Codea的设计目的是让你触摸你的代码。想要更改号码吗？只需点击并拖动它。颜色，或图像呢?
    触碰启动可视化编辑器，让你看到你想要的效果。
  lego_beyond_longdescription: "使用LEGO块来创建可定制和可编程的机器人."
  finch_beyond_longdescription: "芬奇是一个用于计算机科学教育的新机器人。它的是卡耐基梅隆大学创建实验室四年研究的结果. 芬奇的设计目的是提供一个吸引人的编程艺术介绍.
    它支持超过始终编程语言和环境，包括一些适合年仅8岁学生的编程环境。达芬奇的设计也让学生能够用它写出丰富的互动程序。"
  arduino_beyond_longdescription: Arduino是一个流行的平台, 让艺术家和设计师使用真实的传感器，LED灯，蜂鸣器, 等等.
    Sparkfun的虚拟环境会教你在浏览器中写出Arduino代码.
  processing_beyond_longdescription: Processing 是一种编程语言，也包括开发环境和在线社区。自2001年以来，通过可视化的技术，Processing提升了软件代码的可读性。最初创建时，它作为一个软件的草稿本和可视化计算机编程教学，现在Processing
    演变成了一个专业人士的开发工具。今天，有数以万计的学生，艺术家，设计师，研究者和爱好者使用Processing 来学习，制造原型和产品。
  alice_beyond_longdescription: "采用创新的编程环境，以支持创建三维动画，爱丽丝项目提供教学和学习计算式思维技巧的工具和材料，适合不同年龄和年级来学习如何解决问题和计算机编程。"
  sphero_beyond_longdescription: "无论你是教育工作者或者是父母，SPRK课程可以让孩子们快乐地学习给机器人编程，同时又有助于他们对数学和科学的学习。"
  compatibility_hide_this_warning: "隐藏此警告"
  compatibility_unsupported_browser: "您的浏览器不支持浏览本网页。请升级您的浏览器至<a href='%{supported_browsers_url}',
    target='_blank'>我们支持的浏览器</a>。您可以尝试访问此网页，但有可能会遇到功能问题。"
  starwars_shortcode: sw
  mc_shortcode: mc
  frozen_shortcode: frzn
  hourofcode_shortcode: code
  flappy_shortcode: "拍翅膀"
  infinity_shortcode: inf
  playlab_shortcode: "玩"
  artist_shortcode: art
  header_home: "首页"
  header_my_dashboard: "我的控制面板"
  header_courses: "课程"
  header_course_catalog: "课程分类"
  header_project_gallery: "项目集"
  header_sections: "小组"
  header_professional_learning: "专业学习"
  header_educate_overview: "教育工作者概述"
  header_educate_elementary: "小学"
  header_educate_middle: "中学"
  header_educate_high: "高中"
  header_educate_hoc: "编程一小时"
  header_educate_partner: "与我们合作"
  header_educate_beyond: "超越Code.org的内容"
  header_educate_inspire: "鼓舞学生"
  header_educate_community: "在线社区"
  header_educate_tools: "工具和视频"
  header_about_us: "关于我们"
  header_about_leadership: "管理团队"
  header_about_donors: "捐助者"
  header_about_partners: "合作伙伴"
  header_about_team: "全体成员"
  header_about_news: "新闻室"
  header_about_evaluation: "评估"
  header_about_jobs: "招聘"
  header_about_contact: "联系我们"
  header_about_faqs: "常见问答"
  header_learn: "学习"
  header_teach: "教学"
  header_stats: "统计信息"
  header_help_us: "帮助我们"
  header_about: "关于"
  header_teacher_community: "教师社区"
  header_help_support: "帮助和支持 "
  header_report_bug: "报告错误"
  header_tutorials: "教程"
  header_documentation: "使用文档"
  csp_name: "计算机科学原理"
  csd_name: CS Discoveries
  full_course_category_name: "完整课程"
  user_header_label: "你好%{username}"
  user_header_settings: "帐户设置"
  user_header_logout: "注销"
  user_header_signin: "登录"
<<<<<<< HEAD
  view_all_sections: "查看所有章节"
  view_section: View Section
  view_named_section: View %{section_name}
=======
  view_all_sections: "查看所有小组"
  view_section: "查看小组"
  view_named_section: "查看%{section_name}"
  privacy_doc_explanation: Click here for our privacy document that can be shared
    or printed for your students.
  signing_in: Signing In
  sign_in_overview: 'Your students can sign in to their Code.org accounts by following
    these steps:'
  sign_in_instruct_website: Go to Code.org and click on the 'Sign in' button on the
    top right.
  sign_in_instruct_code: 'Type in their 6 letter section code on the right side of
    the page: %{section_code}.'
  sign_in_instruct_name: Choose their display name.
  sign_in_instruct_secret: Choose their secret %{secret}.
  sign_in_instruct_button: Click the “Sign in” button.
  sign_in_overview_cards: Students can find all of this information, including their
    secret %{secret}, in the login cards below.
  reset_student_password: Resetting student passwords
  reset_student_password_instructions: You can reset the secret <word/picture> for
    any of your students by going to the “Manage Students” tab for the section, clicking
    the “Show secret” button under the “Password” column, and clicking the “Reset
    secret” button.
  login_cards: Login Cards
  print_login_cards: Print login cards
  joining_section: Joining your section (one-time only)
  joining_section_overview: If a student has not already joined your section, please
    ask them to do the following steps. Note that they only need to do this once.
    By joining your section, students will be able see the course assigned to them
    and you will be able to track the progress of the work they complete while they
    are signed in.
  joining_section_instruct_website: 'Create a Code.org account if they haven’t already
    done so. They can do this at https://studio.code.org/users/sign_up. Note that
    they can either sign up with an email address and password, or sign up through
    Google, Facebook, or Microsoft by clicking on one of these buttons:'
  joining_section_instruct_account: Sign in to their Code.org account.
  joining_section_instruct_code: 'Navigate to %{code_org_url} and type in their section
    code: %{section_code}.'
  joining_section_instruct_button: Once they press the “Go” button, they should be
    added to your section.
  signing_in_single_instruct: Your students can sign in to their Code.org accounts
    by going to https://code.org/ and clicking on the “Sign in” button on the top
    right corner.
  reset_student_password_email: If your student created a Code.org account by using
    their email address and password (instead of signing in through their Google,
    Facebook, Microsoft, or Clever account), you can reset their password by going
    to the “Manage Students” tab for the section, and clicking the “Reset password”
    button under the “Password” column.
  syncing_students: Syncing your students
  syncing_students_instructions: 'If your Code.org section is ever out of date with
    your list of students in Google Classroom, click on the “Sync students from Google
    Classroom” button on the “Manage students” tab:'
  google_sign_in_instruct: 'From there, they should choose the “Sign in with Google
    Account” option:'
>>>>>>> a4df5b8b
<|MERGE_RESOLUTION|>--- conflicted
+++ resolved
@@ -848,15 +848,9 @@
   carousel_heading_robots: "学习使用机器人和硬件进行编程"
   carousel_heading_ide: "在教师中流行的平台"
   carousel_heading_desktop: "学习电脑编程"
-<<<<<<< HEAD
-  carousel_heading_mobtabelem: For phones and tablets
-  carousel_heading_prereader: "对于已完成课前阅读者"
-  carousel_heading_beyondblocks: "跨越障碍-学习一门编程语言"
-=======
   carousel_heading_mobtabelem: "为手机和平板准备的"
   carousel_heading_prereader: "为还不能阅读的学生"
   carousel_heading_beyondblocks: "超越模块编程 - 学习一门编程语言"
->>>>>>> a4df5b8b
   carousel_heading_nointernet: "网络不给力？在您的电脑上安装这些应用吧。"
   educator_notes: "教育家笔记"
   teach_led_lesson_plans: "由老师引导的教案"
@@ -865,11 +859,7 @@
   how_to_teach_hoc: "如何教授代码一小时"
   more_resources_educators: "给教师和教育工作者们的更多资源"
   beyond_submission: "想要提交一小时学编程的教程吗? 请参阅标准和提交表单。"
-<<<<<<< HEAD
-  third_party_submission: 想提交一门课程以便大家都能在这里看到吗？<a href="%{submission_url}">请查看标准按照表格填写申请表.</a>
-=======
   third_party_submission: 想提交一门课程并列在这里吗？<a href="%{submission_url}">请查看标准，并填写申请表.</a>
->>>>>>> a4df5b8b
   participants: "参与者"
   teachers_notes: "老师的笔记"
   teachers_notes_hoc: "教师：请阅读这些重要的教育者说明"
@@ -947,11 +937,7 @@
   coursef_name: "课程 F"
   accelerated_name: "加速课程"
   express_name: Express Course
-<<<<<<< HEAD
-  pre-express_name: "适用于已课前阅读者的快捷课程"
-=======
   pre-express_name: "适用于还不能阅读的学生的快捷课程"
->>>>>>> a4df5b8b
   cspunit1_name: "（旧）单元 1︰ 数字信息"
   cspunit2_name: "（旧）单元 2︰ 互联网"
   cspunit3_name: "（旧版）第3单元︰ 编程"
@@ -997,11 +983,7 @@
   math_category_name: "数学"
   hoc_category_name: "编程一小时"
   csf_category_name: "计算机科学基本原理"
-<<<<<<< HEAD
-  csf_international_category_name: CS 国际基础
-=======
   csf_international_category_name: "计算机基础国际版"
->>>>>>> a4df5b8b
   csf2_draft_category_name: "开发中：课程A - F"
   csd_category_name: 'Under Development: CS Discoveries'
   csp_category_name: 15-16 计算机原理
@@ -1510,11 +1492,6 @@
   user_header_settings: "帐户设置"
   user_header_logout: "注销"
   user_header_signin: "登录"
-<<<<<<< HEAD
-  view_all_sections: "查看所有章节"
-  view_section: View Section
-  view_named_section: View %{section_name}
-=======
   view_all_sections: "查看所有小组"
   view_section: "查看小组"
   view_named_section: "查看%{section_name}"
@@ -1567,5 +1544,4 @@
     your list of students in Google Classroom, click on the “Sync students from Google
     Classroom” button on the “Manage students” tab:'
   google_sign_in_instruct: 'From there, they should choose the “Sign in with Google
-    Account” option:'
->>>>>>> a4df5b8b
+    Account” option:'