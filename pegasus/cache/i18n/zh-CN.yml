--- conflicted
+++ resolved
@@ -280,12 +280,7 @@
   starwars_javascript_start_button: 现在就试试
   starwars_blocks_title: 模块
   starwars_blocks_description: 使用拖放块。
-<<<<<<< HEAD
   starwars_blocks_specs: 多语言 | 最新浏览器、智能手机、平板电脑 | 适用年龄6岁以上
-=======
-  starwars_blocks_specs: Many languages | Modern browsers, smartphones, tablets |
-    Ages 6-10
->>>>>>> d2c4eb48
   starwars_blocks_start_button: 现在就试试
   starwars_watch_videos: 在开始之前，看一段鼓舞人心的视频
   starwars_speak_languages: 另一种语言?
@@ -296,7 +291,6 @@
   mc_shortdescription: 使用代码模块，带史蒂夫或艾莉克斯在《我的世界》的这个游戏中，展开一场冒险。
   mc_gradelevel: 6岁以上
   mc_platformtext: 最新的浏览器，智能手机，平板电脑
-<<<<<<< HEAD
   mc_specs: 多语言 | 最新浏览器和平板电脑 | 适用年龄6岁以上
   minecraft_subtitle: 我的世界 编程一小时
   volunteer_engineer_submission_title: 激励学生和志愿者
@@ -315,35 +309,6 @@
     志愿者地图</a> 找到本地的志愿者。
   volunteer_engineer_submission_update_information: 更新你的信息
   volunteer_engineer_submission_header_shared: 在志愿者地图上与教师们共享的信息
-=======
-  mc_specs: Many languages | Modern browsers and tablets | Ages 6+
-  minecraft_subtitle: 我的世界 编程一小时
-  volunteer_engineer_submission_title: Inspire students and volunteer for the Hour
-    of Code.
-  volunteer_engineer_submission_subtitle_generic: '100,000 teachers are going to host
-    an Hour of Code in their classroom this year, Dec 7-13, 2015. They want your help! '
-  volunteer_engineer_submission_subtitle_specific: '%{num_teachers} teachers want
-    volunteers passionate about computer science education to help with their Hour
-    of Code this December.<br>%{num_volunteers} volunteers have signed up. Join them.'
-  volunteer_engineer_submission_intro_background: The Hour of Code is a global movement
-    to try an hour introduction to computer science, reaching tens of millions of
-    students in 180+ countries. Please get involved during Computer Science Education
-    Week, December 7-13.
-  volunteer_engineer_submission_intro_recruit: 'These teachers would love to have
-    somebody <span style="font-family: ''Gotham 7r'', sans-serif;">passionate about
-    computer science education</span> who can help in the classroom, or for somebody
-    who can <span style="font-family: ''Gotham 7r'', sans-serif;">inspire</span> their
-    students by talking about the breadth of possibilities with computer science (which
-    could be done through a video chat).'
-  volunteer_engineer_submission_intro_signup: Please enter the following information
-    if you are a computer science student or software professional. Fields marked
-    with a <span class="form-required-field">*</span> are required.
-  volunteer_engineer_submission_intro_links: Not looking to volunteer? <a href="%{learn_more}">Learn
-    more</a> about organizing your own Hour of Code event and finding a local volunteer
-    on our <a href="%{volunteer_local}">volunteer map</a>.
-  volunteer_engineer_submission_header_shared: Information shared with teachers on
-    volunteer map
->>>>>>> d2c4eb48
   volunteer_engineer_submission_field_name: 姓名
   volunteer_engineer_submission_field_name_placeholder: 姓名
   volunteer_engineer_submission_field_company: 公司 (或大学)
@@ -369,13 +334,7 @@
   volunteer_engineer_submission_final_paragraph: 作为志愿者，你将被在地图中标示出来，以便当地教师与你联系，讨论编程一小时活动或其他志愿者服务的机会。我们决不泄漏您的电子邮件和确切地址。但是其他信息（包括大概位置）将在当地教师中共享。
   volunteer_engineer_submission_checkbox_contact: '我同意教师们可以就志愿者服务机会联系我 （注: 您的电子邮件地址不会泄漏）'
   volunteer_engineer_submission_submit: 提交
-<<<<<<< HEAD
   volunteer_engineer_submission_thankyou: 感谢你参与编程一小时志愿者活动。老师们会用<a href="%{url}">这张地图</a>来联系更多像你一样的志愿者。
-=======
-  volunteer_engineer_submission_thankyou: Thank you for volunteering for the Hour
-    of Code. To get ready for the Hour of Code and recruit other volunteers, <a href="%{url}">learn
-    more here.</a>
->>>>>>> d2c4eb48
   volunteer_engineer_submission_commitment_uncertain: 不确定
   volunteer_engineer_submission_commitment_one_hr_per_week: 每周 1 小时
   volunteer_engineer_submission_commitment_three_hrs_per_week: 每周 3 小时
