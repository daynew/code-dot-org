--- conflicted
+++ resolved
@@ -1649,654 +1649,4 @@
   user_header_flappy: Flappy Bird
   user_header_view_my_projects: Ver os meus projetos
   view_all_sections: Ver todas as turmas
-<<<<<<< HEAD
-  creativity_create: Criar
-  ! '': 
-  upgrade_ie_message: Code.org will soon remove support for Internet Explorer 8, 9,
-    and 10. Please upgrade to a modern browser.
-  upgrade_ie_message_csedweek: CSEdWeek.org will soon remove support for Internet
-    Explorer 8, 9, and 10. Please upgrade to a modern browser.
-  og_title_soon: The Hour of Code is coming
-  og_title_here: The Hour of Code is here!
-  og_description: Every student in every school deserves the opportunity to study
-    computer science.
-  og_description_celeb: Try the new tutorials, win a celebrity video chat for yourself
-    or your class!
-  csedweek_og_description: December 3-9, 2018. Computer science is foundational for
-    every student to learn.
-  csedweek_og_description_soon: The Hour of Code is coming December 3-9, 2018. Computer
-    science is foundational for every student to learn.
-  csedweek_og_description_here: The Hour of Code is here. Computer science is foundational
-    for every student to learn.
-  congratulations_on_completing_course: Congratulations on completing %{course}
-  learn_code_studio: Try Code.org's courses
-  hoc_is_here: 'The #HourOfCode is coming again December 5-11. https://youtu.be/KsOIlDT145A.'
-  just_did_coursea: I just finished Course A - check it out! @codeorg
-  just_did_courseb: I just finished Course B - check it out! @codeorg
-  just_did_coursec: I just finished Course C - check it out! @codeorg
-  just_did_coursed: I just finished Course D - check it out! @codeorg
-  just_did_coursee: I just finished Course E - check it out! @codeorg
-  just_did_coursef: I just finished Course F - check it out! @codeorg
-  just_did_hoc_donor: 'I just did the #HourOfCode - check it out! (Thanks %{donor_twitter}
-    for supporting @codeorg)'
-  just_did_course_donor: I just finished %{course} - check it out! Thanks %{donor_twitter}
-    for supporting @codeorg
-  twitter_cs_foundational: Computer science is foundational for every student to learn.
-    https://youtu.be/QvyTEx1wyOY.
-  who_has_done_hoc_donor: 'Who has done the #HourOfCode? (Thanks %{donor_twitter}
-    for supporting @codeorg)'
-  homepage_stats_students: of US students have accounts on Code.org
-  homepage_stats_female: of our students are female
-  homepage_stats_teachers: teachers use Code.org
-  homepage_stats_hourofcodde: of the world's students have tried the Hour of Code
-  homepage_stats_policy: states changed policy to support computer science
-  homepage_stats_title: We're making a difference
-  homepage_hero_text_satya_new: |-
-    &ldquo;Computer science empowers
-    students to create the world of tomorrow.&rdquo;
-    Satya, CEO of Microsoft
-  homepage_hero_hoc_is_coming: The Hour of Code is coming
-  homepage_hero_hoc_is_here: The Hour of Code is here
-  homepage_action_text_wincelebritychat: Win a celebrity chat
-  homepage_banner_privacy_main: 'Aug 3: We''ve updated our privacy policy to include
-    tools used in our new high school CS Principles course.'
-  homepage_banner_40k_teachers: We've prepared 40,000 new computer science teachers.
-  homepage_slot_text_link_about_hoc: About the Hour of Code
-  homepage_slot_text_link_administrators: Bring CS to your school
-  homepage_below_hero_announcement_text: We care about your privacy and are making
-    some updates to our privacy policy, effective May 25.
-  videos_more: More <a href='%{inspiring_videos_playlist}'>inspirational videos</a>
-    featuring role models and celebrities
-  careers_page_more: More <a href='%{careers_url}' target='_blank'>inspirational videos</a>
-    featuring professionals in technology fields
-  playlab_choose_theme: Choose your Play Lab theme
-  playlab_gumball_title: The Amazing World of Gumball
-  starwars_blocks_specs: Many languages | Modern browsers, smartphones, tablets |
-    Ages 6-106
-  mc_specs: Many languages | Modern browsers and tablets | Ages 6-106
-  minecraft_agent: 'Minecraft: Hero’s Journey'
-  minecraft_adventurer: Minecraft Adventurer
-  minecraft_tutorials: Minecraft Hour of Code Tutorials
-  minecraft_specs: Many languages | Modern browsers and tablets | Grades 2+
-  minecraft_agent_description: Minecraft is back for the Hour of Code with a brand
-    new activity! Journey through Minecraft with code.
-  minecraft_adventurer_description: Use code to take Alex or Steve on an adventure.
-  minecraft_no_internet: Don't have Internet?
-  minecraft_download_adventurer: Download the offline version of Minecraft Adventurer.
-  minecraft_store_camps: Free Minecraft Hour of Code Camps at the Microsoft Store
-  minecraft_signup_store_camps: "<a href='%{signup_store_camp}', target='_blank'>Sign
-    up</a> for the free Minecraft Hour of Code workshops at Microsoft Stores in Australia,
-    Canada, Puerto Rico or the US. Learn how coding is for everyone and combines creativity,
-    problem solving and loads of fun."
-  minecraft_host_event: Host a Minecraft Hour of Code Event
-  minecraft_teach_resources: Teacher resources and lesson plan.
-  minecraft_leader_guide: Download resources to help you plan and lead an event.
-  minecraft_facilitating_event: "<a href='%{minecraft_facilitator_download}', target='_blank'>Download</a>
-    facilitator quick start guide and PowerPoint presentations for younger and older
-    students now."
-  minecraft_join_online_training: Ready to facilitate your own Hour of Code with Minecraft,
-    but not sure where to start? Check out our <a href='%{minecraft_webinar_url}',
-    target='_blank'>on-demand webinar</a>. You will learn best practices, access ready-to-go
-    facilitator materials, and get a walk-through of the new Hero’s Journey tutorial
-    from the Minecraft team. Get a head start on thinking through what you need to
-    bring Hour of Code to young people during Computer Science Education week (December
-    4-10) and beyond.
-  minecraft_continue_learning: 'Computer Science for Everyone: Beyond an Hour of Code
-    at the Microsoft Store'
-  minecraft_continue_learning_description: No computer science experience required!
-    Help ensure all youth can learn the valuable skills gained through computer science
-    education. Join us at the Microsoft Store to engage in a free series of three,
-    1-hour workshops where you will experience coding in a fun and stress-free environment,
-    become familiar with key computer science concepts, and get ready to lead an Hour
-    of Code in your classroom or community. You got this! <a href='%{minecraft_continue_learning_url}',
-    target='_blank'>Sign up today</a>.
-  minecraft_future: Help all youth become future ready
-  minecraft_future_description: Find out how other schools and nonprofits are bringing
-    digital skills, from digital literacy to computer science education, to their
-    communities. Consider different models, get tips and tricks, and <a href='%{minecraft_future_url}',
-    target='_blank'>access the resources</a> they found most valuable.
-  minecraft_og_designer: Minecraft is back with a new activity for the Hour of Code.
-    Program animals and other Minecraft creatures in your own version of Minecraft.
-  minecraft_og_agent: Minecraft is back for the Hour of Code, and you’re the hero!
-    Write code to journey through Minecraft biomes.
-  sports_page_title: Hour of Code Sports
-  sports_og_title: Push yourself. Anybody can learn.
-  sports_og_description: Champions and gold medalists encourage you to try the Hour
-    of Code. Code your own sports game.
-  sports_title: Code your own sports game
-  sports_video_title: Push yourself. Anybody can learn.
-  sports_select_theme: Select your tutorial theme
-  sports_basketball_title: Make a basketball game
-  sports_all_sports_title: Mix and match across sports
-  sports_featured_athletes: See featured athletes
-  sports_athletes_title: Featured athletes
-  sports_athlete_Draymond: Draymond Green, Olympic Gold Medalist and NBA Champion,
-    Golden State Warriors
-  sports_athlete_Serena: Serena Williams, Olympic Gold Medalist and Tennis Champion
-  sports_athlete_Russell: Russell Okung, Super Bowl Champion and NFL player, Denver
-    Broncos
-  sports_athlete_Sergio: Sergio Ramos, World Cup Champion and Soccer/Futbol Player,
-    Real Madrid
-  sports_athlete_Sue: Sue Bird, Olympic Gold Medalist and WNBA Champion, Seattle Storm
-  sports_athlete_Alana: Alana Beard, Gold Medalist and WNBA All-Star, Los Angeles
-    Sparks
-  sports_athlete_Angelo: Angelo Matthews, Captain of the Sri Lankan Cricket Team
-  sports_athlete_Nneka: Nneka Ogwumike, Gold Medalist, WNBA Champion and 2016 MVP,
-    Los Angeles Sparks
-  sports_athlete_Carmelo: Carmelo Anthony, Olympic Gold Medalist and NBA All-Star,
-    New York Knicks
-  sports_athlete_Marco: Marco Belinelli, NBA Champion, Charlotte Hornets
-  sports_athlete_Neymar: Neymar Jr., Olympic Gold Medalist and Soccer/Futbol Player,
-    FC Barcelona and Brazil National Team
-  sports_athlete_Sarah: Sarah Quita Offringa, Windsurfing Champion
-  sports_athlete_Marcelo: Marcelo, Soccer/Futbol Champion, Real Madrid and Brazil
-    National Team
-  sports_athlete_Erika: Erika Olivera, Champion Marathon Runner
-  sports_athlete_John: John Wall, NBA All-Star, Washington Wizards
-  sports_athlete_Chris: Chris Bosh, Olympic Gold Medalist and NBA Champion, Miami
-    Heat
-  sports_athlete_Harrison: Harrison Barnes, Olympic Gold Medalist and NBA Champion,
-    Dallas Mavericks
-  watch_inspirational_videos: Before you get started, watch one of these inspirational
-    videos
-  video_title_cs_is_everything: Computer Science is Changing Everything
-  video_title_cs_intro: Computer Science intro
-  video_title_schools_dont_teach: What Most Schools Don't Teach
-  video_title_obama: President Obama on computer science
-  video_title_hoc_is_here: Hour of Code is Here - Anybody Can Learn
-  video_title_anybody_can_learn: Anybody Can Learn
-  video_title_steph_curry: Hour of Code with Steph Curry
-  video_title_draymond_green: Hour of Code with Draymond Green
-  video_title_russell_okung: Hour of Code with Russell Okung
-  video_title_real_madrid: Hour of Code with Real Madrid
-  video_title_marco_belinelli: Hour of Code with Marco Belinelli
-  video_title_chris_bosh: Chris Bosh on Computer Science
-  video_title_my_name_is_aracely: My Name is Aracely
-  video_1min: 1 min
-  video_2min: 2 min
-  video_3min: 3 min
-  video_5min: 5 min
-  speak_another_language: Speak another language?
-  help_translate: Help us translate.
-  no_internet: Don't have Internet?
-  download_offline: Download the offline version.
-  review_lesson_plan: Review the lesson plan and other teacher resources.
-  volunteer_engineer_submission_intro_guide: Learn more about our <a href="%{volunteer_guide}">volunteer
-    program here</a>.
-  volunteer_engineer_submission_update_information: Update your information
-  volunteer_engineer_submission_field_email_preference: Can we email you about updates
-    to our courses, volunteer opportunities, or other computer science news?
-  volunteer_engineer_submission_field_email_preference_privacy: "(See our privacy
-    policy)"
-  volunteer_engineer_submission_checkbox_age_18_plus: I certify that I am at least
-    18 years old.
-  volunteer_engineer_submission_type_task_mentor: I'm looking for a mentor to help
-    prepare me for coding with my students
-  dashboard_announce_hoc_scaling_progress: Yikes! We are experiencing high Hour of
-    Code traffic. We are unable to save any progress this week, but progress from
-    before this week is still safe.
-  dashboard_landing_classroom_resources: Resources for your classroom
-  dashboard_landing_inspire: Inspire your students with posters, videos, and more.
-  dashboard_landing_video_library: Use a video from the Video Library of computer
-    science concepts.
-  dashboard_landing_teacher_forum: Join the professional learning community.
-  dashboard_hoc_courses_desc_and_cta: Try these short, one-hour tutorials with your
-    students. <a href="https://hourofcode.com">Join the Hour of Code movement</a>
-    during Computer Science Education Week.
-  dashboard_course_csina: Computer Science in Algebra
-  dashboard_action_print_certificates: Print certificates
-  dashboard_assessments_view: 'View assessments in:'
-  dashboard_assessments_none: Most teachers measure their students' progress using
-    the "View Progress" tab. If you are interested in giving your students additional
-    assessments, you can find recommended questions and areas in the lesson plans.
-    These are done outside of Code.org.
-  dashboard_assessments_none_part2: If you are teaching a middle or high school course,
-    we have assessment questions available as part of Code.org to help your students
-    prepare for the AP test. To use these assessments, first assign the course to
-    your class and then pick the course from the drop down above and you'll see your
-    students' answers here.
-  dashboard_surveys_answers: Surveys
-  dashboard_percent: Percent
-  dashboard_filter_by_stage: 'Filter by stage:'
-  dashboard_navigation_view_assessments_surveys: Assessments/Surveys
-  dashboard_progress_student_in_script: Progress information for %{student_name} in
-    %{script_name}
-  dashboard_progress_pair_programming: pair programming
-  dashboard_responses_none: Most of our classes are designed to work for younger ages
-    and do not require students to type text responses to questions, so you will not
-    see any text responses here. For older students in middle and high school courses,
-    you can see their submissions to open-ended text response questions by choosing
-    the assigned course from the drop down above.
-  dashboard_sections_new_google_section: Import section from Google Classroom
-  dashboard_sections_table_stage_extras: Stage Extras
-  dashboard_sections_move_students_desc: Select students to move to a new section.
-    Moving students will not clear their progress.
-  dashboard_sections_one_per_teacher: Students can only be in one section for each
-    teacher. Your students will be added to this new section and leave their old section.
-  dashboard_sections_move_to_section: 'Move to section:'
-  dashboard_sections_enter_code: 'Enter section code:'
-  dashboard_sections_code_placeholder: 6-character code (ABCDEF)
-  dashboard_sections_other_section: Other Teacher
-  dashboard_sections_both_sections: Would you like the student(s) to be in both sections?
-  dashboard_sections_yes_both: Yes, I want to copy student(s) to be in this current
-    section AND the new section
-  dashboard_sections_no_move: No, I want to move student(s) to be in the new section
-    only.
-  dashboard_sections_assign_hoc_script_desc: Participating in the Hour of Code?
-  dashboard_sections_assign_hoc_script_msg: Please note that we will not be able to
-    save progress in this course from December 3 - 11 due to the amount of traffic
-    our site will receive for the Hour of Code.  Everything else in this tutorial
-    will continue to work as expected.  You may still assign the course and give all
-    students certificates for participating.  (Most teachers <a href='%{certificate_url}'>print
-    these in advance</a>.)  We will save and report student progress for every other
-    week of the year.
-  dashboard_sections_assign_activity: Assign Course
-  dashboard_error_none_selected: You didn't select any students to move. Please select
-    at least one student.
-  dashboard_error_other_section: If you're moving students between your own sections,
-    select your section from the dropdown. Only select 'Other Section' to move your
-    students to a different teacher's section.
-  dashboard_students_new_google_classroom_section: To add students, use <a href='http://classroom.google.com'
-    target='_blank'>Google Classroom</a> and then click the <b>Sync students from
-    Google Classroom</b> button above.
-  dashboard_students_share_section_secondary: 'Alternatively, share this section''s
-    sign in page with your students:'
-  dashboard_students_signin_card: Visit %{join_url} and enter %{section_code}
-  dashboard_coursea: 'Course A: '
-  dashboard_courseb: 'Course B: '
-  dashboard_coursec: 'Course C: '
-  dashboard_coursed: 'Course D: '
-  dashboard_coursee: 'Course E: '
-  dashboard_coursef: 'Course F: '
-  dashboard_pre-express: 'Pre-reader Express Course: '
-  dashboard_express: 'Express Course: '
-  dashboard_unplugged: If you don't have computers, <a href='%{unplugged_url}'>try
-    these unplugged lessons</a> in your classroom.
-  dashboard_tools: 'Tools: '
-  dashboard_curriculum_csd: 'Computer Science Discoveries: '
-  dashboard_curriculum_apcsa: 'AP Computer Science in Java: '
-  host_an_hour: Host an hour
-  learn_banner_title: Join us for the Hour of Code
-  learn_banner_desc: The Hour of Code is a global movement reaching over 100 million
-    students in more than 180 countries. Anyone, anywhere can organize an Hour of
-    Code event. Help us give every student the opportunity to learn computer science!
-    Organizers can follow our <a href='%{how_to_url}' target='_blank'>how-to guide</a>
-    for teaching an Hour of Code and inspire students with <a href='%{videos_url}'
-    target='_blank'>these videos</a>.
-  learn_sign_up_description: Sign up to participate in the Hour of Code during CS
-    Education Week
-  learn_videos_watch: Watch this inspirational video with your classroom
-  learn_videos_show: Show this inspirational video to your class
-  learn_videos_before_hoc: Watch an inspirational video before your Hour of Code
-  learn_educator_resources_description: Learn how to teach an Hour of Code
-  learn_find_volunteer: <a href="https://code.org/volunteer/local">Find a local volunteer</a>
-    to help during your Hour of Code
-  learn_teacher_led_lesson_plans: Be inspired by <a href="https://code.org/teacher-led">teacher
-    led Hour of Code lesson plans</a>
-  learn_how_to_hoc: Follow <a href="https://hourofcode.com/how-to">our how-to guide</a>
-    for teaching one Hour of Code
-  learn_inspirational_videos: Inspire students by showing them <a href="https://code.org/educate/inspire">these
-    videos</a>
-  carousel_heading_third_party: Tutorials by third parties
-  carousel_heading_desktop: Learn to code on a computer
-  carousel_heading_mobtabelem: For phones and tablets
-  carousel_heading_prereader: For pre-readers
-  carousel_heading_beyondblocks: Go beyond blocks - learn a programming language
-  carousel_heading_nointernet: Unreliable or no internet? Install these apps on your
-    computer
-  teach_led_lesson_plans: Teacher Led Lesson Plans
-  third_party_submission: Want to submit a tutorial to be listed here? <a href="%{submission_url}">See
-    the criteria and submission form.</a>
-  thinkersmithspanish_name: Mis Amigos Roboticos
-  lightbot_name: Lightbot
-  lightbotintl_name: Lightbot
-  codecademy_name: Codecademy
-  codecombat_name: CodeCombat
-  touchdevelop_name: TouchDevelop
-  thinkersmith2_name: Binary Baubles
-  kodableunplugged_name: fuzzFamily Frenzy
-  codesters_name: Codesters
-  teacherled_name: Teacher Led Lesson Plans
-  coursea-draft_name: Course A
-  coursea_name: Course A
-  courseb-draft_name: Course B
-  courseb_name: Course B
-  coursec-draft_name: Course C
-  coursec_name: Course C
-  coursed-draft_name: Course D
-  coursed_name: Course D
-  coursee-draft_name: Course E
-  coursee_name: Course E
-  coursef-draft_name: Course F
-  coursef_name: Course F
-  coursea-2017_name: Course A (2017)
-  courseb-2017_name: Course B (2017)
-  coursec-2017_name: Course C (2017)
-  coursed-2017_name: Course D (2017)
-  coursee-2017_name: Course E (2017)
-  coursef-2017_name: Course F (2017)
-  coursea-2018_name: Course A (2018)
-  courseb-2018_name: Course B (2018)
-  coursec-2018_name: Course C (2018)
-  coursed-2018_name: Course D (2018)
-  coursee-2018_name: Course E (2018)
-  coursef-2018_name: Course F (2018)
-  express_name: Express Course
-  pre-express_name: Pre-reader Express Course
-  express-2017_name: Express Course (2017)
-  pre-express-2017_name: Pre-reader Express Course (2017)
-  express-2018_name: Express Course (2018)
-  pre-express-2018_name: Pre-reader Express Course (2018)
-  cspunit5_name: "(old) Unit 5: Explore and Create PT"
-  cspunit6_name: 'Post-AP: Databases in Apps'
-  csd1_name: 'Unit 1: Problem Solving'
-  csd2_name: 'Unit 2: Web Development'
-  csd3_name: 'Unit 3: Animation and Games'
-  csd4_name: 'Unit 4: The Design Process'
-  csd5_name: 'Unit 5: Data and Society'
-  csd6_name: 'Unit 6: Physical Computing'
-  csd1-2017_name: 'Unit 1: Problem Solving'
-  csd2-2017_name: 'Unit 2: Web Development'
-  csd3-2017_name: 'Unit 3: Animation and Games'
-  csd4-2017_name: 'Unit 4: The Design Process'
-  csd5-2017_name: 'Unit 5: Data and Society'
-  csd6-2017_name: 'Unit 6: Physical Computing'
-  csd1-2018_name: 'Unit 1: Problem Solving'
-  csd2-2018_name: 'Unit 2: Web Development'
-  csd3-2018_name: 'Unit 3: Animation and Games'
-  csd4-2018_name: 'Unit 4: The Design Process'
-  csd5-2018_name: 'Unit 5: Data and Society'
-  csd6-2018_name: 'Unit 6: Physical Computing'
-  csp3-2017_name: 'Unit 3: Algorithms and Programming'
-  csp4-2017_name: 'Unit 4: Big Data and Privacy'
-  csp5-2017_name: 'Unit 5: Building Apps'
-  csp-explore-2017_name: 'AP: Explore PT Prep'
-  csp-create-2017_name: 'AP: Create PT Prep'
-  csppostap-2017_name: 'Post AP: Databases in Apps'
-  csp3-2018_name: 'Unit 3: Algorithms and Programming'
-  csp4-2018_name: 'Unit 4: Big Data and Privacy'
-  csp5-2018_name: 'Unit 5: Building Apps'
-  csp-explore-2018_name: 'AP: Explore PT Prep'
-  csp-create-2018_name: 'AP: Create PT Prep'
-  csppostap-2018_name: 'Post AP: Databases in Apps'
-  csp3_name: 'Unit 3: Algorithms and Programming'
-  csp3-a_name: 'Unit 3: Intro Programming (version A)'
-  csp3-research-mxghyt_name: 'Unit 3: Intro Programming (Subgoals)'
-  csp4_name: 'Unit 4: Big Data and Privacy'
-  csp5_name: 'Unit 5: Building Apps'
-  csp6_name: 'Unit 6: AP Performance Tasks'
-  csp-ap_name: AP Performance Tasks
-  csppostap_name: 'Post AP: Databases in Apps'
-  csp-post-survey_name: Student Post-Course Survey
-  csp-explore_name: 'AP: Explore PT Prep'
-  csp-create_name: 'AP: Create PT Prep'
-  cspunit3_shortdescription_congrats: This unit introduces the foundational concepts
-    of computer programming, which unlocks the ability to make rich, interactive apps.
-    This course uses JavaScript as the programming language, and App Lab as the programming
-    environment to build apps, but the concepts learned in these lessons span all
-    programming languages and tools.
-  hoc-impact-study_name: Classic Maze with Survey
-  flappy-impact-study_name: Flappy Code with Survey
-  hoc-encryption_name: Simple Encryption
-  text-compression_name: Text Compression
-  csf_category_name: CS Fundamentals
-  csf_2017_category_name: CS Fundamentals (2017)
-  csf_2018_category_name: CS Fundamentals (2018)
-  csf_international_category_name: CS Fundamentals International
-  csf2_draft_category_name: 'Under Development: Courses A - F'
-  csd_category_name: CS Discoveries ('17-'18)
-  csd_2018_category_name: CS Discoveries ('18-'19)
-  csp_category_name: "'15-'16 CS Principles"
-  csp17_category_name: CS Principles ('17-'18)
-  csp_2018_category_name: CS Principles ('18-'19)
-  cspexams_category_name: CS Principles Practice Test
-  research_studies_category_name: Research Studies
-  gamelab_name: Game Lab
-  basketball_name: Make a basketball game
-  sports_name: Code your own sports game
-  applab_shortdescription_congrats: App Lab is a programming environment where you
-    can make simple apps. Design an app, code with blocks or JavaScript to make it
-    work, then share your app in seconds
-  thinkersmithspanish_gradelevel: Por todos
-  coursea_gradelevel: Ages 4-7
-  courseb_gradelevel: Ages 5-8
-  coursec_gradelevel: Ages 6-10
-  coursef_gradelevel: Ages 9-13
-  coursea-2017_gradelevel: Ages 4-7
-  courseb-2017_gradelevel: Ages 5-8
-  coursec-2017_gradelevel: Ages 6-10
-  coursef-2017_gradelevel: Ages 9-13
-  coursea-2018_gradelevel: Ages 4-7
-  courseb-2018_gradelevel: Ages 5-8
-  coursec-2018_gradelevel: Ages 6-10
-  coursef-2018_gradelevel: Ages 9-13
-  kodable_platformtext: iPad
-  thinkersmithspanish_shortdescription: Tutorial para un grupo sin computadoras
-  monsterocding_shortdescription: A colorful self-guided programming adventure for
-    children.
-  allcancode_shortdescription: An immersive game to guide Marco with a visual programming
-    language.
-  csfirst_shortdescription: Animate a story about two characters on the ocean. Add
-    your own style!
-  boxisland_shortdescription: Take a coding trip on Box Island with the brave Hiro.
-  codesters_shortdescription: Create your own games, animations, and artwork using
-    Python.
-  texasinstruments_shortdescription: Learn basic coding using the TI-84&#8482; Plus
-    calculator.
-  teacherled_shortdescription: Be inspired to design your own Hour of Code event with
-    these lesson plans.
-  course2_shortdescription_congrats: For students with basic reading skills, this
-    course builds on Course 1. Students will create programs to solve problems and
-    develop interactive games or stories they can share. Recommended for grades 2-5.
-  course3_shortdescription_congrats: Ready for the next level? Students will delve
-    deeper into programming topics introduced in previous courses to find flexible
-    solutions to more complex problems. By the end of this course, students create
-    interactive stories and games they can share with anyone. Recommended for grades
-    4-5.
-  course4_shortdescription_congrats: Ready to go further? Students will delve deeper
-    into programming topics introduced in previous courses to find flexible solutions
-    to more complex problems. By the end of this course, students create interactive
-    stories and games they can share with anyone. Recommended for grades 4-8.
-  coursea_shortdescription_congrats: An introduction to computer science for pre-readers.
-  courseb_shortdescription_congrats: An introduction to computer science for pre-readers.
-    (Similar to Course A, but with more variety for older students.)
-  coursec_shortdescription_congrats: Learn the basics of computer science and create
-    your own art, stories, and games.
-  coursed_shortdescription_congrats: Quickly cover concepts from Course C, then go
-    further with algorithms, nested loops, conditionals, and more.
-  coursee_shortdescription_congrats: Quickly cover concepts in Course C & D and then
-    go further with functions.
-  coursef_shortdescription_congrats: Learn all the concepts in Computer Science Fundamentals
-    and create your own art, story or game.
-  coursea-2017_shortdescription_congrats: An introduction to computer science for
-    pre-readers.
-  courseb-2017_shortdescription_congrats: An introduction to computer science for
-    pre-readers. (Similar to Course A, but with more variety for older students.)
-  coursec-2017_shortdescription_congrats: Learn the basics of computer science and
-    create your own art, stories, and games.
-  coursed-2017_shortdescription_congrats: Quickly cover concepts from Course C, then
-    go further with algorithms, nested loops, conditionals, and more.
-  coursee-2017_shortdescription_congrats: Quickly cover concepts in Course C & D and
-    then go further with functions.
-  coursef-2017_shortdescription_congrats: Learn all the concepts in Computer Science
-    Fundamentals and create your own art, story or game.
-  coursea-2018_shortdescription_congrats: An introduction to computer science for
-    pre-readers.
-  courseb-2018_shortdescription_congrats: An introduction to computer science for
-    pre-readers. (Similar to Course A, but with more variety for older students.)
-  coursec-2018_shortdescription_congrats: Learn the basics of computer science and
-    create your own art, stories, and games.
-  coursed-2018_shortdescription_congrats: Quickly cover concepts from Course C, then
-    go further with algorithms, nested loops, conditionals, and more.
-  coursee-2018_shortdescription_congrats: Quickly cover concepts in Course C & D and
-    then go further with functions.
-  coursef-2018_shortdescription_congrats: Learn all the concepts in Computer Science
-    Fundamentals and create your own art, story or game.
-  thinkersmithspanish_longdescription: Mediante el uso de un "Vocabulario Robot" predefinido,
-    los estudiantes descubrir&aacute;n como guiarse de modo tal de llevar a cabo tareas
-    espec&iacute;ficas sin ser estas discutidas previamente. Este segmento ense&ntilde;a
-    a los estudiantes la conexi&oacute;n entre s&iacute;mbolos y acciones as&iacute;
-    como la valiosa habilidad de depuraci&oacute;n.
-  monstercoding_longdescription: The Mystery Island Coding Quest by Monster Coding
-    offers a fun filled self guided adventure that teaches several key programming
-    concepts to children. Each block based activity builds on the previous, introducing
-    kids to Functions, Boolean Values, Loops, If/Else Statements, and Arrays, using
-    colorful animated graphics, audio instructions.
-  allcancode_longdescription: Students play an adventure game based on an original
-    story. They guide Marco - the main character - through each level by giving him
-    step-by-step instructions in the form of the visual programming language used
-    by the Hour of Code. They get introduced to sequencing commands, iteration and
-    conditions without even noticing it.
-  csfirst_longdescription: Create a story about two characters at sea. Animate the
-    water, and customize the scenery to add your own flair. Use code to tell the story
-    you want to tell!
-  boxisland_longdescription: Take a trip on Box Island and help Hiro collect all the
-    clocks scattered in the wilderness! In this tutorial you will learn the basics
-    of algorithms, sequences, loops and conditionals!
-  codesters_longdescription: 'Create your own games, animations, and artwork using
-    Python.  Once you’re done, share them with friends! Program in Python, a real
-    programming language used every day at companies - our drag and drop toolkit makes
-    it easy to learn!  Try building a basketball game, choreographing a dance, or
-    designing an animated card! '
-  texasinstruments_longdescription: 'The 10 Minutes of Code activities can be used
-    in class as a way to spark students'' interest in coding with the TI technology
-    they carry in their backpacks everyday.  Learn the basics of coding using the
-    TI-84&#8482; Plus and get started programming in just 10 minutes – no experience
-    needed!  '
-  teacherled_longdescription: Now that tens of thousands of educators have tried the
-    Hour of Code, many classrooms are ready for more creative, less one-size-fits-all
-    activities that teach the basics of computer science. To help teachers find inspiration,
-    we collected and curated one-hour teacher-led lesson and activity plans designed
-    for different subject areas for Hour of Code veterans.
-  lightbot_beyond_name: LightBot
-  codecademy_beyond_name: Codecademy
-  pocketcode_beyond_name: Pocket Code
-  touchdevelop_beyond_name: TouchDevelop
-  udacity_beyond_name: CS 101
-  kodu_beyond_name: Kodu
-  cargobot_beyond_name: Cargobot
-  kidsruby_beyond_name: KidsRuby
-  mozilla_beyond_name: Webmaker
-  codecombat_beyond_name: CodeCombat
-  codea_beyond_name: Codea
-  lego_beyond_name: Mindstorms
-  finch_beyond_name: Finch
-  alice_beyond_name: Alice
-  sphero_beyond_name: SPRK
-  kodable_beyond_platformtext: iPad
-  scratchjr_beyond_platformtext: iPad
-  hopscotch_beyond_platformtext: iPad
-  kodu_beyond_platformtext: Windows, xBox
-  cargobot_beyond_platformtext: iPad
-  codea_beyond_platformtext: iPad
-  compatibility_hide_this_warning: Hide this warning
-  starwars_shortcode: star
-  mc_shortcode: mc
-  frozen_shortcode: frzn
-  hourofcode_shortcode: code
-  infinity_shortcode: inf
-  playlab_shortcode: lab
-  artist_shortcode: art
-  header_my_dashboard: My Dashboard
-  header_course_catalog: Course Catalog
-  header_professional_learning: Professional Learning
-  header_educate_overview: Educator Overview
-  header_educate_elementary: Elementary School
-  header_educate_middle: Middle School
-  header_educate_high: High School
-  header_educate_partner: Partner with Us
-  header_educate_beyond: Beyond Code.org
-  header_educate_inspire: Inspire a Student
-  header_educate_community: Online Community
-  header_educate_tools: Tools and Videos
-  header_learn: Learn
-  header_teach: Teach
-  header_help_us: Help Us
-  header_about: About
-  csp_name: CS Principles
-  csd_name: CS Discoveries
-  csd_2018_name: CS Discoveries
-  full_course_category_name: Full Courses
-  user_header_team: Team
-  user_header_create: 'Create '
-  user_header_applab: 'App Lab '
-  user_header_artist: 'Artist '
-  user_header_gamelab: Game Lab
-  user_header_dance: Dance Party
-  user_header_spritelab: Sprite Lab
-  user_header_view_all: View all projects...
-  user_header_view_project_gallery: View project gallery
-  view_section: View Section
-  view_named_section: View %{section_name}
-  privacy_doc_explanation: Click here for our privacy document that can be shared
-    or printed for your students.
-  signing_in: Signing In
-  sign_in_overview: 'Your students can sign in to their Code.org accounts by following
-    these steps:'
-  sign_in_instruct_website: Go to %{code_org_url}.
-  sign_in_instruct_code: 'Type in their section code: %{section_code}.'
-  sign_in_instruct_name: Choose their display name.
-  sign_in_instruct_secret: Choose their secret %{secret}.
-  sign_in_instruct_button: Click the “Sign in” button.
-  sign_in_overview_cards: Students can find all of this information, including their
-    secret %{secret}, in the login cards below.
-  reset_student_password: Resetting student passwords
-  reset_student_password_instructions: You can reset the secret <word/picture> for
-    any of your students by going to the “Manage Students” tab for the section, clicking
-    the “Show secret” button under the “Password” column, and clicking the “Reset
-    secret” button.
-  login_cards: Login Cards
-  print_login_cards: Print login cards
-  joining_section: Joining your section (one-time only)
-  joining_section_overview: If a student has not already joined your section, please
-    ask them to do the following steps. Note that they only need to do this once.
-    By joining your section, students will be able see the course assigned to them
-    and you will be able to track the progress of the work they complete while they
-    are signed in.
-  joining_section_instruct_website: 'Create a Code.org account if they haven’t already
-    done so. They can do this at https://studio.code.org/users/sign_up. Note that
-    they can either sign up with an email address and password, or sign up through
-    Google, Facebook, or Microsoft by clicking on one of these buttons:'
-  joining_section_instruct_account: Sign in to their Code.org account.
-  joining_section_instruct_code: 'Navigate to %{code_org_url} and type in their section
-    code: %{section_code}.'
-  joining_section_instruct_button: Once they press the “Go” button, they should be
-    added to your section.
-  signing_in_single_instruct: Your students can sign in to their Code.org accounts
-    by going to https://code.org/ and clicking on the “Sign in” button on the top
-    right corner.
-  reset_student_password_email: If your student created a Code.org account by using
-    their email address and password (instead of signing in through their Google,
-    Facebook, Microsoft, or Clever account), you can reset their password by going
-    to the “Manage Students” tab for the section, and clicking the “Reset password”
-    button under the “Password” column.
-  syncing_students: Syncing your students
-  syncing_students_instructions: 'If your Code.org section is ever out of date with
-    your list of students in Google Classroom, click on the “Sync students from Google
-    Classroom” button on the “Manage students” tab:'
-  google_sign_in_instruct: 'From there, they should choose the “Sign in with Google
-    Account” option:'
-  hero_name: 'Minecraft: Hero''s Journey'
-  applab-intro_name: App Lab Intro
-  aquatic_name: 'Minecraft: Voyage Aquatic'
-  creativity: creativity
-  creativity_hoc_coming: The Hour of Code is coming…
-  creativity_what_will_you_create: What will you create?
-  creativity_homepage: Give flight to imagination and birth to innovation. Start with
-    an Hour of Code and your own brand of creativity, whatever it may be. Watch our
-    video.
-  creativity_hoc_about: 'This year, the Hour of Code is all about creativity. '
-  creativity_social_media: 'This year''s #HourOfCode is about creativity. I’m in!
-    Are you?'
-  creativity_social_media_2: 'This year''s #HourOfCode is about creativity. What will
-    you create?'
-  creativity_courses: Go further with Code.org courses
-  creativity_courses_link: Go further with <a href="https://studio.code.org/courses">Code.org
-    courses</a>
-  account_sign_up_email_opt_in: Can we email you about updates to our courses, local
-    opportunities, or other computer science news? (roughly once a month)
-  account_sign_up_child_accept_terms: I confirm that I have my parent or legal guardian's
-    permission to use the Code.org services.
-=======
-  creativity_create: Criar
->>>>>>> 139131a2
+  creativity_create: Criar