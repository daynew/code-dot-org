"ro-RO":
  hour_of_code: Hour of Code
  hello: Salutare lume
  'yes': Da
  'no': Nu
  select_language: Te rugăm selectează limba ta
  upgrade_ie_message: Curând, Code.org va elimina suportul pentru Internet Explorer
    8, 9 și 10. Vă rugăm să faceţi upgrade la un browser modern.
  upgrade_ie_message_csedweek: Curând, CSEdWeek.org va elimina suportul pentru Internet
    Explorer 8, 9 și 10. Vă rugăm să faceţi upgrade la un browser modern.
  upgrade_ie_link: Află mai mult
  en: Tehnologia computerului si programare
  computer_science_edweek: Săptămâna Educatiei in Tehnologia computerului si programare
  csedweek_dates: 8-14 decembrie 2014
  csedweek_banner_hoc: 'Se apropie <a href="http://hourofcode.com" style="color: white;
    text-decoration:underline; font-weight:bold"> Ora de cod</a>. Chemăm toți profesorii
    şi organizatorii, <a href="http://hourofcode.com" style="color: white; text-decoration:underline;
    font-weight:bold"> planificați-vă Ora de cod</a>'
  csedweek_banner_teachers: '<a href="/csteacher" style="color: white; text-decoration:
    none; font-weight: 400"> Ești profesor de informatică ? Vezi alte resurse CSEdWeek</a>'
  n_have_learned_an_hoc: "<h1>Încearcă o</h1><h2>Ora de cod</h2><h3># servit</h3>"
  anybody_can_learn: Oricine poate învăța.
  learn_now: Învaţă Acum
  petition_message: Fiecare elev din fiecare şcoală ar trebui să aibă posibilitatea
    de a învăța informatică
  petition_sign_message: 'Dacă ești de acord, semnează-te cu numele. Alătură-te #
    celorlalți.'
  petition_sign_message_support: 'Dacă ne sprijini, completează-ți numele. Alătură-te
    # celorlalți.'
  petition_join_others: 'Alătură-te altor #'
  name: Nume
  email: Email
  zipcode: Cod poştal sau ţară
  submit: Trimite
  twentyhours_heading: Încearcă Cursul nostru de Introducere în Informatică
  twentyhours_text: Ai terminat prima ta Oră de Cod? Învață mai multe despre informatica
    de bază și conceptele programării în cadrul cursului următor.
  og_title: Fiecare copil merită o portunitate
  og_title_soon: Ora de Cod este aproape
  og_title_here: Ora De Cod e aici!
  og_description: Hour of Code este o mişcare globală care ajunge la zeci de milioane
    de elevi si studenţi din peste 180 de ţări şi peste 45 de limbi vorbite.
  og_description_celeb: Try the new tutorials, win a celebrity video chat for yourself
    or your class!
  csedweek_og_title: Ora de Cod este aici
  csedweek_og_description: 4-10 decembrie, 2017. Informatica este elementară pentru
    fiecare student.
  csedweek_og_description_soon: The Hour of Code is coming December 4-10, 2017. Computer
    science is foundational for every student to learn.
  csedweek_og_description_here: The Hour of Code is here. Computer science is foundational
    for every student to learn.
  hoc2014_heading: Alătură-te <a href="http://hourofcode.com"> Orei de cod</a> <br/>
    8-14 decembrie, 2014 <br/>
  hoc2014_students: Elevi
  hoc2014_try: Încearcă
  hoc2014_teachers: Profesori
  hoc2014_host: Găzduiește
  hoc2014_everyone: Toată lumea
  hoc2014_support: Susține &#x25BE;
  hoc2014_whatishoc: Ce este Ora de Programare?
  csedweek_map_header: "# SaptamanaEducatieiInInformatica / Evenimente Ora de Cod
    in intreaga lume"
  csedweek_map_signup: Inscrieti-va evenimentul
  csedweek_map_search_placeholder: Cauta evenimente Hour of Code
  csedweek_map_search_search: Cautare
  csedweek_map_search_reset: Resetează
  csedweek_map_legend_title: Legenda
  csedweek_map_legend_event: Evenimentul Hour of Code
  csedweek_map_legend_cs_tech_jam: Eveniment special
  cded_sign_up: Înregistrează-te
  cded_try_it: Încearcă
  try_now: Încearcă acum
  california_heading: Cere şcolii tale să predea informatica
  california_text: Orice profesor poate preda ale noastre <a href='http://studio.code.org/'>cursuri
    gratuite</a>.  Orice şcoală primară poate <a href='http://code.org/educate/k5'>preda
    informatică</a>. Cere liceelor să intre în <a href='http://code.org/educate/districts'>parteneriat
    cu noi.
  california_button: Află mai mult
  flappy_heading: La mulți "Flappy" ani, Code.org
  flappy_text: Code.org tocmai a împlinit 1 an.<br/><br/> Sărbatorește cu noi prin
    crearea propriului tău joc customizat <b>Flappy</b>. Codează-ți propriile reguli
    și apoi distribuie în cercul tău de prieteni!
  view_english_site: Vezi site-ul englez
  non_english_tutorials: 'Tutoriale traduse în mai multe limbi:'
  write_your_first_program: Scrie primul tău program de calculator
  learn_cs_concepts: Învață conceptele de bază ale Informaticii cu programare drag
    şi drop. Acesta este un tutorial asemănător unui joc, cu prezentări video semnate
    de Bill Gates, Mark Zuckerberg, Angry Birds şi Plants vs Zombies. Învață despre
    repetare-bucle, afirmații dacă-atunci şi algoritmi de bază.
  all_ages: Toate vârstele
  beginner: Începător
  n_participants: "# (de) participanți"
  go: Du-te
  thank_you_: Mulţumesc!
  congratulations: Felicitări!
  congratulations_on_completing_hoc: Felicitări pentru finalizarea unei Ore de Cod
  congratulations_volunteer: 'Felicitari: acum, ca ai incercat Ora de Programare,
    <a href="https://code.org/volunteer">înscrie-te pentru a face voluntariat intr-o
    clasa</a> si pentru a ajuta elevii sa invete o Ora de Programare!'
  congratulations_on_completing_course1: Felicitări pentru finalizarea cursului 1
  congratulations_on_completing_course2: Felicitări pentru finalizarea cursului 2
  congratulations_on_completing_course3: Felicitări pentru finalizarea cursului 3
  congratulations_on_completing_course4: Felicitări pentru finalizarea cursului 4
  congratulations_on_completing_coursea: Felicitări pentru finalizarea Cursului A
  congratulations_on_completing_courseb: Felicitări pentru finalizarea Cursului B
  congratulations_on_completing_coursec: Felicitări pentru finalizarea Cursului C
  congratulations_on_completing_coursed: Felicitări pentru finalizarea Cursului B
  congratulations_on_completing_coursee: Felicitări pentru finalizarea Cursului E
  congratulations_on_completing_coursef: Felicitări pentru finalizarea Cursului F
  congratulations_on_completing_accelerated: Felicitări pentru finalizarea Cursului
    Accelerat
  congrats_next_tutorials_title: Mai departe incercati aceste tutoriale
  congrats_next_tutorials_desc: Încercați aceste tutoriale mai scurte, de 1 oră sau
    încercaţi un <a href="%{current_path}/next"> partener tutorial</a>.
  get_a_certificate_of_achievement: Obţine un certificat de realizare
  view_course: Vizualizare curs
  view_unit: Vizualizare Lectie
  make_app: Creează o aplicatie
  congrats_guest_speaker_title: Caută un speaker pentru clasa ta
  congrats_guest_speaker_desc: Acum, că studenţii dumneavoastră au terminat un curs
    de tehnologia computerelor, ia în considerare sărbătorirea şi conectarea teoriei
    la lucrurile care se pot construi în lumea reală prin invitarea unui speaker in
    clasa dvs. Puteţi utiliza harta noastră de voluntari pentru a contacta voluntari
    locali să viziteze clasa dvs., sau să căutaţi în orice oraş pentru a găsi studenţi
    la tehnologia computerelor sau profesionişti tehnici care sunt gata să ii inspire
    pe elevii dumneavoastră la distanţă, prin intermediul video chat-ul de contact.
  congrats_guest_speaker_cta: Cauta un speaker
  congrats_third_party_title: Folosiţi-vă noile abilităţi cu aceste aplicaţii şi site-uri
    web
  third_party_gradelevel_kto8: Clasele I-VIII
  third_party_gradelevel_kto2: Clasele I-II
  third_party_gradelevel_2to8: Clasele II-VIII
  third_party_gradelevel_4to12: Clasele 4-12
  third_party_gradelevel_5to12: Gradele 5-12
  third_party_gradelevel_6plus: Gradele 6+
  third_party_gradelevel_8plus: Gradele 8+
  third_party_platform_all: 'Platformă: Web, iPad & Android'
  third_party_platform_mobile: 'Platformă: iPad & Android'
  third_party_platform_web: 'Platformă: Web'
  third_party_price_varies: 'Pret: Variază'
  third_party_price_free: 'Pret: gratuit'
  third_party_price_299: 'Pret: 2,99 $/ descărcare'
  third_party_price_individual: 'Preț individual: Perioadă gratuită de încercare &
    $25/lună'
  third_party_price_school: 'Preț școlar: Gratuit & Pro la $2500+'
  third_party_tynker_desc: Platforma Tynker pentru utilizarea calculatorului într-un
    mod creativ ajută copiii să-și dezvolte gândirea calculativă și abilitățile de
    programare într-un mod distractiv, intuitiv și imaginativ. Limba noastră inovativă
    de programare vizuală, cursurile parcurse într-un ritm propriu și activitățile
    de programare bazate pe jocuri oferă o introducere ușoară domeniul programării
    și permit copiilor să inoveze și să creeze.
  third_party_tynker_btn_curriculum: Încercați Curriculum de la Tynker pentru primii
    cititori
  third_party_tynker_btn_site: Vizitaţi Tynker
  third_party_scratchjr_desc: Scratch Jr. este un limbaj de programare introductiv,
    care permite copiilor (vârsta 5-7) Sa creeze propriile lor poveşti interactive
    şi jocuri. Copiii pun împreună blocuri grafice de programare pentru a face personajele
    să se mute, să sară, să danseze şi să cânte. Copiii pot modifica personajele în
    editorul de desen, să adauge propriile lor voci şi sunete, chiar insera fotografii
    realizate de ei înşişi - apoi să utilizeze blocuri de programare pentru a aduce
    personajele la viață.
  third_party_scratchjr_btn_curriculum: Descarca Scratch Jr. Curriculum
  third_party_scratchjr_btn_site: Vizitaţi Scratch Jr.
  third_party_scratch_desc: Cu Scratch, poți programa propriile povești, jocuri și
    animații interactive - și să împărtăsești creațiile tale cu alte persoane din
    comunitatea online. Scratch îi învață pe tineri să gândească creativ, să motiveze
    sistematic, să lucreze colaborativ - abilități esențiale pentru viață în secolul
    21. Scratch este un proiect al Lifelong Kindergarten Group din cadrul Mit Media
    Lab, oferit gratuit.
  third_party_scratch_btn_curriculum: Descarcă Scratch Curriculum
  third_party_scratch_btn_forum: Forum Educator Scratch
  third_party_scratch_btn_site: Vizitaţi Scratch
  third_party_lightbot_desc: În Lightbot, elevii trebuie să program un robot cu comenzi
    pentru a rezolva puzzle-uri. Elevii pot juca acest joc în browser (necesită Flash
    Player) sau pe dispozitive Android sau iOS. Elevii bor juca setup iniţial de niveluri
    "De bază" în Lightbot. Ei vor învăţa cum să-i spuna unui computer ce să facă cu
    o serie de comenzi de bază şi vor învăța procesul general prin care programele
    sunt scrise.
  third_party_lightbot_btn_curriculum: Descarcă Lightbot Curriculum
  third_party_lightbot_btn_site: Vizitează Lightbot
  third_party_khan_desc: Aflaţi cum să programați desene, animatii si jocuri folosind
    JavaScript & ProcessingJS, sau învățați cum să creați pagini web cu HTML & CSS.
    Puteţi partaja orice creaţi, explora ceea ce alţii au creat şi să învăţați unii
    de la alţii!
  third_party_khan_btn_learn: Învață CS cu Khan Academy
  third_party_khan_btn_forum: Forum CS Khan Academy
  third_party_appinv_desc: MIT App Inventor este o unealtă de programare bazată pe
    blocuri care permite oricui, chiar şi începătorilor, să înceapă să programeze
    şi să construiască aplicaţii complet funcţionale pentru dispozitivele Android.
    Nou-veniţii la App Inventor pot avea prima lor aplicație finalizată și funcțională
    într-o oră sau mai puţin, şi pot programa aplicaţii mai complexe în semnificativ
    mai puţin timp decât cu limbajele tradiţionale, bazate pe text.
  third_party_appinv_btn_curriculum: Descărcaţi App Inventor 2 Curriculum
  third_party_appinv_btn_forum: Forum App Inventor 2
  third_party_appinv_btn_site: Vizitează App Inventor 2
  third_party_codehs_desc: CodeHS introduce bazele programării cu clipuri scurte,
    exemple de coduri, și multe exerciții de programare care fac programarea distractivă
    și accesibilă începătorilor. Pentru școli și profesori CodeHS oferă planul de
    învățământ, ustensile pentru profesori și PD. Pentru cei ce învață individual,
    ajutorul poate fi obținut oricând pe drum de la o rețea de tutori.
  third_party_codehs_btn_try: Introducere Cs Află mai mult pentru Școli
  third_party_codecademy_desc: Noi regandim educatia de jos in sus. Internetul a regandit
    aproape totul - comertul, retelele sociale, sanatatea si multe altele. Construim
    educatia de care lumea are nevoie - prima educatie nativa pe internet.
  third_party_codecademy_btn_curriculum: Descarca Curicula Codecademy
  third_party_codecademy_btn_site: Vizitaţi Codecademy
  third_party_organization: Organizaţie
  third_party_curriculum: Curriculum
  third_party_pricing: Prețuri
  third_party_cost_free: Gratuit pentru studenţi şi profesori
  third_party_cost_5permonth: 5 dolari/ luna pe clasa
  third_party_cost_299: 2.99 dolari descarcarea
  third_party_cost_free_399: Gratuit de încercat, $399/clasă
  third_party_cost_free_2: Gratuit de încercat, $2/elev
  third_party_cost_free_10: Gratuit de încercat, $9.99/ lună
  third_party_desc_5_4to8: Aproximativ 5 lecţii, orientate spre clasele 4-8
  third_party_desc_10to12_kto3: Aproximativ 10-12 de lecţii, orientate spre clasele
    K-3
  third_party_desc_11_kto5: Aproximativ 11 lectii, orientate spre clasele K-5
  third_party_desc_10to12_kto5: Aproximativ 10-12 de lecţii, orientate spre clasele
    K-5
  third_party_desc_40_4to8: Mai mult de 40 de lecţii, orientate spre clasele 4-8
  third_party_desc_dozens_kto8: Zeci de lectii pentru toate clasele K-8
  third_party_desc_10to15_3to12: Între 10 & 15 lecţii, orientate spre clasele 3-12
  third_party_desc_25to40_3to12: La 25-40 lecţii, destinate pentru clasele 3-12
  third_party_desc_20_2to8: Aproximativ 20 de lectii, orientate spre clasele 2-8
  third_party_desc_7to22_5to12: Între 7 & 22 lecţii, orientate spre clasele 5-12
  third_party_desc_20_4to12: Mai mult de 20 de lectii, orientate spre clasele 4-12
  enter_valid_age: Selecteaza o varsta valida
  enter_valid_email: Te rugăm să introduci o adresă de email validă
  get_a_certificate_message: Îti vom trimite un certificat si informatii despre cum
    sa <a href='/learn/beyond'> Inveti peste O Ora</a>
  get_a_certificate_message_after: Dati click pe certificat pentru a-l descarca si
    printa. Acum, incercati <a href='http://studio.code.org'> celelalte cursuri</a>
    ale noastre sau verificati mai multe opţiuni la <a href='/learn/beyond'> Invata
    mai mult de o Ora</a>.
  thanks_for_submitting: Mulţumim pentru transmitere!
  if_you_enjoyed: Dacă ți-a făcut plăcere să înveți, sugerează-le și prietenilor tăi
    să încerce acest lucru. Vrem ca toată lumea să învețe.
  personalize_certificate: Personalizează-ți certificatul
  share_achievement: Distribuie realizarea personală
  beyond_hour_message: Continuă cu <a href='http://studio.code.org'>celelalte cursuri</a>
    ale noastre, sau vezi mai multe opţiuni pentru a <a href='/learn/beyond'>Învăţa
    mai mult de O Oră</a>.
  leaderboards_for_hoc: Clasamentele pentru Ora de Cod.
  support_url: http://support.code.org/
  country: Ţară
  city: Oraş
  gender: Sex
  boys: Băieţi
  girls: Fete
  give_my_hour: 'Ofera Ora mea:'
  girls_team: Echipa Fetelor
  boys_team: Echipa băieților
  tell_the_world: Spune lumii!
  thanks_for_voting: Mulțumesc pentru vot!
  share_on_facebook: Distribuie pe Facebook
  share_on_twitter: Distribuie pe Twitter
  beyond_an_hour: 'Dincolo de o Oră de Cod '
  get_started: Începe
  i_agree: Sunt de acord
  participant_select: "-Selectează-"
  participant_student: elev
  participant_parent: Părinte
  participant_educator: Educator
  participant_engineer: Inginer de software
  participant_other: Niciuna din cele de mai sus
  print_all: Tipărește toate
  print_ice_art: Tiparește arta ta de gheaţă
  create_art_with_zombie: sau creează o operă mai complexă cu zombie
  i_am_a: Sunt un/o
  never_spam: Noi nu îți vom trimite niciodată spam
  enter_country: Introdu ţara dacă te afli în afara Statelor Unite
  used_infrequent_updates: Folosit numai pentru actualizări rare
  privacy_practices_children: Consultă practicile noastre de confidenţialitate pentru
    copii
  petition_thankyou: Îți mulțumim pentru semnarea petiției
  continue_learning_header: Continuă să înveți peste O Oră
  continue_learning_body: Există o mulţime de opţiuni.  Poţi învăța online, sau la
    o şcoală locală, sau în tabăra de vară.
  learn_code_studio: Încearcă un curs Code Studio
  learn_next_level: Incearca un alt curs in Studio-ul Code
  learn_online: Încearcă alte cursuri online
  learn_classes: Găsește clase local
  learn_back_to_minecraft: Continuă să înveți cu Minecraft
  hoc_is_here: "#HourOfCode vine din nou in 5-11 decembrie. https://youtu.be/KsOIlDT145A."
  just_did_hoc: 'Tocmai am făcut #OraDeCod - Hai să vezi despre ce e vorba! @codeorg'
  just_did_course1: Tocmai am terminat cursul 1 - vizualizeaza-l! @codeorg
  just_did_course2: Tocmai am terminat cursul 2 - vizualizeaza-l! @codeorg
  just_did_course3: Tocmai am terminat cursul 3 - vizualizeaza-l! @codeorg
  just_did_course4: Tocmai am terminat cursul 4 - vizualizeaza-l! @codeorg
  just_did_coursea: Tocmai am terminat cursul A - vizualizați! @codeorg
  just_did_courseb: Tocmai am terminat cursul B - vizualizați! @codeorg
  just_did_coursec: Tocmai am terminat cursul C - vizualizați! @codeorg
  just_did_coursed: Tocmai am terminat cursul D - vizualizați! @codeorg
  just_did_coursee: Tocmai am terminat cursul E - vizualizați! @codeorg
  just_did_coursef: Tocmai am terminat cursul F - vizualizați! @codeorg
  just_did_accelerated: Tocmai am terminat Cursul intensiv - vizualizați! @codeorg
  just_did_hoc_donor: 'Tocmai am parcurs #HourOfCode - vizualizați! (Mulțumesc %{donor_twitter}
    pentru sprijinul acordat @codeorg)'
  just_did_course1_donor: Tocmai am finalizat Cursul 1 - vizualizați! Mulțumesc %{donor_twitter}
    pentru sprijinul acordat @codeorg
  just_did_course2_donor: Tocmai am finalizat Cursul 2 - vizualizați! Mulțumesc %{donor_twitter}
    pentru sprijinul acordat @codeorg
  just_did_course3_donor: Tocmai am finalizat Cursul 3 - vizualizați! Mulțumesc %{donor_twitter}
    pentru sprijinul acordat @codeorg
  just_did_course4_donor: Tocmai am finalizat Cursul 4 - vizualizați! Mulțumesc %{donor_twitter}
    pentru sprijinul acordat @codeorg
  just_did_coursea_donor: Tocmai am finalizat Cursul A - vizualizați! Mulțumesc %{donor_twitter}
    pentru sprijinul acordat @codeorg
  just_did_courseb_donor: Tocmai am finalizat Cursul B - vizualizați! Mulțumesc %{donor_twitter}
    pentru sprijinul acordat @codeorg
  just_did_coursec_donor: Tocmai am finalizat Cursul C - vizualizați! Mulțumesc %{donor_twitter}
    pentru sprijinul acordat @codeorg
  just_did_coursed_donor: Tocmai am finalizat Cursul D - vizualizați! Mulțumesc %{donor_twitter}
    pentru sprijinul acordat @codeorg
  just_did_coursee_donor: Tocmai am finalizat Cursul E - vizualizați! Mulțumesc %{donor_twitter}
    pentru sprijinul acordat @codeorg
  just_did_coursef_donor: Tocmai am finalizat Cursul F - vizualizați! Mulțumesc %{donor_twitter}
    pentru sprijinul acordat @codeorg
  just_did_accelerated_donor: Tocmai am finalizat Cursul intensiv - vizualizați! Mulțumesc
    %{donor_twitter} pentru sprijinul acordat @codeorg
  twitter_teach_cs: 9 din 10 oameni sunt de acord, şcolile ar trebui să înveţe ştiinţa
    calculatoarelor. http://youtu.be/nKIu9yen5nc. Vizitati https://code.org/.
  twitter_cs_foundational: Informatica este fundamentală pentru fiecare student. https://youtu.be/QvyTEx1wyOY.
  learn_hoc: Învață o Oră de Cod
  beyond_hoc: Peste de O Oră
  what_gender: Ce gen sexual ai?
  girl: Fată
  boy: Băiat
  help_recruit_coders: Ajută-ne să recrutăm mai mulți programatori la echipa ta!
  help_recruit: Ajută-ne să recrutăm mai mulți programatori!
  lines_of_code: PESTE <b># LINII DE COD</b> SCRISE PÂNĂ ÎN PREZENT.
  lines_of_code_alt: "<b>#</b> LINII DE COD SCRISE DE STUDENȚI"
  who_has_done_hoc: 'Cine a făcut #OraDeCod? @codeorg'
  who_has_done_hoc_donor: 'Cine a parcurs #HourOfCode? - vizualizați! (Mulțumesc %{donor_twitter}
    pentru sprijinul acordat @codeorg)'
  hoc_leaderboards: Clasamentele Orei de Cod
  students_and_lines: "%{students} studenți au făcut Ora de Cod și au scris %{lines}
    de linii de cod."
  start_hoc: Începe Ora de Cod acum
  contact_form_topic_press: Presă/media (interviu sau angajamentul vorbit)
  stats_nina: '"Fiecare zi a generat aceleaşi rezultate&mdash; 100% implicare."- Nina
    Nichols Peery, Profesor'
  stats_student: '"Ştiam că acest lucru a fost o șansă <b>o dată în viața</b>."- Mariana
    Alzate, elev de clasa a cincea'
  stats_michael: '"Eu nu i-am văzut <b>niciodată</b> pe elevii mei atât de entuziasmați
    să învețe."- Michael Clark, Profesor'
  studiobar_title: Explorează <a href='http://studio.code.org'>Studio-ul Code</a>
  studiobar_title_nolink: Explorează Studio-ul Code
  studiobar_elementary_title: Cursuri elementare
  studiobar_elementary_body: Cele trei cursuri noi ale noastre pentru K&#8209;5
  studiobar_hoc_title: Ora de Programare
  studiobar_hoc_body: Învaţă să programezi cu Angry Birds
  studiobar_flappy_title: Codul Flappy
  studiobar_flappy_body: Creează şi distribuie propriul tău joc Flappy
  studiobar_teacher_title: Făcute pentru profesori
  studiobar_teacher_body: Prezintă clasei tale Studio-ul Code
  studiobar_frozen_title: Oră de Programare
  studiobar_frozen_body: Creează o țară a minunilor de iarnă cu Anna şi Elsa
  studiobar_donate_title: Donează
  studiobar_donate_body: Un copil învaţă pentru fiecare dolar donat
  studiobar_shop_title: Magazin
  studiobar_shop_body: Sparge stereotipurile. Poartă logo-ul nostru cu mândrie.
  homepage_stats_students: din studenții Americii au un cont pe Code.org
  homepage_stats_female: din stundeții noștri sunt femei
  homepage_stats_teachers: profesori folosesc Code.org
  homepage_stats_hourofcodde: of the world's students have tried the Hour of Code
  homepage_stats_policy: states changed policy to support computer science
  homepage_stats_title: We're making a difference
  homepage_hero_text_malala: |-
    &ldquo;Provoc fetele din fiecare țară să studieze o Oră de Cod”&rdquo;
    Malala, câștigătoare a Premiului Nobel pentru Pace
  homepage_hero_text_susan: "&ldquo;Dacă puteţi schimba tehnologia, atunci puteţi
    schimba lumea.&rdquo; \nSusan, CEO la YouTube"
  homepage_hero_text_fistbump: "&ldquo;Nu doar vă jucați pe telefon, programați-l.&rdquo;
    Preşedintele Barack Obama"
  homepage_hero_text_sheryl: |-
    &ldquo;Copiii noștri &mdash; inclusiv fetele &mdash; au nevoie de oportunitatea de a învăța informatică.&rdquo;
    Sheryl, COO la Facebook
  homepage_hero_text_satya: "&ldquo;Informatica poate debloca cele mai bune oportunităţi
    în lume.&rdquo; \nSatya, CEO al Microsoft"
  homepage_hero_text_satya_new: "&ldquo;Informatica capacitează studenţii în a crea
    lumea de mâine.&rdquo; \nSatya, CEO al Microsoft"
  homepage_hero_text_bosh: |-
    &ldquo;Dacă știi să programezi, atunci poți să decizi care este cursul vieții tale.&rdquo;
    Chris Bosh
  homepage_hero_text_student1: |-
    &ldquo;Aceste abilități mi-au schimbat viitorul. Și să nu mai menționăm că este și distractiv.&rdquo;
    Luna, clasa a VII-a
  homepage_hero_text_student2: |-
    &ldquo;Nu mi-am vazut niciodată copiii atât de entuziasmați să învețe ceva.&rdquo;
    Michael, profesor
  homepage_hero_text_student3: |-
    &ldquo;Informatica este un domeniu despre care nu poți știi dacă îți place sau nu înainte de a-l încerca.&rdquo;
    Jackson, clasa a VI-a
  homepage_hero_text_student4: |-
    &ldquo;În programare, poți să faci orice îți trece prin minte.&rdquo;
    Maya, clasa a II-a
  homepage_hero_text_student5: |-
    &ldquo;Informatica nu este pentru altcineva. Ea este pentru tine, aici și acum.&rdquo;
    Geraldo, profesor
  homepage_hero_text_teacher1: |-
    &ldquo;Programarea stârnește creativitatea, inspirația și inovația &mdash; toate acestea sunt esențiale în orice carieră.&rdquo;
    Floresa, profesor
  homepage_hero_text_teacher2: |-
    &ldquo;100% din elevii mei s-au înscris, implicat și participat la acest program.&rdquo;
    Adam, profesor
  homepage_hero_text_stat_loc: 2,5 milioane de fete sunt inscrise pentru a invata
    in cadrul Code Studio
  homepage_hero_text_stat_students: "#student_count conturi de elev la Code Studio"
  homepage_hero_text_stat_served: 'Ora de cod: #served servite'
  homepage_hero_hoc_is_coming: Ora de Cod este aproape
  homepage_hero_hoc_is_here: Ora de Cod este aici
  homepage_slot_text_hoc: Ora de Programare
  homepage_slot_text_frozen: Tărâmul de gheață cu Anna și Elsa
  homepage_slot_text_teacher: Tabloul de bord al profesorilor
  homepage_slot_text_studio: Toate tutorialele noastre
  homepage_slot_text_course4: Curs 4
  homepage_slot_text_shop: Magazin
  homepage_slot_text_flappy: Codul Flappy
  homepage_action_text_hoc: O ora de programare pentru fiecare elev.
  homepage_action_text_num_served: "# efectuate"
  homepage_action_text_join_us: Alatura-ni-te
  homepage_action_text_sign_up: Înregistrează-te
  homepage_action_text_try_it: Încearcă
  homepage_action_text_volunteers: Cautam voluntari tehnici
  homepage_action_text_codevideo: Urmărește secvența video
  homepage_action_text_teachervideo: Urmărește secvența video
  homepage_action_text_watchvideo: Urmărește secvența video
  homepage_action_text_girlvideo: Inspira o fata
  homepage_action_text_learn: Începe învăţarea
  homepage_action_text_signpetition: Semnează petiția
  homepage_action_text_wincelebritychat: Câștigă un chat cu o celebritate
  homepage_signpetition_dropdown: Sunt de acord &#x25BE;
  homepage_diversity_pledge: Ia-ti angajamentul diversitatii
  homepage_banner_text_prizes: 'Ora de cod revine, 7-13 decembrie. '
  homepage_banner_link_prizes: 'Alatura-te celui mai mare eveniment educational din
    istorie. '
  homepage_banner_text_main: Code.org şi College Board formează o alianţă pentru a
    îmbunătăţi diversitatea în informatică.
  homepage_banner_text_link: Află mai mult
  homepage_banner_privacy_main: 'Aug 3: We''ve updated our privacy policy to include
    tools used in our new high school CS Principles course.'
  homepage_banner_privacy_link: Află mai mult
  homepage_banner_20k_teachers: 20000 de profesori instruiţi, şi acum predau informatică
    în sălile de clasă.
  homepage_banner_20k_teachers_link: Află mai mult
  homepage_banner_congress: Liderii americani fac apel la Congres pentru a finanta
    tehnologia computerelor si programarea in clasele k-12.
  homepage_banner_congress_link: Adauga sprijinul tau
  homepage_banner_emailprivacy: Facem o schimbare importantă pentru cum sprijinim
    confidenţialitatea studentului.
  homepage_banner_emailprivacy_link: Citeşte mai mult
  homepage_banner_40k_teachers: We've prepared 40,000 new computer science teachers.
  homepage_banner_40k_teachers_link: Află mai mult
  homepage_slot_text_title_hoc: Oră de Programare
  homepage_slot_text_blurb_hoc: Oricine poate învăța. Începe astăzi
  homepage_slot_text_link_hoc: Încearcă Ora de Programare
  homepage_slot_text_link_about_hoc: Despre Ora de Cod
  homepage_slot_text_link_host: Găzduiește o Oră de Cod
  homepage_slot_text_link_hocserved: "# servit"
  homepage_solot_text_link_volunteer: Voluntariaza pentru Ora de Cod
  homepage_slot_text_title_students: Elevi
  homepage_slot_text_blurb_students: Explorează toate tutorialele noastre
  homepage_slot_text_blurb_students_courses: Explorează cursurile noastre
  homepage_slot_text_link_codestudio: Incearca Code Studio
  homepage_slot_text_link_local: Găsește o clasă locală
  homepage_slot_text_link_othercourses: Alte cursuri online
  homepage_slot_text_title_educators: Educatori
  homepage_slot_text_blurb_educators: Predați-le elevilor dvs.
  homepage_slot_text_link_elementary: Şcoala elementară
  homepage_slot_text_link_middle: Gimnaziu
  homepage_slot_text_link_high: Liceu
  homepage_slot_text_link_k5: Cursuri pentru clasele I-V (primare)
  homepage_slot_text_link_fullcurriculum: Vezi întregul nostru curriculum
  homepage_slot_text_link_pd: Dezvoltare profesională
  homepage_slot_text_title_advocates: Avocaţi
  homepage_slot_text_blurb_advocates: Sprijina diversitatea in computing
  homepage_slot_text_link_stats: Vezi statistici
  homepage_slot_text_link_buy: Implică-te
  homepage_slot_text_link_donate: Fă o donație
  homepage_slot_text_link_shop: Tricouri, palarii & mai mult
  homepage_slot_text_link_administrators: Aduceți la școala dvs. sau în cartier
  homepage_header_codestudio: Creațiile elevilor cu Studio-ul Code
  homepage_header_donors: Code.org mulţumește suporterilor săi
  homepage_donors_seall: Vizualizați toate
  homepage_donors_donate: Donează
  homepage_below_hero_announcement_text: We care about your privacy and are making
    some updates to our privacy policy, effective May 25.
  homepage_below_hero_announcement_link_text: Află mai mult
  contact_form_topic_student: Sunt student
  contact_form_topic_parent: Sunt părinte
  contact_form_topic_teacher: Sunt profesor/educator
  contact_form_topic_outside_us: Sunt în afara SUA.
  contact_form_topic_contribution: Contribuţie caritabila
  contact_form_topic_partner: Aş dori să mă alătur
  contact_form_topic_other: Alte
  contact_form_label_topic: Subiect
  contact_form_label_email: Adresa ta de e-mail
  contact_form_label_message: Mesaj
  contact_form_label_submit: Trimite Mesaj
  class_submission_in_school: În şcoală
  class_submission_in_school_daily_programming_course: Curs zilnic de programare
  class_submission_in_school_ap_computer_science: AP informatică
  class_submission_in_school_full_university_cs_curriculum: Curriculum-ul universitar
    CS complet
  class_submission_in_school_robotics_club: Club de robotică
  class_submission_in_school_programming_integrated_in_other_classes: Programarea
    integrată în alte cursuri (matematică, știinte, etc.)
  class_submission_in_school_summer_school_cs_program: Programul şcolii de vară CS
  class_submission_in_school_exploring_computer_science: Explorând Informatica
  class_submission_in_school_other: Alta în şcoală
  class_submission_out_of_school: În afara şcolii
  class_submission_out_of_school_summer_camp: Tabară de vară
  class_submission_out_of_school_afterschool_program: Program Afterschool
  class_submission_out_of_school_all-day_workshop: Atelier de lucru pe tot parcursul
    zilei (până la 1 săptămână)
  class_submission_out_of_school_multi-week_workshop: Atelier pe mai multe săptămâni
  class_submission_out_of_school_other: Alta din afara școlii
  class_submission_online: Online
  class_submission_online_programming_class: Clasă de programare online
  class_submission_online_teacher_resource: Resurse online pentru profesori
  class_submission_online_other: Altele online
  class_submission_level_preschool: Preșcolari
  class_submission_level_elementary: Învățământ primar
  class_submission_level_middle_school: Gimnaziu
  class_submission_level_high_school: Liceu
  class_submission_level_college: Facultate
  class_submission_level_vocational: Profesională
  class_submission_languages_other: Alte limbi
  videos_more: Mai multe <a href='%{inspiring_videos_playlist}'> videoclipuri inspirationale</a>
    cu modele şi celebrităţi
  careers_page_more: Mai multe <a href='%{careers_url}' target='_blank'> clipuri video
    inspiraționale</a> cu profesioniști din domeniile tehnologiei
  playlab_choose_theme: Alege tema ta la Laboratorul de Joacă
  playlab_classic_title: Clasic
  playlab_gumball_title: Minunata lume a lui Gumball
  playlab_iceage_title: Epoca de gheață - În curând
  playlab_iceage_title_live: Epoca de gheață
  starwars_subtitle: Programarea unei galaxii
  starwars_javascript_title: Javascript
  starwars_javascript_description: Utilizează blocuri drag-drop şi JavaScript.
  starwars_javascript_specs: Doar Engleza | Browsere moderne | Varsta 11 +
  starwars_blocks_title: Blocuri
  starwars_blocks_description: Utilizează blocuri drag-drop.
  starwars_blocks_specs: Limbi multiple | Browsere moderne, smartphones, tablete |
    Vârsta 6-10 ani
  starwars_platform_text: Browsere web moderne, smartphone-uri, tablete
  mc_name: Ora de Programare Minecraft
  mc_longdescription: Utilizeaza blocuri de cod pentru a-l lua pe Steve sau Alex intr-o
    aventura in acest univers Minecraft.
  mc_shortdescription: Utilizeaza blocuri de cod pentru a-l lua pe Steve sau Alex
    intr-o aventura in acest univers Minecraft.
  mc_gradelevel: 'Varsta: peste 6 ani'
  mc_platformtext: Browsere web moderne, smartphone-uri, tablete
  mc_specs: Mai multe limbi |B rowsere moderne si tablete | Varstele 6+
  minecraft_agent: 'Minecraft: Călătoria eroului'
  minecraft_designer: Minecraft Designer
  minecraft_adventurer: Minecraft Adventurer
  minecraft_tutorials: Tutoriale Hour of Code Minecraft
  minecraft_specs: Mai multe limbi | Browsere moderne și tablete | Clasele 2+
  minecraft_agent_description: Minecraft is back for the Hour of Code with a brand
    new activity! Journey through Minecraft with code.
  minecraft_agent_button: Începe
  minecraft_designer_description: Programeaza animale şi alte creaturi Minecraft în
    propria ta versiune a jocului.
  minecraft_designer_button: Începe
  minecraft_adventurer_description: Utilizați codul pentru a-i duce pe Alex sau Steve
    într-o aventură.
  minecraft_adventurer_button: Începe
  minecraft_no_internet: Nu ai Internet?
  minecraft_download_adventurer: Descarcă versiunea offline a Minecraft Adventurer.
  minecraft_subtitle: Ora de Programare Minecraft
  minecraft_store_camps: Tabere gratuite pentru Ora de Cod cu Minecraft în magazinul
    Microsoft
  minecraft_signup_store_camps: "<a href='%{signup_store_camp}'>Înscrieți-vă</a> la
    atelierele gratuite de Ora de Cod cu Minecraft în magazinele Microsoft din Australia,
    Canada, Puerto Rico și SUA. Aflați personal cum programarea se adresează tuturor
    și combină creativitatea, abilitatea de rezolvare a problemelor și multă-multă
    distracție."
  minecraft_host_event: Găzduiți un eveniment Hour of Code cu Minecraft
  minecraft_teach_resources: Resurse pentru profesori și plan de lecție.
  minecraft_leader_guide: Descărcați resurse care vă ajută să planificaţi şi să conduceți
    un eveniment.
  minecraft_facilitating_event: "<a href='%{minecraft_facilitator_download}'>Descărcați</a>
    acum ghidul de inițiere rapidă a facilitatorului și prezentări Power Point pentru
    elevii mai mici și mai mari."
  minecraft_join_online_training: Gata pentru a facilita propria Oră de Cod cu Minecraft,
    dar nu sunteți sigur(ă) unde să începeți? Participați la <a href='%{minecraft_webinar_url}'>
    webinarul nostru la cerere</a>. Veți învăța cele mai bune practici, veți avea
    acces la materialele de pregătire pentru facilitator și veți avea parte de un
    tur al noului tutorial pentru Călătoria Eroului de la echipa Minecraft. Începeți
    să vă gandiți la ceea ce aveți nevoie pentru a aduce Ora de cod tinerilor în timpul
    Săptămânii educației în știința informatică (4-10 decembrie) şi în afara ei.
  minecraft_continue_learning: 'Informatică pentru toată lumea: Dincolo de o Oră de
    Cod la magazinul Microsoft'
  minecraft_continue_learning_description: Nu este necesară nici un fel de experiență
    în informatică! Contribuiți asigurând tineretului posibilitatea de a învăța abilitățile
    valoroase dobândite prin educația informatică. Veniți alături de noi la magazinul
    Microsoft pentru a vă angaja într-o serie gratuită de trei ateliere de lucru de
    câte 1 oră durată, în care veți experimenta programarea într-un mediu distractiv
    și lipsit de stres, vă veți familiariza cu conceptele cheie ale informaticii și
    vă veți pregăti să conduceți o Oră de Cod în clasa sau în comunitatea dvs. Aveți
    asta! <a href='%{minecraft_continue_learning_url}'>Înregistrați-vă astăzi</a>.
  minecraft_future: Ajutați toți tinerii să se pregătească pentru viitor
  minecraft_future_description: Aflați cum alte școli și organizații non-profit aduc
    competențe digitale, de la alfabetizarea digitală la educația informatică, în
    comunitatea lor. Luați în considerare modele diferite, obțineți sfaturi și trucuri
    și <a href='%{minecraft_future_url}'>accesați resursele</a> pe care acestea le-au
    găsit drept cele mai folositoare.
  minecraft_og_designer: Minecraft revine cu o nouă activitate pentru Ora de Cod.
    Programați animale şi alte creaturi din Minecraft în propria voastră versiune
    a Minecraft.
  minecraft_og_agent: Minecraft revine pentru Ora de Cod iar tu ești eroul principal!
    Scrie codul de călătorie prin biomurile Minecraft.
  sports_page_title: Sporturi la Ora de Cod
  sports_og_title: Dă-ţi silinţa. Oricine poate învăţa.
  sports_og_description: Campioni şi medaliaţi cu aur vă încurajează să încercaţi
    Ora de cod. Programaţi propriul joc sportiv.
  sports_title: Propgrameaza propriul joc sport
  sports_watch_video: Urmărește secvența video
  sports_video_title: Da-ti silinta. Oricine poate învăţa.
  sports_select_theme: Selectati tema tutorialului
  sports_basketball_title: Realizeaza un joc de baschet
  sports_all_sports_title: Amesteca si potriveste sporturile
  sports_featured_athletes: Vizualizare sportivi recomandați
  sports_athletes_title: Sportivi recomandați
  sports_athlete_Draymond: Draymond Green, medaliat cu aur Olimpic şi campion NBA,
    Golden Stat Warriors
  sports_athlete_Serena: Serena Williams, medaliată cu aur Olimpic şi campioană de
    Tenis
  sports_athlete_Russell: Russell Okung, campion Super Bowl şi jucător NFL, Denver
    Broncos
  sports_athlete_Sergio: Sergio Ramos, campion mondial la Cupa Mondială şi jucător
    de fotbal la Real Madrid
  sports_athlete_Sue: Sue Bird, medaliată cu aur Olimpic şi campioană WNBA, Seattle
    Storm
  sports_athlete_Alana: Alana Beard, medaliată cu aur și top jucător de basketball
    All-Star WNBA, Los Angeles Sparks
  sports_athlete_Angelo: Angelo Matthews, căpitan al echipei de cricket din Sri Lanka
  sports_athlete_Nneka: Nneka Ogwumike, medaliat cu aur, campion WNBA şi Cel Mai Valoros
    Jucător în 2016, Los Angeles Sparks
  sports_athlete_Carmelo: Carmelo Anthony, medaliat cu aur Olimpic şi top jucător
    de basketball All-Star NBA, New York Knicks
  sports_athlete_Marco: Marco Belinelli, campion NBA, Charlotte Hornets
  sports_athlete_Neymar: Neymar Jr., medaliat cu aur Olimpic și jucător de fotbal
    la FC Barcelona și Echipa Națională a Braziliei
  sports_athlete_Sarah: Sarah Quita Offringa, campion la Windsurfing
  sports_athlete_Marcelo: Marcelo, campion de fotbal la Real Madrid și Echipa Națională
    a Braziliei
  sports_athlete_Erika: Erika Olivera, campion alergător la Maraton
  sports_athlete_John: John Wall, NBA All-Star, Washington Wizards
  sports_athlete_Chris: Chris Bosh, medaliat cu aur Olimpic şi campion NBA, Miami
    Heat
  sports_athlete_Harrison: Harrison Barnes, medaliat cu aur Olimpic şi campion NBA,
    Dallas Mavericks
  watch_inspirational_videos: Inainte sa incepi, vizioneaza unul dintre aceste videoclipuri
    inspirationale
  video_title_cs_is_everything: Computer Science is Changing Everything
  video_title_inspire_girl: Inspira o fata
  video_title_cs_intro: Introducere in tehnologia computerelor
  video_title_schools_dont_teach: Ceea ce multe scoli nu predau
  video_title_obama: Președintele Obama despre tehnologia computerelor
  video_title_hoc_is_here: Hour of Code este aici - Oricine poate învăţa
  video_title_anybody_can_learn: Oricine poate învăța
  video_title_steph_curry: Hour of Code with Steph Curry
  video_title_draymond_green: Oră de cod cu Draymond verde
  video_title_russell_okung: Oră de cod cu Russell Okung
  video_title_real_madrid: Oră de cod cu Real Madrid
  video_title_marco_belinelli: Oră de cod cu Marco Belinelli
  video_title_chris_bosh: Chris Bosh despre Informatică
  video_title_my_name_is_aracely: My Name is Aracely
  video_1min: 1 min
  video_2min: 2 min
  video_3min: 3 min
  video_5min: 5 min
  speak_another_language: Vorbesti o alta limba?
  help_translate: Ajuta-ne sa traducem.
  no_internet: Nu ai Internet?
  download_offline: Descarca versiunea offline.
  are_you_teacher: Ești profesor?
  review_lesson_plan: Vizualizeazq planul de lecţie şi alte resurse pentru profesor.
  volunteer_engineer_submission_title: Inspira elevii si voluntarii pentru Ora de
    programare.
  volunteer_engineer_submission_subtitle_generic: '100.000 profesori vor gazdui o
    Ora de Cod in acest an, in perioada 7-13 decembrie 2015. Ei vor ajutorul tau! '
  volunteer_engineer_submission_subtitle_specific: "%{num_teachers} profesorii cauta
    voluntari pasionati de educatia stiintei calculatorului sa ajute cu Ora lor de
    programare in decembrie.<br>%{num_volunteers} voluntarii s-au inscris. Alatura-te
    lor."
  volunteer_engineer_submission_intro_background: Ora de Cod este o mişcare globala
    pentru a testa o introducere de o ora in informatica, ajungând la zeci de milioane
    de elevi din peste 180 de ţări. Va rugam sa va implicati în timpul Săptămânii
    de Educației în Informatică, în perioada 7-13 decembrie.
  volunteer_engineer_submission_intro_recruit: 'Acesti profesori ar fi incantati sa
    aiba pe cineva <span style="font-family: ''Gotham 7r'', sans-serif;"> pasionati
    de informatica </span> care pot ajuta in sala de clasa sau cineva care poate <span
    style="font-family: ''Gotham 7r'', sans-serif;">inspira</span> studentii vorbindu-le
    despre nenumaratele posibilitati ale informaticii(care pot fii facute prin intermediul
    unui video chat).'
  volunteer_engineer_submission_intro_guide: Aflați mai multe despre <a href="%{volunteer_guide}">programul
    nostru de voluntariat aici</a>.
  volunteer_engineer_submission_intro_signup: Te rugăm sa introduci următoarele informaţii,
    dacă ești un student la automatică și calculatoare sau matematică-informatică
    sau un profesionist în software. Câmpurile marcate cu un <span class="form-required-field">
    *</span> sunt obligatorii.
  volunteer_engineer_submission_intro_links: Esti un profesor in cautare de voluntari?
    Gaseste un voluntar local in <a href="%{volunteer_local}">harte de voluntari</a>.
  volunteer_engineer_submission_update_information: Vă rugăm să actualizați informațiile
    dumneavoastră
  volunteer_engineer_submission_header_shared: Informatii distribuite profesorilor
    pe harta voluntarilor
  volunteer_engineer_submission_field_name: Nume
  volunteer_engineer_submission_field_name_placeholder: Nume complet
  volunteer_engineer_submission_field_company: Compania (sau Universitatea)
  volunteer_engineer_submission_field_company_placeholder: Compania (sau Universitatea)
  volunteer_engineer_submission_field_experience_level: Nivel de experienta
  volunteer_engineer_submission_field_location: Locatie
  volunteer_engineer_submission_field_location_desc: Locatia ta va fi utilizata pentru
    a le permite profesorilor sa caute voluntari in apropiere si va fi afisata printr-un
    ac pe harta. Daca esti preocupat de confidentialitate, te rugam sa folosesti adresa
    de munca sau scoala sau doar orasul tau.
  volunteer_engineer_submission_field_location_placeholder: Cod postal, oras si stat/tara
    sau adresa strazii
  volunteer_engineer_submission_field_location_flexibility: Eu pot ajuta in timpul
    Orei de Programare prin... (selectati toate cele care se aplica)
  volunteer_engineer_submission_checkbox_after_hoc: Sunt interesat de voluntariat
    pentru fiecare an
  volunteer_engineer_submission_field_time_commitment: Timpul disponibil
  volunteer_engineer_submission_field_linkedin: Profilul LinkedIn
  volunteer_engineer_submission_field_linkedin_placeholder: http://www.linkedin.com/in/numele_tau
  volunteer_engineer_submission_field_facebook: Profilul de Facebook
  volunteer_engineer_submission_field_facebook_placeholder: https://www.facebook.com/numele_tau
  volunteer_engineer_submission_field_description: Descriere
  volunteer_engineer_submission_field_description_desc: Descrie experienta ta in informatica
    si cum ti-ar placea sa participi drept voluntar pentru profesori pe plan local.
  volunteer_engineer_submission_field_description_placeholder: Descrierea experientei
    si/sau participarii. Daca vorbesti alta(e) limba(i) decât engleza, asigura-te
    ca o menționezi aici.
  volunteer_engineer_submission_header_private: Informatii private si niciodata distribuite
  volunteer_engineer_submission_field_email: Adresă de email
  volunteer_engineer_submission_field_email_desc: Adresa ta de e-mail nu va fi niciodata
    distribuita, dar iti vom trimite solicitari din partea profesorilor.
  volunteer_engineer_submission_field_email_placeholder: Adresă de email
  volunteer_engineer_submission_field_email_preference: Can we email you about updates
    to our courses, volunteer opportunities, or other computer science news?
  volunteer_engineer_submission_field_email_preference_yes: Da
  volunteer_engineer_submission_field_email_preference_no: Nu
  volunteer_engineer_submission_final_paragraph: Vei aparea pe o hartă pentru ca profesorii
    locali sa te contacteze pentru Ora de Cod sau alte oportunitati de voluntariat.
    Adresa ta de e-mail si adresa exactă nu vor fi distribuite, dar alte informatii
    (inclusiv locatia aproximativa) vor fi vizibile pentru profesorii locali.
  volunteer_engineer_submission_checkbox_contact: 'Sunt de acord sa fiu contactat
    de profesori pentru oportunitati de voluntariat (Nota: adresa ta de e-mail nu
    va fi distribuita)'
  volunteer_engineer_submission_checkbox_age_18_plus: Confirm că am cel puţin 18 ani.
  volunteer_engineer_submission_submit: Trimite
  volunteer_engineer_submission_thankyou: Îți mulțumim pentru inscrierea ta ca voluntar.
    Profesorii vor folosi <a href="%{url}">Aceasta harta</a> pentru a cauta si contacta
    voluntari ca tine.
  volunteer_engineer_submission_commitment_uncertain: Nesigur
  volunteer_engineer_submission_commitment_one_hr_per_week: 1 oră pe săptămână
  volunteer_engineer_submission_commitment_three_hrs_per_week: 3 ore pe săptămână
  volunteer_engineer_submission_commitment_five_hrs_per_week: 5 ore pe săptămână
  volunteer_engineer_submission_commitment_now_and_then: Uneori
  volunteer_engineer_submission_commitment_annually: 2 - 3 ori pe an
  volunteer_engineer_submission_commitment_monthly: Cateva ore pe luna
  volunteer_engineer_submission_commitment_weekly: Cateva ore pe saptamana
  volunteer_engineer_submission_commitment_more: Mai mult
  volunteer_engineer_submission_location_flexibility_onsite: vizitând on-site o şcoală
    (1-2 ore într-o sală de clasă sau așezamânt școlar)
  volunteer_engineer_submission_location_flexibility_remote: având o sesiune de Întrebări
    și Răspunsuri la distanță (prin scurtă conferință video)
  volunteer_engineer_submission_location_flexibility_curriculum: contribui la proiecte
    curriculum de tip open-source
  volunteer_engineer_submission_experience_unspecified: Nespecificat
  volunteer_engineer_submission_experience_tech_company: Non-inginer la o companie
    de tehnologie informatica
  volunteer_engineer_submission_experience_university_student_or_researcher: Student
    la universitate de informatica
  volunteer_engineer_submission_experience_software_professional: Profesionist software
  volunteer_engineer_submission_distance_8: 5 mile
  volunteer_engineer_submission_distance_16: 10 mile
  volunteer_engineer_submission_distance_24: 15 mile
  volunteer_engineer_submission_distance_32: 20 de mile
  volunteer_engineer_submission_num_volunteers_5: 5 voluntari
  volunteer_engineer_submission_num_volunteers_10: 10 voluntari
  volunteer_engineer_submission_num_volunteers_25: 25 de voluntari
  volunteer_engineer_submission_num_volunteers_50: 50 de voluntari
  volunteer_engineer_submission_type_task_onsite: Vreau sa-mi vizitezi clasa pentru
    ajutor si inspiratie
  volunteer_engineer_submission_type_task_remote: Vreau sa te alaturi clasei mele
    pe Skype pentru a adresa copiilor cateva cuvinte de inspiraţie
  volunteer_engineer_submission_type_task_mentor: Caut un mentor care să mă ajute
    in pregatirea activitatii de programare cu elevii
  petition_age: Vârsta
  dashboard_announce_hoc_scaling_progress: Vai! Ne confruntăm cu un trafic mare de
    Ore de Cod. Suntem în imposibilitatea de a salva orice progres în această săptămână,
    dar progresul precedent aceastei săptămâni rămâne încă salvat.
  dashboard_announce_learn_more_button: Află mai mult
  dashboard_landing_title: Pagina de Start a Profesorilor
  dashboard_landing_welcome: Bine aţi venit la noul şi îmbunătăţitul tablou de bord
    al profesorilor.
  dashboard_landing_video: Urmăreşte acest video
  dashboard_landing_watch_video: pentru un tur ale noilor caracteristici!
  dashboard_landing_view_as_student: Vizionează acest site ca elev
  dashboard_landing_students_title: Elevii tăi
  dashboard_landing_students_manage: Vizualizează și gestionează-ți elevii
  dashboard_landing_news_title: Resurse pentru profesorii claselor 1-5 (numai în limba
    engleză)
  dashboard_landing_new_beta: Nou! Încercaţi cursurile noastre beta pentru elevi din
    clasele 1-5.
  dashboard_landing_new_k5courses: Nou! Încercaţi cursurile noastre pentru elevi din
    clasele 1-5.
  dashboard_landing_useful_links: Alte link-uri utile
  dashboard_landing_classroom_resources: Resurse pentru clasa dvs
  dashboard_landing_office_hours: Pune personal o întrebare! Vizitează orele noastre
    video de birou lunare.
  dashboard_landing_print_certificates: Tipărește certificate pentru studenţii care
    termină acest curs
  dashboard_landing_educator_blog: Citeşte despre ştiri şi actualizări referitoare
    la materialele noastre pe Blog-ul nostru de Educator
  dashboard_landing_video_player: Încearcă noul nostru video player la şcoala ta
  dashboard_landing_progress_title: Progresul clasei principale
  dashboard_landing_progress_biggest: Acesta este progresul pentru cea mai mare secţiune
    a dvs.
  dashboard_landing_view_progress: Vezi progresul pentru %{biggest_section}
  dashboard_landing_print_progress: Imprimare progres
  dashboard_landing_available_title: Cursuri disponibile
  dashboard_landing_available_courses: Aici sunt cursurile disponibile în prezent
    pentru tine şi elevii tăi.
  dashboard_landing_more_tutorials: Vrei să vezi și mai multe tutoriale?
  dashboard_landing_more_tutorials_desc: Există mai multe tutoriale <a href="/learn/beyond">
    oferite de partenerii noștri.</a> Învaţă să programezi cu roboți, construiește
    pagini de web, creează propria aplicație sau explorează alte limbaje ca C++, Ruby
    sau Python!
  dashboard_landing_inspire: Inspiră-ți elevii cu afişe, clipuri video şi altele.
  dashboard_landing_video_library: Utilizaţi un videoclip din libraria video a conceptelor
    de informatica.
  dashboard_landing_report_bug: Solicita o caracteristică sau raportează un bug.
  dashboard_landing_teacher_forum: Alăturaţi-vă comunităţii de învăţare profesională.
  dashboard_hoc_courses: Ora De Cod pentru toate vârstele
  dashboard_hoc_courses_desc: Încearcă oricare din aceste tutoriale, mai scurte de-o
    oră, cu elevii tăi!
  dashboard_hoc_courses_desc_and_cta: Testeaza aceste videoclipuri de o ora alaturi
    de elevi. <a href="https://hourofcode.com">Alătură-te mişcării Ora de Cod</a>
    în cadrul Săptămânii de Educaţie în Informatică.
  dashboard_k5_courses: Cursuri de 20 de ore pentru clasele primare
  dashboard_k5_courses_desc: Aceste cursuri combină tutoriale cu ritm propriu si ghidate
    pe individ cu activități de tip "unplugged" care nu necesită folosirea calculatorului.
    Fiecare curs consistă în 20 de lecții ce pot fi implementate ca unitate intensivă
    sau pe parcursul unui semestru. La acestea pot participa chiar și pre-școlarii
    sau copii de grădinițe.  Pentru a vă ajuta la început, oferim ateliere de dezvoltare
    personală gratuite pe tot teritoriul S.U.A. <a href="/professional-development-workshops">Caută
    unul în zona ta!</a>
  dashboard_middle_courses: Cursuri de 20 de ore pentru Gimnaziu
  dashboard_middle_courses_desc: Programa noastră de cursuri gimnaziale folosește
    noțiuni de informatică și programare în contextul matematicii și științelor pentru
    clasele 5-8 - ca și instrumente de predare a matematicii și a conceptelor științifice.
    Pentru înscriere la atelierele de dezvoltare profesională, înregistrează-te la<a
    href="/educate/districts">parteneriat intra-districtual</a>cu Code.org.
  dashboard_high_courses: Cursuri anuale de liceu
  dashboard_high_courses_desc: Programul nostru liceal ajută școlile districtuale
    să ofere ore de informatică pe parcursul unui an școlar complet prin pregătirea
    cadrelor didactice existente care să ofere această disciplină nouă. Pentru a te
    înregistra la ateliere de dezvoltare profesională, aplică la un <a href="/educate/districts">
    parteneriat intra-districtual</a> cu Code.org.
  dashboard_course_csina: Informatică în Algebră
  dashboard_course_csina_desc: Code.org a încheiat un parteneriat cu Bootstrap pentru
    a dezvolta o programă școlară care predă conceptele algebrice şi geometrice prin
    programare pe calculator.
  dashboard_course_csins: Informatica în știință
  dashboard_course_csins_desc: Code.org a încheiat un parteneriat cu Project GUTS
    pentru a oferi o introducere în conceptele de bază ale informaticii în contextul
    de modelare si simulare.
  dashboard_course_ecs: Explorând Informatica
  dashboard_course_ecs_desc: 'Explorarea informaticii este un curs de anual care cuprinde
    6 unităţi: Interacțiunea umană cu calculatorul, Rezolvarea problemelor, Web Design,
    Programare, Calculul şi analiza datelor şi Robotică.'
  dashboard_course_csp: AP ® Principiile Informaticii
  dashboard_course_csp_desc: Code.org a proiectat un curs riguros, antrenant şi ușor
    abordabil, care explorează idei fundamentale de calcul.
  dashboard_landing_loading: Se încarcă...
  dashboard_action_cancel: Revocare
  dashboard_action_delete: Șterge
  dashboard_action_delete_yes: Da
  dashboard_action_delete_no: Nu
  dashboard_action_confirm: Șterge?
  dashboard_action_done: Gata
  dashboard_action_print_certificates: Tipărește certificatele
  dashboard_assessments_view: 'Vezi evaluarile in:'
  dashboard_assessments_none: Cei mai mulţi profesori măsoara progresul elevilor lor
    folosind tab-ul "Vezi progresul". Dacă sunteţi interesat în a da elevilor evaluări
    suplimentare, găsiţi întrebări recomandate şi zone în planurile de lecţie. Acestea
    sunt realizate în afara code studio.
  dashboard_assessments_none_part2: Dacă predați un curs pentru gimnaziu sau liceu,
    avem întrebări de evaluare disponibile ca parte a Code Studio pentru a ajuta elevii
    să se pregătească pentru testul AP. Pentru a utiliza aceste evaluări, alocaţi
    mai întâi cursul la clasă şi apoi alegeți cursul de sus în jos şi veţi vedea răspunsurile
    elevilor dumneavoastră aici.
  dashboard_assessments_summaries: Rezumate de evaluare
  dashboard_assessments_answers: Toate răspunsurile de evaluare
  dashboard_surveys_answers: Sondaje
  dashboard_percent: Procent
  dashboard_filter_by_stage: 'Filtru de scena:'
  dashboard_filter_all: Tot
  dashboard_download_csv: Descarca CSV
  dashboard_navigation_home_page: Pagina de pornire a profesorului
  dashboard_navigation_section_student_progress: Conturile elevilor şi progresul lor
  dashboard_navigation_section_teacher_progress: Progresul tău la curs
  dashboard_navigation_section_lesson_plans: Planuri de lecţie şi resurse
  dashboard_navigation_section_community: Ajutor şi comunitate
  dashboard_navigation_section_pd: Dezvoltare profesională
  dashboard_navigation_section_speakers: Informatică <br/> Invitaţi
  dashboard_navigation_all_sections: Conturile elevilor şi progresul lor
  dashboard_navigation_view_progress: Progres
  dashboard_navigation_view_text_responses: Răspunsuri text
  dashboard_navigation_view_assessments: Evaluări
  dashboard_navigation_view_assessments_surveys: Analize/studii
  dashboard_navigation_add_students: Adaugă elevi
  dashboard_navigation_manage_students: Gestionează elevi
  dashboard_navigation_lesson_plans_resources: Planuri de lecţie şi resurse
  dashboard_navigation_view_stats: Statistici
  dashboard_navigation_section: 'Sectiunea: %{section_name}'
  dashboard_navigation_student: 'Elev: %{student_name}'
  dashboard_progress_not_started: Neînceput
  dashboard_progress_in_progress: în curs de desfăşurare
  dashboard_progress_not_completed: nefinalizat
  dashboard_progress_completed_too_many_blocks: finalizat, prea multe blocuri
  dashboard_progress_completed_perfect: finalizat, perfect
  dashboard_progress_furthest_level_attempted: cel mai îndepărtat nivel încercat
  dashboard_progress_submitted: transmise
  dashboard_progress_view: 'Vezi progresele înregistrate în:'
  dashboard_progress_student_in_script: Progresul informaţiilor pentru %{student_name}
    în %{script_name}
  dashboard_progress_pair_programming: programarea pereche
  dashboard_responses_view: 'Vizualizare raspunsuri text in:'
  dashboard_responses_none: Cele mai multe dintre clasele noastre sunt proiectate
    să funcţioneze pentru vârste mai mici şi nu necesită ca elevii să tasteze textul
    ca Răspunsuri la întrebări, astfel încât nu veţi vedea raspunsuri text aici. Pentru
    elevii mai mari şi de liceu, puteţi vedea propunerile lor la întrebări cu răspuns
    deschis prin alegerea cursului atribuit.
  dashboard_sections_new_section: Secţiune nouă
  dashboard_sections_new_google_section: Secțiune de import din Clasa de Google
  dashboard_sections_jumbotron_instruction: Creează secţiuni noi şi adaugă la ele
    elevi. Secțiunile te ajută să organizezi elevii în grupuri mai mici, astfel încât
    să poţi urmări progresul lor şi să le gestionezi conturile.
  dashboard_sections_table_section: Secţiune
  dashboard_sections_table_secret: Tip de conectare
  dashboard_sections_table_grade: Notă
  dashboard_sections_table_course: Curs
  dashboard_sections_table_pairing_allowed: Programare în perechi
  dashboard_sections_table_stage_extras: Etapa extra
  dashboard_sections_table_students: Elevi
  dashboard_sections_table_code: Cod de Secţiune
  dashboard_sections_name: Numele secţiunii
  dashboard_sections_choose_secret: Dacă dorești să oferi conturi elevilor tăi, selectează
    un tip secret de <b>cuvânt</b> sau <b>imagine</b> pentru acea secțiune.
  dashboard_sections_secret_word: Un <b>cuvânt</b> îți permite să setezi un cuvânt
    secret pentru fiecare student.
  dashboard_sections_secret_picture: O <b>imagine</b> îți permite să setezi o poză
    secretă pentru fiecare student, ideal în cazul elevilor mai mici, care nu pot
    încă să tasteze.
  dashboard_sections_secret_none: Dacă dorești ca elevii tăi să își gestioneze propriile
    conturi, inclusiv alegerea propriilor parole, alege ca tip secret <b>nici unul</b>.
  dashboard_sections_print_secrets: Atunci poți tipări o foaie de carduri care conţin
    informaţii despre cont, pentru a fi distribuite individual elevilor.
  dashboard_sections_switch_section: 'Comutare secţiune:'
  dashboard_sections_close: Închide
  dashboard_sections_move_students_desc: Selecteaza elevi pentru a trece la o nouă
    secţiune. Mutarea studenţilor nu va sterge progresul lor.
  dashboard_sections_one_per_teacher: Elevii pot fi numai într-o secţiune pentru fiecare
    profesor. Elevii vor fi adăugati la această nouă secţiune şi Vor parasi secţiunea
    lor veche.
  dashboard_sections_move_to_section: 'Muta la secțiunea:'
  dashboard_sections_enter_code: 'Introduceţi codul sectiunii:'
  dashboard_sections_code_placeholder: cod de 6 caractere (ABCDEF)
  dashboard_sections_other_section: Alt profesor
  dashboard_sections_both_sections: Doriţi studentul(ii) să fie în ambele secţiuni?
  dashboard_sections_yes_both: Da, vreau să copiaţi studentul(ii) pentru a fi în această
    secțiune curentă şi o secţiune nouă
  dashboard_sections_no_move: Nu, vreau să se mute studentul(ii) să fie doar într-o
    secţiune nouă.
  dashboard_sections_move_students: Muta studenţii
  dashboard_sections_assign_hoc_script_desc: Participi la Hour of Code?
  dashboard_sections_assign_hoc_script_msg: Vă rugăm să reţineţi că noi nu va vom
    salva progresul în acest curs în cursul săptămânii 5-11 decembrie, din cauza traficului
    mare pe site-ul nostru pentru Hour of Code.  Puteti realiza cursurile si darui
    tuturor elevilor un certificat de participare. (Majoritatea profesorilor <a href='%{certificate_url}'>
    imprima acestea în avans</a>.) <br/> <br/> Noi suntem incantati de numărul de
    cadre didactice şi studenţi ce participă şi ne pare rău, nu vom fi capabili de
    a salva totul.  În cazul în care clasa ta vrea să meargă mai departe, puteţi merge
    dincolo de o oră de programare pentru a preda un curs, cum ar fi bazele siintei
    computerului. Tabloul de bord pentru profesor vă va permite să urmăriţi progresul
    elevului dumneavoastră in fiecare alta săptămînă a anului.
  dashboard_sections_assign_activity: Atribuiţi un curs
  dashboard_error_none_selected: Nu ati selectat niciun student să se mute. Vă rugăm
    să selectaţi cel puţin un student.
  dashboard_error_other_section: Dacă mutați elevii între propriile secţiuni, selectaţi
    secţiunea dvs. din meniul derulant. Doar selectaţi 'Altă Secţiune ' pentru a muta
    elevii la secțiuni diferite ale profesorilor.
  dashboard_students_add_multiple: 'Tastează sau adaugă cu "paste" numele elevilor
    tăi, câte unul pe linie:'
  dashboard_students_new_google_classroom_section: Pentru a adăuga elevi, utilizaţi
    <a href='http://classroom.google.com' target='_blank'>Clasa Google</a> şi apoi
    faceţi clic pe butonul <b>Sincronizare elevi din Clasa Google</b> de mai sus.
  dashboard_students_new_section: Ai creat o nouă secţiune! Acum, adaugă elevii tăi
    utilizând butoanele <b>Adăugare elev</b> şi <b>Adăugare mai mulți elevi</b> de
    mai sus.
  dashboard_students_name: Nume
  dashboard_students_progress: Progres
  dashboard_students_male: De sex masculin
  dashboard_students_female: De sex feminin
  dashboard_students_completed_levels: Niveluri finalizate
  dashboard_students_total_lines: Linii de cod
  dashboard_students_share_section: 'Distribuie elevilor tăi această pagină de logare
    din cadrul secțiunii:'
  dashboard_students_share_section_secondary: 'Alternativ, distribuie elevilor tăi
    această pagină de logare din cadrul secțiunii:'
  dashboard_students_print_info: Tipărește carduri cu informațiile de logare ale elevilor
    tăi.
  dashboard_students_secret_picture_title: Imagine secreta
  dashboard_students_secret_picture: Această secţiune utilizează <b>imagine</b> ca
    tipul său secret.  Aceasta înseamnă că fiecare dintre studenţii tăi are o poză
    secretă folosită în loc de o parolă pentru a se conecta.  Elevii ar trebui să
    utilizeze adresa de web de logare de mai sus pentru a se conecta.
  dashboard_students_reset_picture: Poți reseta imaginea secretă pentru un elev în
    orice moment selectând <b>Arată secret</b> și apoi <b>Resetare secret</b>. O nouă
    imagine secretă va fi generată pentru ca elevul să o folosească la logare.
  dashboard_students_secret_word_title: Cuvânt secret
  dashboard_students_secret_word: Cuvânt secret
  dashboard_students_reset_word: 'Poți reseta cuvintele secrete ale unui elev în orice
    moment selectând <b>Arată secret</b> și apoi <b>Resetare secret</b>. O nouă pereche
    de cuvinte secrete va fi generată pentru ca elevul să o folosească atunci când
    se loghează. '
  dashboard_students_join_link: Spune-le elevilor tăi să își creeze propriile conturi
    și să se alăture secțiunii tale la
  dashboard_students_no_email: Dacă elevii tăi nu au adrese de e-mail sau dacă dorești
    să creezi conturi pentru ei, schimbă tipul secret al acestei secţiuni la <b>cuvânt</b>
    sau <b>imagine</b>.
  dashboard_students_print_page: Tipărește acestă pagină
  dashboard_students_signin_card: Vizitaţi %{join_url} şi introduceţi %{section_code}
  dashboard_students_url: URL
  dashboard_privacy_document_link: <a href="/privacy/student-privacy", target="_blank">
    fă clic aici</a> pentru documentația noastră de confidenţialitate, care poate
    fi distribuită sau tipărită pentru elevii tăi.
  dashboard_curriculum_k5_title: Resurse pentru educatori de clase primare
  dashboard_curriculum_middle_title: Resurse pentru educatori de gimnaziu
  dashboard_curriculum_high_title: Resurse pentru educatori de liceu
  dashboard_lesson_plans: Planuri de lecție
  dashboard_view_all_lesson_plans: Descarcă toate planurile de lecţie pentru Cursurile
    1-4
  dashboard_course1: 'Curs 1:'
  dashboard_course2: 'Curs 2:'
  dashboard_course3: 'Curs 3:'
  dashboard_course4: 'Curs 4: '
  dashboard_coursea: 'Curs A: '
  dashboard_courseb: 'Curs B: '
  dashboard_coursec: 'Curs C: '
  dashboard_coursed: 'Curs D: '
  dashboard_coursee: 'Curs E: '
  dashboard_coursef: 'Curs F: '
  dashboard_pre-express: 'Pre-reader Express Course: '
  dashboard_express: 'Express Course: '
  dashboard_unplugged: Dacă nu aveți calculatoare, <a href='%{unplugged_url}'>încercați
    aceste lecţii offline</a> în clasa dvs.
  dashboard_tools: 'Tools: '
  dashboard_curriculum: Curriculum
  dashboard_curriculum_overview: Prezentare generală Curriculum pentru clasele 1-5
  dashboard_overview: Prezentare generală
  dashboard_sequence: Secvenţă
  dashboard_framework: Cadru
  dashboard_standards: Standarde
  dashboard_implementation_guide: Ghid de implementare
  dashboard_glossary: Glosar
  dashboard_classroom_strategies: Strategii didactice pentru profesori
  dashboard_debugging: 'Depanare:'
  dashboard_puzzle_solving: 'Rezolvare de puzzle:'
  dashboard_student_worksheet: Foaie de lucru a elevului
  dashboard_teacher_worksheet: Foaie de lucru a profesorului
  dashboard_curriculum_csina: 'Informatică în Algebră:'
  dashboard_curriculum_csins: 'Informatica în știință:'
  dashboard_curriculum_csp: 'AP ® Principiile Informaticii:'
  dashboard_curriculum_ecs: 'Explorând Informatica:'
  dashboard_curriculum_csd: 'Computer Science Discoveries: '
  dashboard_curriculum_apcsa: 'AP Computer Science in Java: '
  dashboard_grade_k: Clase
  dashboard_grade_other: Alte
  dashboard_login_word: Cuvânt
  dashboard_login_picture: Poză
  dashboard_login_none: E-mail
  dashboard_stage: Etapă
  dashboard_puzzle: Puzzle
  dashboard_question: Întrebare
  dashboard_response: Răspuns
  dashboard_correctness: Corectitudinea
  dashboard_correctness_free_response: Răspuns gratuit
  dashboard_correctness_unsubmitted: Retras
  dashboard_correctness_correct: Corect
  dashboard_correctness_incorrect: Incorect
  dashboard_submission_submitted: Transmis
  dashboard_submission_in_progress: în curs de desfăşurare
  dashboard_status: Starea
  dashboard_multi_correct: "# variante multiple corecte"
  dashboard_multi_count: Mai multe variante de răspuns
  dashboard_multi_correct_percent: "# variante multiple corecte"
  dashboard_submission_timestamp: Prezentarea timestamp
  stats_hoc_2013_heading: 'Statistici incredibile de la Ora de Cod de anul trecut.
    Într-o singură săptămână:'
  stats_hoc_2013_image_alt: Statistici de la Ora de Cod din 2013
  dashboard_teacher: Profesor
  dashboard_student: Elev
  dashboard_sections_email_question: Toți elevii au adrese email valide?
  dashboard_sections_account_creation_question: Cine creează conturile elevilor?
  dashboard_sections_password_question: Ce folosesc elevii ca "parolă"?
  dashboard_sections_picture_account_creation: O imagine atribuită de Code.org
  dashboard_sections_word_account_creation: O pereche de cuvinte simple atribuite
    de Code.org
  dashboard_sections_sign_in_question: Unde se logează elevii?
  dashboard_sections_sign_in_unique: Pagină de web unică listată în tab-ul ”Gestionare
    elevi”
  dashboard_sections_sign_in_main: http://code.org şi fă clic pe "Conectare"
  dashboard_sections_password_account_creation: Text pentru creare parolă de către
    elev
  dashboard_sections_login_type_explanation: Acest tabel ajută la explicarea a căror
    tipuri de conectare, <b>imagine, cuvant, sau e-mail</b>, vei dori să alegi pentru
    o secţiune.
  dashboard_faq: Întrebări frecvente
  dashboard_faq_k5: Întrebări frecvente - clasele primare
  code_hoc_coming: 'Ora de Programare este aici: 8-14 decembrie!'
  code_sign_up: Înscrieţi-vă pentru a participa în timpul CS Education Week (”Săptămâna
    Informaticii în Educaţie”)
  host_an_hour: Țineți o oră
  learn_banner_title: Alătură-te nouă pentru Ora de Programare
  learn_banner_desc: Ora de Programare este o mişcare globală, ajungând la peste 100
    de milioane de elevi din peste 180 de ţări. Oricine, oriunde poate organiza un
    eveniment Ora de Programare. Ajută-ne dând fiecărui elev oportunitatea de a învăţa
    informatică! Organizatorii pot urmări ghidul <a href='%{how_to_url}' target='_blank'>
    nostru</a> pentru a preda Ora de Programare şi a inspira elevii cu <a href='%{videos_url}'
    target='_blank'> aceste filme</a>.
  learn_more: Află mai mult
  learn_sign_up_description: Inscrie-te pentru a participa la ore de cod in timpul
    saptamanii de educatie CS
  learn_sign_up_button: Înregistrează-te
  learn_videos_watch: Vizioneaza acest film inspirational alaturi de colegii tai
  learn_videos_show: Arata acest film inspirational clasei tale
  learn_videos_before_hoc: Vizioneaza un film inspirational inainte de Ora de programare
  learn_educator_resources_description: Invata cum sa predai o Ora de Programare
  learn_educator_resources_button: Resursele educatorului
  learn_are_you_educator: Esti un educator? Invata <a href="http://hourofcode.com/resources/how-to">
    cum sa predai o Ora de Cod</a>
  learn_find_volunteer: <a href="https://code.org/volunteer/local">Gaseste un voluntar
    local</a>sa te ajute in cadrul Orei tale de Programare
  learn_teacher_led_lesson_plans: Fii inspirat de <a href="https://code.org/teacher-led">
    planurile unei Hour of Code conduse de un profesor.
  learn_how_to_hoc: Urmeaza <a href="https://hourofcode.com/how-to"> ghidul </a> de
    predare a unei Ore de Programare
  learn_hoc_prizes: <a href="https://hourofcode.com/prizes">Afla mai multe</a> despre
    premiile pentru fiecare educator.
  learn_inspirational_videos: Inspira elevii aratandu-le <a href="https://code.org/educate/inspire">
    aceste videoclipuri</a>
  hoc2014_try_new_tutorials: Încearcă noile noastre tutoriale ale Orei de Cod
  hoc2014_try_new_tutorial: Încearcă noul nostru tutorial Hour of Code în versiune
    beta
  hoc2014_try_scrat: Păsări Supărate, PvZ şi Veverița Scrat
  hoc2014_try_frozen: Artist cu Anna și Elsa din Frozen
  carousel_heading_codeorg: Tutoriale realizate de Code.org
  carousel_heading_codeorg_any_device: Instructiuni de Code.org (pentru toate dispozitivele)
  carousel_heading_3rd_party: Tutoriale realizate din 3 parti
  carousel_heading_third_party: Tutoriale realizate prin a treia parte
  carousel_heading_international: Tutoriale în limba ta
  carousel_heading_domestic: Tutoriale disponibile în limba engleză
  carousel_heading_beginners: Tutoriale pentru începători
  carousel_heading_beyond_beginners: Tutoriale pentru începători
  carousel_heading_javascript: Tutoriale care predau JavaScript
  carousel_heading_beyond_javascript: Tutoriale care predau JavaScript
  carousel_heading_unplugged: Nu ai un dispozitiv sau internet? Încearca tehnologia
    computerelor 'deconectate'
  carousel_heading_devices: Aplicații-tutorial pentru telefoane sau tablete
  carousel_heading_beyond_devices: Aplicații-tutorial pentru telefoane sau tablete
  carousel_heading_languages: Tutoriale pentru alte limbaje de programare
  carousel_heading_beyond_languages: Tutoriale pentru alte limbaje de programare
  carousel_heading_apps_games: Creează-ți propriile aplicații sau jocuri
  carousel_heading_university: Cursuri universitare online
  carousel_heading_webpages: Învață să creezi pagini web
  carousel_heading_robots: Învață să programezi cu roboți
  carousel_heading_ide: Platforme populare în rândul profesorilor
  carousel_heading_desktop: Învăţați să lucrați cu cod pe un calculator
  carousel_heading_mobtabelem: Pentru telefoane şi tablete
  carousel_heading_prereader: Pentru preșcolari
  carousel_heading_beyondblocks: Mergi dincolo de blocuri - învață un limbaj de programare
  carousel_heading_nointernet: Internet de slabă calitate? Instalează aceste aplicații
    pe calculatorul tău
  educator_notes: Notițe pentru educatori
  teach_led_lesson_plans: Planuri de lectie pentru Ora de Programare
  learn_footer_all_tutorials: Vezi <a href="https://code.org/educate/allhourofcode">
    lista de tutoriale de la Ora de Programare pe înțelesul tuturor</a>. Pentru a
    vedea criteriile noastre şi regulile de înscriere la tutorialele de la Ora de
    Programare, <a href="https://hourofcode.com/tutorial-guidelines">fă clic aici.</a>
  how_to_teach_hoc: Cum să predai o Oră de Cod
  more_resources_educators: Mai multe resurse pentru profesori și educatori
  beyond_submission: Vrei sa prezinti un tutorial mai lung de o ora? Verifica criteriile
    si formularul necesar.
  third_party_submission: Doriți să ne trimiteți un tutorial pentru a fi listat aici?
    <a href="%{submission_url}">Vedeți criteriile și formularul de depunere.</a>
  participants: participanți
  teachers_notes: Notițele profesorului
  teachers_notes_hoc: 'Profesori: Citiţi notițele importante pentru educator aici'
  previous: Anterior
  next: Următor
  older_systems: Tutoriale care funcționează pe sisteme mai vechi
  older_systems_subheading: Acestea ar trebui să funcționeze pe browsere de web mai
    vechi. Pentru a accesa toate tutorialele, upgradează la un <a href="http://browsehappy.com/"
    target="_blank">browser de web modern.</a>
  mobile_devices: Tutoriale pentru dispozitive mobile
  frozen_name: Programati cu Anna și Elsa
  starwars_name: 'Star Wars: Programarea unei galaxii'
  codeorg_name: Labirint Clasic
  codeintl_name: Labirint Clasic
  thinkersmithspanish_name: Mis Amigos Roboticos
  khan_name: O introducere în JavaScript
  khanes_name: O introducere în JavaScript
  khanpt_name: O introducere în JavaScript
  khanhe_name: O introducere în JavaScript
  khanfr_name: O introducere în JavaScript
  khanpl_name: O introducere în JavaScript
  tynker_name: Costruiește propriul tău joc
  scratch_name: Fii creativ cu codarea
  lightbot_name: Lightbot
  thinkersmith_name: Amicii mei roboți
  condcards_name: Condiționale cu Carduri
  lightbotintl_name: Lightbot
  codehs_name: Învață programare cu Karel, câinele
  codecademy_name: Codecademy
  codecombat_name: CodeCombat
  codemonkey_name: CodeMonkey
  codeavengers_name: Construiește un joc cu JavaScript
  processing_name: Desenează programând
  robomind_name: Programează un robot virtual
  groklearning_name: Eliza, medicul Chatterbot
  quorum_name: Programare accesibilă (cu suport pentru cititorul de ecran)
  codespark_name: Foos (bun venit preșcolarilor)
  kodable_name: Kodable (bun venit preșcolari)
  tynkerapp_name: Tynker - pe tablete
  robomindnl_name: Programează un robot virtual
  flappy_name: Să facem un joc cu Flappy
  bitsbox_name: Bitsbox - creează un joc
  makeschool_name: Realizeaza un joc pentru iPhone in propriul browser!
  touchdevelop_name: TouchDevelop
  appinventor_name: Ora de Cod aplicație-inventor
  blockly_name: Blockly
  thinkersmith2_name: Binary Baubles
  kodableunplugged_name: fuzzFamily Frenzy
  projguts_name: Piatră, hârtie, foarfece
  hourofcode_name: Labirint Clasic
  playlab_name: Laborator de Joacă
  infinity_name: Laborator de joc Infinity
  artist_name: Artist
  monstercoding_name: Misiunea programarii Insulei Misterioase
  allcancode_name: Fugi Marco!
  csfirst_name: Prima oara CS
  boxisland_name: Insula Cutiei
  codesters_name: Codesters
  texasinstruments_name: 10 minute de Programat
  teacherled_name: Planuri de lectie pentru Ora de Programare
  course1_name: Curs 1
  course2_name: Cursul 2
  course3_name: Cursul 3
  course4_name: Curs 4
  coursea-draft_name: Curs A
  coursea_name: Curs A
  courseb-draft_name: Curs B
  courseb_name: Curs B
  coursec-draft_name: Curs C
  coursec_name: Curs C
  coursed-draft_name: Curs D
  coursed_name: Curs D
  coursee-draft_name: Curs E
  coursee_name: Curs E
  coursef-draft_name: Curs F
  coursef_name: Curs F
  accelerated_name: Curs intensiv
  express_name: Express Course
  pre-express_name: Curs expres pentru preșcolari
  cspunit1_name: "(vechi) Unitatea 1: Informaţii digitale"
  cspunit2_name: "(vechi) Unitatea 2: Internet"
  cspunit3_name: "(vechi) Unitate 3: programare"
  cspunit4_name: "(vechi) Unitatea 4: date"
  cspunit5_name: "(vechi) Unitatea 5: Exploreaza şi creaza PT"
  cspunit6_name: 'Post-AP: Baze de date din aplicaţii'
  csd1_name: 'Unit 1: Computers and Logic'
  csd2_name: 'Unit 2: Web Development'
  csd3_name: 'Unit 3: Interactive Games and Animations'
  csd4_name: 'Unit 4: The Design Process'
  csd5_name: 'Unitatea 5: Datele și societatea'
  csd6_name: 'Unitatea 6: Calcul fizic'
  csd1-2018_name: 'Unit 1: Problem Solving'
  csd2-2018_name: 'Unit 2: Web Development'
  csd3-2018_name: 'Unit 3: Animation and Games'
  csd4-2018_name: 'Unit 4: The Design Process'
  csd5-2018_name: 'Unitatea 5: Datele și societatea'
  csd6-2018_name: 'Unitatea 6: Calcul fizic'
  csp1-2018_name: 'Unitatea 1: Internet'
  csp2-2018_name: 'Unitatea 2: Informaţii digitale'
  csp3-2018_name: 'Unit 3: Algorithms and Programming'
  csp4-2018_name: 'Unit 4: Big Data and Privacy'
  csp5-2018_name: 'Unit 5: Building Apps'
  csp-explore-2018_name: 'AP: Explore PT Prep'
  csp-create-2018_name: 'AP: Create PT Prep'
  csppostap-2018_name: 'Post-AP: Baze de date în aplicaţii'
  csp1_name: 'Unitatea 1: Internet'
  csp2_name: 'Unitatea 2: Informaţii digitale'
  csp3_name: 'Unit 3: Algorithms and Programming'
  csp3-a_name: 'Unitatea 3: Introducere în programare (versiunea A)'
  csp3-research-mxghyt_name: 'Unitatea 3: Introducere în programare (obiective subordonate)'
  csp4_name: 'Unit 4: Big Data and Privacy'
  csp5_name: 'Unit 5: Building Apps'
  csp6_name: 'Unit 6: AP Performance Tasks'
  csp-ap_name: Sarcini de performanţă AP
  csppostap_name: 'Post-AP: Baze de date în aplicaţii'
  csp-post-survey_name: Student Post-Course Survey
  cspassessment_name: Testul complet - 50 întrebări
  csp-explore_name: 'AP: Explore PT Prep'
  csp-create_name: 'AP: Create PT Prep'
  cspexam1-mWU7ilDYM9_name: Test partea 1-25 întrebări
  cspexam2-AKwgAh1ac5_name: Test de partea 2-25 întrebări
  cspunit3_gradelevel: Clasele 9-12
  cspunit3_shortdescription_congrats: This unit introduces the foundational concepts
    of computer programming, which unlocks the ability to make rich, interactive apps.
    This course uses JavaScript as the programming language, and App Lab as the programming
    environment to build apps, but the concepts learned in these lessons span all
    programming languages and tools.
  20-hour_name: Curs intensiv
  algebra_name: CS în Algebră
  AlgebraA_name: CS în algebră Curs A
  AlgebraB_name: CS în algebra Curs B
  gumball_name: Gumball
  classicmaze_name: Labirint Clasic
  iceage_name: Epoca de gheață
  minecraft_name: Minecraft
  starwarsblocks_name: Star Wars (blocuri)
  hoc-impact-study_name: Classic Maze with Survey
  flappy-impact-study_name: Flappy Code with Survey
  hoc-encryption_name: Criptare simplă
  text-compression_name: Text Compression
  math_category_name: Matematică
  hoc_category_name: Oră de Programare
  csf_category_name: Fundamentele CS
  csf_international_category_name: Fundamentele internaționale ale Informaticii
  csf2_draft_category_name: 'În curs de dezvoltare: Cursuri A - F'
  csd_category_name: 'Under Development: CS Discoveries'
  csd_2018_category_name: CS Discoveries ('18-'19)
  csp_category_name: Principii de CS 15-16
  csp17_category_name: Principii de CS 16-17
  csp_2018_category_name: CS Principles ('18-'19)
  cspexams_category_name: Principiile practicilor test CS
  research_studies_category_name: Research Studies
  applab_name: Laboratului Aplicației
  gamelab_name: Laborator de jocuri
  basketball_name: Realizeaza un joc de baschet
  sports_name: Prorgramează propriul joc sportiv
  applab_gradelevel: Vârste 13 +
  applab_shortdescription_congrats: App Lab este un mediu de programare în care poți
    crea aplicații simple. Proiectează o aplicație, programează cu blocuri sau JavaScript
    pentru a o face să funcționeze, apoi partajează aplicația în doar câteva secunde
  codeorg_gradelevel: Vârste între 4-104 ani
  codeintl_gradelevel: Vârste între 4-104 ani
  thinkersmithspanish_gradelevel: Por todos
  khan_gradelevel: Gimnaziu +
  khanes_gradelevel: Gimnaziu +
  khanpt_gradelevel: Gimnaziu +
  khanhe_gradelevel: Gimnaziu +
  khanfr_gradelevel: Gimnaziu +
  khanpl_gradelevel: Gimnaziu +
  tynker_gradelevel: Vârste între 5-13 ani
  scratch_gradelevel: Vârstă 8+
  lightbot_gradelevel: Toate vârstele
  thinkersmith_gradelevel: Toate vârstele
  condcards_gradelevel: Vârste 8-12 ani
  lightbotintl_gradelevel: Toate vârstele
  codehs_gradelevel: Liceu
  codecademy_gradelevel: Liceu
  codecombat_gradelevel: Gimnaziu +
  codemonkey_gradelevel: Gimnaziu +
  codeavengers_gradelevel: Gimnaziu +
  processing_gradelevel: Liceu
  robomind_gradelevel: Vârste 8-13 ani
  groklearning_gradelevel: Gimnaziu +
  quorum_gradelevel: Gimnaziu +
  codespark_gradelevel: Învățământ primar
  kodable_gradelevel: Învățământ primar
  tynkerapp_gradelevel: Vârste între 5-13 ani
  robomindnl_gradelevel: Vârste 8-13 ani
  flappy_gradelevel: Vârste 6-106 ani
  bitsbox_gradelevel: Învățământ primar
  makeschool_gradelevel: Liceu
  touchdevelop_gradelevel: Liceu
  appinventor_gradelevel: Gimnaziu +
  blockly_gradelevel: Toate vârstele
  thinkersmith2_gradelevel: Vârstă 8+
  kodableunplugged_gradelevel: Vârste 8-13 ani
  projguts_gradelevel: Vârstele 10-13 ani
  hourofcode_gradelevel: Vârste între 4-104 ani
  frozen_gradelevel: Vârste 8 - 108 ani
  starwars_gradelevel: 'Varsta: peste 6 ani'
  playlab_gradelevel: Vârste 6-14 ani
  infinity_gradelevel: Vârste între 4-104 ani
  artist_gradelevel: Vârste între 4-104 ani
  monstercoding_gradelevel: Vârste între 5-13 ani
  allcancode_gradelevel: Vârstele 5-10 ani
  csfirst_gradelevel: Vârstele 9-14 ani
  boxisland_gradelevel: Învățământ primar
  codesters_gradelevel: Vârstele 12-14 ani
  texasinstruments_gradelevel: Vârstele 13-16 ani
  teacherled_gradelevel: Vârsta 5+ ani
  course1_gradelevel: Vârste 4 - 6 ani
  course2_gradelevel: Vârste 6 - 18 ani
  course3_gradelevel: Vârste 8 - 18 ani
  course4_gradelevel: Vârste 10 - 18 ani
  coursea_gradelevel: Clasele 5+
  courseb_gradelevel: Clasele 6+
  coursec_gradelevel: Clasele 7+
  coursed_gradelevel: Gradele 8+
  coursee_gradelevel: Clasele 9+
  coursef_gradelevel: Clasele 10+
  accelerated_gradelevel: Vârste 10 - 18 ani
  codeorg_platformtext: Browsere web moderne, smartphone-uri, tablete
  codeintl_platformtext: Browsere web moderne, smartphone-uri, tablete
  thinkersmithspanish_platformtext: Unplugged
  khan_platformtext: Browsere web moderne
  khanes_platformtext: Browsere web moderne
  khanpt_platformtext: Browsere web moderne
  khanhe_platformtext: Browsere web moderne
  khanfr_platformtext: Browsere web moderne
  khanpl_platformtext: Browsere web moderne
  tynker_platformtext: Browsere web moderne
  scratch_platformtext: Browsere numai pentru desktop (nu și tablete)
  lightbot_platformtext: TOATE browserele şi iOS, Android sau consolă de jocuri
  thinkersmith_platformtext: Unuplugged (fără calculator)
  condcards_platformtext: Unuplugged (fără calculator)
  lightbotintl_platformtext: iOS, Android (sau browser web)
  codehs_platformtext: Browsere moderne. (Continuarea cursului necesită $$)
  codecademy_platformtext: Browsere web moderne, iOS, Aplicații Android
  codecombat_platformtext: Browsere moderne. (Continuarea cursului necesită $$)
  codemonkey_platformtext: Browsere web moderne
  codeavengers_platformtext: Browsere web moderne
  processing_platformtext: Browsere web moderne
  robomind_platformtext: Browsere web moderne, web pentru mobil
  groklearning_platformtext: Browsere web moderne
  quorum_platformtext: Browserele web moderne. Cititoarele de ecran suportate
  codespark_platformtext: iOS, Android (sau browser web)
  kodable_platformtext: iPad
  tynkerapp_platformtext: iPad, tablete Android
  robomindnl_platformtext: Browsere web moderne, web pentru mobil
  flappy_platformtext: Browsere web moderne, smartphone-uri, tablete
  bitsbox_platformtext: Browsere web moderne
  makeschool_platformtext: Browsere web moderne
  touchdevelop_platformtext: Browsere web moderne, smartphone-uri, toate dispozitivele
  appinventor_platformtext: Browsere moderne + Android
  blockly_platformtext: Doar browsere moderne
  thinkersmith2_platformtext: Unuplugged (fără calculator)
  kodableunplugged_platformtext: Unuplugged (fără calculator)
  projguts_platformtext: Unuplugged (fără calculator)
  hourofcode_platformtext: Browsere web moderne, smartphone-uri, tablete
  frozen_platformtext: Browsere moderne + tablete
  starwars_platformtext: Browser modern + tableta
  playlab_platformtext: Browsere web moderne, smartphone-uri, tablete
  monstercoding_platformtext: Browsere moderne IOS, Android
  allcancode_platformtext: Browsere moderne, iOS
  csfirst_platformtext: Browsere web moderne
  boxisland_platformtext: Android, iOS
  codesters_platformtext: Browsere web moderne
  texasinstruments_platformtext: Calculatoare TI
  teacherled_platformtext: Browsere web moderne, smartphone-uri, tablete
  codeorg_shortdescription: Învață să programezi cu Mark Zuckerberg și Angry Birds!
  codeintl_shortdescription: Învață să programezi cu Mark Zuckerberg și Angry Birds!
  thinkersmithspanish_shortdescription: Tutorial para un grupo sin computadoras
  khan_shortdescription: Învață sa desenezi în JavaScript
  khanes_shortdescription: Învață sa desenezi în JavaScript
  khanpt_shortdescription: Învață sa desenezi în JavaScript
  khanhe_shortdescription: Învață sa desenezi în JavaScript
  khanfr_shortdescription: Învață sa desenezi în JavaScript
  khanpl_shortdescription: Învață sa desenezi în JavaScript
  tynker_shortdescription: Învață să codezi rezolvând puzzle-uri distractive și creează-ți
    propriile jocuri pe mobil.
  scratch_shortdescription: Creează jocuri interactive, povestiri şi animaţii.
  lightbot_shortdescription: Programează Lightbot pentru a rezolva puzzle-uri folosind
    proceduri și bucle!
  thinkersmith_shortdescription: Tutorial pentru grupuri fără computere sau dispozitive
  condcards_shortdescription: Învață algoritmi cu un pachet de cărți de joc
  lightbotintl_shortdescription: Un joc pentru învățarea conceptelor programării
  codehs_shortdescription: Începe să codezi cu Câinele Karel, o introducere distractivă
    și vizuală în programare!
  codecademy_shortdescription: Învață programare JavaScript într-un browser web
  codecombat_shortdescription: Învinge căpcăuni pentru a învăţa Python sau JavaScript
    în acest joc epic de programare!
  codemonkey_shortdescription: Elevii programează o maimuță să prindă banane.
  codeavengers_shortdescription: Învață programare JavaScript într-un browser web
  processing_shortdescription: Un tutorial de o oră de programare de procesare
  robomind_shortdescription: Scrie un cod pentru un robot virtual
  groklearning_shortdescription: Învaț-o pe "Eliza" robotul de chat să-ți păcălească
    prietenii în a crede că ea este om!
  quorum_shortdescription: Alătură-te lui Mary  într-un tur cu ghid în timp ce ea
    învaţă limbajul de programare Quorum.
  codespark_shortdescription: Foos este un joc distractiv, potrivit copiilor pentru
    a învăţa despre programare.
  kodable_shortdescription: Un joc distractiv pentru iPad, pentru învățarea conceptelor
    de programare
  tynkerapp_shortdescription: 'Învață să programezi rezolvând puzzle-uri distractive
    de programare. '
  robomindnl_shortdescription: Scrie un cod pentru un robot virtual
  flappy_shortdescription: Creează-ți propriul joc - Flappy cu pasăre, rechin sau
    submarin
  bitsbox_shortdescription: Scrie o serie de aplicații cu care să te joci și să le
    distribui, folosind programul JavaScript.
  makeschool_shortdescription: Fa un joc pentru iPhone! Studiaza scriind linii de
    cod care sa iti invete monstrul sa faca noi miscari!
  touchdevelop_shortdescription: 'Rezolvă puzzle-uri, creează jocuri şi învaţă să
    codezi, toate pe telefonul tău. '
  appinventor_shortdescription: Construiește-ți propria aplicație! (Doar pentru Android)
  blockly_shortdescription: Descarcă arhiva ZIP ca să înveți offline
  thinkersmith2_shortdescription: Învață cum folosesc computerele 1 și 0 pentru a
    reprezenta informația
  kodableunplugged_shortdescription: Un exercițiu distractiv, fără calculator
  projguts_shortdescription: Încearcă modelare şi simulare folosind piatră/hârtie/foarfece
  hourofcode_shortdescription: Învață să programezi cu Mark Zuckerberg și Angry Birds!
  frozen_shortdescription: Hai să ne folosim de cod pentru a le alătura pe Anna şi
    Elsa în explorarea magiei şi frumuseţii de gheaţă.
  starwars_shortdescription: Învață să programezi droizi si creează-ți propriul joc
    Star Wars într-o galaxie foarte îndepărtată.
  playlab_shortdescription: Creează o poveste sau fă un joc cu Laboratorul de Joacă!
  infinity_shortdescription: Folosește Laboratorul de Joacă pentru a crea o poveste
    sau un joc cu personaje Disney Infinity.
  artist_shortdescription: Desenează poze şi proiecte mişto cu Artistul!
  monsterocding_shortdescription: O aventura de programare pentru copii, colorata
    si auto-ghidata.
  allcancode_shortdescription: Un joc imersiv pentru a-l ghida pe Marco cu un limbaj
    de programare vizual.
  csfirst_shortdescription: Animeaza o poveste despre două personaje pe ocean. Adauga
    propriul stil!
  boxisland_shortdescription: Ia parte la o aventura de programat pe Insula Cutie
    cu bravul Hiro.
  codesters_shortdescription: Creeaza propiile jocuri, animatii si opere de arta folosind
    Python.
  texasinstruments_shortdescription: Învață programare de bază folosind calculatorul
    TI-84&#8482; Plus.
  teacherled_shortdescription: Fi inspirat pentru a proiecta propriile evenimente
    Hour of Code cu aceste planuri de lectie.
  course2_shortdescription_congrats: Pentru elevii cu aptitudini de bază de lectură,
    acest curs se bazează pe curs 1. Elevii vor crea programe pentru a rezolva probleme
    şi vor dezvolta jocuri interactive sau poveşti pe care le pot împărtăşi. Recomandat
    pentru clasele 2-5.
  course3_shortdescription_congrats: Gata pentru urmatorul nivel? Elevii se vor infiltra
    mai adanc in subiectele programarii introduse în cursurile anterioare pentru a
    găsi soluţii flexibile pentru probleme mai complexe. Până la sfârşitul acestui
    curs, elevii vor crea povesti interactive şi jocuri pe care le pot împărtăşi cu
    cineva. Recomandat pentru clasele 4-5.
  course4_shortdescription_congrats: Gata pentru urmatorul nivel? Elevii se vor infiltra
    mai adanc in subiectele programarii introduse în cursuri anterioare pentru a găsi
    soluţii flexibile pentru probleme mai complexe. Până la sfârşitul acestui curs,
    elevii vor crea povesti interactive şi jocuri pe care le pot împărtăşi cu cineva.
    Recomandat pentru clasele 4-8.
  coursea_shortdescription_congrats: "[șir gol]"
  courseb_shortdescription_congrats: "[șir gol]"
  coursec_shortdescription_congrats: "[șir gol]"
  coursed_shortdescription_congrats: "[șir gol]"
  coursee_shortdescription_congrats: "[șir gol]"
  coursef_shortdescription_congrats: "[șir gol]"
  codeorg_longdescription: "Învață conceptele de bază ale programării cu o metodă
    simplă, distractivă, drag&drop. Este un tutorial ca un joc, simplu de realizat
    ce conține clipuri video cu Bil Gates, Mark Zukerberg Angry Birds and Plants vs.
    Zombies. Învață algoritmi de bază, bucle repetate și conditionale. \nDisponibil
    în 34 de limbi."
  codeintl_longdescription: "Învață conceptele de bază ale programării cu o metodă
    simplă, distractivă, drag&drop. Este un tutorial ca un joc, simplu de realizat
    ce conține clipuri video cu Bil Gates, Mark Zukerberg Angry Birds and Plants vs.
    Zombies. Învață algoritmi de bază, bucle repetate și conditionale. \nDisponibil
    în 34 de limbi."
  thinkersmithspanish_longdescription: Folosind un limbaj predefinit "Vocabularul
    Robotului", elevii vor descoperi; mijloace prin care care să se ghideze pentru
    a duce la bun sfârșit anumite acțiuni specifice, fără a le discuta în prealabil.
    Această segment învață copiii legătura dintre simboluri și acțiuni, precum și
    deprinderea atât de necesară de debugging.
  khan_longdescription: Învață bazele programării JavaScript, în timp ce creezi desene
    amuzante cu codul tău. Fă acest lucru de unul singur sau cu cei din clasa ta!
  khanes_longdescription: Învață bazele programării JavaScript, în timp ce creezi
    desene amuzante cu codul tău. Fă acest lucru de unul singur sau cu cei din clasa
    ta!
  khanpt_longdescription: Învață bazele programării JavaScript, în timp ce creezi
    desene amuzante cu codul tău. Fă acest lucru de unul singur sau cu cei din clasa
    ta!
  khanhe_longdescription: Învață bazele programării JavaScript, în timp ce creezi
    desene amuzante cu codul tău. Fă acest lucru de unul singur sau cu cei din clasa
    ta!
  khanfr_longdescription: Învață bazele programării JavaScript, în timp ce creezi
    desene amuzante cu codul tău. Fă acest lucru de unul singur sau cu cei din clasa
    ta!
  khanpl_longdescription: Învață bazele programării JavaScript, în timp ce creezi
    desene amuzante cu codul tău. Fă acest lucru de unul singur sau cu cei din clasa
    ta!
  tynker_longdescription: Creează-și propriile jocuri și distribuie-le prietenilor!
    Rezolvă puzzle-uri distractive de cod și învață conceptele programării pe fiecare
    nivel. Personalizează jocuri cu caractere animate, niveluri multiple și recuzită
    bogată. Fă ca jocuriletale să fie realiste folosind fizica. Vezi codul în blocuri
    vizuale sau ca JavaScript. Luați-vă jocurile pe iPads sau tablete Android. Peste
    o duzină de activități distractive din care să alegi!
  scratch_longdescription: Cu Scratch, poți crea propriile jocuri interactive, povești,
    animații &mdash; și poți să le distribui prietenilor. Începi prin a-ți anima propriului
    nume, a crea o felicitare de vacanță sau a realiza un joc pong.
  lightbot_longdescription: Ghidează-l pe Lightbot să aprindă toate dalele albastre!
    Lightbot este un joc puzzle care folosește mecanismele programării jocurilor pentru
    a-i face pe jucători să câștige o înțelegere practică a bazelor programării. Învață
    să secvențializezi instrucțiunile, să scrii proceduri, să folosești bucle de repetiții
    pentru a rezolva diverse niveluri. Este potrivit pentru toate vârstele.
  thinkersmith_longdescription: Folosind un "Robot-Vocabular" predefinit elevii vor
    învăța să se ghideze în rezolvarea unor taskuri specifice fară a le discuta în
    prealabil. Această lecție învață copiii conexiunea dintre simboluri si acțiuni,
    alături de neprețuita abilitate de debugging. "Prietenii mei roboți" funcționează
    cel mai bine în cadrul unui grup și conține un carnet de lucru pentru profesor,
    folosit în clasă.
  condcards_longdescription: Învață despre algoritmi și declarații condiționale în
    această activitate fără calculator, folosind un pachet de cărți de joc. Elevii
    întreprind această activitate în echipe și au nevoie de un pachet de cărți de
    joc pe echipă.
  lightbotintl_longdescription: Învață bazele logice ale programării, începând cu
    nucleul programării, pentru vârste de 4+ ani, pe iOS sau Android (sau browser
    de web). Învață secvențialitatea comenzilor, identificarea pattern-urilor, utilizarea
    procedurilor și a buclelor!
  codehs_longdescription: A da comenzi unui calculator, ceea ce înseamnă de fapt programarea,
    este ca și cum i-am da comenzi unui câine. Învață să scrii un cod cu câinele Karel&mdash;
    o introducere distractivă, accesibilă și vizuală în programare care le arată începătorilor
    conceptele fundamentale precum comenzi și funcții. Tutorialul este orientat pe
    elevi, dar profesorii se pot înscrie și ei pentru a accesa instrumentele profesorului
    și a urmări evoluția elevilor!
  codecademy_longdescription: Codeacademy este o platformă interactivă, ce oferă o
    introducere în bazele programării cu ajutorul JavaScript, ce se pretează studiului
    individual fiind utilizată de zeci de milioane de elevi din întreaga lume. Am
    pregatit o experiență fără bătăi de cap la Ora de Cod acompaniată de teste, slide-uri
    și un proiect complet pentru elevi la final.
  codecombat_longdescription: Învinge căpcăuni pentru a învăţa Python sau JavaScript
    în acest joc epic de programare!
  codemonkey_longdescription: 'CodeMonkey este un joc online care învaţă cum se codează
    într-un limbaj de programare real! Elevii programează o maimuţă să prindă banane,
    în timp ce jocul va deveni din ce în ce mai complicat cu fiecare nivel. Ei primesc
    scoruri în stele cu fiecare soluţie şi le pot distribui cu un singur clic. '
  codeavengers_longdescription: Construiește în întregime un joc 2D pentru 2 jucători,
    cu JavaScript, în 10 pași simpli. Apoi continuă studiul unor elemente de bază
    ale programării (variabile și afirmații dacă) în timp ce creezi un test-quiz pe
    care îl poți distribui prietenilor. Pe tot parcursul activității caștigă puncte
    și insigne, concurând la ocuparea primului loc al clasamentului în clasă.
  processing_longdescription: O introducere în programare în contextul artelor vizuale
    care folosesc limbajul de programare în procesare. Lecții video scurte prezintă
    exerciții de programare ce conduc la realizarea unui program de desenare interactiv
  robomind_longdescription: 'Elevii învață bazele programării controlând propriul
    robot virtual. Cursul online este complet autonom, cu scurte prezentări, filme,
    teste și ghidare automată/indicii, pentru a ajuta la rezolvarea exercițiilor de
    programare. '
  groklearning_longdescription: Folosește limbajul de programare Python pentru a construi
    un robot de chat, numit ”Eliza”, care acționează ca un robot psihoterapeut. O
    vei învăța pe Eliza cum să vorbească și lucrurile potrivite pe care să le spună.
    Oare poate ea să-i păcălească pe prietenii tăi în a crede că ea este om, nu un
    calculator?
  quorum_longdescription: Acest tutorial este accesibil persoanelor cu deficiențe
    vizuale și funcționează cu cititoare de ecran. Alătură-te lui Mary într-un tur
    pe care ea îl face când se înscrie la un laborator de biologie ca și programator
    și învață limbajul de programare Quorum. Acest tutorial este orientat pe elev
    cu exemple de activități online.
  codespark_longdescription: Foos este un mod distractiv și prietenos cu copiii de
    a învăța despre programarea calculatoarelor. Programați personaje drăguțe să rezolve
    puzzle-uri și aduceți la viață o lume virtuală. Jocul este fără cuvinte, așa încât
    toată lumea poate să îl joace!
  kodable_longdescription: Kodable este un joc pentru iPad intuitiv, ce introduce
    copiii de peste 5 ani în bazele programării. A avea un părinte sau profesor în
    preajmă este optim dar nu neaparat necesar.
  tynkerapp_longdescription: Învață să programezi prin rezolvarea de puzzle-uri amuzante
    de codare. Construiește cu ușurință jocuri și povești folosind grafică tematică,
    kituri de jocuri pentru 10+ și caractere personalizabile. Nu e necesară conexiune
    la Internet. Poți de asemenea să îți accesezi creațiile pe web.
  robomindnl_longdescription: 'Elevii învață bazele programării controlând propriul
    robot virtual. Cursul online este complet autonom, cu scurte prezentări, filme,
    teste și ghidare automată/indicii, pentru a ajuta la rezolvarea exercițiilor de
    programare. '
  flappy_longdescription: Folosește programarea cu drag-and-drop pentru a-ți construi
    propriul joc Pasărea Flappy și personalizează-l așa încât să arate diferit (rechinul
    Flappy, Moș Crăciun Flappy, sau orice). Adaugă-ți jocul pe telefon cu doar un
    clic.
  bitsbox_longdescription: Personalizează-ți propria tableta virtuală, apoi codează
    o serie de aplicații cu care să te joci și pe care să le distribui. Ghidări simple
    le dau chiar și celor mai mici posibilitatea de a programa în JavaScript, și cu
    cât avansezi cu atât vei ajunge mai departe.
  makeschool_longdescription: Invata sa programezi realizand un joc pentru iPhone
    si folosind un limbaj de programare nou-nout și prietenos cu incepatorii numit
    Swift! Creeaza un joc de actiune inspirat de Pok&eacute;mon si scrie un cod pentru
    a-ti invata monstrul miscari noi. Vei învăța cum să folosești variabile, metode
    și obiecte pentru a-ți ajuta monstrul să câștige!
  touchdevelop_longdescription: 'Editorul prietenos atingerilor de ecran vă va ghida
    în crearea de artă pixel, rezolvarea puzzle-ului cu urs sau realizarea propriului
    joc cu pasăre săritoare. '
  appinventor_longdescription: Clipuri video scurte și antrenante îți arată pas cu
    pas cum să creezi trei aplicații simple pentru tableta sau telefonul tău Android.
    Concepută pentru începători și avansați deopotrivă, această oră de cod te va pregăti
    pentru a începe să-ți creezi singur propriile aplicații mai repede decât crezi.
    Imaginează-ți cum ar fi să le arăți prietenilor aplicații realizate de tine. Aceste
    activități se pretează lucrului individual dar și activității profesorilor de
    predare în clasă.
  blockly_longdescription: Ai un calculator cu internet de viteză mică (sau non-existent)?
    Descarcă tutorialele Blockly care sunt precursoarele tutorialelor Code.org - un
    singur fișier arhivat de 3MB poate fi încărcat pe orice computer sau folosit direct
    de pe un stick USB
  thinkersmith2_longdescription: Elevii învață despre reprezentarea și salvarea literelor
    în sistem binar ca funcție on si off. La final elevii vor putea să-și codeze propriile
    inițiale pentru a le lua acasă.
  kodableunplugged_longdescription: 'Concepută pentru utilizarea pe hârtie, fuzzFamily
    Frenzy este o introducere în programare logică pentru copii de la 5 ani. Un profesor
    ar trebui să explice jocul, apoi elevii programează un partener să concureze într-o
    simplă cursă cu obstacole. '
  projguts_longdescription: Această activitate fără calculator ajută elevii să învețe
    cum funcționează modelarea și simularea prin antrenarea unui grup de elevi în
    joaca cu versiuni diferite ale jocului Piatră/Hârtie/Foarfecă, pentru ca mai apoi
    să se evidențieze rezultatele ca experimente diferite de modelare.
  hourofcode_longdescription: Calapod pentru noul code.org/hoc
  frozen_longdescription: Hai să folosim programarea pentru a ne alătura Annei şi
    Elsei în timp ce explorează magia şi frumuseţea gheței. Veţi crea fulgi de zăpadă
    şi modele ca la patinaj şi veți face un paradis de iarnă, pe care apoi veți putea
    să-l distribuiți prietenilor!
  starwars_longdescription: Invata sa programezi droizi si creeaza-ti propriul joc
    Star Wars intr-o galaxie foarte indepartata.
  playlab_longdescription: Creează o poveste sau fă un joc cu Play Lab! Creează animale,
    pirați, zombi, ninja și mute alte mișcări pentru personaje, realizează sunete,
    acumulează puncte, și chiar aruncă mingi de foc!
  monstercoding_longdescription: Aventura Programarii in Insula Misterioasa de Monster
    Coding ofera o aventura neindrumata plina de distractie care ii invata pe copii
    niste concepte cheie. Fiecare activitate bazata pe blocuri se construieste pe
    cea precedenta, introducand copiii in Functii, Valori Boolene, Bucle, Afirmatii
    Daca/Altfel si Vectori, folosind grafica animata colorata si instructiuni audio.
  allcancode_longdescription: Elevii rulează un joc de aventură bazat pe o poveste
    originală. Ei îl ghidează pe Marco - personajul principal - pe parcursul fiecărui
    nivel, dându-i instrucțiuni la fiecare pas sub forma limbajului de programare
    vizual folosit de Hour of Code. Elevii află despre comenzi secvențiale, iterații
    și condiții, chiar fără să realizeze.
  csfirst_longdescription: Creează o poveste despre două personaje pe mare. Animează
    apa şi personalizează peisajul pentru a-ți adăuga propriul stil. Folosiţi codul
    pentru a vă spune povestea!
  boxisland_longdescription: Faceţi o excursie pe insula Box si ajuta-l pe Hiro sa
    colecteze toate ceasurile împrăştiate în pustietate! În acest tutorial veţi învăţa
    elementele de bază ale algoritmilor, secvenţe, bucle şi condiţionale!
  codesters_longdescription: 'Creează-ți propriile jocuri, animații şi artă folosind
    Python. Odată ce ai terminat, împărtăşeşte-le cu prietenii! Programează în Python,
    un limbaj real de programare folosit zi de zi în companii - softul nostru "drag
    and drop" face învățatul mai uşor! Încearcă să construieşti un joc de baschet,
    să coregrafiezi un dans sau să creezi o vedere animată! '
  texasinstruments_longdescription: 'Activitatile 10 Minute de Cod pot fi folosite
    in clasa ca un mod de a aprinde interesul studentilor catre programare cu tehnologia
    TI pe care ei o au in ghiozdane in fiecare zi. Invata bazele programarii folosind
    TI-84&#8482; Plus si incepe sa programezi in doar 10 minute - nu ai nevoie de
    experienta!  '
  teacherled_longdescription: Acum, că zeci de mii de cadre didactice au încercat
    ora de programare, multe săli de clasă sunt gata pentru alte activităţi creative,
    mai puțin generale, dar din care să se învețe elementele de bază ale informaticii.
    Pentru a-i ajuta pe profesori să-și găseasă inspiraţia, am adunat şi pregătit
    planuri de lecție și activități de o oră, cu subiecte diverse, pentru a fi susținute
    de "veteranii" orei de programare.
  codeorg_beyond_name: Introducere în Informatică (clasele preșcolari-8)
  khan_beyond_name: Învață programare
  tynker_beyond_name: Învață programare acasă
  scratch_beyond_name: Fii creativ cu programarea
  lightbot_beyond_name: LightBot
  codecademy_beyond_name: Codecademy
  kodable_beyond_name: Kodable
  scratchjr_beyond_name: ScratchJR pentru preșcolari
  hopscotch_beyond_name: 'Șotron: Programare pe iPad'
  pocketcode_beyond_name: Pocket Code
  groklearning_beyond_name: Învață limbajul de programare Python
  hacketyhack_beyond_name: Învață Ruby
  robomind_beyond_name: Programează un robot virtual
  makeschool_beyond_name: Realizeaza un joc pentru iPhone in propriul browser!
  appinventor_beyond_name: Ora de Pprogramare - Inventatorul de aplicatii
  touchdevelop_beyond_name: TouchDevelop
  codehs_beyond_name: Învață programare cu Karel, câinele
  udemy_beyond_name: Cursuri de programare online
  lynda_beyond_name: Cursuri de programare online
  edx_beyond_name: Cursul Harvard CS50
  coursera_beyond_name: Cursul Stanford CS 101
  udacity_beyond_name: CS 101
  teachingtree_beyond_name: Cursuri universitare online
  kodu_beyond_name: Kodu
  cargobot_beyond_name: Cargobot
  kidsruby_beyond_name: KidsRuby
  w3schools_beyond_name: Învață HTML
  codeavengers_beyond_name: Învață să programezi website-uri
  mozilla_beyond_name: Webmaker
  codecombat_beyond_name: CodeCombat
  codea_beyond_name: Codea
  lego_beyond_name: Mindstorms
  finch_beyond_name: Finch
  arduino_beyond_name: Arduino cu Sparkfun
  processing_beyond_name: Programează cu Processing
  alice_beyond_name: Alice
  sphero_beyond_name: SPRK
  codeorg_beyond_gradelevel: Vârste între 4-104 ani
  khan_beyond_gradelevel: Gimnaziu +
  tynker_beyond_gradelevel: Vârste între 5-13 ani
  scratch_beyond_gradelevel: Vârstă 8+
  lightbot_beyond_gradelevel: Toate vârstele
  codecademy_beyond_gradelevel: Liceu
  kodable_beyond_gradelevel: Învățământ primar
  scratchjr_beyond_gradelevel: Învățământ primar
  hopscotch_beyond_gradelevel: Gimnaziu +
  pocketcode_beyond_gradelevel: Gimnaziu +
  groklearning_beyond_gradelevel: Gimnaziu +
  hacketyhack_beyond_gradelevel: Liceu
  robomind_beyond_gradelevel: Vârste 8-13 ani
  makeschool_beyond_gradelevel: Liceu
  appinventor_beyond_gradelevel: Gimnaziu +
  touchdevelop_beyond_gradelevel: Liceu
  codehs_beyond_gradelevel: Liceu
  udemy_beyond_gradelevel: Liceu +
  lynda_beyond_gradelevel: Liceu +
  edx_beyond_gradelevel: Facultate
  coursera_beyond_gradelevel: Facultate
  udacity_beyond_gradelevel: Facultate
  teachingtree_beyond_gradelevel: Facultate
  kodu_beyond_gradelevel: Vârstă 8+
  cargobot_beyond_gradelevel: Vârstă 8+
  kidsruby_beyond_gradelevel: Vârste 12+
  w3schools_beyond_gradelevel: Vârste 12+
  codeavengers_beyond_gradelevel: Gimnaziu +
  mozilla_beyond_gradelevel: Vârste 12+
  codecombat_beyond_gradelevel: Gimnaziu +
  codea_beyond_gradelevel: Liceu +
  lego_beyond_gradelevel: Gimnaziu +
  finch_beyond_gradelevel: Vârstă 8+
  arduino_beyond_gradelevel: Liceu +
  processing_beyond_gradelevel: Liceu
  alice_beyond_gradelevel: Gimnaziu +
  sphero_beyond_gradelevel: Vârstă 8+
  codeorg_beyond_platformtext: Browsere web moderne, tablete
  khan_beyond_platformtext: Browsere web moderne
  tynker_beyond_platformtext: Browsere web moderne (necesar $$)
  scratch_beyond_platformtext: Orice browser
  lightbot_beyond_platformtext: iOS, Android (sau browser web)
  codecademy_beyond_platformtext: Browsere web moderne, iOS, Aplicații Android
  kodable_beyond_platformtext: iPad
  scratchjr_beyond_platformtext: iPad
  hopscotch_beyond_platformtext: iPad
  pocketcode_beyond_platformtext: App pentru mobil
  groklearning_beyond_platformtext: Browsere web moderne
  hacketyhack_beyond_platformtext: Instalare pe Desktop
  robomind_beyond_platformtext: Browsere web moderne, web pentru mobil
  makeschool_beyond_platformtext: Browsere web moderne
  appinventor_beyond_platformtext: Browsere web moderne + Android
  touchdevelop_beyond_platformtext: Browsere web moderne, smartphone-uri, toate dispozitivele
  codehs_beyond_platformtext: Browsere moderne (necesar $$)
  udemy_beyond_platformtext: Web based
  lynda_beyond_platformtext: Web-based (necesar$$)
  edx_beyond_platformtext: Browsere web moderne
  coursera_beyond_platformtext: Browsere web moderne
  udacity_beyond_platformtext: Browsere web moderne
  teachingtree_beyond_platformtext: Web based
  kodu_beyond_platformtext: Windows, xBox
  cargobot_beyond_platformtext: iPad
  kidsruby_beyond_platformtext: Instalare pe Desktop
  w3schools_beyond_platformtext: Browsere web moderne
  codeavengers_beyond_platformtext: Browsere web moderne
  mozilla_beyond_platformtext: Browsere web moderne
  codecombat_beyond_platformtext: Web based (Firefox, Chrome, Safari, IE9+)
  codea_beyond_platformtext: iPad
  lego_beyond_platformtext: Cumpărare-Robot
  finch_beyond_platformtext: Cumpărare-Robot
  arduino_beyond_platformtext: Browser web, apoi cumpărare Kit
  processing_beyond_platformtext: Browsere web moderne
  alice_beyond_platformtext: Windows sau Mac (instalare necesară)
  sphero_beyond_platformtext: Cumpărare-Robot
  codeorg_beyond_shortdescription: Învață să programezi cu Mark Zuckerberg și Angry
    Birds!
  khan_beyond_shortdescription: Învață sa desenezi în JavaScript
  tynker_beyond_shortdescription: 'Un curs distractiv și antrenant pentru copii din
    clasele 4-8 '
  scratch_beyond_shortdescription: Creează jocuri interactive, povestiri şi animaţii.
  lightbot_beyond_shortdescription: Un joc pentru învățarea conceptelor programării
  codecademy_beyond_shortdescription: Învață programare JavaScript într-un browser
    web
  kodable_beyond_shortdescription: Un joc distractiv pentru iPad, pentru învățarea
    conceptelor de programare
  scratchjr_beyond_shortdescription: 'Creați povești și jocuri interactive folosind
    ScratchJr. '
  hopscotch_beyond_shortdescription: Învață programare vizuală pe un iPad
  pocketcode_beyond_shortdescription: Creați un joc pe telefonul vostru și distribuiți-l
    prietenilor ca ei să îl încerce!
  groklearning_beyond_shortdescription: Introducere de bază în programarea Python
  hacketyhack_beyond_shortdescription: Învață Ruby de la 0
  robomind_beyond_shortdescription: Scrie un cod pentru un robot virtual
  makeschool_beyond_shortdescription: Invata sa faci un joc pentru iPhone intr-o ora
  appinventor_beyond_shortdescription: Construiește-ți propria aplicație! (Doar pentru
    Android)
  touchdevelop_beyond_shortdescription: Programează aplicații de mobil direct de pe
    telefon, tabletă sau laptop
  codehs_beyond_shortdescription: Învață programare cu JavaScript într-un mediu distractiv
    vizual
  udemy_beyond_shortdescription: O mulțime de cursuri de programare
  lynda_beyond_shortdescription: O mulțime de cursuri de programare
  edx_beyond_shortdescription: Cel mai popular curs la Harvard
  coursera_beyond_shortdescription: Începe cu CS101
  udacity_beyond_shortdescription: Începe cu CS101
  teachingtree_beyond_shortdescription: 'Cunoaștere Online: Rapidă și Neconstrânsă'
  kodu_beyond_shortdescription: Concepe o lume a jocului 3D
  cargobot_beyond_shortdescription: Programează brațul unui robot pe iPad-ul tău
  kidsruby_beyond_shortdescription: Învață să programezi folosind limbajul Ruby
  w3schools_beyond_shortdescription: Învață să creezi website-uri
  codeavengers_beyond_shortdescription: Învață să programezi jocuri și website-uri
  mozilla_beyond_shortdescription: Creează și distribuie pagini web
  codecombat_beyond_shortdescription: Joacă un joc și învață JavaScript să caștigi
  codea_beyond_shortdescription: Creează aplicații pe propriul iPad
  lego_beyond_shortdescription: Construiește și programează un robot
  finch_beyond_shortdescription: Un robot pentru educația în informatică
  arduino_beyond_shortdescription: Învățaţi Arduino cu Digital Sandbox de la Sparkfun.
  processing_beyond_shortdescription: Învață limbajele Processing
  alice_beyond_shortdescription: Predă programare într-un mediu 3D
  sphero_beyond_shortdescription: Lecțiile SPRK le oferă copiilor un curs intensiv
    distractiv de programare a roboților în timp ce își întăresc competenţe în matematică
    şi ştiinţe.
  codeorg_beyond_longdescription: Învață conceptele de bază ale Informaticii cu programarea
    cu "drag and drop". 3 cursuri complete, fiecare consistă în 15-20 de lecții ce
    amestecă activități fără computer în clasă, presărate cu tutoriale asemenătoare
    jocului, îndreptate către individ, în care apar lecturi video semnate de Bill
    Gates, Mark Zuckerberg, Angry Birds și Plants vs. Zombies. Învață ce sunt buclele
    de repetare, conditionalele, algoritmii de bază, funcțiile și variabilele.
  khan_beyond_longdescription: Învață bazele programării JavaScript, în timp ce creezi
    desene amuzante cu codul tău. Fă acest lucru de unul singur sau cu cei din clasa
    ta!
  tynker_beyond_longdescription: Tynker face ca deprinderea programării să fie distractivă
    și simplă. O focusează pe elementul vizual. Copiii creează jocuri și aplicații
    pentru mobile prin aranjarea blocurilor de cod. Acest lucru rezolvă nevoia de
    a cunoaște sintaxa de programare. Copiii transformă ideile în povești animate
    și artă matematică imediat. Metoda promovează învățarea progresivă. Pe măsură
    ce copiii învață fundamentul, Tynker introduce concepte mai avansate, inclusiv
    programarea bazată pe sintaxă.
  scratch_beyond_longdescription: Cu Scratch, poți crea propriile jocuri interactive,
    povești, animații &mdash; și poți să le distribui prietenilor. Începi prin a-ți
    anima propriului nume, a crea o felicitare de vacanță sau a realiza un joc pong.
  lightbot_beyond_longdescription: Învață bazele logice ale programării, începând
    cu nucleul programării, pentru vârste de 4+ ani, pe iOS sau Android (sau browser
    de web). Învață secvențialitatea comenzilor, identificarea pattern-urilor, utilizarea
    procedurilor și a buclelor!
  codecademy_beyond_longdescription: Codeacademy este o platformă interactivă, ce
    oferă o introducere în bazele programării cu ajutorul JavaScript, ce se pretează
    studiului individual fiind utilizată de zeci de milioane de elevi din întreaga
    lume. Am pregatit o experiență fără bătăi de cap la Ora de Cod acompaniată de
    teste, slide-uri și un proiect complet pentru elevi la final.
  kodable_beyond_longdescription: Kodable este un joc pentru iPad intuitiv, ce introduce
    copiii de peste 5 ani în bazele programării. A avea un părinte sau profesor în
    preajmă este optim dar nu neaparat necesar.
  scratchjr_beyond_longdescription: ScratchJr este un limbaj de programare introductiv,
    care le permite copiilor să își creeze propriile lor poveşti şi jocuri interactive.
    Copiii grupează blocuri grafice de cod pentru a face personajele să se miște,
    să sară, să danseze şi să cânte
  hopscotch_beyond_longdescription: Tutorial orientat pe elevi pentru iPad ce utilizează
    limbajul de programare Hopscotch. Elevii vor construi jocuri si aplicații pentru
    iPad, de pe propriul iPad. Ei pot lucra individual sau în grup de prieteni (de
    până la 3 pe iPad).
  pocketcode_beyond_longdescription: Crează-ți propriul joc pe smartphone cu Pocket
    Code! Ajută-l pe parașutistul Steve să livreze coletele. Poți să îl distribui
    prietenilor și altor utilizatori pentru a-l încerca!
  groklearning_beyond_longdescription: Un curs introductiv ce folosește limbajul de
    programare Python, pentru oameni fără experiență în programare. Mixul nostru unic
    de conținut introductiv și provocări te va ajuta să înțelegi Python, dar și programarea
    în sine. Am predat acest curs elevilor de diverse vârste și cu proveniență din
    medii diferite și suntem siguri că și ție ți se va potrivi.
  hacketyhack_beyond_longdescription: 'Hackety Hack te va învăța elementele de bază
    ale programării de la zero. Nu este nevoie de experiență anterioară în programare!
    Cu Hackety Hack, vei învăța limbajul de programare Ruby. Acesta este folosit pentru
    orice tip de program, inclusiv aplicații desktop și website-uri. [Notă: este necesară
    instalarea pe Desktop]'
  robomind_beyond_longdescription: Elevii pot deprinde elementele de bază ale programării
    prin controlarea propriului robot virtual. Cursul online conține scurte prezentări,
    filme, quizz-uri și recomandări automate/sugestii care vin în ajutorul celor care
    fac exercițiile de programare.
  makeschool_beyond_longdescription: Știi puțin ObjectiveC? Învață cum să creezi un
    joc pentru iPhone într-o oră! Te vom ghida pas cu pas să programezi, testezi și
    să te joci jocul tău exclusiv în browser. Poți chiar să-l distribui prietenilor
    tăi pe Facebook, pentru ca și ei să-l joace! Nu este necesară experiență anterioară
    în dezvoltarea de aplicații pentru iPhone. Trebuie să înțelegi ce sunt variabilele,
    metodele și obiectele.
  appinventor_beyond_longdescription: Clipuri video scurte și antrenante îți arată
    pas cu pas cum să creezi trei aplicații simple pentru tableta sau telefonul tău
    Android. Concepută pentru începători și avansați deopotrivă, această oră de cod
    te va pregăti pentru a începe să-ți creezi singur propriile aplicații mai repede
    decât crezi. Imaginează-ți cum ar fi să le arăți prietenilor aplicații realizate
    de tine. Aceste activități se pretează lucrului individual dar și activității
    profesorilor de predare în clasă.
  touchdevelop_beyond_longdescription: TouchDevelop te ajută să creezi aplicații pe
    iPad, iPhone, Android, PC, Mac, Windows Phone. Editorul nostru touch-friendly
    face ca programarea să fie distractivă, chiar și pe telefonul sau tableta ta!
  codehs_beyond_longdescription: 'Învață elementele de bază ale programării alături
    de Câinele Karel: o introducere distractivă, accesibilă și vizuală în programare,
    în care a da comenzi calculatorului este la fel ca atunci când dai comenzi unui
    câine. Cel mai bine este ca acest tutorial să fie prezentat de un profesor, dar
    studiul se poate face si in mod independent [Notă: cursul este plătit]'
  udemy_beyond_longdescription: 'Indiferent că nu ai văzut niciodată o linie de cod
    sau că jobul tău este programarea, Udemy are un curs pentru tine, predat de instructori
    profesioniști. [Notă: cursul este plătit]'
  lynda_beyond_longdescription: 'Învață să programezi, să creezi și să construiești
    aplicații web, de la elementele de bază ale programării în C sau C++, până la
    modul în care poți programa în Java. Tutorialele noastre te pot ajuta să dezvolți
    și să creezi aplicații mobile, să lucrezi cu baze de date PHP și MySQL, să înveți
    bazele limbajului de procesare statistică R, dar și multe, multe altele. [Notă:
    cursul este plătit]'
  edx_beyond_longdescription: 'CS50x este introducerea Colegiului Harvard în intreprinderile
    intelectuale ale informaticii și arta programării pentru specializați și non-specializați
    cu preocupări similare, cu sau fără experiență anterioară în programare. Subiectele
    abordate includ abstracția, algoritmii, structurile de informații, încapsularea,
    managementul resurselor, securitatea, ingineria de software și web development.
    Limbajele includ C, PHP, JavaScript și SQL, CSS, HTML. Versiunea on-campus a CS50x
    este al doilea cel mai mare curs Harvard. '
  coursera_beyond_longdescription: 'Cursul Stanford CS 101 este predat de Nick Parlante
    (GRATIS!). CS101 predă ideile esențiale ale Informaticii pentru o audiență fără
    experiență anterioară. Joacă și experimentează cu bucăți mici de cod pentru a
    testa puterea și limitele computerului. CS101 asigură, de asemenea, informații
    generale despre computere: ce este un computer, ce înseamnă hardware, ce este
    un software, ce este internetul. Nu este necesară experiența anterioară, ci doar
    abilitatea de a folosi un browser web.'
  udacity_beyond_longdescription: În cadrul acestui curs vei învăța concepte-cheie
    ale informaticii și cum să scrii propriile programe în contextul construirii unui
    crawler web. Nu este necesară experiența anterioară în programare. Începătorii
    sunt bineveniți! La finalul acestui curs, îți vei fi însușit concepte-cheie în
    tehnologia computerelor și suficientă programare pentru a scrie programe în Python
    și a rezolva probleme pe cont propriu. Acest curs te va pregăti pentru a trece
    la cursurile de programare de nivel mediu.
  teachingtree_beyond_longdescription: TeachingTree este o platformă deschisă care
    permite oricui să uploadeze și să organizeze conținut educațional. Scopul nostru
    este ca elevii să acceseze rapid conținutul necesar pentru a învăța pe cont propriu.
    Oricine este încurajat să contribuie prin adăugarea de conținut video sau tag-uri.
  kodu_beyond_longdescription: Kodu ajută copiii să creeze jocuri pe PC și XBOX printr-un
    limbaj de programare simplu vizual. Kodu poate fi folosit pentru a educa creativitatea,
    rezolvarea de probleme, storytelling-ul precum și programarea. Oricine poate folosi
    Kodu pentru a crea un joc, copii și, de asemenea, adulți fără abilități de design
    sau programare. Kodu pentru PC este disponibil gratuit. Kodu pentru XBOX este
    de asemenea disponibil in Statele Unite pe piața XBox sau în canalul Indie Games
    pentru aproximativ 5$.
  cargobot_beyond_longdescription: Cargo-Bot este un joc de puzzle în cadrul căruia
    poți învăța un robot să mute cutii. Sună simplu, nu? Jocul include 36 de puzzle-uri
    diabolic de istețe, muzică obsedantă și grafice retina uimitoare. Poți chiar să
    îți înregistrezi soluțiile și să le distribui pe YouTube să le arăți prietenilor
    tăi.
  kidsruby_beyond_longdescription: 'Distrează-te și creează jocuri sau sabotează-ți
    tema cu Ruby! Doar spune-le prietenilor sau profesorilor tăi că înveți limbajul
    de programare Ruby... ;) Este gratis și funcționează pe orice computer. [Notă:
    este necesară instalarea pe Desktop]'
  w3schools_beyond_longdescription: Învață să creezi website-uri pe propriul tău computer.
    Învață elementele de bază ale unui server în mai puțin de o zi. Învață să adaugi
    baze de date website-ului tău.
  codeavengers_beyond_longdescription: Învață cum să programezi jocuri, aplicații
    și website-uri. Cursul este conceput de experți cu un nivel de dificultate perfect
    pentru începători, cu instrucțiuni ușor de înțeles și ajutor atunci când ai nevoie.
    Cursurile noastre HTML, CSS și JavaScript includ provocări de codare și jocuri
    de revizie care fac ca învățatul să fie distractiv și eficient pentru toate vârstele.
  mozilla_beyond_longdescription: Cu Thimble, crearea și distribuirea paginilor de
    web devin ridicol de simple. Scrie și editează HTML și CSS direct în browserul
    tău, apoi examiează-ți instantaneu munca. Găzduiește și distribuie-ți proiectele
    finalizate cu un singur click. Perfect pentru începători și experți deopotrivă.
  codecombat_beyond_longdescription: Joacă-te ca un vrăjitor folosind coduri (vrăji)
    pentru a-ți controla eroii, pentru a naviga prin labirinturi, a învinge căpcăunii,
    a păcăli dușmanii și a salva aliații! Învață JavaScript în acest joc web HTML
    5 pentru începători.
  codea_beyond_longdescription: Codea pentru iPad vă permite să creați jocuri și simulări
    &mdash; sau orice idee vizuală ați avea. Transformați-vă gândurile în creații
    interactive care folosesc particularitățile iPad-ului cum ar fi Multi-Touch și
    accelerometrul. Credem că limbajul Codea este cel mai frumos editor de cod pe
    care îl veți folosi și e simplu. Codea este creat pentru a vă permite să completați
    codul prin touch. Vreți să schimbați un număr? Mutați-l cu degetul. Ce ziceți
    de o culoare sau de o imagine? O simplă bătaie cu degetul vă deschide meniuri
    de editare vizuală din care veți putea alege exact ceea ce doriți.
  lego_beyond_longdescription: Creează roboți mici, personalizabili și programabili
    folosind piese LEGO.
  finch_beyond_longdescription: Finch este un nou robot pentru educația în informatică.
    Design-ul său este rezultatul unui studiu de 4 ani al laboratorului Carnegie Mellon
    CREATE. Finch este creat pentru a face o introducere captivantă în arta programării.
    Acesta oferă suport pentru mai mult de 12 limbaje și medii de programare, inclusiv
    o serie de medii potrivite studentilor cu vârste de la 8 ani. Finch a fost conceput
    pentru a permite studenților să scrie programe interactive complexe.
  arduino_beyond_longdescription: Arduino este o binecunoscută platformă proiectată
    pentru a permite artiștilor și designer-ilor să lucreze cu senzori reali, LED-uri,
    sonerii și altele. Sparkfun Virtual Sandbox vă va învăța cod real Arduino chiar
    în browser-ul vostru.
  processing_beyond_longdescription: "Processing este un limbaj de programare, un
    mediu de dezvoltare și o comunitate online. Din 2001, Processing a promovat alfabetizarea
    software în cadrul artelor vizuale și vizualul în cadrul tehnologiei. \nInițial
    creat ca un caiet de schițe de software pentru a preda elementele de bază ale
    programării într-un context vizual, Processing a evoluat într-un instrument de
    dezvoltare pentru profesioniști. Astăzi există zeci de mii de studenți, artiști,
    designeri, cercetători și pasionați care folosesc Processing pentru a învăța,
    a prototipa și în producție."
  alice_beyond_longdescription: Utilizând un mediu de programare inovativ pentru a
    sprijini crearea de animații 3D, Proiectul Alice asigură instrumentele și materialele
    necesare pentru predarea și învățarea gândirii numerice, a rezolvării de probleme
    și a programării, pentru o gamă diversă de vârste și experiențe.
  sphero_beyond_longdescription: Fie că sunteţi un educator sau un părinte, lecțiile
    SPRK oferă copiilor un curs intensiv și distractiv de programare a roboților,
    îmbunătățindu-și, în același timp, abilităţile în matematică şi ştiinţă.
  compatibility_hide_this_warning: Ascunde această avertizare
  compatibility_unsupported_browser: Browser-ul nu este acceptat. Vă rugăm să faceţi
    upgrade browser-ului la <a href='%{supported_browsers_url}', target='_blank'>
    unul din browserele noastre acceptate</a>. Puteţi încerca vizualizarea paginii,
    dar aşteptati-va ca functionalitatea sa fie nesatisfacatoare.
  starwars_shortcode: sw
  mc_shortcode: mc
  frozen_shortcode: frzn
  hourofcode_shortcode: code
  flappy_shortcode: zboară
  infinity_shortcode: inf
  playlab_shortcode: joacă
  artist_shortcode: art
  header_home: Home
  header_my_dashboard: My Dashboard
  header_courses: cursuri
  header_course_catalog: Course Catalog
  header_project_gallery: Proiecte
  header_sections: Sections
  header_professional_learning: Professional Learning
  header_educate_overview: Educator Overview
  header_educate_elementary: Elementary School
  header_educate_middle: Middle School
  header_educate_high: High School
  header_educate_hoc: Oră de Programare
  header_educate_partner: Partner with Us
  header_educate_beyond: Beyond Code.org
  header_educate_inspire: Inspire a Student
  header_educate_community: Online Community
  header_educate_tools: Tools and Videos
  header_about_us: About Us
  header_about_leadership: Leadership
  header_about_donors: Donors
  header_about_partners: Partners
  header_about_team: Full Team
  header_about_news: Newsroom
  header_about_evaluation: Evaluation
  header_about_jobs: Jobs
  header_about_contact: Contact Us
  header_about_faqs: FAQs
  header_learn: Learn
  header_teach: Teach
  header_stats: Statistici
  header_help_us: Help Us
  header_about: About
  header_teacher_community: Teacher community
  header_help_support: 'Ajutor şi suport '
  header_report_bug: Report bug
  header_tutorials: Tutorials
  header_documentation: Documentation
  csp_name: Principii de CS 16-17
  csd_name: CS Discoveries
  csd_2018_name: CS Discoveries
  full_course_category_name: Toate cursurile
  user_header_label: Salut %{username}
  user_header_settings: Contul meu
  user_header_logout: Deloghează-te
  user_header_signin: Loghează-te
  view_all_sections: Vizualizați toate secțiunile
  view_section: Vedeți secţiunea
  view_named_section: Vezi %{section_name}
  privacy_doc_explanation: Faceți clic aici pentru documentul nostru de confidențialitate
    care poate fi distribuit sau tipărit pentru studenții dvs.
  signing_in: În curs de conectare
  sign_in_overview: 'Studenții dvs. se pot conecta la conturile lor de pe Code.org
    urmând acești pași:'
  sign_in_instruct_website: Mergeți la %{code_org_url}.
  sign_in_instruct_code: 'Tastați codul lor de secțiune: %{section_code}.'
  sign_in_instruct_name: Alegeți numele lor de afișat pe ecran.
  sign_in_instruct_secret: Alegeți codul lor secret %{secret}.
  sign_in_instruct_button: Faceți clic pe butonul "Logare".
  sign_in_overview_cards: Studenţii pot găsi toate aceste informaţii, inclusiv %{secret}
    lor secrete, în cardurile de conectare de mai jos.
  reset_student_password: Resetarea parolelor elevilor
  reset_student_password_instructions: Aveţi posibilitatea să resetați secretul <word/picture>
    pentru oricare dintre studenţii dumneavoastră mergând la tab-ul "Gestionare elevi"
    din secţiune, făcând clic pe butonul "Arată secret" sub coloana "Parolă" şi apoi
    clic pe butonul "Resetare secret".
  login_cards: Carduri de conectare
  print_login_cards: Tipărire carduri de conectare
  joining_section: Aderarea la secţiunea dvs (o singură dată)
  joining_section_overview: În cazul în care un student nu a aderat încă la secțiunea
    dvs., vă rugăm să-i solicitați să parcurgă următoarele etape. Rețineți că acesta
    trebuie să facă acest lucru doar o singură dată. Prin aderarea la secțiunea dvs.,
    elevii vor putea vedea cursurile atribuite lor iar dvs veți putea urmări progresul
    lucrării pe care o realizează în timp ce sunt conectați.
  joining_section_instruct_website: 'Creați un cont la Code.org dacă ei nu au făcut-o
    deja. Ei pot face acest lucru la https://studio.code.org/users/sign_up. Rețineți
    că ei fie se pot înregistra cu o adresă de e-mail și parolă, fie se pot înscrie
    prin Google, Facebook sau Microsoft facând clic pe unul dintre aceste butoane:'
  joining_section_instruct_account: Logați-vă în contul lor de Code.org.
  joining_section_instruct_code: 'Navigați la %{code_org_url} și tastați în secțiunea
    lor de code: %{section_code}.'
  joining_section_instruct_button: Odată ce au apăsat butonul "Pornire", ei ar trebui
    să fie adăugați la secţiunea dvs.
  signing_in_single_instruct: Elevii dvs. se pot conecta la conturile lor de Code.org
    accesând https://code.org/ și făcând clic pe butonul "Conectare" din colțul din
    dreapta sus.
  reset_student_password_email: Dacă elevul dvs. a creat un cont la Code.org folosind
    adresa de e-mail şi parola proprie (în loc de conectare prin contul de Google,
    Facebook, Microsoft sau Clever), îi puteţi reseta parola accesând fila "Gestionare
    elevi" din secțiune şi făcând clic pe butonul "Resetare parolă" sub coloana "Parolă".
  syncing_students: Sincronizarea elevilor dvs
  syncing_students_instructions: 'În cazul în care secţiunea Code.org apare vreodată
    ieșită din actualitate cu lista elevilor dvs. în clasa de Google, faceţi clic
    pe butonul "Sincronizare elevii din clasa Google" de pe fila "Gestionare elevii":'
  google_sign_in_instruct: 'De acolo, ei ar trebui să aleagă opțiunea "Conectare cu
    contul Google":'
  hero_name: 'Minecraft: Hero''s Journey'
  applab-intro_name: App Lab Intro
<<<<<<< HEAD
  homepage_below_hero_announcement_text: Pentru noi este importantă confidențialitatea
    dumneavoastră și facem unele actualizări la politica noastră de confidențialitate,
    care vor intra în vigoare începând cu 25 mai.
  homepage_below_hero_announcement_link_text: Aflați mai multe
  volunteer_engineer_submission_field_email_preference: Can we email you about updates
    to our courses, volunteer opportunities, or other computer science news?
=======
>>>>>>> 018c8651
  volunteer_engineer_submission_field_email_preference_privacy: "(See our privacy
    policy)"<|MERGE_RESOLUTION|>--- conflicted
+++ resolved
@@ -486,9 +486,10 @@
   homepage_header_donors: Code.org mulţumește suporterilor săi
   homepage_donors_seall: Vizualizați toate
   homepage_donors_donate: Donează
-  homepage_below_hero_announcement_text: We care about your privacy and are making
-    some updates to our privacy policy, effective May 25.
-  homepage_below_hero_announcement_link_text: Află mai mult
+  homepage_below_hero_announcement_text: Pentru noi este importantă confidențialitatea
+    dumneavoastră și facem unele actualizări la politica noastră de confidențialitate,
+    care vor intra în vigoare începând cu 25 mai.
+  homepage_below_hero_announcement_link_text: Aflați mai multe
   contact_form_topic_student: Sunt student
   contact_form_topic_parent: Sunt părinte
   contact_form_topic_teacher: Sunt profesor/educator
@@ -743,8 +744,11 @@
   volunteer_engineer_submission_field_email_desc: Adresa ta de e-mail nu va fi niciodata
     distribuita, dar iti vom trimite solicitari din partea profesorilor.
   volunteer_engineer_submission_field_email_placeholder: Adresă de email
-  volunteer_engineer_submission_field_email_preference: Can we email you about updates
-    to our courses, volunteer opportunities, or other computer science news?
+  volunteer_engineer_submission_field_email_preference: Sunteți de acord să vă trimitem prin
+    e-mail actualizări cu privire la cursurile noastre, oportunitățile locale sau alte știri din
+    domeniul informaticii?
+  volunteer_engineer_submission_field_email_preference_privacy: (Pentru detalii, vedeți politica
+    noastră de confidențialitate)
   volunteer_engineer_submission_field_email_preference_yes: Da
   volunteer_engineer_submission_field_email_preference_no: Nu
   volunteer_engineer_submission_final_paragraph: Vei aparea pe o hartă pentru ca profesorii
@@ -2207,15 +2211,4 @@
   google_sign_in_instruct: 'De acolo, ei ar trebui să aleagă opțiunea "Conectare cu
     contul Google":'
   hero_name: 'Minecraft: Hero''s Journey'
-  applab-intro_name: App Lab Intro
-<<<<<<< HEAD
-  homepage_below_hero_announcement_text: Pentru noi este importantă confidențialitatea
-    dumneavoastră și facem unele actualizări la politica noastră de confidențialitate,
-    care vor intra în vigoare începând cu 25 mai.
-  homepage_below_hero_announcement_link_text: Aflați mai multe
-  volunteer_engineer_submission_field_email_preference: Can we email you about updates
-    to our courses, volunteer opportunities, or other computer science news?
-=======
->>>>>>> 018c8651
-  volunteer_engineer_submission_field_email_preference_privacy: "(See our privacy
-    policy)"+  applab-intro_name: App Lab Intro