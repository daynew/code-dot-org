--- conflicted
+++ resolved
@@ -2015,176 +2015,6 @@
   google_sign_in_instruct: 'Oradan, "Google Hesabı ile Oturum Aç" seçeneğini seçmeliler:'
   applab-intro_name: Uygulama Laboratuvarı Giriş
   creativity_create: Oluştur
-<<<<<<< HEAD
-  account_sign_up_email_opt_in: Size kurslarımızdaki yenilikler, yerel fırsatlar veya
-    diğer bilgisayar bilimi haberleriyle ilgili e-posta gönderebilir miyiz?
-  ! '': 
-  homepage_banner_privacy_main: 'Aug 3: We''ve updated our privacy policy to include
-    tools used in our new high school CS Principles course.'
-  homepage_banner_40k_teachers: We've prepared 40,000 new computer science teachers.
-  minecraft_agent_description: Minecraft is back for the Hour of Code with a brand
-    new activity! Journey through Minecraft with code.
-  minecraft_signup_store_camps: "<a href='%{signup_store_camp}', target='_blank'>Sign
-    up</a> for the free Minecraft Hour of Code workshops at Microsoft Stores in Australia,
-    Canada, Puerto Rico or the US. Learn how coding is for everyone and combines creativity,
-    problem solving and loads of fun."
-  minecraft_host_event: Host a Minecraft Hour of Code Event
-  minecraft_facilitating_event: "<a href='%{minecraft_facilitator_download}', target='_blank'>Download</a>
-    facilitator quick start guide and PowerPoint presentations for younger and older
-    students now."
-  minecraft_join_online_training: Ready to facilitate your own Hour of Code with Minecraft,
-    but not sure where to start? Check out our <a href='%{minecraft_webinar_url}',
-    target='_blank'>on-demand webinar</a>. You will learn best practices, access ready-to-go
-    facilitator materials, and get a walk-through of the new Hero’s Journey tutorial
-    from the Minecraft team. Get a head start on thinking through what you need to
-    bring Hour of Code to young people during Computer Science Education week (December
-    4-10) and beyond.
-  minecraft_future_description: Find out how other schools and nonprofits are bringing
-    digital skills, from digital literacy to computer science education, to their
-    communities. Consider different models, get tips and tricks, and <a href='%{minecraft_future_url}',
-    target='_blank'>access the resources</a> they found most valuable.
-  minecraft_og_designer: Minecraft is back with a new activity for the Hour of Code.
-    Program animals and other Minecraft creatures in your own version of Minecraft.
-  video_title_cs_is_everything: Computer Science is Changing Everything
-  video_title_steph_curry: Hour of Code with Steph Curry
-  video_title_my_name_is_aracely: My Name is Aracely
-  video_3min: 3 min
-  dashboard_pre-express: 'Pre-reader Express Course: '
-  dashboard_tools: 'Tools: '
-  dashboard_curriculum_csd: 'Computer Science Discoveries: '
-  dashboard_curriculum_apcsa: 'AP Computer Science in Java: '
-  thinkersmithspanish_name: Mis Amigos Roboticos
-  lightbot_name: Lightbot
-  lightbotintl_name: Lightbot
-  codecademy_name: Codecademy
-  codecombat_name: CodeCombat
-  touchdevelop_name: TouchDevelop
-  thinkersmith2_name: Binary Baubles
-  kodableunplugged_name: fuzzFamily Frenzy
-  codesters_name: Codesters
-  coursea-2017_name: Course A (2017)
-  courseb-2017_name: Course B (2017)
-  coursec-2017_name: Course C (2017)
-  coursed-2017_name: Course D (2017)
-  coursee-2017_name: Course E (2017)
-  coursef-2017_name: Course F (2017)
-  coursea-2018_name: Course A (2018)
-  courseb-2018_name: Course B (2018)
-  coursec-2018_name: Course C (2018)
-  coursee-2018_name: Course E (2018)
-  coursef-2018_name: Course F (2018)
-  express-2017_name: Express Course (2017)
-  pre-express-2017_name: Pre-reader Express Course (2017)
-  pre-express-2018_name: Pre-reader Express Course (2018)
-  csd1_name: 'Unit 1: Problem Solving'
-  csd2_name: 'Unit 2: Web Development'
-  csd3_name: 'Unit 3: Animation and Games'
-  csd4_name: 'Unit 4: The Design Process'
-  csd1-2017_name: 'Unit 1: Problem Solving'
-  csd2-2017_name: 'Unit 2: Web Development'
-  csd3-2017_name: 'Unit 3: Animation and Games'
-  csd4-2017_name: 'Unit 4: The Design Process'
-  csd1-2018_name: 'Unit 1: Problem Solving'
-  csd2-2018_name: 'Unit 2: Web Development'
-  csd3-2018_name: 'Unit 3: Animation and Games'
-  csd4-2018_name: 'Unit 4: The Design Process'
-  csp3-2017_name: 'Unit 3: Algorithms and Programming'
-  csp4-2017_name: 'Unit 4: Big Data and Privacy'
-  csp5-2017_name: 'Unit 5: Building Apps'
-  csp-explore-2017_name: 'AP: Explore PT Prep'
-  csp-create-2017_name: 'AP: Create PT Prep'
-  csp3-2018_name: 'Unit 3: Algorithms and Programming'
-  csp4-2018_name: 'Unit 4: Big Data and Privacy'
-  csp5-2018_name: 'Unit 5: Building Apps'
-  csp-explore-2018_name: 'AP: Explore PT Prep'
-  csp-create-2018_name: 'AP: Create PT Prep'
-  csp3_name: 'Unit 3: Algorithms and Programming'
-  csp4_name: 'Unit 4: Big Data and Privacy'
-  csp5_name: 'Unit 5: Building Apps'
-  csp6_name: 'Unit 6: AP Performance Tasks'
-  csp-post-survey_name: Student Post-Course Survey
-  csp-explore_name: 'AP: Explore PT Prep'
-  csp-create_name: 'AP: Create PT Prep'
-  hoc-impact-study_name: Classic Maze with Survey
-  flappy-impact-study_name: Flappy Code with Survey
-  text-compression_name: Text Compression
-  csf_2017_category_name: CS Fundamentals (2017)
-  csf_2018_category_name: CS Fundamentals (2018)
-  csd_category_name: CS Discoveries ('17-'18)
-  csd_2018_category_name: CS Discoveries ('18-'19)
-  csp_2018_category_name: CS Principles ('18-'19)
-  research_studies_category_name: Research Studies
-  thinkersmithspanish_gradelevel: Por todos
-  kodable_platformtext: iPad
-  thinkersmithspanish_shortdescription: Tutorial para un grupo sin computadoras
-  thinkersmithspanish_longdescription: Mediante el uso de un "Vocabulario Robot" predefinido,
-    los estudiantes descubrir&aacute;n como guiarse de modo tal de llevar a cabo tareas
-    espec&iacute;ficas sin ser estas discutidas previamente. Este segmento ense&ntilde;a
-    a los estudiantes la conexi&oacute;n entre s&iacute;mbolos y acciones as&iacute;
-    como la valiosa habilidad de depuraci&oacute;n.
-  lightbot_beyond_name: LightBot
-  codecademy_beyond_name: Codecademy
-  touchdevelop_beyond_name: TouchDevelop
-  udacity_beyond_name: CS 101
-  kodu_beyond_name: Kodu
-  cargobot_beyond_name: Cargobot
-  kidsruby_beyond_name: KidsRuby
-  mozilla_beyond_name: Webmaker
-  codecombat_beyond_name: CodeCombat
-  codea_beyond_name: Codea
-  lego_beyond_name: Mindstorms
-  finch_beyond_name: Finch
-  alice_beyond_name: Alice
-  sphero_beyond_name: SPRK
-  kodable_beyond_platformtext: iPad
-  scratchjr_beyond_platformtext: iPad
-  hopscotch_beyond_platformtext: iPad
-  kodu_beyond_platformtext: Windows, xBox
-  cargobot_beyond_platformtext: iPad
-  codea_beyond_platformtext: iPad
-  mc_shortcode: mc
-  frozen_shortcode: frzn
-  hourofcode_shortcode: code
-  infinity_shortcode: inf
-  playlab_shortcode: lab
-  artist_shortcode: art
-  csd_name: CS Discoveries
-  csd_2018_name: CS Discoveries
-  user_header_team: Team
-  user_header_create: 'Create '
-  user_header_applab: 'App Lab '
-  user_header_artist: 'Artist '
-  user_header_dance: Dance Party
-  user_header_spritelab: Sprite Lab
-  user_header_view_all: View all projects...
-  user_header_view_project_gallery: View project gallery
-  reset_student_password_instructions: You can reset the secret <word/picture> for
-    any of your students by going to the “Manage Students” tab for the section, clicking
-    the “Show secret” button under the “Password” column, and clicking the “Reset
-    secret” button.
-  syncing_students_instructions: 'If your Code.org section is ever out of date with
-    your list of students in Google Classroom, click on the “Sync students from Google
-    Classroom” button on the “Manage students” tab:'
-  hero_name: 'Minecraft: Hero''s Journey'
-  aquatic_name: 'Minecraft: Voyage Aquatic'
-  creativity: creativity
-  creativity_hoc_coming: The Hour of Code is coming…
-  creativity_what_will_you_create: What will you create?
-  creativity_homepage: Give flight to imagination and birth to innovation. Start with
-    an Hour of Code and your own brand of creativity, whatever it may be. Watch our
-    video.
-  creativity_hoc_about: 'This year, the Hour of Code is all about creativity. '
-  creativity_social_media: 'This year''s #HourOfCode is about creativity. I’m in!
-    Are you?'
-  creativity_social_media_2: 'This year''s #HourOfCode is about creativity. What will
-    you create?'
-  creativity_courses: Go further with Code.org courses
-  creativity_courses_link: Go further with <a href="https://studio.code.org/courses">Code.org
-    courses</a>
-  account_sign_up_child_accept_terms: I confirm that I have my parent or legal guardian's
-    permission to use the Code.org services.
-=======
   creativity_hoc_coming: Kodlama Saati geliyor…
   account_sign_up_email_opt_in: Size kurslarımızdaki yenilikler, yerel fırsatlar veya
-    diğer bilgisayar bilimi haberleriyle ilgili e-posta gönderebilir miyiz?
->>>>>>> 139131a2
+    diğer bilgisayar bilimi haberleriyle ilgili e-posta gönderebilir miyiz?