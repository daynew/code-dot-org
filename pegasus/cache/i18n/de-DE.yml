--- conflicted
+++ resolved
@@ -495,8 +495,8 @@
   homepage_header_donors: Code.org dankt seinen Unterstützern
   homepage_donors_seall: Alle anzeigen
   homepage_donors_donate: Spenden
-  homepage_below_hero_announcement_text: We care about your privacy and are making
-    some updates to our privacy policy, effective May 25.
+  homepage_below_hero_announcement_text: Der Schutz deiner Daten ist uns wichtig,
+    weshalb wir unsere Datenschutzerklärung mit Wirkung zum 25. Mai aktualisieren.
   homepage_below_hero_announcement_link_text: Mehr erfahren
   contact_form_topic_student: Ich bin ein Schüler
   contact_form_topic_parent: Ich bin ein Elternteil
@@ -740,8 +740,10 @@
   volunteer_engineer_submission_field_email_desc: Ihre E-Mail-Adresse wird niemals
     weitergegeben, aber wir geben Anfragen von Lehrern an Sie weiter.
   volunteer_engineer_submission_field_email_placeholder: E-Mail-Adresse
-  volunteer_engineer_submission_field_email_preference: Can we email you about updates
-    to our courses, volunteer opportunities, or other computer science news?
+  volunteer_engineer_submission_field_email_preference: Dürfen wir dich per E-Mail über Neuigkeiten
+    zu unseren Kursen, lokale Möglichkeiten oder andere Neuigkeiten zur Informatik informieren?
+  volunteer_engineer_submission_field_email_preference_privacy: (Weitere Informationen findest
+    du in unserer Datenschutzerklärung)
   volunteer_engineer_submission_field_email_preference_yes: Ja
   volunteer_engineer_submission_field_email_preference_no: Nein
   volunteer_engineer_submission_final_paragraph: Sie werden auf einer Karte eingetragen,
@@ -2173,14 +2175,4 @@
   google_sign_in_instruct: 'Von dort sollten sie die Option "Anmelden mit Google-Konto"
     auswählen:'
   hero_name: 'Minecraft: Hero''s Journey'
-  applab-intro_name: App Lab Intro
-<<<<<<< HEAD
-  homepage_below_hero_announcement_text: Der Schutz deiner Daten ist uns wichtig,
-    weshalb wir unsere Datenschutzerklärung mit Wirkung zum 25. Mai aktualisieren.
-  homepage_below_hero_announcement_link_text: Mehr erfahren
-  volunteer_engineer_submission_field_email_preference: Can we email you about updates
-    to our courses, volunteer opportunities, or other computer science news?
-=======
->>>>>>> 018c8651
-  volunteer_engineer_submission_field_email_preference_privacy: "(See our privacy
-    policy)"+  applab-intro_name: App Lab Intro