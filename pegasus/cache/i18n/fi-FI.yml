--- conflicted
+++ resolved
@@ -336,11 +336,7 @@
     läpi Minecraft-maailman.
   mc_shortdescription: Käytä koodipalikoita viedäksesi Steven tai Alexin seikkailulle
     läpi Minecraft-maailman.
-<<<<<<< HEAD
-  mc_gradelevel: 4-104-vuotiaille
-=======
   mc_gradelevel: Ages 6+
->>>>>>> c8123dff
   mc_platformtext: Nykyaikaiset selaimet, älypuhelimet, tabletit
   mc_specs: Monia kieliä (tulossa pian) | Modernit selaimet ja tabletit | Yli 6-vuotiaille
   minecraft_subtitle: Minecraft Koodaustunti
