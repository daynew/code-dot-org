--- conflicted
+++ resolved
@@ -1,5 +1,4 @@
----
-ka-GE:
+"ka-GE":
   hour_of_code: კოდის ერთი საათი
   hello: ჰეი, სამყარო
   'yes': დიახ
@@ -1927,11 +1926,9 @@
     "შესვლის" ღილაკზე დაწკაპებით.
   syncing_students: მიმდინარეობს თქვენი მოსწავლეების სინქრონიზაცია
   google_sign_in_instruct: 'აქ მათ უნდა აირჩიონ "შედი გუგლის ანგარიშის საშუალებით":'
-<<<<<<< HEAD
   creativity_create: შექმნა
   account_sign_up_email_opt_in: შეიძლება, რომ ელფოსტით მოგწეროთ კურსების განახლებები,
     ადგილობრივი შესაძლებლობები და სხვა სიახლეები კომპიუტერული მეცნიერებების შესახებ?
-=======
   ! '': 
   og_title_soon: The Hour of Code is coming
   og_title_here: The Hour of Code is here!
@@ -2145,14 +2142,9 @@
   user_header_create: 'Create '
   user_header_applab: 'App Lab '
   user_header_artist: 'Artist '
-  user_header_gamelab: Game Lab
-  user_header_playlab: Play Lab
   user_header_spritelab: Sprite Lab
-  user_header_minecraft: Minecraft
-  user_header_flappy: Flappy
   user_header_view_all: View all projects...
   user_header_view_project_gallery: View project gallery
-  user_header_view_my_projects: View my projects
   sign_in_overview: 'Your students can sign in to their Code.org accounts by following
     these steps:'
   sign_in_overview_cards: Students can find all of this information, including their
@@ -2185,7 +2177,6 @@
   applab-intro_name: App Lab Intro
   aquatic_name: 'Minecraft: Voyage Aquatic'
   creativity: creativity
-  creativity_create: Create
   creativity_hoc_coming: The Hour of Code is coming…
   creativity_what_will_you_create: What will you create?
   creativity_homepage: Give flight to imagination and birth to innovation. Start with
@@ -2199,8 +2190,5 @@
   creativity_courses: Go further with Code.org courses
   creativity_courses_link: Go further with <a href="https://studio.code.org/courses">Code.org
     courses</a>
-  account_sign_up_email_opt_in: Can we email you about updates to our courses, local
-    opportunities, or other computer science news? (roughly once a month)
   account_sign_up_child_accept_terms: I confirm that I have my parent or legal guardian's
-    permission to use the Code.org services.
->>>>>>> 92fadfce
+    permission to use the Code.org services.