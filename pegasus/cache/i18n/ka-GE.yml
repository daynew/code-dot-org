--- conflicted
+++ resolved
@@ -323,13 +323,8 @@
   starwars_javascript_start_button: სცადეთ ახლავე
   starwars_blocks_title: ბლოკები
   starwars_blocks_description: გამოიყენეთ ბლოკლი.
-<<<<<<< HEAD
   starwars_blocks_specs: ბევრი სხვადასხვა ენა | თანამედროვე ბრაუზერები, სმარტფონები,
     ტაბლეტები | ასაკი 6-10
-=======
-  starwars_blocks_specs: Many languages | Modern browsers, smartphones, tablets |
-    Ages 6-10
->>>>>>> d2c4eb48
   starwars_blocks_start_button: სცადეთ ახლავე
   starwars_watch_videos: სანამ დაიწყებთ, უყურეთ ამ ვიდეოებიდან რომელიმეს
   starwars_speak_languages: სხვა ენაზე ლაპარაკობთ?
@@ -342,11 +337,7 @@
     სამყაროს თავგადასავლებში.
   mc_gradelevel: ასაკი 6-106
   mc_platformtext: თანამედროვე ბრაუზერები, სმარტფონები, პლანშეტები
-<<<<<<< HEAD
   mc_specs: სხვადასხვა ენები | თანამედროვე ბრაუზერები და პლანშეტები | ასაკი 6+
-=======
-  mc_specs: Many languages | Modern browsers and tablets | Ages 6+
->>>>>>> d2c4eb48
   minecraft_subtitle: მაინკრაფტის კოდის ერთი საათი
   volunteer_engineer_submission_title: შთააგონეთ მოსწავლეებს და გახდით კოდის ერთი
     საათის მოხალისე.
@@ -367,16 +358,10 @@
   volunteer_engineer_submission_intro_signup: შეავსეთ შემდეგი ველები, თუ ხართ კომპიუტერული
     მეცნიერების სტუდენტი ან დეველოპერი. ველები, რომლებიც მონიშნულია ასე <span class="form-required-field">*</span>
     სავალდებულოა.
-<<<<<<< HEAD
   volunteer_engineer_submission_intro_links: არ გინდათ მოხალისეობა? <a href="%{learn_more}">გაიგეთ
     მეტი</a> თქვენი საკუთარი კოდის ერთი საათის ორგანიზების შესახებ და იპოვეთ მოხალისე
     <a href="%{volunteer_local}">მოხალისეთა რუკაზე</a>.
   volunteer_engineer_submission_update_information: Update your information
-=======
-  volunteer_engineer_submission_intro_links: Not looking to volunteer? <a href="%{learn_more}">Learn
-    more</a> about organizing your own Hour of Code event and finding a local volunteer
-    on our <a href="%{volunteer_local}">volunteer map</a>.
->>>>>>> d2c4eb48
   volunteer_engineer_submission_header_shared: მოხალისეთა რუკაზე მასწავლებლებთან გაზიარებული
     ინფორმაცია
   volunteer_engineer_submission_field_name: სახელი
