--- conflicted
+++ resolved
@@ -503,8 +503,9 @@
   homepage_header_donors: A Code.org agradece a seus colaboradores
   homepage_donors_seall: Ver todos
   homepage_donors_donate: Faça uma doação
-  homepage_below_hero_announcement_text: We care about your privacy and are making
-    some updates to our privacy policy, effective May 25.
+  homepage_below_hero_announcement_text: Sua privacidade é importante para nós e
+    estamos fazendo algumas atualizações em nossa política de privacidade, que
+    entrará em vigor em 25 de maio.
   homepage_below_hero_announcement_link_text: Saiba mais
   contact_form_topic_student: Sou um estudante
   contact_form_topic_parent: Sou um pai
@@ -752,8 +753,11 @@
   volunteer_engineer_submission_field_email_desc: Seu endereço de e-mail nunca será
     compartilhado, mas enviaremos solicitações dos professores.
   volunteer_engineer_submission_field_email_placeholder: Endereço de e-mail
-  volunteer_engineer_submission_field_email_preference: Can we email you about updates
-    to our courses, volunteer opportunities, or other computer science news?
+  volunteer_engineer_submission_field_email_preference: Podemos lhe enviar e-mails sobre
+    atualizações de nossos cursos, oportunidades locais ou outras novidades referentes à
+    informática?
+  volunteer_engineer_submission_field_email_preference_privacy: (Para obter detalhes, consulte
+    nossa política de privacidade)
   volunteer_engineer_submission_field_email_preference_yes: Sim
   volunteer_engineer_submission_field_email_preference_no: Não
   volunteer_engineer_submission_final_paragraph: Você será listado em um mapa para
@@ -2220,15 +2224,4 @@
   google_sign_in_instruct: 'From there, they should choose the “Sign in with Google
     Account” option:'
   hero_name: 'Minecraft: Hero''s Journey'
-  applab-intro_name: App Lab Intro
-<<<<<<< HEAD
-  homepage_below_hero_announcement_text: Sua privacidade é importante para nós e
-    estamos fazendo algumas atualizações em nossa política de privacidade, que
-    entrará em vigor em 25 de maio.
-  homepage_below_hero_announcement_link_text: Saiba mais
-  volunteer_engineer_submission_field_email_preference: Can we email you about updates
-    to our courses, volunteer opportunities, or other computer science news?
-=======
->>>>>>> 018c8651
-  volunteer_engineer_submission_field_email_preference_privacy: "(See our privacy
-    policy)"+  applab-intro_name: App Lab Intro