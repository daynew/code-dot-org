"sk-SK":
  hour_of_code: Hodina kódovania
  hello: Ahoj svet
  select_language: Prosím, zvoľte si jazyk
  en: Počítačová veda
  computer_science_edweek: Vzdelávací týždeň počítačovej vedy
  csedweek_dates: 8. až 14. Decembra 2014
  csedweek_banner_hoc: '<a href="http://hourofcode.com" style="color: white; text-decoration:underline;
    font-weight:bold">Hodina programovania</a> sa blíži. Vyzývame všetkých učiteľov
    a organizátorov, <a href="http://hourofcode.com" style="color: white; text-decoration:underline;
    font-weight:bold"> naplánujte si svoju Hodinu programovania</a>'
  csedweek_banner_teachers: '<a href="/csteacher" style="color: white; text-decoration:
    none; font-weight: 400">Učíte informatiku? Pozrite sa aj na ďalšie zdroje CSEdWeek</a>'
  n_have_learned_an_hoc: <h1>Skús</h1> <h2>Hodinu Kódu</h2> <h3># poskytnutých</h3>
  anybody_can_learn: Každý sa môže naučiť.
  learn_now: Nauč sa teraz
  petition_message: Každý študent v každej škole by mal mať možnosť naučiť sa informatiku
  petition_sign_message: 'Ak súhlasíš, zapíš svoje meno.  Pridaj sa k # iným.'
  petition_sign_message_support: 'Pokiaľ nás podporuješ, zapíš sa. Pridaj sa k  #
    iným.'
  petition_join_others: 'Pridaj sa k # iným'
  name: Meno
  email: E-mail
  zipcode: ZIP (ak si v Spojených štátoch Amerických) alebo krajina
  submit: Odoslať
  twentyhours_heading: Skúste náš úvod do kurzu Počítačovej vedy
  twentyhours_text: Hotový s prvou Hodinou programovania? Nauč sa viac o základoch
    počítačovej vedy a programovacích konceptoch  v nasledujúcom kurze.
  og_title: Every child deserves opportunity
  og_description: Every student in every school deserves the opportunity to study
    computer science.
  hoc2014_heading: Pridajte sa k <a href="http://hourofcode.com">Hodine Programovania</a>
    <br/> 8. až 14. Decembra 2014 <br/>
  hoc2014_students: Študenti
  hoc2014_try: Skúste to
  hoc2014_teachers: Učitelia
  hoc2014_host: Zorganizujte ju
  hoc2014_everyone: Ktokoľvek
  hoc2014_support: Podporte ju &#x25BE;
  hoc2014_whatishoc: Čo je to Hodina programovania?
  csedweek_map_header: '# CSEdWeek / Hodina kódu-udalosť vo svete'
  csedweek_map_signup: Zaregistrujte Vašu akciu
  csedweek_map_search_placeholder: Hľadať Hour of Code udalosti
  csedweek_map_search_search: Hľadať
  csedweek_map_search_reset: Obnoviť
  csedweek_map_legend_title: Legenda
  csedweek_map_legend_event: Hour of Code udalosť
  csedweek_map_legend_cs_tech_jam: SK Tech Jam
  cded_sign_up: Zaregistrovať sa
  cded_try_it: Skúste to
  twentyhours_trynow: Skús teraz
  california_heading: Požiadajte svoju školu, aby vyučovala informatiku
  california_text: Každý učiteľ môže ponúknuť naše <a href='http://studio.code.org/'>
    bezplatné kurzy</a>.  Každá základná škola môže <a href='http://code.org/educate/k5'>
    vyučovať informatiku</a>. Požiadajte stredné školy, aby <a href = 'http://code.org/educate/districts'
    > sa k nám pripojili.
  california_button: Ďalšie informácie
  flappy_heading: Všetko najlepšie k narodeninám Code.org
  flappy_text: Code.org sa práve dožil 1 roku. <br/> <br/> Osláv to s nami vytvorením
    vlastnej <b>Flappy</b> hry. Naprogramuj vlastné pravidlá a zdieľaj s priateľmi!
  view_english_site: Zobraziť anglickú verziu
  non_english_tutorials: 'Návody preložené do viacerých jazykov:'
  write_your_first_program: Napíš svoj prvý počítačový program
  learn_cs_concepts: Nauč sa základy z oblasti informatiky s "drag and drop" programovaním.
    Toto je video lekcia, ktorou ťa bude sprevádzať Bill Gates, Mark Zuckerberg, Angry
    Birds a Plants vs Zombies. Nauč sa opakovacie slučky, if-then príkazy a základné
    algoritmy.
  all_ages: Všetky vekové kategórie
  beginner: Začiatočník
  n_participants: '# účastníkov'
  go: Spustiť
  thank_you_: Ďakujeme!
  congratulations: Gratulujem!
  congratulations_on_completing_hoc: Gratulujeme k absolvovaniu jednej Hodiny programovania
  congratulations_volunteer: 'Gratulujeme: Teraz keď si skúsil Hodinu kódu, <a href="https://code.org/volunteer">prihlás
    sa dobrovoľníkovi v triede</a> a pomôž študentom učiť sa Hodinu kódu!'
  course_name_accelerated: Zrýchlený kurz
  course_name_course1: Kurz 1
  course_name_course2: Course 2
  course_name_course3: Course 3
  course_name_course4: Course 4
  congratulations_on_completing_course: Gratulujeme k dokončeniu %{course}
  congrats_next_tutorials_title: Skúste nasledujúce návody
  congrats_next_tutorials_desc: Vyskúšajte tieto kratšie, jednohodinové výuky alebo
    zkúste <a href="%{current_path}/next"> partnerská výuka</a>.
  get_a_certificate_of_achievement: Získaj osvedčenie o dokončení
  enter_valid_age: Zvoľte prosím platný vek
  enter_valid_email: Prosím, zadajte platnú e-mailovú adresu
  get_a_certificate_message: Pošleme ti certifikát a informácie o tom, ako sa <a href='/learn/beyond'>učiť
    dlhšie ako jednu hodinu</a>
  get_a_certificate_message_after: Kliknite na certifikát, ktorý si chcete stiahnuť
    alebo vytlačiť. Teraz pokračujte s našimi <a href='http://studio.code.org'> ďalšími
    kurzami</a> alebo si prezrite možnosti ako pokračovať vo <a href='/learn/beyond'>Výučbe
    po prvej hodine</a>.
  thanks_for_submitting: Ďakujeme za odoslanie!
  if_you_enjoyed: Ak sa ti výučba páčila, opýtaj sa priateľov či to chcú skúsiť tiež!
    Chceme, aby sa celý svet mohol učiť.
  personalize_certificate: Prispôsob si svoj certifikát
  share_achievement: Zdieľať svoj úspech
  beyond_hour_message: Pokračujte s našimi <a href='http://studio.code.org'>ďalšími
    kurzami</a> alebo si prezrite možnosti ako pokračovať vo <a href='/learn/beyond'>Výučbe
    po prvej hodine</a>.
  leaderboards_for_hoc: Rebríčky Hodiny programovania.
  support_url: http://support.code.org/
  country: Krajina
  city: Mesto
  gender: Pohlavie
  boys: Chlapci
  girls: Dievčatá
  give_my_hour: 'Daruj moju hodinu:'
  girls_team: Dievčenský tím
  boys_team: Chlapčenský tím
  tell_the_world: Povedz to svetu!
  thanks_for_voting: Vďaka za hlasovanie!
  share_on_facebook: Zdieľať na Facebooku
  share_on_twitter: Zdieľať na Twitteri
  beyond_an_hour: Po absolvovaní Hodiny programovania
  get_started: Spustiť
  i_agree: súhlasím
  participant_select: -Vyberte-
  participant_student: Študent
  participant_parent: Rodič
  participant_educator: Pedagóg
  participant_engineer: Softvérový inžinier
  participant_other: Nič z uvedeného
  print_all: Vytlačiť všetko
  print_ice_art: Vytlač svoje ľadové umenie
  create_art_with_zombie: alebo vytvor lepšie umenie so zombíkom
  i_am_a: Ja som
  never_spam: Nikdy ťa nebudeme spamovať
  enter_country: Zadaj krajinu ak si mimo Spojené štáty
  used_infrequent_updates: Používa se iba pre občasné aktualizácie
  privacy_practices_children: Pozri naše zásady ochrany osobných údajov pre deti
  petition_thankyou: Ďakujeme, že si podpísal petíciu
  continue_learning_header: Pokračuj v učení nad rámec jednej hodiny
  continue_learning_body: Existuje veľa možností.  Môžeš sa učiť on-line alebo v miestnej
    škole alebo na letnom tábore.
  learn_next_level: Pokračovať na ďalšiu úroveň
  learn_online: Skúste iné online kurzy
  learn_classes: Nájsť miestne triedy
  hoc_is_here: '#HourOfCode je tu - pozri na to! @codeorg'
  just_did_hoc: 'Prave som spravil #HourOfCode - Pozri sa na to! @codeorg'
  twitter_teach_cs: Prečo sa viac škôl nevenuje výučbe informatiky? Môžeme to napraviť.
    http://youtu.be/nKIu9yen5nc. Navštívte http://code.org/ a zistíte viac.
  learn_hoc: Nauč sa Hour of Code
  beyond_hoc: Viac ako Jedna Hodina
  what_gender: Akého ste pohlavia?
  girl: Dievča
  boy: Chlapec
  help_recruit_coders: Pomôžte nám naverbovať viac programátorov do svojho tímu!
  help_recruit: Pomôžte nám zamestnať viac programátorov!
  lines_of_code: CEZ <b># riadkov kódu</b> napísaných k dátumu.
  lines_of_code_alt: <b>#</b> RIADKOV KÓDU NAPÍSANÝCH ŠTUDENTAMI
  who_has_done_hoc: 'Kto vytvoril #HourOfCode? @codeorg'
  hoc_leaderboards: Rebríčky v Hour of Code
  students_and_lines: '%{students} študenti ukončili Hour of Code a napísali %{lines}
    riadkov kódu.'
  start_hoc: Spusti Hour of Code teraz
  contact_form_topic_press: Tlač/média (rozhovor alebo stretnutie)
  stats_nina: '"Každý deň priniesť rovnaké výsledky &mdash; 100% záväzok."-Nina Nichols
    Peery, učiteľ'
  stats_student: '"Vedela som, že to bola <b>-jedinečná</b> príležitosť."-Mariana
    Alzate, 5. ročník'
  stats_michael: '"<b>Nikdy</b> som nevidel svojich študentov tak nadšených učiť sa."-Michael
    Clark, učiteľ'
  studiobar_title: Preskúmajte <a href='http://studio.code.org'>Code Studio</a>
  studiobar_title_nolink: Preskúmajte Code Studio
  studiobar_elementary_title: Základné kurzy
  studiobar_elementary_body: Naše tri nové kurzy pre K&#8209;5
  studiobar_hoc_title: Hodina Kódu
  studiobar_hoc_body: Naučte sa programovať s Angry Birds
  studiobar_flappy_title: Flappy kód
  studiobar_flappy_body: Vytvor a zdieľaj svoju vlastnú hru Flappy
  studiobar_teacher_title: Pripravené pre učitelov
  studiobar_teacher_body: Zaveďte Štúdio Programovania (Code Studio) do vašej triede
  studiobar_frozen_title: Hodina kódovania
  studiobar_frozen_body: Vytvor zimnú krásu s Annou a Elzou
  studiobar_donate_title: Darovať
  studiobar_donate_body: Za každý darovaný dolár sa naučí jedno dieťa
  studiobar_shop_title: Obchod
  studiobar_shop_body: Prelom stereotypy. Nos naše logo s hrdosťou.
  homepage_hero_text_malala: '&ldquo;Vyzývam dievčatá v každej krajiny, sa aby naučili
    jednu Hodinu Kódu&rdquo;  Malala, nositeľ Nobelovej ceny mieru'
  homepage_hero_text_susan: |
    &ldquo;Ak môžeš zmeniť techológiu, môžeš zmeniť svet.&rdquo;
    Susan, CEO spoločnosti YouTube
  homepage_hero_text_fistbump: |
    &ldquo;Nepoužívaj svoj telefón len na hranie,
     programujte ho.&rdquo;
    Prezident Barack Obama
  homepage_hero_text_sheryl: |
    &ldquo;Naše deti &mdash; vrátane dievčat &mdash;
    potrebujú príležitosť učiť sa počítačovú vedu.&rdquo;
    Sheryl, COO Facebook
  homepage_hero_text_satya: "&ldquo;Počítačová veda odomyká \ntie najlepšie príležitosti
    sveta.&rdquo;\nSatya, CEO Microsoft\n"
  homepage_hero_text_bosh: |
    &ldquo;Ak programuješ, môžeš si zvoliť
    smer svojho života.&rdquo;
    Chris Bosh
  homepage_hero_text_student1: |
    &ldquo;Tieto zručnosti zmenili moju budúcnosť.
    A okrem toho je to aj skvelá zábava.&rdquo;
    Luna, 7. ročník
  homepage_hero_text_student2: |
    &ldquo;Nikdy predtým som nevidel svojich žiakov
    učiť sa s takým nadšením.&rdquo;
    Michael, učiteľ
  homepage_hero_text_student3: |
    &ldquo;Počítačová veda je oblasť, o ktorej nevieš,
    či sa ti páči alebo nie, kým to neskúsiš.&rdquo;
    Jackson, 6. ročník
  homepage_hero_text_student4: "&ldquo;S programovaním urobíš čokoľvek,\nčo len tvoja
    myseľ chce.&rdquo; \nMaya, 2. ročník\n"
  homepage_hero_text_student5: "&ldquo;Počítačová veda nie je učená pre iných.\nJe
    pre teba, tu a teraz.&rdquo; \nGeraldo, učiteľ\n"
  homepage_hero_text_teacher1: "&ldquo;Programovanie podnecuje tvorivosť, inšpirácie
    a inovácie &mdash; \na tieto sú to najdôležitejšie v akomkoľvek povolaní.&rdquo;\nFloresa,
    učiteľka\n"
  homepage_hero_text_teacher2: |
    &ldquo;Tento  program mojich žiakov na 100%
    zaujal, zapojili sa a prispeli svojím dielom.&rdquo;
    Adam, učiteľ
  homepage_hero_text_stat_loc: '#loc riadkov kódu vytvorených študentmi'
  homepage_hero_text_stat_students: '#student_count študentských účtov v Code Studiu'
  homepage_hero_text_stat_served: 'Hour of Code: #served účastníkov'
  homepage_slot_text_hoc: Hodina Kódu
  homepage_slot_text_frozen: Frozen s Annou a Elsou
  homepage_slot_text_teacher: Teacher Dashboard
  homepage_slot_text_studio: Všetky naše tutoriály
  homepage_slot_text_course4: Course 4
  homepage_slot_text_shop: Obchod
  homepage_slot_text_flappy: Flappy kód
  homepage_action_text_hoc: Hodina kódu pre každého študenta.
  homepage_action_text_num_served: '# účastníkov'
  homepage_action_text_join_us: Pridaj sa k nám
  homepage_action_text_sign_up: Zaregistrovať sa
  homepage_action_text_try_it: Skúste to
  homepage_action_text_volunteers: Technický dobrovoľníci vítaní
  homepage_action_text_codevideo: Sledovať video
  homepage_action_text_teachervideo: Sledovať video
  homepage_action_text_girlvideo: Inšpirujte dievčatá
  homepage_action_text_learn: Spustiť
  homepage_action_text_signpetition: Podpísať petíciu
  homepage_signpetition_dropdown: Súhlasím &#x25BE;
  homepage_diversity_pledge: Zajistite rozmanitosť
  homepage_banner_text_prizes: 'Hour of Code príde znova, 7 - 13 decembra. '
  homepage_banner_link_prizes: 'Pripojte sa k najväčšej vzdelávacej aktivite v histórii. '
  homepage_banner_text_main: Code.org a College Board vytvorili alianciu s cieľom
    zlepšiť rozmanitosť v programovaní.
  homepage_banner_text_link: Dozvedieť sa viac
  homepage_banner_privacy_main: 'Aug 3: We''ve updated our privacy policy to include
    tools used in our new high school CS Principles course.'
  homepage_banner_privacy_link: Dozvedieť sa viac
  homepage_slot_text_title_hoc: Hodina kódovania
  homepage_slot_text_blurb_hoc: Učiť sa môže každý. Začni dnes
  homepage_slot_text_link_hoc: Vyskúšaj Hodinu Kódu
  homepage_slot_text_link_host: Usporiadajte u vás Hour of Code
  homepage_slot_text_link_hocserved: '# účastníkov'
  homepage_solot_text_link_volunteer: Dobrovoľník pre Hour of Code
  homepage_slot_text_title_students: Študenti
  homepage_slot_text_blurb_students: Preskúmajte všetky naše tutoriály
  homepage_slot_text_link_codestudio: Skúsiť Code Studio
  homepage_slot_text_link_local: Nájdi triedu v tvojej lokalite
  homepage_slot_text_link_othercourses: Iné kurzy online
  homepage_slot_text_title_educators: Učitelia
  homepage_slot_text_blurb_educators: Naučte vašich študentov
  homepage_slot_text_link_k5: Kurzy pre piatakov
  homepage_slot_text_link_fullcurriculum: Prezrieť celé kurikulum
  homepage_slot_text_link_pd: Profesionálny rast
  homepage_slot_text_title_advocates: Obhajcovia
  homepage_slot_text_blurb_advocates: Podpor našu prácu
  homepage_slot_text_link_stats: Pozrite sa na štatistiky
  homepage_slot_text_link_buy: Zapojte sa
  homepage_slot_text_link_donate: Venuj dar
  homepage_header_codestudio: Výtvory študentov Code Studia
  homepage_header_donors: Code.org ďakuje za podporu
  homepage_donors_seall: Zobraziť všetky
  homepage_donors_donate: Darovať
  contact_form_topic_student: som študent
  contact_form_topic_parent: Som rodič
  contact_form_topic_teacher: Som učiteľ/vzdelávateľ
  contact_form_topic_outside_us: Som mimo USA
  contact_form_topic_contribution: Charitatívne príspevky
  contact_form_topic_partner: Rad by som stal partnerom
  contact_form_topic_other: Ostatné
  contact_form_label_topic: Predmet
  contact_form_label_email: Váš e-mail
  contact_form_label_message: Správa
  contact_form_label_submit: Odoslať správu
  class_submission_in_school: V škole
  class_submission_in_school_daily_programming_course: Denný kurz programovania
  class_submission_in_school_ap_computer_science: AP informatika
  class_submission_in_school_full_university_cs_curriculum: Úplné univerzitné informatické
    osnovy (CS curriculum)
  class_submission_in_school_robotics_club: Klub robotiky
  class_submission_in_school_programming_integrated_in_other_classes: Programovanie
    v iných predmetoch (matematika, prírodné vedy atď.)
  class_submission_in_school_summer_school_cs_program: Program letnej školy informatiky
  class_submission_in_school_exploring_computer_science: Preskúmať informatiku
  class_submission_in_school_other: Ďalší v škole
  class_submission_out_of_school: Mimo školu
  class_submission_out_of_school_summer_camp: Letný tábor
  class_submission_out_of_school_afterschool_program: Program po vyučovaní
  class_submission_out_of_school_all-day_workshop: Celodenný seminár (až jeden týždeň)
  class_submission_out_of_school_multi-week_workshop: Viactýždňový seminár
  class_submission_out_of_school_other: Ďalší mimo školu
  class_submission_online: Online
  class_submission_online_programming_class: Online kurz programovania
  class_submission_online_teacher_resource: Online zdroje pre učiteľov
  class_submission_online_other: Ďalšie online
  class_submission_level_preschool: Škôlka
  class_submission_level_elementary: Základná
  class_submission_level_middle_school: 2. stupeň ZŠ
  class_submission_level_high_school: Stredná škola
  class_submission_level_college: Vysoká škola
  class_submission_level_vocational: Odborné
  class_submission_languages_other: Ostatné jazyky
  inspirational_videos_more: Dalšie <a href="https://www.youtube.com/playlist?list=PLzdnOPI1iJNfpD8i4Sx7U0y2MccnrNZuP">
    inšpiratívne videá</a> vzorov a celebrít
  playlab_choose_theme: Vyber si tému Play Lab
  playlab_classic_title: Klasické
  playlab_gumball_title: Gumball
  playlab_iceage_title: Doba ľadová - už čoskoro
  playlab_iceage_title_live: Doba ľadová
  starwars_subtitle: Budovánie Galaxie s kódom
  starwars_javascript_title: Javascript
  starwars_javascript_description: Bloky presúvajte myšou spolu s JavaScript-om.
  starwars_javascript_specs: Iba anglicky | Moderné prehliadače | Od 11 rokov
  starwars_javascript_start_button: Skús teraz
  starwars_blocks_title: Bloky
  starwars_blocks_description: Pre pohyb blokov použite myš.
  starwars_blocks_specs: Mnoho jazykov | Moderné prehliadače, chytré telefóny, tablety
    | Vek 6-106 rokov
  starwars_blocks_start_button: Skús teraz
  starwars_watch_videos: Skôr než začnete, prezrite si niektoré zaujímavé videá
  starwars_speak_languages: Hovoríte iným jazykom?
  starwars_help_translate: Pomôžte nám s prekladom
  starwars_platform_text: Moderné prehliadače, smartfóny, tablety
  mc_name: Minecraft Hour of Code
  mc_longdescription: Použi bloky kódov, aby si vzal Steva alebo Alex na dobrodružstvo
    po svete Minecraftu.
  mc_shortdescription: Použi bloky kódov, aby si vzal Steva alebo Alex na dobrodružstvo
    po svete Minecraftu.
  mc_gradelevel: Vek 4-104
  mc_platformtext: Moderné prehliadače, smartfóny, tablety
<<<<<<< HEAD
  mc_specs: Mnoho jazykov| Moderní prehliadače a tablety | Vek 6-106 rokov
  minecraft_subtitle: Minecraft Hour of Code
  volunteer_engineer_submission_title: Inšpirujte študentov a dobrovoľníkov pre Hodinu
    kódu.
  volunteer_engineer_submission_subtitle_generic: '100 000 učiteľov bude hostiť Hodinu
    kódu vo svojich triedach tento rok, 7.-13. decembra 2015. Chcú vašu pomoc! '
  volunteer_engineer_submission_subtitle_specific: '%{num_teachers} učiteľov zháňa
    dobrovoľníkov nadšených pre výuku informatiky, aby im pomohli s Hodinou kódu tento
    rok v decembri.<br>%{num_volunteers} dobrovoľníkov sa prihlásilo. Pridajte sa
    k ním.'
  volunteer_engineer_submission_intro_background: Hodina kódu je globálne hnutie na
    skúšku hodiny Úvodu do informatiky dosahujúcu desiatky miliónov študentov v 180+
    zemiach. Zapojte sa prosím, behom týždňa počítačovej vedy vzdelávania 7.-13. Decembra.
  volunteer_engineer_submission_intro_recruit: 'Títo učitelia by radi našli niekoho
    <span style="font-family: ''Gotham 7r'', sans-serif;">nadšeného do výuky informatiky</span>,
    kto im môže pomôcť v učebni, alebo niekoho kto môže <span style="font-family:
    ''Gotham 7r'', sans-serif;">inšpirovať</span> ich študentov prednáškou o šírke
    možností v informatike (to je možné vykonať pomocou videokonferencie).'
  volunteer_engineer_submission_intro_signup: Zadajte prosím následujúce informácie,
    ak ste študent počítačovej vedy alebo software profesionál. Pole označená <span
    class="form-required-field"> *</span> sú požadované.
  volunteer_engineer_submission_intro_links: Nehľadáte dobrovoľníka? <a href="%{learn_more}">Dozveď
    sa viac</a> o organizovaní tvojej vlastnej Hodiny kódu a hľadaní dobrovoľníka
    v mieste na našej <a href="%{volunteer_local}">mape dobrovoľníkov</a>.
  volunteer_engineer_submission_update_information: Update your information
  volunteer_engineer_submission_header_shared: Informácie zdielané s učitelmi na dobrovoľnickej
    mape
=======
  mc_specs: Many languages | Modern browsers and tablets | Ages 6+
  minecraft_subtitle: Minecraft Hour of Code
  volunteer_engineer_submission_title: Inspire students and volunteer for the Hour
    of Code.
  volunteer_engineer_submission_subtitle_generic: '100,000 teachers are going to host
    an Hour of Code in their classroom this year, Dec 7-13, 2015. They want your help! '
  volunteer_engineer_submission_subtitle_specific: '%{num_teachers} teachers want
    volunteers passionate about computer science education to help with their Hour
    of Code this December.<br>%{num_volunteers} volunteers have signed up. Join them.'
  volunteer_engineer_submission_intro_background: The Hour of Code is a global movement
    to try an hour introduction to computer science, reaching tens of millions of
    students in 180+ countries. Please get involved during Computer Science Education
    Week, December 7-13.
  volunteer_engineer_submission_intro_recruit: 'These teachers would love to have
    somebody <span style="font-family: ''Gotham 7r'', sans-serif;">passionate about
    computer science education</span> who can help in the classroom, or for somebody
    who can <span style="font-family: ''Gotham 7r'', sans-serif;">inspire</span> their
    students by talking about the breadth of possibilities with computer science (which
    could be done through a video chat).'
  volunteer_engineer_submission_intro_signup: Please enter the following information
    if you are a computer science student or software professional. Fields marked
    with a <span class="form-required-field">*</span> are required.
  volunteer_engineer_submission_intro_links: Not looking to volunteer? <a href="%{learn_more}">Learn
    more</a> about organizing your own Hour of Code event and finding a local volunteer
    on our <a href="%{volunteer_local}">volunteer map</a>.
  volunteer_engineer_submission_header_shared: Information shared with teachers on
    volunteer map
>>>>>>> d2c4eb48
  volunteer_engineer_submission_field_name: Meno
  volunteer_engineer_submission_field_name_placeholder: Celé meno
  volunteer_engineer_submission_field_company: Firma (alebo škola)
  volunteer_engineer_submission_field_company_placeholder: Firma (alebo škola)
  volunteer_engineer_submission_field_experience_level: Úroveň skúseností
  volunteer_engineer_submission_field_location: Lokácia
  volunteer_engineer_submission_field_location_desc: Vaša poloha bude použitá k umožneniu
    učiteľom nájsť najbližších dobrovoľníkov a budú zobrazené ako bod na mape. Ak
    máte obavy o vaše súkromie, použite adresu vašej práce/školy alebo len mesta.
  volunteer_engineer_submission_field_location_placeholder: PSČ, mesto a štát/krajina
    alebo poštová adresa
  volunteer_engineer_submission_field_location_flexibility: Môžem prispieť k Hodine
    Kódu pomocou... (zaškrtnite všetko čo platí)
  volunteer_engineer_submission_checkbox_after_hoc: Mám záujem o dobrovoľníctvo po
    Hodine Kódu
  volunteer_engineer_submission_field_time_commitment: Časový záväzok po Hodine Kódu
  volunteer_engineer_submission_field_linkedin: LinkedIn profil
  volunteer_engineer_submission_field_linkedin_placeholder: http://www.linkedin.com/in/your_name
  volunteer_engineer_submission_field_facebook: Facebook profil
  volunteer_engineer_submission_field_facebook_placeholder: https://www.facebook.com/your_name
  volunteer_engineer_submission_field_description: Popis
  volunteer_engineer_submission_field_description_desc: Popíšte svoje skúsenosti v
    počítačovej informatike a ako by ste sa chcel zapojiť ako dobrovoľník pre miestnych
    učiteľov.
  volunteer_engineer_submission_field_description_placeholder: Popis skúsenosti alebo
    účasti. Ak hovoríš iným jazykom (jazykmi) ako je Angličtina, uisti sa že si ich
    zahrnul.
  volunteer_engineer_submission_header_private: Informácie sú uschovávané v súkromí
    a nikdy nebudú zdieľané
  volunteer_engineer_submission_field_email: E-mailová adresa
  volunteer_engineer_submission_field_email_desc: Vaša e-mailová adresa nebude nikdy
    zdielaná, ale zašleme vám žiadosti od učiteľov.
  volunteer_engineer_submission_field_email_placeholder: E-mailová adresa
  volunteer_engineer_submission_final_paragraph: Budete zalistovaní na mape pre miestnych
    učiteľov, aby vás kontaktovali o Hodine Kódu nebo iné príležitosti pre dobrovoľníkov.
    Váš email a přesnou adresu se nikdy nesdílíme. Ale ostatní informácie (vrátane
    približného umiestnenia) bude verejne viditeľné pre miestnych učiteľov.
  volunteer_engineer_submission_checkbox_contact: 'Súhlasím, že učitelia ma môžu kontaktovať
    pre dobrovoľné priespievanie (Poznámka: Vaša e-mailová adresa nebude zverejnená)'
  volunteer_engineer_submission_submit: Odoslať
  volunteer_engineer_submission_thankyou: Ďakujeme vám za prístup pre Hour of Code.
    Buďte pripravený pre Hour of Code a oslovenie ďalších dobrovoľníkov, <a href="%{url}">viac
    informácií.</a>
  volunteer_engineer_submission_commitment_uncertain: Nejasné
  volunteer_engineer_submission_commitment_one_hr_per_week: 1 hodina týždenne
  volunteer_engineer_submission_commitment_three_hrs_per_week: 3 hodiny týždenne
  volunteer_engineer_submission_commitment_five_hrs_per_week: 5 hodín týždenne
  volunteer_engineer_submission_commitment_now_and_then: Občas
  volunteer_engineer_submission_commitment_annually: 2 - 3 krát ročne
  volunteer_engineer_submission_commitment_monthly: Pár hodín mesačne
  volunteer_engineer_submission_commitment_weekly: Za pár hodín týždenne
  volunteer_engineer_submission_commitment_more: Viac
  volunteer_engineer_submission_location_flexibility_onsite: Na mieste (on-site) v
    škole
  volunteer_engineer_submission_location_flexibility_remote: Vzdialený mentoring (učitelia
    alebo študenti)
  volunteer_engineer_submission_location_flexibility_curriculum: Ochotný pomôcť prispievať
    do projektov open source osnov
  volunteer_engineer_submission_experience_unspecified: Nešpecifikované
  volunteer_engineer_submission_experience_tech_company: Nie-inžinier v technologickej
    spoločnosti
  volunteer_engineer_submission_experience_university_student_or_researcher: Súčasný
    vysokoškolský študent (alebo výskumný pracovník)
  volunteer_engineer_submission_experience_software_professional: Vývojár softvéru
  volunteer_engineer_submission_distance_8: 5 míľ
  volunteer_engineer_submission_distance_16: 10 míľ
  volunteer_engineer_submission_distance_24: 15 míľ
  volunteer_engineer_submission_distance_32: 20 míľ
  volunteer_engineer_submission_num_volunteers_5: 5 dobrovoľníkov
  volunteer_engineer_submission_num_volunteers_10: 10 dobrovoľníkov
  volunteer_engineer_submission_num_volunteers_25: 25 dobrovoľníkov
  volunteer_engineer_submission_num_volunteers_50: 50 dobrovoľníkov
  volunteer_engineer_submission_type_task_onsite: Chcem, aby ste návštívil mou triedu
    pre technickú pomoc a inšpiráciu
  volunteer_engineer_submission_type_task_remote: Chcem, aby si pomocov Skype povedal
    mojej triede pár slov k inšpirácií detí
  volunteer_engineer_submission_type_task_mentor: Hľadám mentora, aby mi pomohol pripraviť
    sa na kódovanie s mojimi študentmi
  petition_age: Vek
  dashboard_landing_title: Domovská stránka učiteľa
  dashboard_landing_welcome: Vítame vás na novom a vylepšenom paneli učiteľa.
  dashboard_landing_video: Pozri si toto video
  dashboard_landing_watch_video: pre prehliadku nových funkcií!
  dashboard_landing_view_as_student: Pozri si tieto stránky ako študent
  dashboard_landing_students_title: Vaši študenti
  dashboard_landing_students_manage: Zobrazte a spravujte vašich študentov
  dashboard_landing_news_title: Zdroje pre vyučujúcich 1. stupňa ZŠ (iba v angličtine)
  dashboard_landing_new_beta: Novinka! Vyskúšajte naše beta kurzy pre žiakov 1. stupňa
    ZŠ.
  dashboard_landing_new_k5courses: Novinka! Vyskúšajte naše kurzy pre žiakov 1. stupňa
    ZŠ.
  dashboard_landing_useful_links: Ďalšie užitočné odkazy (iba v angličtine)
  dashboard_landing_office_hours: Spýtaj sa osobne! Zúčastni sa našich pravidelných
    mesačných video rozhovorov v úradných hodinách.
  dashboard_landing_print_certificates: Tlač certifikátov pre študentov, ktorí dokončiť
    tento kurz
  dashboard_landing_educator_blog: Prečítajte si o novinkách a aktualizáciách materiálov
    na našom Educator blogu
  dashboard_landing_smart_hints: Prosím pomôžte nám pridať tipy pre Code.org tutoriály
  dashboard_landing_video_player: Otestujte naše nové video prehrávače na vašej škole
  dashboard_landing_progress_title: Pokrok vašich študentov
  dashboard_landing_progress_biggest: Pokrok pre vašu najväčšiu sekciu.
  dashboard_landing_view_progress: Zobraziť pokrok pre %{biggest_section}
  dashboard_landing_print_progress: Tlačový postup
  dashboard_landing_available_title: Dostupné kurzy
  dashboard_landing_available_courses: Tu sú aktuálne dostupné kurzy pre vás a vašich
    študentov.
  dashboard_landing_more_tutorials: Chcete vidieť ešte viac návodov?
  dashboard_landing_more_tutorials_desc: <a href="/learn/beyond">Naši partneri vám
    ponúkajú</a> ďalšie návody. Naučte sa programovať s robotmi, vyrábajte webstránky,
    urobte si vlastnú appku či objavujte ďalšie jazyky – C++, Ruby alebo Python!
  dashboard_hoc_courses: Hodina kódu pre všetky vekové kategórie
  dashboard_hoc_courses_desc: Skúste s vašimi študentmi niektorý z týchto hodinových
    návodov!
  dashboard_hoc_courses_desc_and_cta: Skúste tieto krátke jedno-hodinové cvičenia
    so študentmi. <a href="https://hourofcode.com"> pripojte sa k hnutiu Hodina Kódu</a>
    a počas týždňa vyučovania informatiky.
  dashboard_k5_courses: 20-hodinové kurzy pre K-5
  dashboard_k5_courses_desc: These courses blend online, self-guided and self-paced
    tutorials with "unplugged" activities that require no computer at all. Each course
    consists of about 20 lessons that may be implemented as one unit or over the course
    of a semester. Even kindergarten-aged pre-readers can participate. To help you
    get started, we offer high quality professional development workshops around the
    U.S. free of charge. <a href="/professional-development-workshops">Find one near
    you!</a>
  dashboard_middle_courses: 20 hodin kurzov pre stredné školy
  dashboard_middle_courses_desc: Our middle school curriculum uses computer science
    and programming within the context of middle school math and science - as a tool
    to teach math and science concepts. To register for professional development workshops,
    apply for a <a href="/educate/districts">district-wide partnership</a> with Code.org.
  dashboard_high_courses: Year-long High School Courses
  dashboard_high_courses_desc: Our high school program helps school districts offer
    full-year computer science classes by preparing existing teaching staff to offer
    this new field. To register for professional development workshops, apply for
    a <a href="/educate/districts">district-wide partnership</a> with Code.org.
  dashboard_course_csina: Computer Science in Algebra
  dashboard_course_csina_desc: Code.org has partnered with Bootstrap to develop a
    curriculum which teaches algebraic and geometric concepts through computer programming.
  dashboard_course_csins: Počítačová veda vo vede
  dashboard_course_csins_desc: Code.org has partnered with Project GUTS to deliver
    an introduction to computer science concepts within the context of modeling and
    simulation.
  dashboard_course_ecs: Preskúmať informatiku
  dashboard_course_ecs_desc: 'Exploring Computer Science is a yearlong course consisting
    of 6 units: Human Computer Interaction, Problem Solving, Web Design, Programming,
    Computing and Data Analysis, and Robotics.'
  dashboard_course_csp: AP® Computer Science Principles
  dashboard_course_csp_desc: Code.org has designed a rigorous, engaging, and approachable
    course that explores the foundational ideas of computing.
  dashboard_landing_loading: Načítavanie...
  dashboard_action_edit: Upraviť
  dashboard_action_save: Uložiť
  dashboard_action_save_all: Uložiť všetko
  dashboard_action_cancel: Zrušiť
  dashboard_action_delete: Odstrániť
  dashboard_action_delete_yes: Áno
  dashboard_action_delete_no: Nie
  dashboard_action_confirm: Odstrániť?
  dashboard_action_remove: Odstrániť
  dashboard_action_remove_confirm: Odstrániť?
  dashboard_action_done: Hotovo
  dashboard_action_required: požadované
  dashboard_navigation_home_page: Domovská stránka učiteľa
  dashboard_navigation_section_student_progress: Študentské účty a pokrok
  dashboard_navigation_section_teacher_progress: Pokrok tvojho kurzu
  dashboard_navigation_section_lesson_plans: Plány hodín a Materiály
  dashboard_navigation_section_community: Pomoc a Komunita
  dashboard_navigation_section_pd: Profesionálny vývoj
  dashboard_navigation_section_speakers: Informatici ako <br/> hostia-rečníci
  dashboard_navigation_all_sections: Študentské účty a pokrok
  dashboard_navigation_view_progress: Zobraziť pokrok
  dashboard_navigation_view_text_responses: View Text Responses
  dashboard_navigation_add_students: Pridať Študentov
  dashboard_navigation_manage_students: Správa Študentov
  dashboard_navigation_lesson_plans_resources: Plány hodín a Materiály
  dashboard_navigation_view_stats: Zobraziť Štatistiky
  dashboard_navigation_section: 'Sekcia: %{section_name}'
  dashboard_navigation_student: 'Študent: %{student_name}'
  dashboard_sections_new_section: Nová sekcia
  dashboard_sections_jumbotron_instruction: Vytvorte nové oddiely a pridajte do nich
    študentov. Sekcie pomáhajú organizovať študentov do menších skupín, môžete sledovať
    ich postup a spravovať ich účty.
  dashboard_sections_table_section: Sekcia
  dashboard_sections_table_secret: Spôsob prihlásenia
  dashboard_sections_table_grade: Stupeň
  dashboard_sections_table_course: Kurz
  dashboard_sections_table_students: Študenti
  dashboard_sections_table_code: Kód sekcie
  dashboard_sections_name: Meno sekcie
  dashboard_sections_choose_secret: Pokiaľ by ste chceli vytvoriť účty pre svojich
    študentov, vyberte tajné <b>slovo</b> nebo <b>obrázok</b> pre túto sekciu.
  dashboard_sections_secret_word: <b>Slovo</b> vám umožňuje nastaviť pre každého študenta
    tajné slovo.
  dashboard_sections_secret_picture: <b>Obrázok</b> vám umožňuje pre každého študenta
    nastaviť tajný obrázok -  ideálne pre mladších študentov, ktorí zatiaľ nevedia
    písať na klávesnici.
  dashboard_sections_secret_none: Pokiaľ chcete, aby si vaši študenti sami spravovali
    svoje účty, vrátane vlastného hesla, zvoľte typ tajomstva <b>žiadne</b>.
  dashboard_sections_print_secrets: Potom si môžete vytlačiť stránku s kartičkami,
    obsahujúcimi informácie o individuálnych účtoch a rozdať ich vašim študentom.
  dashboard_sections_switch_section: 'Prepnúť sekciu:'
  dashboard_students_add_student: Pridať študenta
  dashboard_students_add_students: Pridať viacerých študentov
  dashboard_students_add_multiple: 'Zadajte nebo vložte mená vašich študentov, jedno
    na každý riadok:'
  dashboard_students_new_section: Vytvorili ste novú sekciu! Teraz pridajte svojich
    študentov pomocou tlačítka <b>Pridať študenta</b> a <b>Pridať viacerých študentov</b>
    vyššie.
  dashboard_students_placeholder_name: Meno študenta
  dashboard_students_name: Meno
  dashboard_students_progress: Pokrok
  dashboard_students_age: Vek
  dashboard_students_gender: Pohlavie
  dashboard_students_male: Muž
  dashboard_students_female: Žena
  dashboard_students_secret: Tajomstvo
  dashboard_students_password: Heslo
  dashboard_students_username: 'Používateľské meno: %{student_username}'
  dashboard_students_email: 'E-mail: %{student_email}'
  dashboard_students_completed_levels: Dokončené úrovne
  dashboard_students_total_lines: Riadky kódu
  dashboard_students_show_secret: Zobraziť tajomstvo
  dashboard_students_auto_generated: Automaticky vytvorené
  dashboard_students_reset_secret: Obnoviť tajomstvo
  dashboard_students_reset_password: Obnoviť heslo
  dashboard_students_share_section: 'Zdieľajte prihlasovaciu stránku tejto sekcie
    so svojimi žiakmi:'
  dashboard_students_print_info: Vytlačiť kartičky s prihlasovacími údajmi študentov.
  dashboard_students_secret_picture_title: Tajný obrázok
  dashboard_students_secret_picture: Tajný obrázok
  dashboard_students_reset_picture: Tajný obrázok študenta môžete kedykoľvek obnoviť
    výberom <b>Zobraziť tajomstvo</b> a potom <b>Obnoviť tajomstvo</b>. Nový tajný
    obrázok bude pre tohoto študenta vygenerovaný pri ďalšom prihlásení.
  dashboard_students_secret_word_title: Tajné slovo
  dashboard_students_secret_word: Tajné slovo
  dashboard_students_reset_word: 'Tajné slová študentov môžete kedykoľvek obnoviť
    výberom <b>Zobraziť tajomstvo</b> a potom <b>Obnoviť tajomstvo</b>. Nový pár tajných
    slov bude pre tohoto študenta vygenerovaný pri ďalšom prihlásení. '
  dashboard_students_join_link: Povedzte svojim študentom, aby si vytvorili svoje
    vlastné účty a pripojili sa k vašej skupine na
  dashboard_students_no_email: Ak vaši študenti nemajú e-mailové adresy alebo pre
    nich chcete vytvoriť účty sami, zmeňte typ tajomstva v tejto sekcii na <b>slovo</b>
    alebo <b>obrázok</b>.
  dashboard_students_print_page: Vytlačiť stránku
  dashboard_students_url: URL
  dashboard_privacy_document_link: <a href="/privacy/student-privacy", target="_blank">Kliknite
    sem</a> pre dokument o ochrane súkromných údajov, ktorý môžete zdieľať alebo vytlačiť
    pre svojich študentov.
  dashboard_curriculum_k5_title: Podklady pre učiteľov prvého stupňa
  dashboard_curriculum_middle_title: Middle School Educator Resources
  dashboard_curriculum_high_title: High School Educator Resources
  dashboard_lesson_plans: Lesson Plans
  dashboard_view_all_lesson_plans: Zobraziť všetky učebné plány
  dashboard_course1: 'Kurz 1:'
  dashboard_course2: 'Kurz 2:'
  dashboard_course3: 'Kurz 3:'
  dashboard_course4: 'Course 4 (beta): '
  dashboard_curriculum: Osnovy
  dashboard_curriculum_overview: Prehľad učiva 1. stupňa ZŠ
  dashboard_overview: Prehľad
  dashboard_sequence: Postupnosť
  dashboard_framework: Rámec
  dashboard_standards: Štandardy
  dashboard_implementation_guide: Implementačná Príručka
  dashboard_glossary: Slovník pojmov
  dashboard_classroom_strategies: Stratégie výučby pre učiteľov
  dashboard_debugging: 'Ladenie:'
  dashboard_puzzle_solving: 'Riešenie hádaniek:'
  dashboard_student_worksheet: pracovný zošit študenta
  dashboard_teacher_worksheet: pracovný zošit učiteľa
  dashboard_curriculum_csina: 'Počítačová veda a algebra:'
  dashboard_curriculum_csins: 'Počítačová veda a veda:'
  dashboard_curriculum_csp: 'AP® Computer Science Principles:'
  dashboard_curriculum_ecs: 'Exploring Computer Science:'
  dashboard_grade_k: K
  dashboard_grade_other: Ostatné
  dashboard_login_word: Slovo
  dashboard_login_picture: Obrázok
  dashboard_login_none: E-mail
  dashboard_new_password: nové heslo
  dashboard_progress_not_started: nezačal
  dashboard_progress_in_progress: v procese
  dashboard_progress_not_completed: nedokončené
  dashboard_progress_completed_too_many_blocks: dokončené, príliš veľa blokov
  dashboard_progress_completed_perfect: dokončené, super
  dashboard_progress_furthest_level_attempted: najvyššia dosiahnutá úroveň
  dashboard_stage: Etapa
  dashboard_puzzle: Úloha
  dashboard_question: Otázka
  dashboard_response: Response
  stats_hoc_2013_heading: 'Neuveriteľná štatistika z minuloročnej Hodiny Kódu. Behom
    jediného týždňa:'
  stats_hoc_2013_image_alt: Štatistika z Hodiny Kódu 2013
  dashboard_teacher: Učiteľ
  dashboard_student: Študent
  dashboard_sections_email_question: Majú všetci študenti platnú e-mailovú adresu?
  dashboard_sections_account_creation_question: Kto vytvára študentský účet?
  dashboard_sections_password_question: Čo študenti používajú ako "heslo"?
  dashboard_sections_picture_account_creation: Obrázok pridelený Code.org
  dashboard_sections_word_account_creation: Jednoduché slovo pridelené Code.org
  dashboard_sections_sign_in_question: Kde sa môžu študenti prihlásiť?
  dashboard_sections_sign_in_unique: Unikátna webová stránka, uvedená na karte "Správa
    Študentov"
  dashboard_sections_sign_in_main: http://code.org a kliknite na "Prihlásiť"
  dashboard_sections_password_account_creation: Textové heslo vytvorené študentom
  dashboard_sections_login_type_explanation: Táto tabuľka pomáha vysvetliť, ktoré
    z týchto typov prihlásenia <b>obrázok, slovo alebo e-mail</b> budete chcieť vybrať
    pre vašu skupinu.
  dashboard_faq: Často kladené otázky
  dashboard_faq_k5: Často kladené otázky – prvý stupeň
  dashboard_announcements: Oznámenia
  dashboard_announce_view_all: View all
  dashboard_announce_message: '<b>December 16, 2015</b> - Thank you for participating
    in the Hour of Code 2015! Tracking and saving progress have now resumed in all
    Code Studio tutorials and courses. Note: Code.org offices will be closed December
    19 - January 3. Please expect delayed answers to any questions you submit until
    January 4.'
  dashboard_announce_button_text: Dozvedieť sa viac
  dashboard_announce_hoc: <b>October 15, 2015</b> - The Hour of Code is coming &mdash;
    every participating organizer will receive a gift card to Amazon.com or Microsoft's
    Windows Store as a thank-you gift. Join classrooms worldwide during December 7-13.
  dashboard_announce_playlab: <b>December 4, 2015</b> - The Hour of Code is here!
    Try out a tutorial, like the new Gumball and Ice Age Play Lab.
  code_hoc_coming: Hodina kódu je tu - 8.-14. december!
  code_sign_up: Prihláste sa k účasti počas "CS Education Week"
  learn_more: Ďalšie informácie
  learn_sign_up_description: Sign up to participate in the Hour of Code during CS
    Education Week
  learn_sign_up_button: Zaregistrovať sa
  learn_videos_watch: Watch this inspirational video with your classroom
  learn_videos_show: Show this inspirational video to your class
  learn_videos_before_hoc: Watch an inspirational video before your Hour of Code
  learn_educator_resources_description: Learn how to teach an Hour of Code
  learn_educator_resources_button: Educator resources
  learn_are_you_educator: Are you an educator? Learn <a href="http://hourofcode.com/resources/how-to">how
    to teach an Hour of Code</a>
  learn_find_volunteer: <a href="https://code.org/volunteer/local">Find a local volunteer</a>
    to help during your Hour of Code
  learn_teacher_led_lesson_plans: Be inspired by <a href="https://code.org/teacher-led">teacher
    led Hour of Code lesson plans</a>
  learn_how_to_hoc: Follow <a href="https://hourofcode.com/how-to">our how-to guide</a>
    for teaching one Hour of Code
  learn_hoc_prizes: <a href="https://hourofcode.com/prizes">Learn more</a> about the
    prizes for every educator.
  learn_inspirational_videos: Inspire students by showing them <a href="https://code.org/educate/inspire">these
    videos</a>
  hoc2014_try_new_tutorials: Vyskúšajte naše nové návody pre Hodinu Kódu
  hoc2014_try_new_tutorial: Skúste náš nový kurz Hodina Kódu, v betaverzii
  hoc2014_try_scrat: Angry Birds, PvZ, and Scrat
  hoc2014_try_frozen: Postavy s Annou a Elsou z Frozen
  carousel_heading_codeorg: Tutorials by Code.org
  carousel_heading_codeorg_any_device: Tutorials by Code.org (for all devices)
  carousel_heading_3rd_party: Tutorials by 3rd parties
  carousel_heading_third_party: Tutorials by third parties
  carousel_heading_international: Kurzy vo vašom jazyku
  carousel_heading_domestic: Kurzy dostupné v angličtine
  carousel_heading_beginners: Kurzy pre začiatočníkov
  carousel_heading_beyond_beginners: Tutorials for Beginners
  carousel_heading_javascript: Cvičenia na výuku JavaScriptu
  carousel_heading_beyond_javascript: Tutorials that teach JavaScript
  carousel_heading_unplugged: Žiadne zariadenie alebo internet? Skúste informatiku
    "unplugged"
  carousel_heading_devices: Aplikácie s kurzami pre telefóny a tablety
  carousel_heading_beyond_devices: Tutorial apps for phones and tablets
  carousel_heading_languages: Kurzy iných programovacích jazykov
  carousel_heading_beyond_languages: Tutorials in other programming languages
  carousel_heading_apps_games: Vytvorte si vlastné aplikácie alebo hry
  carousel_heading_university: Univerzitné kurzy online
  carousel_heading_webpages: Naučte sa robiť webové stránky
  carousel_heading_robots: Naučte sa programovať s robotmi
  carousel_heading_ide: Platformy, ktoré sú populárne medzi učiteľmi
  educator_notes: Poznámky pedagógov
  teach_led_lesson_plans: Teacher Led Hour of Code Lesson Plans
  learn_footer_all_tutorials: See the <a href="https://code.org/educate/allhourofcode">comprehensive
    list of Hour of Code tutorials</a>. To see our criteria and submission guidelines
    for Hour of Code tutorials, <a href="https://hourofcode.com/tutorial-guidelines">click
    here.</a>
  how_to_teach_hoc: Ako učiť "Hodinu programovania"
  more_resources_educators: Ďalšie zdroje pre učiteľov
  beyond_submission: Want to submit a tutorial for Beyond an Hour? See the criteria
    and submission form.
  participants: účastníci
  teachers_notes: Poznámky učiteľov
  teachers_notes_hoc: 'Učitelia: Prečítajte si dôležité pedagogické poznámky'
  previous: Predchádzajúci
  next: Ďalší
  older_systems: Kurzy, ktoré pracujú na starších systémoch
  older_systems_subheading: Tieto by mali fungovať so staršími webovými prehliadačmi.
    Ak chcete získať prístup ku všetkým kurzom, aktualizujte na <a href="http://browsehappy.com/"
    target="_blank">moderný webový prehliadač.</a>
  mobile_devices: Kurzy pre mobilné zariadenia
  frozen_name: Code with Anna and Elsa
  starwars_name: 'Star Wars: Building a Galaxy with Code'
  codeorg_name: Klasické bludisko
  codeintl_name: Klasické bludisko
  thinkersmithspanish_name: Mis Amigos Roboticos
  khan_name: Úvod do JavaScriptu
  khanes_name: Úvod do JavaScriptu
  khanpt_name: Úvod do JavaScriptu
  khanhe_name: Úvod do JavaScriptu
  khanfr_name: Úvod do JavaScriptu
  khanpl_name: Úvod do JavaScriptu
  tynker_name: Vytvorte si vlastnú hru
  scratch_name: Buďte kreatívni s programovaním
  lightbot_name: Lightbot
  thinkersmith_name: Moji robotickí priatelia
  condcards_name: Podmienky s kartami
  lightbotintl_name: Lightbot
  codehs_name: Naučte sa programovať so psom Karlom
  codecademy_name: Codecademy
  codecombat_name: CodeCombat
  codemonkey_name: CodeMonkey
  codeavengers_name: Vytvorte hru v JavaScripte
  processing_name: Kreslenie pomocou kódu
  robomind_name: Naprogramujte virtuálneho robota
  groklearning_name: Eliza - chatovací robot a lekár
  quorum_name: Accessible programming - programovanie bez bariér (s podporou čítačky
    obrazovky)
  codespark_name: Foos (aj pre predškolákov)
  kodable_name: Kodable (aj pre predškolákov)
  tynkerapp_name: Tynker - pre tablety
  robomindnl_name: Naprogramujte virtuálneho robota
  flappy_name: Vytvor si hru Flappy
  bitsbox_name: Bitsbox - vytvor si hru
  makeschool_name: Build an iPhone game in your browser!
  touchdevelop_name: TouchDevelop
  appinventor_name: AppInventor Hodina Kódu
  blockly_name: Blockly
  thinkersmith2_name: Binary Baubles
  kodableunplugged_name: fuzzFamily Frenzy
  projguts_name: Kameň, papier, nožnice
  hourofcode_name: Klasické bludisko
  playlab_name: Play Lab
  infinity_name: Neobmedzená Play Lab
  artist_name: Artist
  monstercoding_name: Mystery Island Coding Quest
  allcancode_name: Bež Marko!
  csfirst_name: CS First
  boxisland_name: Box Island
  codesters_name: Codesters
  texasinstruments_name: 10 minút kódu
  teacherled_name: Teacher Led Lesson Plans
  codeorg_gradelevel: Vek 4-104
  codeintl_gradelevel: Vek 4-104
  thinkersmithspanish_gradelevel: Por todos
  khan_gradelevel: Druhý stupeň a starší
  khanes_gradelevel: Druhý stupeň a starší
  khanpt_gradelevel: Druhý stupeň a starší
  khanhe_gradelevel: Druhý stupeň a starší
  khanfr_gradelevel: Druhý stupeň a starší
  khanpl_gradelevel: Druhý stupeň a starší
  tynker_gradelevel: Vek 5-13
  scratch_gradelevel: Vek 8+
  lightbot_gradelevel: Všetky vekové kategórie
  thinkersmith_gradelevel: Všetky vekové kategórie
  condcards_gradelevel: Vek 8-12
  lightbotintl_gradelevel: Všetky vekové kategórie
  codehs_gradelevel: Stredná škola
  codecademy_gradelevel: Stredná škola
  codecombat_gradelevel: Druhý stupeň a starší
  codemonkey_gradelevel: Druhý stupeň a starší
  codeavengers_gradelevel: Druhý stupeň a starší
  processing_gradelevel: Stredná škola
  robomind_gradelevel: Vek 8-13
  groklearning_gradelevel: Druhý stupeň a starší
  quorum_gradelevel: Druhý stupeň a starší
  codespark_gradelevel: Základná
  kodable_gradelevel: Základná
  tynkerapp_gradelevel: Vek 5-13
  robomindnl_gradelevel: Vek 8-13
  flappy_gradelevel: Vek 4-104
  bitsbox_gradelevel: Základná
  makeschool_gradelevel: Stredná škola
  touchdevelop_gradelevel: Stredná škola
  appinventor_gradelevel: Druhý stupeň a starší
  blockly_gradelevel: Všetky vekové kategórie
  thinkersmith2_gradelevel: Vek 8+
  kodableunplugged_gradelevel: Vek 8-13
  projguts_gradelevel: Vek 10-13
  hourofcode_gradelevel: Vek 4-104
  frozen_gradelevel: Vek 8+
  starwars_gradelevel: Vek 4-104
  playlab_gradelevel: Vek 4-104
  infinity_gradelevel: Vek 4-104
  artist_gradelevel: Vek 8+
  monstercoding_gradelevel: Vek 5-13
  allcancode_gradelevel: Vek 5-10
  csfirst_gradelevel: Vek 9-14
  boxisland_gradelevel: Základná
  codesters_gradelevel: Vek 12-14
  texasinstruments_gradelevel: Vek 13-16
  teacherled_gradelevel: Vek 5+
  codeorg_platformtext: Moderné prehliadače, smartfóny, tablety
  codeintl_platformtext: Moderné prehliadače, smartfóny, tablety
  thinkersmithspanish_platformtext: Unplugged
  khan_platformtext: Moderné prehliadače
  khanes_platformtext: Moderné prehliadače
  khanpt_platformtext: Moderné prehliadače
  khanhe_platformtext: Moderné prehliadače
  khanfr_platformtext: Moderné prehliadače
  khanpl_platformtext: Moderné prehliadače
  tynker_platformtext: Moderné prehliadače
  scratch_platformtext: Prehliadače na počítači (nie tablety)
  lightbot_platformtext: VŠETKY prehliadače, iOS, Android alebo herné konzoly
  thinkersmith_platformtext: Unplugged
  condcards_platformtext: Unplugged
  lightbotintl_platformtext: iOS, Android (alebo prehliadač)
  codehs_platformtext: Moderné prehliadače. (Nasledujúci kurz vyžaduje $$)
  codecademy_platformtext: Moderné prehliadače. iOS, Android aplikácie
  codecombat_platformtext: Moderné prehliadače (nasledujúci kurz vyžaduje $$)
  codemonkey_platformtext: Moderné prehliadače
  codeavengers_platformtext: Moderné prehliadače
  processing_platformtext: Moderné prehliadače
  robomind_platformtext: Moderné prehliadače, mobilný web
  groklearning_platformtext: Moderné prehliadače
  quorum_platformtext: Moderné webové prehliadače. S podporou čítačiek obrazovky
  codespark_platformtext: iOS, Android (alebo prehliadač)
  kodable_platformtext: iPad
  tynkerapp_platformtext: iPad, Android tablety
  robomindnl_platformtext: Moderné prehliadače, mobilný web
  flappy_platformtext: Moderné prehliadače, smartfóny, tablety
  bitsbox_platformtext: Moderné prehliadače
  makeschool_platformtext: Moderné webové prehliadače
  touchdevelop_platformtext: Moderné prehliadače, smartfóny, všetky zariadenia
  appinventor_platformtext: Moderné prehliadače + Android
  blockly_platformtext: Iba moderné prehliadače
  thinkersmith2_platformtext: Unplugged
  kodableunplugged_platformtext: Unplugged
  projguts_platformtext: Unplugged
  hourofcode_platformtext: Moderné prehliadače, smartfóny, tablety
  frozen_platformtext: Moderné prehliadače + tablety
  starwars_platformtext: Moderné prehliadače + tablety
  playlab_platformtext: Moderné prehliadače, smartfóny, tablety
  monstercoding_platformtext: Moderné webové prehliadače, iOS, Android
  allcancode_platformtext: Moderné webové prehliadače, iOS
  csfirst_platformtext: Moderné prehliadače
  boxisland_platformtext: Android, iOS
  codesters_platformtext: Moderné prehliadače
  texasinstruments_platformtext: TI Calculators
  teacherled_platformtext: Moderné prehliadače, smartfóny, tablety
  codeorg_shortdescription: Nauč sa programovať s Markom Zuckerbergom a Angry Birds!
  codeintl_shortdescription: Nauč sa programovať s Markom Zuckerbergom a Angry Birds!
  thinkersmithspanish_shortdescription: Tutorial para un grupo sin computadoras
  khan_shortdescription: Nauč sa kresliť v JavaScripte
  khanes_shortdescription: Nauč sa kresliť v JavaScripte
  khanpt_shortdescription: Nauč sa kresliť v JavaScripte
  khanhe_shortdescription: Nauč sa kresliť v JavaScripte
  khanfr_shortdescription: Nauč sa kresliť v JavaScripte
  khanpl_shortdescription: Nauč sa kresliť v JavaScripte
  tynker_shortdescription: Nauč sa programovať riešením zábavných hádaniek a vytvor
    si vlastnú mobilnú hru.
  scratch_shortdescription: Vytvor interaktivné hry, príbehy a animácie.
  lightbot_shortdescription: Naprogramujte Lightbot-a, aby riešil hádanky pomocou
    procedúr a cyklov!
  thinkersmith_shortdescription: Unplugged kurz pre skupinu bez zariadení
  condcards_shortdescription: Nauč sa algoritmy s balíčkom kariet
  lightbotintl_shortdescription: Hra pre výuku základných konceptov programovania
  codehs_shortdescription: Začnite kódovať so psom Karlom - zábavný a vizuálny úvod
    do programovania!
  codecademy_shortdescription: Nauč sa JavaScript programovanie v prehliadači
  codecombat_shortdescription: Poraz zlobrov a nauč sa Python alebo JavaScript v tejto
    epickej programovacej hre!
  codemonkey_shortdescription: Žiaci naprogramujú opicu, ktorá chytá banány.
  codeavengers_shortdescription: Nauč sa JavaScript programovanie v prehliadači
  processing_shortdescription: Jednohodinový úvod do programovacieho jazyka Processing
  robomind_shortdescription: Napíš kód pre virtuálneho robota
  groklearning_shortdescription: Nauč chatovacieho robota Elizu oklamat tvojich priateľov,
    aby si mysleli, že je človek!
  quorum_shortdescription: Sprevádzaj Máriu pri prehliadke, na ktorej sa naučí programovací
    jazyk Quorum.
  codespark_shortdescription: Foos je zábavná hra, pri ktorej sa deti naučia programovať.
  kodable_shortdescription: Zábavná hra na iPad, ktorá učí koncepty programovania
  tynkerapp_shortdescription: 'Naučte sa programovať pri riešení kódovacích hádaniek. '
  robomindnl_shortdescription: Napíš kód pre virtuálneho robota
  flappy_shortdescription: Vytvor si vlastnú hru - Flappy Bird, Žralok alebo Ponorka
  bitsbox_shortdescription: S použitím skutočného JavaScriptu nakóduj sériu aplikácií
    na hranie a zdieľaj.
  makeschool_shortdescription: Make an iPhone game! Learn by writing code to teach
    your monster new moves!
  touchdevelop_shortdescription: 'Vyrieš hlavolamy, vytvor hry a nauč sa kódovať;
    to všetko na svojom telefóne. '
  appinventor_shortdescription: Vytvor si vlastnú aplikáciu! (Iba pre Android)
  blockly_shortdescription: Stiahnite si ZIP súbor pre offline výuku
  thinkersmith2_shortdescription: Nauč sa, ako počítače reprezentujú informácie pomocou
    jednotiek a núl
  kodableunplugged_shortdescription: Zábavné cvičenie bez počítača (unplugged)
  projguts_shortdescription: Vyskúšaj modelovanie a simuláciu pomocou kameň/papier/nožnice
  hourofcode_shortdescription: Nauč sa programovať s Markom Zuckerbergom a Angry Birds!
  frozen_shortdescription: S pomocou kódu sa pridajme k Anne a Elze, ktoré skúmajú
    kúzlo a krásu ľadu.
  starwars_shortdescription: Learn to program droids, and create your own Star Wars
    game in a galaxy far, far away.
  playlab_shortdescription: Create a story or make a game with Play Lab!
  infinity_shortdescription: Use Play Lab to create a story or game starring Disney
    Infinity characters.
  artist_shortdescription: Draw cool pictures and designs with the Artist!
  monsterocding_shortdescription: A colorful self-guided programming adventure for
    children.
  allcancode_shortdescription: An immersive game to guide Marco with a visual programming
    language.
  csfirst_shortdescription: Animate a story about two characters on the ocean. Add
    your own style!
  boxisland_shortdescription: Take a coding trip on Box Island with the brave Hiro.
  codesters_shortdescription: Create your own games, animations, and artwork using
    Python.
  texasinstruments_shortdescription: Learn basic coding using the TI-84&#8482; Plus
    calculator.
  teacherled_shortdescription: Be inspired to design your own Hour of Code event with
    these lesson plans.
  codeorg_longdescription: Nauč sa základné pojmy informatiky pomocou vizuálneho "drag
    & drop" programovania. Je to kurz pripomínajúci hru, ktorej tempo si určuješ sám.
    Vo videolekciách vystupujú hviezdy ako Bill Gates, Mark Zuckerberg, Angry Birds
    a Plants vs. Zombies. Nauč sa príkazy opakovania, rozhodovania a základné algoritmy.
    Dostupné v 34 jazykoch.
  codeintl_longdescription: Nauč sa základné pojmy informatiky pomocou vizuálneho
    "drag & drop" programovania. Je to kurz pripomínajúci hru, ktorej tempo si určuješ
    sám. Vo videolekciách vystupujú hviezdy ako Bill Gates, Mark Zuckerberg, Angry
    Birds a Plants vs. Zombies. Nauč sa príkazy opakovania, rozhodovania a základné
    algoritmy. Dostupné v 34 jazykoch.
  thinkersmithspanish_longdescription: Mediante el uso de un "Vocabulario Robot" predefinido,
    los estudiantes descubrir&aacute;n como guiarse de modo tal de llevar a cabo tareas
    espec&iacute;ficas sin ser estas discutidas previamente. Este segmento ense&ntilde;a
    a los estudiantes la conexi&oacute;n entre s&iacute;mbolos y acciones as&iacute;
    como la valiosa habilidad de depuraci&oacute;n.
  khan_longdescription: Nauč sa základom programovania v jazyku JavaScript pri vytváraní
    zábavných kresieb s tvojim vlastným programom. Spolupracujte v triede alebo to
    urob sám!
  khanes_longdescription: Nauč sa základom programovania v jazyku JavaScript pri vytváraní
    zábavných kresieb s tvojim vlastným programom. Spolupracujte v triede alebo to
    urob sám!
  khanpt_longdescription: Nauč sa základom programovania v jazyku JavaScript pri vytváraní
    zábavných kresieb s tvojim vlastným programom. Spolupracujte v triede alebo to
    urob sám!
  khanhe_longdescription: Nauč sa základom programovania v jazyku JavaScript pri vytváraní
    zábavných kresieb s tvojim vlastným programom. Spolupracujte v triede alebo to
    urob sám!
  khanfr_longdescription: Nauč sa základom programovania v jazyku JavaScript pri vytváraní
    zábavných kresieb s tvojim vlastným programom. Spolupracujte v triede alebo to
    urob sám!
  khanpl_longdescription: Nauč sa základom programovania v jazyku JavaScript pri vytváraní
    zábavných kresieb s tvojim vlastným programom. Spolupracujte v triede alebo to
    urob sám!
  tynker_longdescription: Vytvor si svoje vlastné hry a zdieľaj ich s priateľmi! Rieš
    zábavné programovacie hádanky a na každej úrovni si osvoj základy programovania.
    Prispôsob si hry s animovanými postavičkami, s viacerými úrovňami a bohatými rekvizitami.
    Urob svoje hry realistickými s využitím fyziky. Zobraz si svoj program vo forme
    grafických blokov alebo v JavaScripte. Prenes svoje mobilné hry na iPady a tablety
    s Androidom. Vyber si z množstva zábavných aktivít!
  scratch_longdescription: V Scratchi môžeš vytvárať vlastné interaktívne hry, príbehy,
    animácie &mdash; a zdieľať ich s priateľmi. Začni s animáciami svojho mena, vytvorením
    pohľadnice a hry ping-pong.
  lightbot_longdescription: Veď robota Lightbot-a, aby rozsvietil všetky modré dlaždice!
    Lightbot je logická hra, ktorá naučí hráčov porozumieť základom programovania.
    Naučte se vytvárať postupnosti príkazov, písať procedúry a využívať opakovanie
    k vyriešeniu jednotlivých úrovní. Ideálne pre všetky vekové kategórie.
  thinkersmith_longdescription: Žiaci s použitím preddefinovaného "robotického slovníka"
    prídu na to ako si navzájom pomáhať pri plnení špecifických úloh bez toho, aby
    o nich najskôr diskutovali. Táto lekcia naučí deti prepojenie medzi symbolom a
    akciou, rovnako ako neoceniteľnú schopnosť odhaľovania chýb (debugging). Aktivita
    "Moji robotickí priatelia" sa najlepšie vypracuje v skupine a zahŕňa učiteľský
    pracovný zošit pre použitie v triede.
  condcards_longdescription: Použi balíček kariet a nauč sa o algoritmoch a podmienkových
    príkazoch v tejto "unplugged" aktivite bez počítača. Žiaci pracujú v tímoch a
    potrebujú jeden balíček kariet na každý tím.
  lightbotintl_longdescription: Nauč sa základom logiky v programovaní, začínajúc
    od úplných základov programovania, pre vek od 4 rokov, na iOS a Androide (alebo
    v prehliadači). Nauč sa ako skladať príkazy, odhaľovať vzorce, používať procedúry
    a využiť opakovanie!
  codehs_longdescription: Zadávanie príkazov počítaču, čo je základ celého programovania,
    je podobné zadávaniu príkazov psovi. Nauč sa kódovať so psom Karolom&mdash;zábavný,
    prístupný a vizuálny vstup do programovania, ktorý učí úplných začiatočníkov základné
    pojmy ako sú príkazy a funkcie. Cvičenie si riadi žiak sám, ale učitelia sa môžu
    zaregistrovať, aby mali prístup ku nástrojom pre učiteľov a mohli sledovať pokrok
    žiaka!
  codecademy_longdescription: Codecademy je interaktívny, žiakom riadený úvod do základov
    informatiky pomocou JavaScriptu, ktorý používajú desiatky miliónov žiakov na celom
    svete. Pripravili sme bezproblémovú Hodinu kódu, pri ktorej si vyskúšate sprievodné
    kvízy, vysvetľujúce obrázky a na konci žiaci vytvoria kompletný projekt.
  codecombat_longdescription: Poraz zlobrov a nauč sa Python alebo JavaScript v tejto
    epickej programovacej hre!
  codemonkey_longdescription: 'CodeMonkey je online hra, ktorá učí programovať v skutočnom
    programovacom jazyku! Žiaci programujú opicu tak, aby chytala banány, čo je v
    každej ďalšej úrovni trochu zložitejšie. Za každé riešenie získavajú hodnotenie
    hviezdičkami, ktoré môžu zdieľať jedným klikom. '
  codeavengers_longdescription: Vytvor strieľačku pre 2 hráčov v JavaScripte, stačí
    10 krátkych krokov. Potom pokračuj v učení sa základov programovania (premenné
    a príkaz AK) tým, že vytvoríš kvíz, ktorý môžeš zdieľať s priateľmi. Popri tom
    získaj v súťaži body a odznaky a dosiahni vrchol triedneho rebríčka.
  processing_longdescription: Úvod do programovania v rámci grafického umenia pomocou
    programovacieho jazyka Processing. Krátke video lekcie predstavia programovacie
    cvičenia, ktoré vedú ku návrhu interaktívneho kresliaceho programu
  robomind_longdescription: 'Žiaci sa naučia základy programovania riadením vlastného
    virtuálneho robota. Online kurz je plne sebestačný s krátkymi prezentáciami, filmami,
    kvízmi a automatickým vedením a tipmi na pomoc pri programovacích cvičeniach. '
  groklearning_longdescription: Použi programovací jazyk Python na vytvorenie chatbota
    s menom "Eliza", ktorá bude rozprávať ako psychoterapeut. Naučíš Elizu hovoriť
    a to tie správne veci. Dokáže presvedčiť tvojich kamarátov, aby ju považovali
    za človeka a nie počítač?
  quorum_longdescription: Toto cvičenie je prístupné aj pre zrakovo postihnutých a
    pracuje s čítačkou obrazovky. Pripoj sak Márii, ktorá nastupuje do biologického
    laboratória ako programátorka a učí sa programovací jazyk Quorum. Toto cvičenie
    si riadi žiak sám a obsahuje online príklady úloh.
  codespark_longdescription: Rodinka Foo je zábavná forma výuky programovania. Programuj
    pekné postavičky, ktoré riešia hlavolamy a prenes virtuálny svet do života. Táto
    hraje úplne "bez slov", tak si môže zahrať každý!
  kodable_longdescription: Kodable je hra pre iPad, ktorá deťom od 5 rokov predstaví
    základy programovania. Prítomnosť učiteľa je vhodná, ale nie je pre túto hru nutná.
  tynkerapp_longdescription: Naučte sa programovať pri riešení zábavných hádaniek.
    Ľahko tvorte hry a príbehy používaním grafických motívov, stavebníc a prispôsobiteľných
    postavičiek. Pripojenie k Internetu nie je nutné. Ku svojim výtvorom sa dostanete
    aj na webe.
  robomindnl_longdescription: 'Žiaci sa naučia základy programovania riadením vlastného
    virtuálneho robota. Online kurz je plne sebestačný s krátkymi prezentáciami, filmami,
    kvízmi a automatickým vedením a tipmi na pomoc pri programovacích cvičeniach. '
  flappy_longdescription: Vytvorte vlastnú hru Flappy Bird pomocou drag & drop programovania,
    ktorú si môžete prispôsobiť nech vypadá inak (Flappy žralok, Flappy Santa, čokoľvek).
    Hru do telefónu pridáte jedným klikom.
  bitsbox_longdescription: Prispôsobte si svoj vlastný virtuálny tablet a potom nakódujte
    sadu hier na hranie a zdieľanie. Vďaka jednoduchým návodom môžu aj malé deti programovať
    v reálnom JavaScripte a čím ste pokročilejší, tým ďalej zájdete.
  makeschool_longdescription: Learn to code by making an iPhone game using a brand
    new and beginner-friendly programming language called Swift! Create a Pok&eacute;mon-inspired
    action game and write code to teach your monster new moves. You will learn how
    to use variables, methods, and objects to help your monster win!
  touchdevelop_longdescription: 'Grafický editor na dotykové ovládanie Ťa prevedie
    vytváraním umeia v pixeloch, riešením medvedích hádaniek a tvorbou vašej vlastnej
    hry so skákajúcim vtáčikom. '
  appinventor_longdescription: Zábavné, rýchle video tutoriály ťa prevedú cez vybudovanie
    troch jednoduchých aplikácií pre tvoj telefón či tablet s Androidom. Určený pre
    začiatočníkov i expertov, táto hodina kódu ťa pripraví na budovanie tvojich vlastných
    aplikácií, tak ako ich poznáš. Predstav si ako zdieľaš s priateľmi svoje vlastnoručne
    vytvorené aplikácie! Tieto aktivity sú vhodné pre jednotlivcov a pre učiteľov
    vedúcich triedy.
  blockly_longdescription: Máš PC s pomalým (alebo žiadnym) internetom? Stiahni si
    Blocky tutoriály ktoré boli predchodcom Code.org tutorálov - jednoduchý 3MB ZIP
    si môžeš nahrať na ľubovoľný počítač alebo usb kľúč
  thinkersmith2_longdescription: Študenti sa učia o reprezentovaní a ukladaní znakov
    v binárnej sústave, pomocou funkcií zapnúť a vypnuť. Na konci hodiny dostanú úlohu
    zakódovať svoje vlastné iniciály, ktoré si odnesú domov.
  kodableunplugged_longdescription: 'Designed for use with plain paper, the fuzzFamily
    Frenzy is an introduction to programming logic for kids 5 and up. A teacher should
    explain the game, then students program a partner to complete a simple obstacle
    course. '
  projguts_longdescription: This "unplugged" activity helps students learn how modeling
    and simulation works by having a group of students play different versions of
    the Rock / Paper / Scissors game, and see the results as different modeling experiments.
  hourofcode_longdescription: Obsadené miesto pre nový code.org/hoc
  frozen_longdescription: Let's use code to join Anna and Elsa as they explore the
    magic and beauty of ice. You will create snowflakes and patterns as you ice-skate
    and make a winter wonderland that you can then share with your friends!
  starwars_longdescription: Learn to program droids, and create your own Star Wars
    game in a galaxy far, far away.
  playlab_longdescription: Create a story or make a game with Play Lab! Make animals,
    pirates, zombies, ninjas, and many more characters move, make sounds, score points,
    and even throw fireballs!
  monstercoding_longdescription: The Mystery Island Coding Quest by Monster Coding
    offers a fun filled self guided adventure that teaches several key programming
    concepts to children. Each block based activity builds on the previous, introducing
    kids to Functions, Boolean Values, Loops, If/Else Statements, and Arrays, using
    colorful animated graphics, audio instructions.
  allcancode_longdescription: Students play an adventure game based on an original
    story. They guide Marco - the main character - through each level by giving him
    step-by-step instructions in the form of the visual programming language used
    by the Hour of Code. They get introduced to sequencing commands, iteration and
    conditions without even noticing it.
  csfirst_longdescription: Create a story about two characters at sea. Animate the
    water, and customize the scenery to add your own flare. Use code to tell the story
    you want to tell!
  boxisland_longdescription: Take a trip on Box Island and help Hiro collect all the
    clocks scattered in the wilderness! In this tutorial you will learn the basics
    of algorithms, sequences, loops and conditionals!
  codesters_longdescription: 'Create your own games, animations, and artwork using
    Python.  Once you’re done, share them with friends! Program in Python, a real
    programming language used every day at companies - our drag and drop toolkit makes
    it easy to learn!  Try building a basketball game, choreographing a dance, or
    designing an animated card! '
  texasinstruments_longdescription: 'The 10 Minutes of Code activities can be used
    in class as a way to spark students'' interest in coding with the TI technology
    they carry in their backpacks everyday.  Learn the basics of coding using the
    TI-84&#8482; Plus and get started programming in just 10 minutes – no experience
    needed!  '
  teacherled_longdescription: Now that tens of thousands of educators have tried the
    Hour of Code, many classrooms are ready for more creative, less one-size-fits-all
    activities that teach the basics of computer science. To help teachers find inspiration,
    we collected and curated one-hour teacher-led lesson and activity plans designed
    for different subject areas for Hour of Code veterans.
  codeorg_beyond_name: Úvod do informatiky (2.stupeň ZŠ)
  khan_beyond_name: Nauč sa počítačové programovanie
  tynker_beyond_name: Nauč sa programovanie doma
  scratch_beyond_name: Buďte kreatívni s programovaním
  lightbot_beyond_name: LightBot
  codecademy_beyond_name: Codecademy
  kodable_beyond_name: Kodable
  scratchjr_beyond_name: ScratchJR pre predškolákov
  hopscotch_beyond_name: 'Hopscotch: Programovanie na tvojom iPade'
  pocketcode_beyond_name: Pocket Code
  groklearning_beyond_name: Naučiť sa programovať v Pythone
  hacketyhack_beyond_name: Naučiť sa Ruby
  robomind_beyond_name: Naprogramujte virtuálneho robota
  makeschool_beyond_name: Build an iPhone game in your browser!
  appinventor_beyond_name: AppInventor Hodina Kódu
  touchdevelop_beyond_name: TouchDevelop
  codehs_beyond_name: Naučte sa programovať so psom Karlom
  udemy_beyond_name: Online kurzy programovania
  lynda_beyond_name: Online kurzy programovania
  edx_beyond_name: Kurz Harvard CS50
  coursera_beyond_name: Kurz Stanford CS 101
  udacity_beyond_name: CS 101
  teachingtree_beyond_name: Univerzitné online kurzy
  kodu_beyond_name: Kodu
  cargobot_beyond_name: Cargobot
  kidsruby_beyond_name: KidsRuby
  w3schools_beyond_name: Naučiť HTML
  codeavengers_beyond_name: Naučiť kódovanie webstránok
  mozilla_beyond_name: Webmaker
  codecombat_beyond_name: CodeCombat
  codea_beyond_name: Codea
  lego_beyond_name: Mindstorms
  finch_beyond_name: Finch
  arduino_beyond_name: Arduino so Sparkfun
  processing_beyond_name: Programovanie s Processing
  alice_beyond_name: Alice
  sphero_beyond_name: SPRK
  codeorg_beyond_gradelevel: Vek 4-104
  khan_beyond_gradelevel: Druhý stupeň a starší
  tynker_beyond_gradelevel: Vek 5-13
  scratch_beyond_gradelevel: Vek 8+
  lightbot_beyond_gradelevel: Všetky vekové kategórie
  codecademy_beyond_gradelevel: Stredná škola
  kodable_beyond_gradelevel: Základná
  scratchjr_beyond_gradelevel: Základná
  hopscotch_beyond_gradelevel: Druhý stupeň a starší
  pocketcode_beyond_gradelevel: Druhý stupeň a starší
  groklearning_beyond_gradelevel: Druhý stupeň a starší
  hacketyhack_beyond_gradelevel: Stredná škola
  robomind_beyond_gradelevel: Vek 8-13
  makeschool_beyond_gradelevel: Stredná škola
  appinventor_beyond_gradelevel: Druhý stupeň a starší
  touchdevelop_beyond_gradelevel: Stredná škola
  codehs_beyond_gradelevel: Stredná škola
  udemy_beyond_gradelevel: Stredná škola +
  lynda_beyond_gradelevel: Stredná škola +
  edx_beyond_gradelevel: Univerzita
  coursera_beyond_gradelevel: Univerzita
  udacity_beyond_gradelevel: Univerzita
  teachingtree_beyond_gradelevel: Univerzita
  kodu_beyond_gradelevel: Vek 8+
  cargobot_beyond_gradelevel: Vek 8+
  kidsruby_beyond_gradelevel: Vek 12+
  w3schools_beyond_gradelevel: Vek 12+
  codeavengers_beyond_gradelevel: Druhý stupeň a starší
  mozilla_beyond_gradelevel: Vek 12+
  codecombat_beyond_gradelevel: Druhý stupeň a starší
  codea_beyond_gradelevel: Stredná škola +
  lego_beyond_gradelevel: Druhý stupeň a starší
  finch_beyond_gradelevel: Vek 8+
  arduino_beyond_gradelevel: Stredná škola +
  processing_beyond_gradelevel: Stredná škola
  alice_beyond_gradelevel: Druhý stupeň a starší
  sphero_beyond_gradelevel: Vek 8+
  codeorg_beyond_platformtext: MOderné prehliadače, tablety
  khan_beyond_platformtext: Moderné webové prehliadače
  tynker_beyond_platformtext: Moderné webové prehliadače (potrebné $$)
  scratch_beyond_platformtext: Akýkoľvek prehliadač
  lightbot_beyond_platformtext: iOS, Android (alebo prehliadač)
  codecademy_beyond_platformtext: Moderné prehliadače. iOS, Android aplikácie
  kodable_beyond_platformtext: iPad
  scratchjr_beyond_platformtext: iPad
  hopscotch_beyond_platformtext: iPad
  pocketcode_beyond_platformtext: Mobilné aplikácie
  groklearning_beyond_platformtext: Moderné prehliadače
  hacketyhack_beyond_platformtext: Inštalácia na počítači
  robomind_beyond_platformtext: Moderné prehliadače, mobilný web
  makeschool_beyond_platformtext: Moderné webové prehliadače
  appinventor_beyond_platformtext: Moderný prehliadač + Android
  touchdevelop_beyond_platformtext: Moderné prehliadače, smartfóny, všetky zariadenia
  codehs_beyond_platformtext: Moderné prehliadače (potrebné $$)
  udemy_beyond_platformtext: Webové
  lynda_beyond_platformtext: Webové (potrebné $$)
  edx_beyond_platformtext: Moderné prehliadače
  coursera_beyond_platformtext: Moderné prehliadače
  udacity_beyond_platformtext: Moderné prehliadače
  teachingtree_beyond_platformtext: Webové
  kodu_beyond_platformtext: Windows, xBox
  cargobot_beyond_platformtext: iPad
  kidsruby_beyond_platformtext: Inštalácia na počítači
  w3schools_beyond_platformtext: Moderné webové prehliadače
  codeavengers_beyond_platformtext: Moderné webové prehliadače
  mozilla_beyond_platformtext: Moderné webové prehliadače
  codecombat_beyond_platformtext: Webové (Firefox, Chrome, Safari, IE9+)
  codea_beyond_platformtext: iPad
  lego_beyond_platformtext: Nákup robota
  finch_beyond_platformtext: Nákup robota
  arduino_beyond_platformtext: Internetový prehliadač, potom nákup súpravy
  processing_beyond_platformtext: Moderné prehliadače
  alice_beyond_platformtext: Windows a Mac (potrebná inštalácia)
  sphero_beyond_platformtext: Nákup robota
  codeorg_beyond_shortdescription: Nauč sa programovať s Markom Zuckerbergom a Angry
    Birds!
  khan_beyond_shortdescription: Nauč sa kresliť v JavaScripte
  tynker_beyond_shortdescription: Zábavný a pútavý kurz pre deti od štvrtej do ôsmej
    triedy
  scratch_beyond_shortdescription: Vytvor interaktivné hry, príbehy a animácie.
  lightbot_beyond_shortdescription: Hra pre výuku základných konceptov programovania
  codecademy_beyond_shortdescription: Nauč sa JavaScript programovanie v prehliadači
  kodable_beyond_shortdescription: Zábavná hra na iPad, ktorá učí koncepty programovania
  scratchjr_beyond_shortdescription: 'Vytvor interaktívne príbehy a hry pomocou ScratchJr. '
  hopscotch_beyond_shortdescription: Nauč sa vizuálne programovanie na iPade
  pocketcode_beyond_shortdescription: Vytvor hru na vlastnom smartfóne a nechaj ju
    vyskúšať priateľom!
  groklearning_beyond_shortdescription: Základný úvod do programovania v Pythone
  hacketyhack_beyond_shortdescription: Nauč sa Ruby od základov
  robomind_beyond_shortdescription: Napíš kód pre virtuálneho robota
  makeschool_beyond_shortdescription: Learn to make an iPhone game in an hour
  appinventor_beyond_shortdescription: Vytvor si vlastnú aplikáciu! (Iba pre Android)
  touchdevelop_beyond_shortdescription: Naprogramuj mobilné aplikácie priamo vo svojom
    telefóne, tablete alebo notebooku
  codehs_beyond_shortdescription: Nauč sa programovať v JavaScripte pomocou zábavného
    vizuálneho prostredia
  udemy_beyond_shortdescription: Tucty online kurzov programovania
  lynda_beyond_shortdescription: Tucty online kurzov programovania
  edx_beyond_shortdescription: Najobľúbenejšia hodina na Harvarde
  coursera_beyond_shortdescription: Začať s CS101
  udacity_beyond_shortdescription: Začať s CS101
  teachingtree_beyond_shortdescription: 'Online znalosti: Rýchlo a bez obmedzení'
  kodu_beyond_shortdescription: Navrhni 3D herný svet
  cargobot_beyond_shortdescription: Naprogramuj robotickú ruku na iPade
  kidsruby_beyond_shortdescription: Nauč sa programovať pomocou Ruby
  w3schools_beyond_shortdescription: Nauč sa vytvárať webové stránky
  codeavengers_beyond_shortdescription: Nauč sa programovať hry a webstránky
  mozilla_beyond_shortdescription: Vytvor a zdieľaj webstránky
  codecombat_beyond_shortdescription: Zahraj sa hru a ak chceš vyhrať, nauč sa JavaScript
  codea_beyond_shortdescription: Vytvor aplikáciu na iPade
  lego_beyond_shortdescription: Postav a naprogramuj robota
  finch_beyond_shortdescription: Robot na výuku informatiky
  arduino_beyond_shortdescription: Nauč sa Arduino cez DigitalSandbox od Sparkfun.
  processing_beyond_shortdescription: Nauč sa jazyky Processing
  alice_beyond_shortdescription: Učte programovanie v 3D prostredí
  sphero_beyond_shortdescription: SPRK lekcie dajú deťom zábavný rýchlokurz programovania
    robotov, zatiaľ čo si budú vylepšovať schopnosti v matematike a fyzike.
  codeorg_beyond_longdescription: Learn the basic concepts of Computer Science with
    drag and drop programming. 3 full courses, each consists of 15-20 lessons that
    blend "unplugged" classroom activities interspersed with game-like, self-directed
    tutorials starring video lectures by Bill Gates, Mark Zuckerberg, Angry Birds
    and Plants vs. Zombies. Learn repeat-loops, conditionals, basic algorithms, functions,
    and variables.
  khan_beyond_longdescription: Nauč sa základom programovania v jazyku JavaScript
    pri vytváraní zábavných kresieb s tvojim vlastným programom. Spolupracujte v triede
    alebo to urob sám!
  tynker_beyond_longdescription: Tynker makes it fun & easy to learn programming.
    It makes it visual. Kids build games and mobile apps by arranging blocks of code.
    It removes the need to know programming syntax. Kids transform ideas into animated
    stories and math art right away. It promotes progressive learning. As kids learn
    fundamentals, Tynker introduces more advanced concepts including syntax driven
    programming.
  scratch_beyond_longdescription: V Scratchi môžeš vytvárať vlastné interaktívne hry,
    príbehy, animácie &mdash; a zdieľať ich s priateľmi. Začni s animáciami svojho
    mena, vytvorením pohľadnice a hry ping-pong.
  lightbot_beyond_longdescription: Nauč sa základom logiky v programovaní, začínajúc
    od úplných základov programovania, pre vek od 4 rokov, na iOS a Androide (alebo
    v prehliadači). Nauč sa ako skladať príkazy, odhaľovať vzorce, používať procedúry
    a využiť opakovanie!
  codecademy_beyond_longdescription: Codecademy je interaktívny, žiakom riadený úvod
    do základov informatiky pomocou JavaScriptu, ktorý používajú desiatky miliónov
    žiakov na celom svete. Pripravili sme bezproblémovú Hodinu kódu, pri ktorej si
    vyskúšate sprievodné kvízy, vysvetľujúce obrázky a na konci žiaci vytvoria kompletný
    projekt.
  kodable_beyond_longdescription: Kodable je hra pre iPad, ktorá deťom od 5 rokov
    predstaví základy programovania. Prítomnosť učiteľa je vhodná, ale nie je pre
    túto hru nutná.
  scratchjr_beyond_longdescription: ScratchJr is an introductory programming language
    that enables young children to create their own interactive stories and games.
    Children snap together graphical programming blocks to make characters move, jump,
    dance, and sing
  hopscotch_beyond_longdescription: Student-guided tutorial on the iPad using the
    Hopscotch programming language. Students will build games and apps for their iPad
    on their iPad. Students can work individually or with friends (up to 3 per iPad).
  pocketcode_beyond_longdescription: Create your own game on your smart phone with
    Pocket Code! Help skydiver Steve to deliver his parcels. You can share it with
    friends and other users to try!
  groklearning_beyond_longdescription: An introductory course using the programming
    language Python for people with no programming experience. Our unique mix of introductory
    content and challenges will bring you to a thorough understanding of Python and
    programming itself. We've taught this content to students of varying ages from
    diverse backgrounds and we're sure it'll suit you too.
  hacketyhack_beyond_longdescription: 'Hackety Hack will teach you the absolute basics
    of programming from the ground up. No previous programming experience is needed!
    With Hackety Hack, you''ll learn the Ruby programming language. Ruby is used for
    all kinds of programs, including desktop applications and websites. [Note: Desktop
    install required]'
  robomind_beyond_longdescription: 'Students learn the basics of programming by controling
    their own virtual robot. The online course is fully self-contained with short
    presentations, movies, quizzes and automatic guidance/hints to help with the programming
    exercises. '
  makeschool_beyond_longdescription: Know some ObjectiveC? Learn to make an iPhone
    game in an hour! We'll guide you through the process, to code, test, and play
    your game entirely in the browser and then share it on Facebook for friends to
    try! No prior iPhone development experience is required. You must understand what
    variables, methods, and objects are.
  appinventor_beyond_longdescription: Zábavné, rýchle video tutoriály ťa prevedú cez
    vybudovanie troch jednoduchých aplikácií pre tvoj telefón či tablet s Androidom.
    Určený pre začiatočníkov i expertov, táto hodina kódu ťa pripraví na budovanie
    tvojich vlastných aplikácií, tak ako ich poznáš. Predstav si ako zdieľaš s priateľmi
    svoje vlastnoručne vytvorené aplikácie! Tieto aktivity sú vhodné pre jednotlivcov
    a pre učiteľov vedúcich triedy.
  touchdevelop_beyond_longdescription: TouchDevelop lets you create apps on iPad,
    iPhone, Android, PC, Mac, Windows Phone. Our touch-friendly editor makes coding
    fun, even on your phone or tablet!
  codehs_beyond_longdescription: 'Learn the basics of programming with Karel the Dog,
    a fun, accessible and visual introduction to coding, where giving commands to
    a computer is just like giving commands to a dog. This tutorial is great if led
    by a teacher, but can also be done independently. [Note: payment is required]'
  udemy_beyond_longdescription: 'Whether you''ve never seen a line of code or you
    code for a living, Udemy has a course for you, taught by professional instructors.
    [Note: payment is required]'
  lynda_beyond_longdescription: 'Learn how to code, create, and build web applications,
    from the foundations of object-oriented programming in C and C++, to how to write
    Java. Our developer tutorials can help you learn to develop and create mobile
    apps, work with PHP and MySQL databases, get started with the statistical processing
    language R, and much more. [Note: payment is required]'
  edx_beyond_longdescription: CS50x is Harvard College's introduction to the intellectual
    enterprises of computer science and the art of programming for majors and non-majors
    alike, with or without prior programming experience. Topics include abstraction,
    algorithms, data structures, encapsulation, resource management, security, software
    engineering, and web development. Languages include C, PHP, and JavaScript plus
    SQL, CSS, and HTML. The on-campus version of CS50x is Harvard's second-largest
    course.
  coursera_beyond_longdescription: 'Stanford''s CS 101 class taught by Nick Parlante
    (FREE!). CS101 teaches the essential ideas of Computer Science for a zero-prior-experience
    audience. Play and experiment with short bits of code to bring to life to the
    power and limitations of computers. CS101 also provides a general background on
    computers today: what is a computer, what is hardware, what is software, what
    is the internet. No previous experience is required other than the ability to
    use a web browser.'
  udacity_beyond_longdescription: In this course you will learn key concepts in computer
    science and learn how to write your own computer programs in the context of building
    a web crawler. There is no prior programming knowledge needed for this course.
    Beginners are welcome! At the end of this course, you will have learned key concepts
    in computer science and enough programming to be able to write Python programs
    to solve problems on your own. This course will prepare you to move on to intermediate-level
    computing courses.
  teachingtree_beyond_longdescription: TeachingTree is an open platform that lets
    anybody organize educational content. Our goal is for students to quickly access
    the exact clips they need in order to learn individual concepts. Everyone is encouraged
    to help by adding videos or tagging concepts.
  kodu_beyond_longdescription: Kodu lets kids create games on the PC and XBox via
    a simple visual programming language. Kodu can be used to teach creativity, problem
    solving, storytelling, as well as programming. Anyone can use Kodu to make a game,
    young children as well as adults with no design or programming skills. Kodu for
    the PC is available to download for free. Kodu for the XBox is also available
    in the USA on the XBox Marketplace, in the Indie Games channel for about $5.
  cargobot_beyond_longdescription: Cargo-Bot is a puzzle game where you teach a robot
    how to move crates. Sounds simple, right? It features 36 fiendishly clever puzzles,
    haunting music and stunning retina graphics. You can even record your solutions
    and share them on YouTube to show your friends.
  kidsruby_beyond_longdescription: 'Have fun and make games, or hack your homework
    using Ruby! Just tell your parents or teachers you''re learning Ruby programming...
    ;). Free and works on any computer. [Note: Desktop install required]'
  w3schools_beyond_longdescription: Naučte sa na svojom počítači vytvárať webstránky.
    Naučte sa základy serverov za menej ako jeden deň. Naučte sa pridať databázu do
    svojej  webstránky
  codeavengers_beyond_longdescription: Learn how to program games, apps and websites.
    Designed by experts with perfect level of difficulty for beginners, easy to understand
    instructions and great help when you need it. Our HTML, CSS and JavaScript courses
    include code challenges and revision games that make learning fun and effective
    for all ages.
  mozilla_beyond_longdescription: Thimble makes it ridiculously simple to create and
    share your own web pages. Write and edit HTML and CSS right in your browser, then
    instantly preview your work. Host and share your finished projects with a single
    click. Perfect for beginners and experts alike.
  codecombat_beyond_longdescription: Play as a Wizard using code (spells) to control
    your heroes, navigate mazes, defeat ogres, trick enemies, and rescue allies! Learn
    JavaScript in this HTML 5 web game for complete beginners.
  codea_beyond_longdescription: Codea for iPad lets you create games and simulations
    &mdash; or just about any visual idea you have. Turn your thoughts into interactive
    creations that make use of iPad features like Multi-Touch and the accelerometer.
    We think Codea is the most beautiful code editor you'll use, and it's easy. Codea
    is designed to let you touch your code. Want to change a number? Just tap and
    drag it. How about a color, or an image? Tapping will bring up visual editors
    that let you choose exactly what you want.
  lego_beyond_longdescription: Vytvorte malé, prispôsobiteľné a programovateľné roboty
    z LEGO dielikov.
  finch_beyond_longdescription: The Finch is a new robot for computer science education.
    Its design is the result of a four year study at Carnegie Mellon's CREATE lab.
    The Finch is designed to support an engaging introduction to the art of programming.
    It has support for over a dozen programming languages and environments, including
    several environments appropriate for students as young as eight years old. The
    Finch was designed to allow students to write richly interactive programs.
  arduino_beyond_longdescription: Arduino je populárna platforma navrhnutá tak, aby
    umelci a dizajnéri mohli pracovať so skutočnými senzormi, LED diódami, bzučiakmi
    atď. Virtual Sandbox Sparkfun vás naučí skutočnému Arduino programovaniu priamo
    v prehliadači.
  processing_beyond_longdescription: Processing je programovací jazyk, vývojové prostredie
    a online komunita. Od roku 2001 Processing pomáha šíriť programátorskú gramotnosť
    do oblasti vizuálneho umenia a viuálnu gramotnosť do oblasti tecnológií. Na začiatku
    slúžil ako softvérový skicár a učebnica základov programovania vo vizuálnom kontexte,
    postupne sa rozvinul na nástroj pre profesionálov. Dnes už desiatky tisíc študentov,
    umelcov, dizajnérov, výskumníkov a nadšencov používajú Processing na učenie sa,
    tvorbu prototypov a na produkciu.
  alice_beyond_longdescription: Projekt Alice, pri použití inovatívneho programovacieho
    prostredia na podporu 3D animacií,  poskytuje nástroje a prostriedky k výuke logického
    myslenia, riešenia problémov a programovania pre všetky vekové kategórie a vzdelávacie
    stupne.
  sphero_beyond_longdescription: Či ste pedagóg alebo rodič, lekcie SPRK sú pre deti
    zábavným kurzom programovania robotov, rozvíjajúcim ich zručnosti v matematike
    a prírodných vedách.
  compatibility_https_header: Please enable HTTPS for Code.org.
  compatibility_https_message: To increase security, we are switching to HTTPS on
    %{https_date}. You will not be able to access Code.org after this date. <a href='%{it_requirements_url}'>Click
    here</a> to learn how to enable HTTPS for Code.org.
  compatibility_https_hide_this_warning: Skryť toto upozornenie
  starwars_shortcode: sw
  mc_shortcode: mc
  frozen_shortcode: frzn
  hourofcode_shortcode: code
  flappy_shortcode: mávni
  infinity_shortcode: inf
  playlab_shortcode: hrať
  artist_shortcode: art
  og_title: Every child deserves opportunity
  og_description: Every student in every school deserves the opportunity to study
    computer science.
  volunteer_engineer_submission_update_information: Update your information
  dashboard_announce_message: '<b>December 16, 2015</b> - Thank you for participating
    in the Hour of Code 2015! Tracking and saving progress have now resumed in all
    Code Studio tutorials and courses. Note: Code.org offices will be closed December
    19 - January 3. Please expect delayed answers to any questions you submit until
    January 4.'
  dashboard_announce_button_text: Learn more<|MERGE_RESOLUTION|>--- conflicted
+++ resolved
@@ -344,7 +344,6 @@
     po svete Minecraftu.
   mc_gradelevel: Vek 4-104
   mc_platformtext: Moderné prehliadače, smartfóny, tablety
-<<<<<<< HEAD
   mc_specs: Mnoho jazykov| Moderní prehliadače a tablety | Vek 6-106 rokov
   minecraft_subtitle: Minecraft Hour of Code
   volunteer_engineer_submission_title: Inšpirujte študentov a dobrovoľníkov pre Hodinu
@@ -372,35 +371,6 @@
   volunteer_engineer_submission_update_information: Update your information
   volunteer_engineer_submission_header_shared: Informácie zdielané s učitelmi na dobrovoľnickej
     mape
-=======
-  mc_specs: Many languages | Modern browsers and tablets | Ages 6+
-  minecraft_subtitle: Minecraft Hour of Code
-  volunteer_engineer_submission_title: Inspire students and volunteer for the Hour
-    of Code.
-  volunteer_engineer_submission_subtitle_generic: '100,000 teachers are going to host
-    an Hour of Code in their classroom this year, Dec 7-13, 2015. They want your help! '
-  volunteer_engineer_submission_subtitle_specific: '%{num_teachers} teachers want
-    volunteers passionate about computer science education to help with their Hour
-    of Code this December.<br>%{num_volunteers} volunteers have signed up. Join them.'
-  volunteer_engineer_submission_intro_background: The Hour of Code is a global movement
-    to try an hour introduction to computer science, reaching tens of millions of
-    students in 180+ countries. Please get involved during Computer Science Education
-    Week, December 7-13.
-  volunteer_engineer_submission_intro_recruit: 'These teachers would love to have
-    somebody <span style="font-family: ''Gotham 7r'', sans-serif;">passionate about
-    computer science education</span> who can help in the classroom, or for somebody
-    who can <span style="font-family: ''Gotham 7r'', sans-serif;">inspire</span> their
-    students by talking about the breadth of possibilities with computer science (which
-    could be done through a video chat).'
-  volunteer_engineer_submission_intro_signup: Please enter the following information
-    if you are a computer science student or software professional. Fields marked
-    with a <span class="form-required-field">*</span> are required.
-  volunteer_engineer_submission_intro_links: Not looking to volunteer? <a href="%{learn_more}">Learn
-    more</a> about organizing your own Hour of Code event and finding a local volunteer
-    on our <a href="%{volunteer_local}">volunteer map</a>.
-  volunteer_engineer_submission_header_shared: Information shared with teachers on
-    volunteer map
->>>>>>> d2c4eb48
   volunteer_engineer_submission_field_name: Meno
   volunteer_engineer_submission_field_name_placeholder: Celé meno
   volunteer_engineer_submission_field_company: Firma (alebo škola)
