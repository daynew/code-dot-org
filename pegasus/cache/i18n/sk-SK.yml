--- conflicted
+++ resolved
@@ -551,11 +551,7 @@
   minecraft_continue_learning: 'Informatika pre každého: Nad rámec Hodiny Kódu v Microsoft
     Obchode'
   minecraft_continue_learning_description: Nepotrebujete žiadne skúsenosti s informatikou!
-<<<<<<< HEAD
-    Pomôžte nám sprostredkovať informatiku všetkým mladýmy. Pridajte sa k nám v Microsoft
-=======
     Pomôžte nám sprostredkovať informatiku všetkým mladým. Pridajte sa k nám v Microsoft
->>>>>>> 139131a2
     Obchode a zúčastnite sa bezplatnej série troch jednohodinových seminárov, počas
     ktorých zažijete kódovanie v bezstresovom prostredí plnom zábavy, osvojíte si
     základné koncepty informatiky a pripravíte sa na vedenie Hodiny Kódu vo Vašej
@@ -1931,290 +1927,6 @@
   hero_name: 'Minecraft: Cesta Hrdinu'
   applab-intro_name: Úvod do App Lab
   creativity_create: Vytvoriť
-<<<<<<< HEAD
-  account_sign_up_email_opt_in: Môžeme Vám zasielať emailom aktualizácie o našich
-    školeniach, možnostiach výučby vo Vašom okolí alebo iných novinkách v informatike?
-  ! '': 
-  homepage_banner_20k_teachers: 20,000 teachers trained, and now teaching computer
-    science in classrooms.
-  homepage_banner_congress: America's leaders are calling on Congress to fund K-12
-    computer science.
-  homepage_banner_40k_teachers: We've prepared 40,000 new computer science teachers.
-  sports_title: Code your own sports game
-  sports_all_sports_title: Mix and match across sports
-  video_title_cs_is_everything: Computer Science is Changing Everything
-  dashboard_course_csina: Computer Science in Algebra
-  thinkersmithspanish_name: Mis Amigos Roboticos
-  lightbot_name: Lightbot
-  lightbotintl_name: Lightbot
-  codecademy_name: Codecademy
-  codecombat_name: CodeCombat
-  touchdevelop_name: TouchDevelop
-  thinkersmith2_name: Binary Baubles
-  kodableunplugged_name: fuzzFamily Frenzy
-  codesters_name: Codesters
-  coursea-2018_name: Course A (2018)
-  courseb-2018_name: Course B (2018)
-  coursec-2018_name: Course C (2018)
-  coursed-2018_name: Course D (2018)
-  coursee-2018_name: Course E (2018)
-  coursef-2018_name: Course F (2018)
-  express-2018_name: Express Course (2018)
-  cspunit6_name: 'Post-AP: Databases in Apps'
-  csd1_name: 'Unit 1: Problem Solving'
-  csd2_name: 'Unit 2: Web Development'
-  csd3_name: 'Unit 3: Animation and Games'
-  csd4_name: 'Unit 4: The Design Process'
-  csd1-2017_name: 'Unit 1: Problem Solving'
-  csd2-2017_name: 'Unit 2: Web Development'
-  csd3-2017_name: 'Unit 3: Animation and Games'
-  csd4-2017_name: 'Unit 4: The Design Process'
-  csd1-2018_name: 'Unit 1: Problem Solving'
-  csd2-2018_name: 'Unit 2: Web Development'
-  csd3-2018_name: 'Unit 3: Animation and Games'
-  csd4-2018_name: 'Unit 4: The Design Process'
-  csp3-2017_name: 'Unit 3: Algorithms and Programming'
-  csp4-2017_name: 'Unit 4: Big Data and Privacy'
-  csp5-2017_name: 'Unit 5: Building Apps'
-  csp-explore-2017_name: 'AP: Explore PT Prep'
-  csp-create-2017_name: 'AP: Create PT Prep'
-  csppostap-2017_name: 'Post AP: Databases in Apps'
-  csp3-2018_name: 'Unit 3: Algorithms and Programming'
-  csp4-2018_name: 'Unit 4: Big Data and Privacy'
-  csp5-2018_name: 'Unit 5: Building Apps'
-  csp-explore-2018_name: 'AP: Explore PT Prep'
-  csp-create-2018_name: 'AP: Create PT Prep'
-  csppostap-2018_name: 'Post AP: Databases in Apps'
-  csp3_name: 'Unit 3: Algorithms and Programming'
-  csp4_name: 'Unit 4: Big Data and Privacy'
-  csp5_name: 'Unit 5: Building Apps'
-  csp6_name: 'Unit 6: AP Performance Tasks'
-  csp-ap_name: AP Performance Tasks
-  csppostap_name: 'Post AP: Databases in Apps'
-  csp-explore_name: 'AP: Explore PT Prep'
-  csp-create_name: 'AP: Create PT Prep'
-  cspunit3_shortdescription_congrats: This unit introduces the foundational concepts
-    of computer programming, which unlocks the ability to make rich, interactive apps.
-    This course uses JavaScript as the programming language, and App Lab as the programming
-    environment to build apps, but the concepts learned in these lessons span all
-    programming languages and tools.
-  hoc-impact-study_name: Classic Maze with Survey
-  flappy-impact-study_name: Flappy Code with Survey
-  text-compression_name: Text Compression
-  research_studies_category_name: Research Studies
-  sports_name: Code your own sports game
-  thinkersmithspanish_gradelevel: Por todos
-  course4_gradelevel: Ages 10-18
-  accelerated_gradelevel: Ages 10-18
-  kodable_platformtext: iPad
-  thinkersmithspanish_shortdescription: Tutorial para un grupo sin computadoras
-  infinity_shortdescription: Use Play Lab to create a story or game starring Disney
-    Infinity characters.
-  coursec_shortdescription_congrats: Learn the basics of computer science and create
-    your own art, stories, and games.
-  coursec-2017_shortdescription_congrats: Learn the basics of computer science and
-    create your own art, stories, and games.
-  coursec-2018_shortdescription_congrats: Learn the basics of computer science and
-    create your own art, stories, and games.
-  projguts_longdescription: This "unplugged" activity helps students learn how modeling
-    and simulation works by having a group of students play different versions of
-    the Rock / Paper / Scissors game, and see the results as different modeling experiments.
-  playlab_longdescription: Create a story or make a game with Play Lab! Make animals,
-    pirates, zombies, ninjas, and many more characters move, make sounds, score points,
-    and even throw fireballs!
-  monstercoding_longdescription: The Mystery Island Coding Quest by Monster Coding
-    offers a fun filled self guided adventure that teaches several key programming
-    concepts to children. Each block based activity builds on the previous, introducing
-    kids to Functions, Boolean Values, Loops, If/Else Statements, and Arrays, using
-    colorful animated graphics, audio instructions.
-  allcancode_longdescription: Students play an adventure game based on an original
-    story. They guide Marco - the main character - through each level by giving him
-    step-by-step instructions in the form of the visual programming language used
-    by the Hour of Code. They get introduced to sequencing commands, iteration and
-    conditions without even noticing it.
-  csfirst_longdescription: Create a story about two characters at sea. Animate the
-    water, and customize the scenery to add your own flair. Use code to tell the story
-    you want to tell!
-  boxisland_longdescription: Take a trip on Box Island and help Hiro collect all the
-    clocks scattered in the wilderness! In this tutorial you will learn the basics
-    of algorithms, sequences, loops and conditionals!
-  codesters_longdescription: 'Create your own games, animations, and artwork using
-    Python.  Once you’re done, share them with friends! Program in Python, a real
-    programming language used every day at companies - our drag and drop toolkit makes
-    it easy to learn!  Try building a basketball game, choreographing a dance, or
-    designing an animated card! '
-  texasinstruments_longdescription: 'The 10 Minutes of Code activities can be used
-    in class as a way to spark students'' interest in coding with the TI technology
-    they carry in their backpacks everyday.  Learn the basics of coding using the
-    TI-84&#8482; Plus and get started programming in just 10 minutes – no experience
-    needed!  '
-  teacherled_longdescription: Now that tens of thousands of educators have tried the
-    Hour of Code, many classrooms are ready for more creative, less one-size-fits-all
-    activities that teach the basics of computer science. To help teachers find inspiration,
-    we collected and curated one-hour teacher-led lesson and activity plans designed
-    for different subject areas for Hour of Code veterans.
-  lightbot_beyond_name: LightBot
-  codecademy_beyond_name: Codecademy
-  touchdevelop_beyond_name: TouchDevelop
-  udacity_beyond_name: CS 101
-  kodu_beyond_name: Kodu
-  cargobot_beyond_name: Cargobot
-  kidsruby_beyond_name: KidsRuby
-  mozilla_beyond_name: Webmaker
-  codecombat_beyond_name: CodeCombat
-  codea_beyond_name: Codea
-  lego_beyond_name: Mindstorms
-  finch_beyond_name: Finch
-  alice_beyond_name: Alice
-  sphero_beyond_name: SPRK
-  kodable_beyond_platformtext: iPad
-  scratchjr_beyond_platformtext: iPad
-  hopscotch_beyond_platformtext: iPad
-  kodu_beyond_platformtext: Windows, xBox
-  cargobot_beyond_platformtext: iPad
-  codea_beyond_platformtext: iPad
-  tynker_beyond_longdescription: Tynker makes it fun & easy to learn programming.
-    It makes it visual. Kids build games and mobile apps by arranging blocks of code.
-    It removes the need to know programming syntax. Kids transform ideas into animated
-    stories and math art right away. It promotes progressive learning. As kids learn
-    fundamentals, Tynker introduces more advanced concepts including syntax driven
-    programming.
-  scratchjr_beyond_longdescription: ScratchJr is an introductory programming language
-    that enables young children to create their own interactive stories and games.
-    Children snap together graphical programming blocks to make characters move, jump,
-    dance, and sing
-  hopscotch_beyond_longdescription: Student-guided tutorial on the iPad using the
-    Hopscotch programming language. Students will build games and apps for their iPad
-    on their iPad. Students can work individually or with friends (up to 3 per iPad).
-  pocketcode_beyond_longdescription: Create your own game on your smart phone with
-    Pocket Code! Help skydiver Steve to deliver his parcels. You can share it with
-    friends and other users to try!
-  groklearning_beyond_longdescription: An introductory course using the programming
-    language Python for people with no programming experience. Our unique mix of introductory
-    content and challenges will bring you to a thorough understanding of Python and
-    programming itself. We've taught this content to students of varying ages from
-    diverse backgrounds and we're sure it'll suit you too.
-  hacketyhack_beyond_longdescription: 'Hackety Hack will teach you the absolute basics
-    of programming from the ground up. No previous programming experience is needed!
-    With Hackety Hack, you''ll learn the Ruby programming language. Ruby is used for
-    all kinds of programs, including desktop applications and websites. [Note: Desktop
-    install required]'
-  robomind_beyond_longdescription: 'Students learn the basics of programming by controling
-    their own virtual robot. The online course is fully self-contained with short
-    presentations, movies, quizzes and automatic guidance/hints to help with the programming
-    exercises. '
-  makeschool_beyond_longdescription: Know some ObjectiveC? Learn to make an iPhone
-    game in an hour! We'll guide you through the process, to code, test, and play
-    your game entirely in the browser and then share it on Facebook for friends to
-    try! No prior iPhone development experience is required. You must understand what
-    variables, methods, and objects are.
-  touchdevelop_beyond_longdescription: TouchDevelop lets you create apps on iPad,
-    iPhone, Android, PC, Mac, Windows Phone. Our touch-friendly editor makes coding
-    fun, even on your phone or tablet!
-  codehs_beyond_longdescription: 'Learn the basics of programming with Karel the Dog,
-    a fun, accessible and visual introduction to coding, where giving commands to
-    a computer is just like giving commands to a dog. This tutorial is great if led
-    by a teacher, but can also be done independently. [Note: payment is required]'
-  udemy_beyond_longdescription: 'Whether you''ve never seen a line of code or you
-    code for a living, Udemy has a course for you, taught by professional instructors.
-    [Note: payment is required]'
-  lynda_beyond_longdescription: 'Learn how to code, create, and build web applications,
-    from the foundations of object-oriented programming in C and C++, to how to write
-    Java. Our developer tutorials can help you learn to develop and create mobile
-    apps, work with PHP and MySQL databases, get started with the statistical processing
-    language R, and much more. [Note: payment is required]'
-  edx_beyond_longdescription: CS50x is Harvard College's introduction to the intellectual
-    enterprises of computer science and the art of programming for majors and non-majors
-    alike, with or without prior programming experience. Topics include abstraction,
-    algorithms, data structures, encapsulation, resource management, security, software
-    engineering, and web development. Languages include C, PHP, and JavaScript plus
-    SQL, CSS, and HTML. The on-campus version of CS50x is Harvard's second-largest
-    course.
-  coursera_beyond_longdescription: 'Stanford''s CS 101 class taught by Nick Parlante
-    (FREE!). CS101 teaches the essential ideas of Computer Science for a zero-prior-experience
-    audience. Play and experiment with short bits of code to bring to life to the
-    power and limitations of computers. CS101 also provides a general background on
-    computers today: what is a computer, what is hardware, what is software, what
-    is the internet. No previous experience is required other than the ability to
-    use a web browser.'
-  udacity_beyond_longdescription: In this course you will learn key concepts in computer
-    science and learn how to write your own computer programs in the context of building
-    a web crawler. There is no prior programming knowledge needed for this course.
-    Beginners are welcome! At the end of this course, you will have learned key concepts
-    in computer science and enough programming to be able to write Python programs
-    to solve problems on your own. This course will prepare you to move on to intermediate-level
-    computing courses.
-  teachingtree_beyond_longdescription: TeachingTree is an open platform that lets
-    anybody organize educational content. Our goal is for students to quickly access
-    the exact clips they need in order to learn individual concepts. Everyone is encouraged
-    to help by adding videos or tagging concepts.
-  kodu_beyond_longdescription: Kodu lets kids create games on the PC and XBox via
-    a simple visual programming language. Kodu can be used to teach creativity, problem
-    solving, storytelling, as well as programming. Anyone can use Kodu to make a game,
-    young children as well as adults with no design or programming skills. Kodu for
-    the PC is available to download for free. Kodu for the XBox is also available
-    in the USA on the XBox Marketplace, in the Indie Games channel for about $5.
-  cargobot_beyond_longdescription: Cargo-Bot is a puzzle game where you teach a robot
-    how to move crates. Sounds simple, right? It features 36 fiendishly clever puzzles,
-    haunting music and stunning retina graphics. You can even record your solutions
-    and share them on YouTube to show your friends.
-  kidsruby_beyond_longdescription: 'Have fun and make games, or hack your homework
-    using Ruby! Just tell your parents or teachers you''re learning Ruby programming...
-    ;). Free and works on any computer. [Note: Desktop install required]'
-  codeavengers_beyond_longdescription: Learn how to program games, apps and websites.
-    Designed by experts with perfect level of difficulty for beginners, easy to understand
-    instructions and great help when you need it. Our HTML, CSS and JavaScript courses
-    include code challenges and revision games that make learning fun and effective
-    for all ages.
-  mozilla_beyond_longdescription: Thimble makes it ridiculously simple to create and
-    share your own web pages. Write and edit HTML and CSS right in your browser, then
-    instantly preview your work. Host and share your finished projects with a single
-    click. Perfect for beginners and experts alike.
-  codecombat_beyond_longdescription: Play as a Wizard using code (spells) to control
-    your heroes, navigate mazes, defeat ogres, trick enemies, and rescue allies! Learn
-    JavaScript in this HTML 5 web game for complete beginners.
-  codea_beyond_longdescription: Codea for iPad lets you create games and simulations
-    &mdash; or just about any visual idea you have. Turn your thoughts into interactive
-    creations that make use of iPad features like Multi-Touch and the accelerometer.
-    We think Codea is the most beautiful code editor you'll use, and it's easy. Codea
-    is designed to let you touch your code. Want to change a number? Just tap and
-    drag it. How about a color, or an image? Tapping will bring up visual editors
-    that let you choose exactly what you want.
-  starwars_shortcode: star
-  mc_shortcode: mc
-  frozen_shortcode: frzn
-  hourofcode_shortcode: code
-  infinity_shortcode: inf
-  playlab_shortcode: lab
-  artist_shortcode: art
-  user_header_team: Team
-  user_header_create: 'Create '
-  user_header_applab: 'App Lab '
-  user_header_artist: 'Artist '
-  user_header_dance: Dance Party
-  user_header_spritelab: Sprite Lab
-  user_header_view_all: View all projects...
-  user_header_view_project_gallery: View project gallery
-  sign_in_instruct_secret: Choose their secret %{secret}.
-  aquatic_name: 'Minecraft: Voyage Aquatic'
-  creativity: creativity
-  creativity_hoc_coming: The Hour of Code is coming…
-  creativity_what_will_you_create: What will you create?
-  creativity_homepage: Give flight to imagination and birth to innovation. Start with
-    an Hour of Code and your own brand of creativity, whatever it may be. Watch our
-    video.
-  creativity_hoc_about: 'This year, the Hour of Code is all about creativity. '
-  creativity_social_media: 'This year''s #HourOfCode is about creativity. I’m in!
-    Are you?'
-  creativity_social_media_2: 'This year''s #HourOfCode is about creativity. What will
-    you create?'
-  creativity_courses: Go further with Code.org courses
-  creativity_courses_link: Go further with <a href="https://studio.code.org/courses">Code.org
-    courses</a>
-  account_sign_up_child_accept_terms: I confirm that I have my parent or legal guardian's
-    permission to use the Code.org services.
-=======
   creativity_hoc_coming: Každé dieťa si zaslúži príležitosť…
   account_sign_up_email_opt_in: Môžeme Vám zasielať emailom aktualizácie o našich
-    školeniach, možnostiach výučby vo Vašom okolí alebo iných novinkách v informatike?
->>>>>>> 139131a2
+    školeniach, možnostiach výučby vo Vašom okolí alebo iných novinkách v informatike?