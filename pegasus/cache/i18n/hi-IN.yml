---
hi-IN:
  hello: हैलो वर्ल्ड
  'yes': हाँ
  'no': नहीं
  select_language: कृपया अपनी भाषा चुनें
  upgrade_ie_link: अधिक जानें
  en: कंप्यूटर विज्ञान
  computer_science_edweek: कंप्यूटर विज्ञान शिक्षा सप्ताह
  csedweek_dates: दिसंबर 8-14, 2014
  csedweek_banner_hoc: '<a href="http://hourofcode.com" style="color: white; text-decoration:underline;
    font-weight:bold"> ऑवर ऑफ़ कोड</a> आ रहा है। सभी शिक्षकों और आयोजकों को बोला रहा
    है, <a href="http://hourofcode.com" style="color: white; text-decoration:underline;
    font-weight:bold"> आपके ऑवर ऑफ़ कोड  का प्लान करे</a>'
  csedweek_banner_teachers: '<a href="/csteacher" style="color: white; text-decoration:
    none; font-weight: 400"> तुम एक CS शिक्षक हो? अन्य CSEdWeek संसाधन देखें</a>'
  n_have_learned_an_hoc: |-
    का प्रयास एक कोड के घंटे सेवा की
     code ke ek ghante dha koshish karo
  anybody_can_learn: हर कोई सीख सकता है
  learn_now: अब जानें
  petition_message: हर स्कूल में हर छात्र को कंप्यूटर विज्ञान सीखने का अवसर होना चाहिए
  petition_sign_message: 'अगर आप सहमत हैं, आपका नाम साइन इन करें।  # दूसरों में शामिल
    हों।'
  petition_sign_message_support: |-
    यदि आप हमें समर्थन, अपना नाम साइन इन करें।  # दूसरों में शामिल हों।
    Agar aap hamare samarthan kartha hein, up ne nam ko sankhet karo. Log nal shamil ho
  petition_join_others: |-
    # दूसरों में शामिल हों
    Log nal shaamil ho
  name: नाम
  email: ईमेल
  zipcode: ज़िप कोड या देश
  submit: सबमिट करें
  twentyhours_heading: हमारे कंप्यूटर विज्ञान पाठ्यक्रम का इंट्रो प्रयास करें
  twentyhours_text: आपका पहला ऑवर ऑफ़ कोड समाप्त हो गया?अनुवर्ती कोर्स में कंप्यूटर
    विज्ञान और प्रोग्रामिंग अवधारणाओं को और अधिक विस्तार से जाने।
  og_title: |-
    हर बच्चे का अवसर मिलना चाहिए
    har baache avaskar dhe hakadhaar ne
  og_description: हर स्कूल में हर छात्र को कंप्यूटर विज्ञान का अध्ययन करने का अवसर
    मिलना चाहिए। यह सब कुछ बदल रहा है।
  csedweek_og_title: कंप्यूटर विज्ञान शिक्षा सप्ताह
  hoc2014_heading: <a href="http://hourofcode.com"> ऑवर ऑफ़ कोड</a> में शामिल <br/>
    8-14 दिसंबर, 2014 <br/>
  hoc2014_try: कर के देखे
  hoc2014_teachers: शिक्षक
  hoc2014_host: मेजबानी करे
  hoc2014_everyone: हर कोई
  hoc2014_support: |-
    यह का समर्थन
    Is ka samarthan karo
  hoc2014_whatishoc: ऑवर ऑफ़ कोड क्या है?
  csedweek_map_header: |-
    घंटा कोड की घटनाओं दुनिया भर
    dhuniya bhar mein code kee ghatanaon ke ghante
  csedweek_map_signup: |-
    साइन अप आपके ईवेंट
    Upne ghatana ko sankhet karo
  csedweek_map_search_placeholder: |-
    कोड के घंटे की घटनाओं के लिए खोज
    Code dha ghanta dha ghatana ko dundo
  csedweek_map_search_search: 'खोजें:'
  csedweek_map_legend_event: कोड घंटे की कड़ियाँ
  csedweek_map_legend_cs_tech_jam: विशेष घटना
  cded_try_it: कर के देखे
  try_now: अधिक जानें
  california_heading: कंप्यूटर विज्ञान पढ़ाने के लिए अपने स्कूल से पूछो
  california_text: किसी भी शिक्षक हमारे <a href='http://studio.code.org/'> मुफ्त पाठ्यक्रमों</a>
    को इस्तेमाल कर सकते हैं।  कोई भी प्राथमिक स्कूल <a href='http://code.org/educate/k5'>
    कंप्यूटर विज्ञान पढ़ा सकता है</a>। हाई स्कूलों से पूछना <a href='http://code.org/educate/districts'>
    हमारे सहायक बने।
  california_button: अधिक जानें
  flappy_heading: Code.org के लिए flappy जन्मदिन
  flappy_text: Code.org की स्थापना को एक साल हुए|<br/><br/> हमारे साथ जश्न मे शामिल
    हो और खुद अपना <b>फ्लेप्पी</b> खेल बनाये| आप अपने नियम कोड कर सकते है और दोस्तों
    को बी दिखा सकते है!
  view_english_site: देखें हिंदी साइट
  non_english_tutorials: 'ट्यूटोरियल एकाधिक भाषाओं में अनुवाद:'
  write_your_first_program: अपना पहला कंप्यूटर प्रोग्राम लिखे
  learn_cs_concepts: 'कंप्यूटर विज्ञान की मूलभूत अवधारणाओं की सीखे - ड्रैग और ड्राप
    तकनीक से । यह एक खेल की तरह का पाठ है जिसकी शुरुआत में बिल गेट्स, मार्क जुकरबर्ग
    के साथ एंग्री बर्ड और प्लान्ट्स के साथ जॉम्बीज है । सीखें रिपीट होने वाले लूप,
    यदि- तो ( if -then) आदेश एवं शुरुआती गणित । '
  all_ages: सभी आयु
  beginner: शुरआती
  n_participants: "# प्रतिभागियों"
  go: जाएं
  thank_you_: धन्यवाद!
  congratulations: बधाइयाँ!
  congratulations_on_completing_hoc: एक ऑवर ऑफ़ कोड को पूरा करने पर बधाई।
  congratulations_volunteer: 'बधाई: अब जबकि आपने आवर ऑफ़ कोड को इस्तेमाल किया है, <a
    href="https://code.org/volunteer"> एक कक्षा में स्वयंसेवक बनने के लिए साइन अप
    करें</a> और छात्रों की मदद करें आवर ऑफ़ कोड सिखने में ।'
  congrats_next_tutorials_title: अगले स्तर करने के लिए बढ़े
  get_a_certificate_of_achievement: उपलब्धि का एक प्रमाण पत्र प्राप्त करे
  third_party_lightbot_btn_site: Lightbot पर जाएँ
  third_party_codecademy_btn_site: Codecademy पर जाएँ
  third_party_organization: संगठन
  third_party_cost_299: "$2.99/डाउनलोड"
  enter_valid_email: कृपया एक मान्य ईमेल एड्रेस डाले
  thanks_for_submitting: सबमिट करने के लिए धन्यवाद!
  personalize_certificate: आपके प्रमाण पत्र को व्यक्तिगत करें
  share_achievement: आपकी उपलब्धि साझा करें
  leaderboards_for_hoc: Leaderboards ऑवर ऑफ़ कोड के लिए।
  support_url: http://support.code.org/
  country: देश
  city: शहर
  gender: लिंग
  boys: लड़के
  girls: लड़कियों
  give_my_hour: 'करने के लिए मुझे घंटा दे:'
  girls_team: लड़कियों टीम
  boys_team: लड़कों की टीम
  tell_the_world: दुनिया को बताना!
  thanks_for_voting: मतदान के लिए धन्यवाद!
  share_on_facebook: Facebook पर भेजे
  share_on_twitter: Twitter पर भेजे
  beyond_an_hour: कोड की एक घंटे से परे
  get_started: शुरू करें
  i_agree: मैं सहमत हूँ
  participant_select: "-चयन करें-"
  participant_student: छात्र
  participant_parent: अभिभावक
  participant_educator: शिक्षक
  participant_engineer: सॉफ्टवेयर इंजीनियर
  participant_other: इनमें से कोई नहीं
  print_all: सभी को प्रिंट कर दो
  print_ice_art: 'अपनी बर्फ कला मुद्रित करें '
  create_art_with_zombie: 'या फिर ज़ोंबी से उन्नत कला बनाए '
  i_am_a: मैं एक हूँ
  never_spam: हम आपको कभीं स्पैम नही करेंगे
  enter_country: यदि संयुक्त राज्य के बाहर देश हैं तो अपना देश डालें
  used_infrequent_updates: केवल निराले अपडेट के लिए प्रयुक्त
  privacy_practices_children: बच्चो के लिए हमारे गोपनीयता प्रथाओं को पढ़ें
  petition_thankyou: 'याचिका पर हस्ताक्षर करने के लिए धन्यवाद '
  continue_learning_header: एक घंटे के बाद भी पढ़ते रहे
  what_gender: आपका लिंग क्या है?
  girl: लड़की
  boy: लड़का
  studiobar_donate_title: दान करे
  studiobar_shop_title: दुकान
  homepage_slot_text_shop: दुकान
  homepage_action_text_try_it: कर के देखे
  homepage_banner_text_link: अधिक जानें
  homepage_banner_privacy_link: अधिक जानें
  homepage_banner_20k_teachers_link: अधिक जानें
  homepage_banner_40k_teachers_link: अधिक जानें
  homepage_slot_text_link_hoc: 'एक घंटे कोडिंग की कोशिश करें '
  homepage_slot_text_link_elementary: प्राथमिक स्कूल
  homepage_slot_text_link_middle: माध्यमिक विद्यालय
  homepage_slot_text_link_high: उच्च विद्यालय
  homepage_slot_text_link_donate: दान करे
  homepage_donors_donate: दान करे
  homepage_below_hero_announcement_link_text: अधिक जानें
  contact_form_topic_student: मै एक विद्यार्थी हूँ
  contact_form_topic_teacher: मैं एक अध्यापक/शिक्षक हूँ
  contact_form_topic_outside_us: मैं अमेरिका के बाहर हूँ
  class_submission_out_of_school_summer_camp: ग्रीष्मकालीन शिविर
  class_submission_online: ऑनलाइन
  class_submission_level_elementary: प्राथमिक
  class_submission_level_middle_school: माध्यमिक विद्यालय
  class_submission_level_high_school: उच्च विद्यालय
  class_submission_level_college: कॉलेज
  starwars_javascript_title: जावास्क्रिप्ट
  mc_longdescription: इस Minecraft की दुनिया के जरिए साहसिक यात्रा पर स्टीव या एलेक्स
    को ले जाने के लिए कोड ब्लॉक का उपयोग करें
  mc_shortdescription: इस Minecraft की दुनिया के जरिए साहसिक यात्रा पर स्टीव या एलेक्स
    को ले जाने के लिए कोड ब्लॉक का उपयोग करें
  mc_gradelevel: उम्र 6-106
  minecraft_agent_button: शुरू करें
  minecraft_designer_button: शुरू करें
  minecraft_adventurer_button: शुरू करें
  are_you_teacher: क्या आप एक शिक्षक हैं?
  volunteer_engineer_submission_field_name: नाम
  volunteer_engineer_submission_field_name_placeholder: पूरा नाम
  volunteer_engineer_submission_field_company: कंपनी (या विश्वविद्यालय)
  volunteer_engineer_submission_field_company_placeholder: कंपनी (या विश्वविद्यालय)
  volunteer_engineer_submission_field_location: स्थान
  volunteer_engineer_submission_field_description: विवरण 
  volunteer_engineer_submission_field_email: ईमेल पता
  volunteer_engineer_submission_field_email_placeholder: ईमेल पता
  volunteer_engineer_submission_field_email_preference_yes: हाँ
  volunteer_engineer_submission_field_email_preference_no: नहीं
  volunteer_engineer_submission_submit: सबमिट करें
  volunteer_engineer_submission_commitment_uncertain: अनिश्चित
  volunteer_engineer_submission_commitment_one_hr_per_week: प्रति सप्ताह 1 घंटे
  volunteer_engineer_submission_commitment_three_hrs_per_week: प्रति सप्ताह 3 घंटे
  volunteer_engineer_submission_commitment_five_hrs_per_week: प्रति सप्ताह 5 घंटे
  volunteer_engineer_submission_commitment_annually: 2 - 3 बार प्रति वर्ष
  volunteer_engineer_submission_commitment_monthly: एक दो घंटे प्रति माह
  volunteer_engineer_submission_commitment_weekly: एक दो घंटे प्रति सप्ताह
  volunteer_engineer_submission_experience_software_professional: सॉफ्टवेयर इंजीनियर
  petition_age: आयु
  dashboard_announce_learn_more_button: अधिक जानें
  dashboard_landing_loading: लोड हो रहा है...
  dashboard_action_cancel: रद्द करें
  dashboard_action_delete: मिटाएँ
  dashboard_action_delete_yes: हाँ
  dashboard_action_delete_no: नहीं
  dashboard_action_confirm: मिटाएँ?
  dashboard_sections_close: बंद करें
  dashboard_students_name: नाम
  dashboard_students_male: पुरूष
  dashboard_students_female: महिला
  dashboard_students_secret_picture_title: गुप्त चित्र
  dashboard_students_secret_word_title: गुप्त शब्द
  dashboard_students_url: URL
  dashboard_login_none: ईमेल
  dashboard_stage: मंच
  dashboard_puzzle: पहेली
  dashboard_correctness_correct: सही
  dashboard_student: छात्र
  learn_more: अधिक जानें
  blockly_name: ब्लॉक्ली
  math_category_name: गणित
  codeorg_gradelevel: उम्र 4-104
  codeintl_gradelevel: उम्र 4-104
  tynker_gradelevel: उम्र 5-13
  scratch_gradelevel: उम्र 8 +
  lightbot_gradelevel: सभी आयु
  thinkersmith_gradelevel: सभी आयु
  condcards_gradelevel: उम्र 8-12
  lightbotintl_gradelevel: सभी आयु
  codehs_gradelevel: उच्च विद्यालय
  codecademy_gradelevel: उच्च विद्यालय
  processing_gradelevel: उच्च विद्यालय
  robomind_gradelevel: उम्र 8-13
  codespark_gradelevel: प्राथमिक
  kodable_gradelevel: प्राथमिक
  tynkerapp_gradelevel: उम्र 5-13
  robomindnl_gradelevel: उम्र 8-13
  flappy_gradelevel: उम्र 6-106
  bitsbox_gradelevel: प्राथमिक
  makeschool_gradelevel: उच्च विद्यालय
  touchdevelop_gradelevel: उच्च विद्यालय
  blockly_gradelevel: सभी आयु
  thinkersmith2_gradelevel: उम्र 8 +
  kodableunplugged_gradelevel: उम्र 8-13
  projguts_gradelevel: उम्र 10-13
  hourofcode_gradelevel: उम्र 6-106
  frozen_gradelevel: उम्र 8-108
  starwars_gradelevel: उम्र 6-106
  artist_gradelevel: उम्र 8-108
  monstercoding_gradelevel: उम्र 5-13
  allcancode_gradelevel: उम्र 5-10
  boxisland_gradelevel: प्राथमिक
  coursee_gradelevel: उम्र 8-12
  coursee-2017_gradelevel: उम्र 8-12
  coursee-2018_gradelevel: उम्र 8-12
  boxisland_platformtext: एंड्रॉयड, आईओएस
  codeorg_beyond_gradelevel: उम्र 4-104
  tynker_beyond_gradelevel: उम्र 5-13
  scratch_beyond_gradelevel: उम्र 8 +
  lightbot_beyond_gradelevel: सभी आयु
  codecademy_beyond_gradelevel: उच्च विद्यालय
  kodable_beyond_gradelevel: प्राथमिक
  scratchjr_beyond_gradelevel: प्राथमिक
  hacketyhack_beyond_gradelevel: उच्च विद्यालय
  robomind_beyond_gradelevel: उम्र 8-13
  makeschool_beyond_gradelevel: उच्च विद्यालय
  touchdevelop_beyond_gradelevel: उच्च विद्यालय
  codehs_beyond_gradelevel: उच्च विद्यालय
  edx_beyond_gradelevel: विश्वविद्यालय
  coursera_beyond_gradelevel: विश्वविद्यालय
  udacity_beyond_gradelevel: विश्वविद्यालय
  teachingtree_beyond_gradelevel: विश्वविद्यालय
  kodu_beyond_gradelevel: उम्र 8 +
  cargobot_beyond_gradelevel: उम्र 8 +
  kidsruby_beyond_gradelevel: उम्र 12 +
  w3schools_beyond_gradelevel: उम्र 12 +
  mozilla_beyond_gradelevel: उम्र 12 +
  finch_beyond_gradelevel: उम्र 8 +
  processing_beyond_gradelevel: उच्च विद्यालय
  sphero_beyond_gradelevel: उम्र 8 +
  flappy_shortcode: फ़ड़फ़ड़ाय
  header_courses: पाठ्यक्रम
<<<<<<< HEAD
  creativity_create: बनाए
=======
  ! '': 
  hour_of_code: Hour of Code
  upgrade_ie_message: Code.org will soon remove support for Internet Explorer 8, 9,
    and 10. Please upgrade to a modern browser.
  upgrade_ie_message_csedweek: CSEdWeek.org will soon remove support for Internet
    Explorer 8, 9, and 10. Please upgrade to a modern browser.
  og_title_soon: The Hour of Code is coming
  og_title_here: The Hour of Code is here!
  og_description_celeb: Try the new tutorials, win a celebrity video chat for yourself
    or your class!
  csedweek_og_description: December 3-9, 2018. Computer science is foundational for
    every student to learn.
  csedweek_og_description_soon: The Hour of Code is coming December 3-9, 2018. Computer
    science is foundational for every student to learn.
  csedweek_og_description_here: The Hour of Code is here. Computer science is foundational
    for every student to learn.
  hoc2014_students: Students
  csedweek_map_search_reset: Reset
  csedweek_map_legend_title: Legend
  cded_sign_up: Sign up
  congratulations_on_completing_course: Congratulations on completing %{course}
  congrats_next_tutorials_desc: Try these shorter, 1 hour tutorials or try a <a href="%{current_path}/next">partner
    tutorial</a>.
  view_course: View course
  view_unit: View unit
  make_app: Make an app
  congrats_guest_speaker_title: Find a guest speaker for your classroom
  congrats_guest_speaker_desc: Now that your students have finished a computer science
    course, consider celebrating and connecting it to things they can build in the
    real world by inviting a guest speaker to your classroom. You can use our map
    of volunteers to contact local volunteers to visit your classroom, or search in
    any city to find computer science students or technical professionals who are
    ready to inspire your students remotely, via video chat.
  congrats_guest_speaker_cta: Find a guest speaker
  congrats_third_party_title: Use your new skills with these apps and websites
  third_party_gradelevel_kto8: Grades K-8
  third_party_gradelevel_kto2: Grades K-2
  third_party_gradelevel_2to8: Grades 2-8
  third_party_gradelevel_4to12: Grades 4-12
  third_party_gradelevel_5to12: Grades 5-12
  third_party_gradelevel_6plus: Grades 6+
  third_party_gradelevel_8plus: Grade 8+
  third_party_platform_all: 'Platform: Web, iPad & Android'
  third_party_platform_mobile: 'Platform: iPad & Android'
  third_party_platform_web: 'Platform: Web'
  third_party_price_varies: 'Price: Plans vary'
  third_party_price_free: 'Price: Free'
  third_party_price_299: 'Price: $2.99/download'
  third_party_price_individual: 'Individual Price: Free Trial & $25/month'
  third_party_price_school: 'School Price: Free Plans & Pro at $2500+'
  third_party_tynker_desc: Tynker's creative computing platform helps children develop
    computational thinking and programming skills in a fun, intuitive and imaginative
    way. Our innovative visual programming language, interactive self-paced courses,
    and game-based programming activities provide an easy introduction to programming,
    and empower children to innovate and create.
  third_party_tynker_btn_curriculum: Try Tynker's Curriculum for Early Readers
  third_party_tynker_btn_site: Visit Tynker
  third_party_scratchjr_desc: Scratch Jr. is an introductory programming language
    that enables young children (ages 5-7) to create their own interactive stories
    and games. Children snap together graphical programming blocks to make characters
    move, jump, dance, and sing. Children can modify characters in the paint editor,
    add their own voices and sounds, even insert photos of themselves - then use the
    programming blocks to make their characters come to life.
  third_party_scratchjr_btn_curriculum: Download Scratch Jr. Curriculum
  third_party_scratchjr_btn_site: Visit Scratch Jr.
  third_party_scratch_desc: With Scratch, you can program your own interactive stories,
    games, and animations and share your creations with others in the online community.
    Scratch helps young people learn to think creatively, reason systematically, and
    work collaboratively — essential skills for life in the 21st century.
  third_party_scratch_btn_curriculum: Download Scratch Curriculum
  third_party_scratch_btn_forum: Scratch Educator Forum
  third_party_scratch_btn_site: Visit Scratch
  third_party_lightbot_desc: In Lightbot, students must program a robot with commands
    to solve puzzles. Students may play the game in the Browser (requires Flash Player),
    or on Android or iOS devices. Students play the initial set of “Basic” levels
    in Lightbot. They will learn how to tell a computer what to do with a series of
    basic commands and gain the general process by which computer programs are written.
  third_party_lightbot_btn_curriculum: Download Lightbot Curriculum
  third_party_khan_desc: Learn how to program drawings, animations, and games using
    JavaScript & ProcessingJS, or learn how to create webpages with HTML & CSS. You
    can share whatever you create, explore what others have created and learn from
    each other!
  third_party_khan_btn_learn: Learn CS with Khan Academy
  third_party_khan_btn_forum: Khan Academy CS Forum
  third_party_appinv_desc: MIT App Inventor is a block-based programming tool that
    allows everyone, even novices, to start programming and build fully functional
    apps for Android devices. Newcomers to App Inventor can have their first app up
    and running in an hour or less, and can program more complex apps in significantly
    less time than with more traditional, text-based languages.
  third_party_appinv_btn_curriculum: Download App Inventor 2 Curriculum
  third_party_appinv_btn_forum: App Inventor 2 Forum
  third_party_appinv_btn_site: Visit App Inventor 2
  third_party_codehs_desc: CodeHS introduces the building blocks of programming with
    short videos, example code, and lots of programming exercises that make coding
    fun and accessible for beginners. For schools and teachers CodeHS provides curriculum,
    teacher tools and PD. For individual learners, you can get the help you need along
    the way from a network of tutors.
  third_party_codehs_btn_try: Intro CS Learn More for Schools
  third_party_codecademy_desc: We are rethinking education from the bottom up. The
    web has rethought nearly everything - commerce, social networking, healthcare,
    and more. We are building the education the world needs - the first truly net
    native education.
  third_party_codecademy_btn_curriculum: Download Codecademy Curriculum
  third_party_curriculum: Curriculum
  third_party_pricing: Pricing
  third_party_cost_free: Free for students and teachers
  third_party_cost_5permonth: "$5/month per class"
  third_party_cost_free_399: Free to try, $399/classroom
  third_party_cost_free_2: Free to try, $2/student
  third_party_cost_free_10: Free to try, $9.99/month
  third_party_desc_5_4to8: Approximately 5 lessons, geared toward grades 4-8
  third_party_desc_10to12_kto3: Approximately 10-12 lessons, geared toward grades
    K-3
  third_party_desc_11_kto5: Approximately 11 lessons, geared toward grades K-5
  third_party_desc_10to12_kto5: Approximately 10-12 lessons, geared toward grades
    K-5
  third_party_desc_40_4to8: More than 40 lessons, geared toward grades 4-8
  third_party_desc_dozens_kto8: Dozens of lessons for all grades K-8
  third_party_desc_10to15_3to12: Between 10 & 15 lessons, geared toward grades 3-12
  third_party_desc_25to40_3to12: From 25 - 40 lessons, intended for grades 3-12
  third_party_desc_20_2to8: About 20 lessons, geared toward grades 2-8
  third_party_desc_7to22_5to12: Between 7 & 22 lessons, geared toward grades 5-12
  third_party_desc_20_4to12: More than 20 lessons, geared toward grades 4-12
  enter_valid_age: Please select a valid age
  get_a_certificate_message: We'll send you a certificate and information about how
    to <a href='/learn/beyond'>Learn beyond an Hour</a>
  get_a_certificate_message_after: Click on the certificate to download or print it.
    Now, keep going with our <a href='http://studio.code.org'>other courses</a>, or
    see more options to <a href='/learn/beyond'>Learn beyond an Hour</a>.
  if_you_enjoyed: If you enjoyed learning, ask friends to try it too!  We want the
    whole world to learn.
  beyond_hour_message: Keep going with our <a href='http://studio.code.org'>other
    courses</a>, or see more options to <a href='/learn/beyond'>Learn beyond an Hour</a>.
  continue_learning_body: There are lots of options.  You can learn online, or at
    a local school, or summer camp.
  learn_code_studio: Try Code.org's courses
  learn_next_level: Try another Code.org course
  learn_online: Try other courses online
  learn_classes: Find local classes
  learn_back_to_minecraft: Keep learning with Minecraft
  hoc_is_here: 'The #HourOfCode is coming again December 5-11. https://youtu.be/KsOIlDT145A.'
  just_did_hoc: 'I just did the #HourOfCode - check it out! @codeorg'
  just_did_course1: I just finished Course 1 - check it out! @codeorg
  just_did_course2: I just finished Course 2 - check it out! @codeorg
  just_did_course3: I just finished Course 3 - check it out! @codeorg
  just_did_course4: I just finished Course 4 - check it out! @codeorg
  just_did_coursea: I just finished Course A - check it out! @codeorg
  just_did_courseb: I just finished Course B - check it out! @codeorg
  just_did_coursec: I just finished Course C - check it out! @codeorg
  just_did_coursed: I just finished Course D - check it out! @codeorg
  just_did_coursee: I just finished Course E - check it out! @codeorg
  just_did_coursef: I just finished Course F - check it out! @codeorg
  just_did_accelerated: I just finished the Accelerated Course - check it out! @codeorg
  just_did_hoc_donor: 'I just did the #HourOfCode - check it out! (Thanks %{donor_twitter}
    for supporting @codeorg)'
  just_did_course_donor: I just finished %{course} - check it out! Thanks %{donor_twitter}
    for supporting @codeorg
  twitter_teach_cs: 9 out of 10 people agree, schools should teach computer science.
    http://youtu.be/nKIu9yen5nc. Visit https://code.org/.
  twitter_cs_foundational: Computer science is foundational for every student to learn.
    https://youtu.be/QvyTEx1wyOY.
  learn_hoc: Learn an Hour of Code
  beyond_hoc: Beyond an Hour
  help_recruit_coders: Help us recruit more coders to your team!
  help_recruit: Help us recruit more coders!
  lines_of_code: OVER <b># LINES OF CODE</b> WRITTEN TO DATE.
  lines_of_code_alt: "<b>#</b> LINES OF CODE WRITTEN BY STUDENTS"
  who_has_done_hoc: 'Who has done the #HourOfCode? @codeorg'
  who_has_done_hoc_donor: 'Who has done the #HourOfCode? (Thanks %{donor_twitter}
    for supporting @codeorg)'
  hoc_leaderboards: The Hour of Code Leaderboards
  students_and_lines: "%{students} students have done the Hour of Code and written
    %{lines} lines of code."
  start_hoc: Start the Hour of Code now
  contact_form_topic_press: Press/media (interview or speaking engagement)
  stats_nina: '"Every single day yielded the same results&mdash; 100% engagement."
    - Nina Nichols Peery, Teacher'
  stats_student: '"I knew this was a <b>once-in-a-lifetime</b> chance." - Mariana
    Alzate, 5th grader'
  stats_michael: '"I have <b>never, ever</b> seen my students so excited about learning."
    - Frank Martinez, Teacher'
  studiobar_title: Explore <a href='http://studio.code.org'>Code.org's courses</a>
  studiobar_title_nolink: Explore Code.org's courses
  studiobar_elementary_title: Elementary courses
  studiobar_elementary_body: Our three new courses for K&#8209;5
  studiobar_hoc_title: The Hour of Code
  studiobar_hoc_body: Learn to code with Angry Birds
  studiobar_flappy_title: Flappy Code
  studiobar_flappy_body: Make and share your own Flappy game
  studiobar_teacher_title: Made for teachers
  studiobar_teacher_body: Introduce Code.org in your classroom
  studiobar_frozen_title: Hour of Code
  studiobar_frozen_body: Create a winter wonderland with Anna and Elsa
  studiobar_donate_body: One child learns for each dollar you donate
  studiobar_shop_body: Break stereotypes. Wear our logo with pride.
  homepage_stats_students: of US students have accounts on Code.org
  homepage_stats_female: of our students are female
  homepage_stats_teachers: teachers use Code.org
  homepage_stats_hourofcodde: of the world's students have tried the Hour of Code
  homepage_stats_policy: states changed policy to support computer science
  homepage_stats_title: We're making a difference
  homepage_hero_text_malala: "&ldquo;I challenge girls in every single country\nto
    learn one Hour of Code&rdquo; \nMalala, Nobel Peace Prize winner"
  homepage_hero_text_susan: |-
    &ldquo;If you can change technology,
    you can change the world.&rdquo;
    Susan, CEO of YouTube
  homepage_hero_text_fistbump: |-
    &ldquo;Don't just play on your phone,
    program it.&rdquo;
    President Barack Obama
  homepage_hero_text_sheryl: |-
    &ldquo;Our children &mdash; including our girls &mdash;
    need the opportunity to learn computer science.&rdquo;
    Sheryl, COO of Facebook
  homepage_hero_text_satya: |-
    &ldquo;Computer science can unlock
    the best opportunities in the world.&rdquo;
    Satya, CEO of Microsoft
  homepage_hero_text_satya_new: |-
    &ldquo;Computer science empowers
    students to create the world of tomorrow.&rdquo;
    Satya, CEO of Microsoft
  homepage_hero_text_bosh: |-
    &ldquo;If you code, you can pick and choose
    the course of your life.&rdquo;
    Chris Bosh
  homepage_hero_text_student1: |-
    &ldquo;These skills have changed my future.
    Not to mention, it's just plain fun.&rdquo;
    Luna, 7th grade
  homepage_hero_text_student2: |-
    &ldquo;I have never, ever seen my kids
    so excited about learning.&rdquo;
    Michael, teacher
  homepage_hero_text_student3: |-
    &ldquo;Computer science is a field you can't
    know if you like or not before you try it.&rdquo;
    Jackson, 6th grade
  homepage_hero_text_student4: "&ldquo;You can do anything your mind\nwants to do
    with programming.&rdquo; \nMaya, 2nd grade"
  homepage_hero_text_student5: "&ldquo;Computer science isn't for someone\nelse. It's
    for you, here, now.&rdquo; \nGeraldo, teacher"
  homepage_hero_text_teacher1: "&ldquo;Coding sparks creativity, inspiration and innovation
    &mdash; \nall of which are essential in any career.&rdquo;\nFloresa, teacher"
  homepage_hero_text_teacher2: |-
    &ldquo;This program got 100% of my students
    engaged, involved and participating.&rdquo;
    Adam, teacher
  homepage_hero_text_stat_loc: 8.5 million girls are enrolled to learn on Code.org
  homepage_hero_text_stat_students: "#student_count student accounts on Code.org"
  homepage_hero_text_stat_served: 'The Hour of Code: #served served'
  homepage_hero_hoc_is_coming: The Hour of Code is coming
  homepage_hero_hoc_is_here: The Hour of Code is here
  homepage_slot_text_hoc: The Hour of Code
  homepage_slot_text_frozen: Frozen with Anna and Elsa
  homepage_slot_text_teacher: Teacher Dashboard
  homepage_slot_text_studio: All of our tutorials
  homepage_slot_text_course4: Course 4
  homepage_slot_text_flappy: Flappy Code
  homepage_action_text_hoc: An Hour of Code for every student.
  homepage_action_text_num_served: "# served"
  homepage_action_text_join_us: Join us
  homepage_action_text_sign_up: Sign up
  homepage_action_text_volunteers: Technical volunteers wanted
  homepage_action_text_codevideo: Watch the video
  homepage_action_text_teachervideo: Watch the video
  homepage_action_text_watchvideo: Watch the video
  homepage_action_text_girlvideo: Inspire a girl
  homepage_action_text_learn: Start learning
  homepage_action_text_signpetition: Sign the petition
  homepage_action_text_wincelebritychat: Win a celebrity chat
  homepage_signpetition_dropdown: I agree &#x25BE;
  homepage_diversity_pledge: Take the diversity pledge
  homepage_banner_text_prizes: 'The Hour of Code is coming again, December 7-13. '
  homepage_banner_link_prizes: 'Join the largest learning event in history. '
  homepage_banner_text_main: Code.org and the College Board form an alliance to improve
    diversity in computer science.
  homepage_banner_privacy_main: 'Aug 3: We''ve updated our privacy policy to include
    tools used in our new high school CS Principles course.'
  homepage_banner_20k_teachers: 20,000 teachers trained, and now teaching computer
    science in classrooms.
  homepage_banner_congress: America's leaders are calling on Congress to fund K-12
    computer science.
  homepage_banner_congress_link: Add your support
  homepage_banner_emailprivacy: We’re making an important change to how we support
    student privacy.
  homepage_banner_emailprivacy_link: Read more
  homepage_banner_40k_teachers: We've prepared 40,000 new computer science teachers.
  homepage_slot_text_title_hoc: Hour of Code
  homepage_slot_text_blurb_hoc: Anybody can learn. Start today
  homepage_slot_text_link_about_hoc: About the Hour of Code
  homepage_slot_text_link_host: Host an Hour of Code
  homepage_slot_text_link_hocserved: "# served"
  homepage_solot_text_link_volunteer: Volunteer for the Hour of Code
  homepage_slot_text_title_students: Students
  homepage_slot_text_blurb_students: Explore all of our tutorials
  homepage_slot_text_blurb_students_courses: Explore our courses
  homepage_slot_text_link_codestudio: Try Code Studio
  homepage_slot_text_link_local: Find a local class
  homepage_slot_text_link_othercourses: Other online courses
  homepage_slot_text_title_educators: Educators
  homepage_slot_text_blurb_educators: Teach your students
  homepage_slot_text_link_k5: Courses for grades K-5
  homepage_slot_text_link_fullcurriculum: See our full curriculum
  homepage_slot_text_link_pd: Professional development
  homepage_slot_text_title_advocates: Advocates
  homepage_slot_text_blurb_advocates: Support diversity in computing
  homepage_slot_text_link_stats: See the stats
  homepage_slot_text_link_buy: Get involved
  homepage_slot_text_link_shop: T-shirts, hats, & more
  homepage_slot_text_link_administrators: Bring CS to your school
  homepage_header_codestudio: Over 25 million Code.org projects created
  homepage_header_donors: Code.org thanks its supporters
  homepage_donors_seall: See all
  homepage_below_hero_announcement_text: We care about your privacy and are making
    some updates to our privacy policy, effective May 25.
  contact_form_topic_parent: I'm a parent
  contact_form_topic_contribution: Charitable contribution
  contact_form_topic_partner: I'd like to partner
  contact_form_topic_other: Other
  contact_form_label_topic: Topic
  contact_form_label_email: Your email address
  contact_form_label_message: Message
  contact_form_label_submit: Send Message
  class_submission_in_school: In school
  class_submission_in_school_daily_programming_course: Daily programming course
  class_submission_in_school_ap_computer_science: AP computer science
  class_submission_in_school_full_university_cs_curriculum: Full university CS curriculum
  class_submission_in_school_robotics_club: Robotics club
  class_submission_in_school_programming_integrated_in_other_classes: Programming
    integrated in other classes (math, science, etc)
  class_submission_in_school_summer_school_cs_program: Summer school CS program
  class_submission_in_school_exploring_computer_science: Exploring Computer Science
  class_submission_in_school_other: Other in school
  class_submission_out_of_school: Out of school
  class_submission_out_of_school_afterschool_program: Afterschool program
  class_submission_out_of_school_all-day_workshop: All-day workshop (up to 1 week)
  class_submission_out_of_school_multi-week_workshop: Multi-week workshop
  class_submission_out_of_school_other: Other out of school
  class_submission_online_programming_class: Online programming class
  class_submission_online_teacher_resource: Online teacher resource
  class_submission_online_other: Other online
  class_submission_level_preschool: Preschool
  class_submission_level_vocational: Vocational
  class_submission_languages_other: Other language(s)
  videos_more: More <a href='%{inspiring_videos_playlist}'>inspirational videos</a>
    featuring role models and celebrities
  careers_page_more: More <a href='%{careers_url}' target='_blank'>inspirational videos</a>
    featuring professionals in technology fields
  playlab_choose_theme: Choose your Play Lab theme
  playlab_classic_title: Classic
  playlab_gumball_title: The Amazing World of Gumball
  playlab_iceage_title: Ice Age - Coming soon
  playlab_iceage_title_live: Ice Age
  starwars_subtitle: Building a Galaxy With Code
  starwars_javascript_description: Use drag-drop blocks and JavaScript.
  starwars_javascript_specs: English only | Modern browsers | Ages 11+
  starwars_blocks_title: Blocks
  starwars_blocks_description: Use drag-drop blocks.
  starwars_blocks_specs: Many languages | Modern browsers, smartphones, tablets |
    Ages 6-106
  starwars_platform_text: Modern browsers, smartphones, tablets
  mc_name: Minecraft Hour of Code
  mc_platformtext: Modern browsers, smartphones, tablets
  mc_specs: Many languages | Modern browsers and tablets | Ages 6-106
  minecraft_agent: 'Minecraft: Hero’s Journey'
  minecraft_designer: Minecraft Designer
  minecraft_adventurer: Minecraft Adventurer
  minecraft_tutorials: Minecraft Hour of Code Tutorials
  minecraft_specs: Many languages | Modern browsers and tablets | Grades 2+
  minecraft_agent_description: Minecraft is back for the Hour of Code with a brand
    new activity! Journey through Minecraft with code.
  minecraft_designer_description: Program animals and other Minecraft creatures in
    your own version of Minecraft.
  minecraft_adventurer_description: Use code to take Alex or Steve on an adventure.
  minecraft_no_internet: Don't have Internet?
  minecraft_download_adventurer: Download the offline version of Minecraft Adventurer.
  minecraft_subtitle: Minecraft Hour of Code
  minecraft_store_camps: Free Minecraft Hour of Code Camps at the Microsoft Store
  minecraft_signup_store_camps: "<a href='%{signup_store_camp}', target='_blank'>Sign
    up</a> for the free Minecraft Hour of Code workshops at Microsoft Stores in Australia,
    Canada, Puerto Rico or the US. Learn how coding is for everyone and combines creativity,
    problem solving and loads of fun."
  minecraft_host_event: Host a Minecraft Hour of Code Event
  minecraft_teach_resources: Teacher resources and lesson plan.
  minecraft_leader_guide: Download resources to help you plan and lead an event.
  minecraft_facilitating_event: "<a href='%{minecraft_facilitator_download}', target='_blank'>Download</a>
    facilitator quick start guide and PowerPoint presentations for younger and older
    students now."
  minecraft_join_online_training: Ready to facilitate your own Hour of Code with Minecraft,
    but not sure where to start? Check out our <a href='%{minecraft_webinar_url}',
    target='_blank'>on-demand webinar</a>. You will learn best practices, access ready-to-go
    facilitator materials, and get a walk-through of the new Hero’s Journey tutorial
    from the Minecraft team. Get a head start on thinking through what you need to
    bring Hour of Code to young people during Computer Science Education week (December
    4-10) and beyond.
  minecraft_continue_learning: 'Computer Science for Everyone: Beyond an Hour of Code
    at the Microsoft Store'
  minecraft_continue_learning_description: No computer science experience required!
    Help ensure all youth can learn the valuable skills gained through computer science
    education. Join us at the Microsoft Store to engage in a free series of three,
    1-hour workshops where you will experience coding in a fun and stress-free environment,
    become familiar with key computer science concepts, and get ready to lead an Hour
    of Code in your classroom or community. You got this! <a href='%{minecraft_continue_learning_url}',
    target='_blank'>Sign up today</a>.
  minecraft_future: Help all youth become future ready
  minecraft_future_description: Find out how other schools and nonprofits are bringing
    digital skills, from digital literacy to computer science education, to their
    communities. Consider different models, get tips and tricks, and <a href='%{minecraft_future_url}',
    target='_blank'>access the resources</a> they found most valuable.
  minecraft_og_designer: Minecraft is back with a new activity for the Hour of Code.
    Program animals and other Minecraft creatures in your own version of Minecraft.
  minecraft_og_agent: Minecraft is back for the Hour of Code, and you’re the hero!
    Write code to journey through Minecraft biomes.
  sports_page_title: Hour of Code Sports
  sports_og_title: Push yourself. Anybody can learn.
  sports_og_description: Champions and gold medalists encourage you to try the Hour
    of Code. Code your own sports game.
  sports_title: Code your own sports game
  sports_watch_video: Watch the video
  sports_video_title: Push yourself. Anybody can learn.
  sports_select_theme: Select your tutorial theme
  sports_basketball_title: Make a basketball game
  sports_all_sports_title: Mix and match across sports
  sports_featured_athletes: See featured athletes
  sports_athletes_title: Featured athletes
  sports_athlete_Draymond: Draymond Green, Olympic Gold Medalist and NBA Champion,
    Golden State Warriors
  sports_athlete_Serena: Serena Williams, Olympic Gold Medalist and Tennis Champion
  sports_athlete_Russell: Russell Okung, Super Bowl Champion and NFL player, Denver
    Broncos
  sports_athlete_Sergio: Sergio Ramos, World Cup Champion and Soccer/Futbol Player,
    Real Madrid
  sports_athlete_Sue: Sue Bird, Olympic Gold Medalist and WNBA Champion, Seattle Storm
  sports_athlete_Alana: Alana Beard, Gold Medalist and WNBA All-Star, Los Angeles
    Sparks
  sports_athlete_Angelo: Angelo Matthews, Captain of the Sri Lankan Cricket Team
  sports_athlete_Nneka: Nneka Ogwumike, Gold Medalist, WNBA Champion and 2016 MVP,
    Los Angeles Sparks
  sports_athlete_Carmelo: Carmelo Anthony, Olympic Gold Medalist and NBA All-Star,
    New York Knicks
  sports_athlete_Marco: Marco Belinelli, NBA Champion, Charlotte Hornets
  sports_athlete_Neymar: Neymar Jr., Olympic Gold Medalist and Soccer/Futbol Player,
    FC Barcelona and Brazil National Team
  sports_athlete_Sarah: Sarah Quita Offringa, Windsurfing Champion
  sports_athlete_Marcelo: Marcelo, Soccer/Futbol Champion, Real Madrid and Brazil
    National Team
  sports_athlete_Erika: Erika Olivera, Champion Marathon Runner
  sports_athlete_John: John Wall, NBA All-Star, Washington Wizards
  sports_athlete_Chris: Chris Bosh, Olympic Gold Medalist and NBA Champion, Miami
    Heat
  sports_athlete_Harrison: Harrison Barnes, Olympic Gold Medalist and NBA Champion,
    Dallas Mavericks
  watch_inspirational_videos: Before you get started, watch one of these inspirational
    videos
  video_title_cs_is_everything: Computer Science is Changing Everything
  video_title_inspire_girl: Inspire a girl
  video_title_cs_intro: Computer Science intro
  video_title_schools_dont_teach: What Most Schools Don't Teach
  video_title_obama: President Obama on computer science
  video_title_hoc_is_here: Hour of Code is Here - Anybody Can Learn
  video_title_anybody_can_learn: Anybody Can Learn
  video_title_steph_curry: Hour of Code with Steph Curry
  video_title_draymond_green: Hour of Code with Draymond Green
  video_title_russell_okung: Hour of Code with Russell Okung
  video_title_real_madrid: Hour of Code with Real Madrid
  video_title_marco_belinelli: Hour of Code with Marco Belinelli
  video_title_chris_bosh: Chris Bosh on Computer Science
  video_title_my_name_is_aracely: My Name is Aracely
  video_1min: 1 min
  video_2min: 2 min
  video_3min: 3 min
  video_5min: 5 min
  speak_another_language: Speak another language?
  help_translate: Help us translate.
  no_internet: Don't have Internet?
  download_offline: Download the offline version.
  review_lesson_plan: Review the lesson plan and other teacher resources.
  volunteer_engineer_submission_title: Inspire students and volunteer
  volunteer_engineer_submission_subtitle_generic: '100,000 teachers are going to host
    an Hour of Code in their classroom this year, Dec 7-13, 2015. They want your help! '
  volunteer_engineer_submission_subtitle_specific: "%{num_teachers} teachers need
    volunteers.<br>%{num_volunteers} volunteers have signed up. Join them."
  volunteer_engineer_submission_intro_background: The Hour of Code is a global movement
    to try an hour introduction to computer science, reaching tens of millions of
    students in 180+ countries. Please get involved during Computer Science Education
    Week, December 7-13.
  volunteer_engineer_submission_intro_recruit: 'Teachers would love to have somebody
    <span style="font-family: ''Gotham 7r'', sans-serif;">passionate about computer
    science education</span> who can help in the classroom, or for somebody who can
    <span style="font-family: ''Gotham 7r'', sans-serif;">inspire</span> their students
    by talking about the breadth of possibilities with computer science (which could
    be done through a video chat).'
  volunteer_engineer_submission_intro_guide: Learn more about our <a href="%{volunteer_guide}">volunteer
    program here</a>.
  volunteer_engineer_submission_intro_signup: Please enter the following information
    if you are a computer science student or software professional. You must be at
    least 18 years old to sign up as a volunteer. Note that all the fields you fill
    out in this section will be publicly available to anyone looking at the <a href="/volunteer/local">volunteer
    map</a>. Fields marked with a <span class="form-required-field">*</span> are required.
  volunteer_engineer_submission_intro_links: Are you a teacher looking for volunteers?
    Find a local volunteer on our <a href="%{volunteer_local}">volunteer map</a>.
  volunteer_engineer_submission_update_information: Update your information
  volunteer_engineer_submission_header_shared: Information shared with teachers on
    volunteer map
  volunteer_engineer_submission_field_experience_level: Experience level
  volunteer_engineer_submission_field_location_desc: Your location will be used to
    allow teachers to search for nearby volunteers and will be shown as a pin on the
    map. Please enter just your city or zip code to protect your privacy.
  volunteer_engineer_submission_field_location_placeholder: ZIP code, city and state/country
  volunteer_engineer_submission_field_location_flexibility: I can volunteer by...
    (select all that apply)
  volunteer_engineer_submission_checkbox_after_hoc: I’m interested in volunteering
    year-round
  volunteer_engineer_submission_field_time_commitment: Time commitment
  volunteer_engineer_submission_field_linkedin: LinkedIn profile
  volunteer_engineer_submission_field_linkedin_placeholder: http://www.linkedin.com/in/your_name
  volunteer_engineer_submission_field_facebook: Facebook profile
  volunteer_engineer_submission_field_facebook_placeholder: https://www.facebook.com/your_name
  volunteer_engineer_submission_field_description_desc: Describe your computer science
    experience or technical background and how you would like to participate as a
    volunteer for local teachers.
  volunteer_engineer_submission_field_description_placeholder: Description of experience
    and/or participation. If you speak language(s) other than English, be sure to
    include it here.
  volunteer_engineer_submission_header_private: Information kept private and never
    shared
  volunteer_engineer_submission_field_email_desc: Your email address will never be
    shared, but we'll send you requests from teachers.
  volunteer_engineer_submission_field_email_preference: Can we email you about updates
    to our courses, volunteer opportunities, or other computer science news?
  volunteer_engineer_submission_field_email_preference_privacy: "(See our privacy
    policy)"
  volunteer_engineer_submission_final_paragraph: You will be listed on a map for local
    teachers to contact you for the Hour of Code or other volunteer opportunities.
    Your email and exact address will NEVER be shared by us. But the other information
    (including approximate location) will be publicly viewable by local teachers.
  volunteer_engineer_submission_checkbox_contact: 'I agree that teachers can contact
    me for volunteer opportunities (Note: your email address won''t be shared)'
  volunteer_engineer_submission_checkbox_age_18_plus: I certify that I am at least
    18 years old.
  volunteer_engineer_submission_thankyou: Thank you! Your volunteer information was
    successfully submitted. Teachers will be using <a href="%{url}">this map</a> to
    search for and contact volunteers like you. Please allow 48 hours for your information
    to appear correctly on the map.
  volunteer_engineer_submission_commitment_now_and_then: Every now and then
  volunteer_engineer_submission_commitment_more: More
  volunteer_engineer_submission_location_flexibility_onsite: visiting on-site at a
    school (1-2 hours in a classroom or a school assembly)
  volunteer_engineer_submission_location_flexibility_remote: having a Q&A with students
    remotely (via short video conference)
  volunteer_engineer_submission_location_flexibility_curriculum: contributing to open-source
    curriculum projects
  volunteer_engineer_submission_experience_unspecified: Unspecified
  volunteer_engineer_submission_experience_tech_company: Non-engineer at a tech company
  volunteer_engineer_submission_experience_university_student_or_researcher: University
    computer science student
  volunteer_engineer_submission_distance_8: 5 miles
  volunteer_engineer_submission_distance_16: 10 miles
  volunteer_engineer_submission_distance_24: 15 miles
  volunteer_engineer_submission_distance_32: 20 miles
  volunteer_engineer_submission_num_volunteers_5: 5 volunteers
  volunteer_engineer_submission_num_volunteers_10: 10 volunteers
  volunteer_engineer_submission_num_volunteers_25: 25 volunteers
  volunteer_engineer_submission_num_volunteers_50: 50 volunteers
  volunteer_engineer_submission_type_task_onsite: I want you to visit my classroom
    for technical help and inspiration
  volunteer_engineer_submission_type_task_remote: I want you to Skype into my classroom
    to say a few words of inspiration to the kids
  volunteer_engineer_submission_type_task_mentor: I'm looking for a mentor to help
    prepare me for coding with my students
  dashboard_announce_hoc_scaling_progress: Yikes! We are experiencing high Hour of
    Code traffic. We are unable to save any progress this week, but progress from
    before this week is still safe.
  dashboard_landing_title: Teacher Home Page
  dashboard_landing_welcome: Welcome to the new and improved teacher dashboard.
  dashboard_landing_video: Watch this video
  dashboard_landing_watch_video: for a tour of the new features!
  dashboard_landing_view_as_student: View this site as a student
  dashboard_landing_students_title: Your students
  dashboard_landing_students_manage: View and manage your students
  dashboard_landing_news_title: K-5 Educator Resources (in English only)
  dashboard_landing_new_beta: New! Try our beta courses for K-5 students.
  dashboard_landing_new_k5courses: New! Try our courses for K-5 students.
  dashboard_landing_useful_links: Other useful links
  dashboard_landing_classroom_resources: Resources for your classroom
  dashboard_landing_office_hours: Ask a question in person! Visit our monthly video
    office hours.
  dashboard_landing_print_certificates: Print certificates for students who finish
    this course
  dashboard_landing_educator_blog: Read about news and updates to our materials at
    our Educator Blog
  dashboard_landing_video_player: Test our new video player at your school
  dashboard_landing_progress_title: Main class progress
  dashboard_landing_progress_biggest: This is the progress for your biggest section.
  dashboard_landing_view_progress: View Progress for %{biggest_section}
  dashboard_landing_print_progress: Print progress
  dashboard_landing_available_title: Available courses
  dashboard_landing_available_courses: Here are the courses currently available for
    you and your students.
  dashboard_landing_more_tutorials: Want to see even more tutorials?
  dashboard_landing_more_tutorials_desc: There are more tutorials <a href="/learn/beyond">offered
    by our partners.</a> Learn to program with robots, make web pages, make your own
    app, or explore other languages like C++, Ruby, or Python!
  dashboard_landing_inspire: Inspire your students with posters, videos, and more.
  dashboard_landing_video_library: Use a video from the Video Library of computer
    science concepts.
  dashboard_landing_report_bug: Request a feature or report a bug.
  dashboard_landing_teacher_forum: Join the professional learning community.
  dashboard_hoc_courses: The Hour of Code for All Ages
  dashboard_hoc_courses_desc: Try any of these shorter 1 hour tutorials with your
    students!
  dashboard_hoc_courses_desc_and_cta: Try these short, one-hour tutorials with your
    students. <a href="https://hourofcode.com">Join the Hour of Code movement</a>
    during Computer Science Education Week.
  dashboard_k5_courses: 20-Hour Courses for K-5
  dashboard_k5_courses_desc: These courses blend online, self-guided and self-paced
    tutorials with "unplugged" activities that require no computer at all. Each course
    consists of about 20 lessons that may be implemented as one unit or over the course
    of a semester. Even kindergarten-aged pre-readers can participate. To help you
    get started, we offer high quality professional development workshops around the
    U.S. free of charge. <a href="/professional-development-workshops">Find one near
    you!</a>
  dashboard_middle_courses: 20-Hour Middle School Courses
  dashboard_middle_courses_desc: Our middle school curriculum uses computer science
    and programming within the context of middle school math and science - as a tool
    to teach math and science concepts. To register for professional development workshops,
    apply for a <a href="/educate/districts">district-wide partnership</a> with Code.org.
  dashboard_high_courses: Year-long High School Courses
  dashboard_high_courses_desc: Our high school program helps school districts offer
    full-year computer science classes by preparing existing teaching staff to offer
    this new field. To register for professional development workshops, apply for
    a <a href="/educate/districts">district-wide partnership</a> with Code.org.
  dashboard_course_csina: Computer Science in Algebra
  dashboard_course_csina_desc: Code.org has partnered with Bootstrap to develop a
    curriculum which teaches algebraic and geometric concepts through computer programming.
  dashboard_course_csins: Computer Science in Science
  dashboard_course_csins_desc: Code.org has partnered with Project GUTS to deliver
    an introduction to computer science concepts within the context of modeling and
    simulation.
  dashboard_course_ecs: Exploring Computer Science
  dashboard_course_ecs_desc: 'Exploring Computer Science is a yearlong course consisting
    of 6 units: Human Computer Interaction, Problem Solving, Web Design, Programming,
    Computing and Data Analysis, and Robotics.'
  dashboard_course_csp: AP® Computer Science Principles
  dashboard_course_csp_desc: Code.org has designed a rigorous, engaging, and approachable
    course that explores the foundational ideas of computing.
  dashboard_action_done: Done
  dashboard_action_print_certificates: Print certificates
  dashboard_assessments_view: 'View assessments in:'
  dashboard_assessments_none: Most teachers measure their students' progress using
    the "View Progress" tab. If you are interested in giving your students additional
    assessments, you can find recommended questions and areas in the lesson plans.
    These are done outside of Code.org.
  dashboard_assessments_none_part2: If you are teaching a middle or high school course,
    we have assessment questions available as part of Code.org to help your students
    prepare for the AP test. To use these assessments, first assign the course to
    your class and then pick the course from the drop down above and you'll see your
    students' answers here.
  dashboard_assessments_summaries: Assessment summaries
  dashboard_assessments_answers: All assessment answers
  dashboard_surveys_answers: Surveys
  dashboard_percent: Percent
  dashboard_filter_by_stage: 'Filter by stage:'
  dashboard_filter_all: All
  dashboard_download_csv: Download CSV
  dashboard_navigation_home_page: Teacher home page
  dashboard_navigation_section_student_progress: Student Accounts and Progress
  dashboard_navigation_section_teacher_progress: Your Course Progress
  dashboard_navigation_section_lesson_plans: Lesson Plans and Resources
  dashboard_navigation_section_community: Support
  dashboard_navigation_section_pd: Professional Development
  dashboard_navigation_section_speakers: Computer Science <br/> Guest Speakers
  dashboard_navigation_all_sections: Student Accounts and Progress
  dashboard_navigation_view_progress: Progress
  dashboard_navigation_view_text_responses: Text Responses
  dashboard_navigation_view_assessments: Assessments
  dashboard_navigation_view_assessments_surveys: Assessments/Surveys
  dashboard_navigation_add_students: Add Students
  dashboard_navigation_manage_students: Manage Students
  dashboard_navigation_lesson_plans_resources: Curriculum Standards
  dashboard_navigation_view_stats: Stats
  dashboard_navigation_section: 'Section: %{section_name}'
  dashboard_navigation_student: 'Student: %{student_name}'
  dashboard_progress_not_started: not started
  dashboard_progress_in_progress: in progress
  dashboard_progress_not_completed: not completed
  dashboard_progress_completed_too_many_blocks: completed, too many blocks
  dashboard_progress_completed_perfect: completed, perfect
  dashboard_progress_furthest_level_attempted: furthest level attempted
  dashboard_progress_submitted: submitted
  dashboard_progress_view: 'View progress in:'
  dashboard_progress_student_in_script: Progress information for %{student_name} in
    %{script_name}
  dashboard_progress_pair_programming: pair programming
  dashboard_responses_view: 'View text responses in:'
  dashboard_responses_none: Most of our classes are designed to work for younger ages
    and do not require students to type text responses to questions, so you will not
    see any text responses here. For older students in middle and high school courses,
    you can see their submissions to open-ended text response questions by choosing
    the assigned course from the drop down above.
  dashboard_sections_new_section: New section
  dashboard_sections_new_google_section: Import section from Google Classroom
  dashboard_sections_jumbotron_instruction: Create new sections and add students to
    them. Sections help you organize students into smaller groups so you can track
    their progress and manage their accounts.
  dashboard_sections_table_section: Section
  dashboard_sections_table_secret: Login Type
  dashboard_sections_table_grade: Grade
  dashboard_sections_table_course: Course
  dashboard_sections_table_pairing_allowed: Pair Programming
  dashboard_sections_table_stage_extras: Stage Extras
  dashboard_sections_table_students: Students
  dashboard_sections_table_code: Section Code
  dashboard_sections_name: Section Name
  dashboard_sections_choose_secret: If you would like to provide accounts to your
    students, choose a secret type of <b>word</b> or <b>picture</b> for that section.
  dashboard_sections_secret_word: A <b>word</b> allows you to set a secret word for
    each student.
  dashboard_sections_secret_picture: A <b>picture</b> allows you to set a secret picture
    for each student, ideal for younger students who can't yet type.
  dashboard_sections_secret_none: If you would like your students to manage their
    own accounts, including choosing their own passwords, choose a secret type of
    <b>none</b>.
  dashboard_sections_print_secrets: You may then print a sheet of cards containing
    account information to be distributed to your students individually.
  dashboard_sections_switch_section: 'Switch section:'
  dashboard_sections_move_students_desc: Select students to move to a new section.
    Moving students will not clear their progress.
  dashboard_sections_one_per_teacher: Students can only be in one section for each
    teacher. Your students will be added to this new section and leave their old section.
  dashboard_sections_move_to_section: 'Move to section:'
  dashboard_sections_enter_code: 'Enter section code:'
  dashboard_sections_code_placeholder: 6-character code (ABCDEF)
  dashboard_sections_other_section: Other Teacher
  dashboard_sections_both_sections: Would you like the student(s) to be in both sections?
  dashboard_sections_yes_both: Yes, I want to copy student(s) to be in this current
    section AND the new section
  dashboard_sections_no_move: No, I want to move student(s) to be in the new section
    only.
  dashboard_sections_move_students: Move students
  dashboard_sections_assign_hoc_script_desc: Participating in the Hour of Code?
  dashboard_sections_assign_hoc_script_msg: Please note that we will not be able to
    save progress in this course from December 3 - 11 due to the amount of traffic
    our site will receive for the Hour of Code.  Everything else in this tutorial
    will continue to work as expected.  You may still assign the course and give all
    students certificates for participating.  (Most teachers <a href='%{certificate_url}'>print
    these in advance</a>.)  We will save and report student progress for every other
    week of the year.
  dashboard_sections_assign_activity: Assign Course
  dashboard_error_none_selected: You didn't select any students to move. Please select
    at least one student.
  dashboard_error_other_section: If you're moving students between your own sections,
    select your section from the dropdown. Only select 'Other Section' to move your
    students to a different teacher's section.
  dashboard_students_add_multiple: 'Type or paste the names of your students, one
    per line:'
  dashboard_students_new_google_classroom_section: To add students, use <a href='http://classroom.google.com'
    target='_blank'>Google Classroom</a> and then click the <b>Sync students from
    Google Classroom</b> button above.
  dashboard_students_new_section: You've created a new section! Now add your students
    using the <b>Add student</b> and <b>Add multiple students</b> buttons above.
  dashboard_students_progress: Progress
  dashboard_students_completed_levels: Completed Levels
  dashboard_students_total_lines: Lines of Code
  dashboard_students_share_section: Ask your students to go to <a href=%{join_url}>%{join_url}</a>
    and type in the section code (%{section_code})
  dashboard_students_share_section_secondary: 'Alternatively, share this section''s
    sign in page with your students:'
  dashboard_students_print_info: Print out cards with your students' login information.
  dashboard_students_secret_picture: This section uses <b>picture</b> as its secret
    type.  It means that each of your students has a secret picture used in place
    of a password to sign in.  Students should use the sign in web address given above
    to sign in.
  dashboard_students_reset_picture: You may reset a student's secret picture at any
    time by choosing <b>Show secret</b> and then <b>Reset secret</b>. A new secret
    picture will be generated for that student to use when they sign in.
  dashboard_students_secret_word: This section uses <b>word</b> as its secret type.  It
    means that each of your students has a pair of secret words used in place of a
    password to sign in.  Students should use the sign in web address given above
    to sign in.
  dashboard_students_reset_word: 'You may reset a student''s secret words at any time
    by choosing <b>Show secret</b> and then <b>Reset secret</b>. A new pair of secret
    words will be generated for that student to use when they sign in. '
  dashboard_students_join_link: Tell your students to create their own accounts and
    join your section at
  dashboard_students_no_email: If your students do not have email addresses, or you
    would like to create accounts for them, change this section's secret type to <b>word</b>
    or <b>picture</b>.
  dashboard_students_print_page: Print this page
  dashboard_students_signin_card: Visit %{join_url} and enter %{section_code}
  dashboard_privacy_document_link: <a href="/privacy/student-privacy", target="_blank">Click
    here</a> for our privacy document that can be shared or printed for your students.
  dashboard_curriculum_k5_title: K-5 Educator Resources
  dashboard_curriculum_middle_title: Middle School Educator Resources
  dashboard_curriculum_high_title: High School Educator Resources
  dashboard_lesson_plans: Lesson Plans
  dashboard_view_all_lesson_plans: Download complete curriculum for Courses 1-4
  dashboard_course1: 'Course 1:'
  dashboard_course2: 'Course 2:'
  dashboard_course3: 'Course 3:'
  dashboard_course4: 'Course 4: '
  dashboard_coursea: 'Course A: '
  dashboard_courseb: 'Course B: '
  dashboard_coursec: 'Course C: '
  dashboard_coursed: 'Course D: '
  dashboard_coursee: 'Course E: '
  dashboard_coursef: 'Course F: '
  dashboard_pre-express: 'Pre-reader Express Course: '
  dashboard_express: 'Express Course: '
  dashboard_unplugged: If you don't have computers, <a href='%{unplugged_url}'>try
    these unplugged lessons</a> in your classroom.
  dashboard_tools: 'Tools: '
  dashboard_curriculum: Curriculum
  dashboard_curriculum_overview: K-5 Curriculum Overview
  dashboard_overview: Overview
  dashboard_sequence: Sequence
  dashboard_framework: Framework
  dashboard_standards: Standards
  dashboard_implementation_guide: Implementation Guide
  dashboard_glossary: Glossary
  dashboard_classroom_strategies: Classroom strategies for teachers
  dashboard_debugging: 'Debugging:'
  dashboard_puzzle_solving: 'Puzzle-solving:'
  dashboard_student_worksheet: student worksheet
  dashboard_teacher_worksheet: teacher worksheet
  dashboard_curriculum_csina: 'Computer Science in Algebra:'
  dashboard_curriculum_csins: 'Computer Science in Science:'
  dashboard_curriculum_csp: 'Computer Science Principles:'
  dashboard_curriculum_ecs: 'Exploring Computer Science:'
  dashboard_curriculum_csd: 'Computer Science Discoveries: '
  dashboard_curriculum_apcsa: 'AP Computer Science in Java: '
  dashboard_grade_k: K
  dashboard_grade_other: Other
  dashboard_login_word: Word
  dashboard_login_picture: Picture
  dashboard_question: Question
  dashboard_response: Response
  dashboard_correctness: Correctness
  dashboard_correctness_free_response: Free response
  dashboard_correctness_unsubmitted: Unsubmitted
  dashboard_correctness_incorrect: Incorrect
  dashboard_submission_submitted: Submitted
  dashboard_submission_in_progress: In progress
  dashboard_status: Status
  dashboard_multi_correct: "# multiple choice correct"
  dashboard_multi_count: "# multiple choice"
  dashboard_multi_correct_percent: "% multiple choice correct"
  dashboard_submission_timestamp: Submission timestamp
  stats_hoc_2013_heading: 'Incredible stats from last year''s Hour of Code. In one
    week alone:'
  stats_hoc_2013_image_alt: Stats from 2013 Hour of Code
  dashboard_teacher: Teacher
  dashboard_sections_email_question: Do all students have a valid email address?
  dashboard_sections_account_creation_question: Who creates the student's account?
  dashboard_sections_password_question: What do students use as a "password"?
  dashboard_sections_picture_account_creation: A picture assigned by Code.org
  dashboard_sections_word_account_creation: A pair of simple words assigned by Code.org
  dashboard_sections_sign_in_question: Where do students sign-in?
  dashboard_sections_sign_in_unique: Unique web-page listed on "Manage Students" tab
  dashboard_sections_sign_in_main: http://code.org and click "Sign in"
  dashboard_sections_password_account_creation: Student-created text password
  dashboard_sections_login_type_explanation: This table helps explain which of these
    login types, <b>picture, word, or email</b>, you'll want to choose for a section.
  dashboard_faq: Frequently Asked Questions
  dashboard_faq_k5: K-5 Frequently Asked Questions
  code_hoc_coming: The Hour of Code is here - December 8-14!
  code_sign_up: Sign up to participate during CS Education Week
  host_an_hour: Host an hour
  learn_banner_title: Join us for the Hour of Code
  learn_banner_desc: The Hour of Code is a global movement reaching over 100 million
    students in more than 180 countries. Anyone, anywhere can organize an Hour of
    Code event. Help us give every student the opportunity to learn computer science!
    Organizers can follow our <a href='%{how_to_url}' target='_blank'>how-to guide</a>
    for teaching an Hour of Code and inspire students with <a href='%{videos_url}'
    target='_blank'>these videos</a>.
  learn_sign_up_description: Sign up to participate in the Hour of Code during CS
    Education Week
  learn_sign_up_button: Sign up
  learn_videos_watch: Watch this inspirational video with your classroom
  learn_videos_show: Show this inspirational video to your class
  learn_videos_before_hoc: Watch an inspirational video before your Hour of Code
  learn_educator_resources_description: Learn how to teach an Hour of Code
  learn_educator_resources_button: Educator resources
  learn_are_you_educator: Are you an educator? Learn <a href="http://hourofcode.com/resources/how-to">how
    to teach an Hour of Code</a>
  learn_find_volunteer: <a href="https://code.org/volunteer/local">Find a local volunteer</a>
    to help during your Hour of Code
  learn_teacher_led_lesson_plans: Be inspired by <a href="https://code.org/teacher-led">teacher
    led Hour of Code lesson plans</a>
  learn_how_to_hoc: Follow <a href="https://hourofcode.com/how-to">our how-to guide</a>
    for teaching one Hour of Code
  learn_hoc_prizes: <a href="https://hourofcode.com/prizes">Learn more</a> about the
    prizes for every educator, while supplies last
  learn_inspirational_videos: Inspire students by showing them <a href="https://code.org/educate/inspire">these
    videos</a>
  hoc2014_try_new_tutorials: Try our new Hour of Code tutorials
  hoc2014_try_new_tutorial: Try our new Hour of Code tutorial in beta
  hoc2014_try_scrat: Angry Birds, PvZ, and Scrat
  hoc2014_try_frozen: Artist with Anna and Elsa, from Frozen
  carousel_heading_codeorg: Tutorials by Code.org
  carousel_heading_codeorg_any_device: Tutorials by Code.org (for all devices)
  carousel_heading_3rd_party: Tutorials by 3rd parties
  carousel_heading_third_party: Tutorials by third parties
  carousel_heading_international: Partner tutorials in your language
  carousel_heading_domestic: Partner tutorials available in English
  carousel_heading_beginners: Partner tutorials for Grades K-8
  carousel_heading_beyond_beginners: 'For beginners: Get started with blocks-based
    coding'
  carousel_heading_javascript: Partner tutorials that teach JavaScript
  carousel_heading_beyond_javascript: Learn JavaScript
  carousel_heading_unplugged: No device or internet? Try 'unplugged' computer science
  carousel_heading_devices: Partner tutorial apps for phones and tablets
  carousel_heading_beyond_devices: Apps for phones and tablets
  carousel_heading_languages: Partner tutorials in other programming languages
  carousel_heading_beyond_languages: Learn other programming languages
  carousel_heading_apps_games: Make your own apps or games
  carousel_heading_university: University courses online
  carousel_heading_webpages: Learn to make web pages
  carousel_heading_robots: Learn to program with robots and devices
  carousel_heading_ide: Platforms popular among teachers
  carousel_heading_desktop: Learn to code on a computer
  carousel_heading_mobtabelem: For phones and tablets
  carousel_heading_prereader: For pre-readers
  carousel_heading_beyondblocks: Go beyond blocks - learn a programming language
  carousel_heading_nointernet: Unreliable or no internet? Install these apps on your
    computer
  educator_notes: Educator Notes
  teach_led_lesson_plans: Teacher Led Lesson Plans
  learn_footer_all_tutorials: See the <a href="https://code.org/learn">comprehensive
    list of Hour of Code tutorials</a>. To see our criteria and submission guidelines
    for Hour of Code tutorials, <a href="https://hourofcode.com/activity-guidelines">click
    here.</a>
  how_to_teach_hoc: How to Teach an Hour of Code
  more_resources_educators: More resources for teachers and educators
  beyond_submission: Want to submit a tutorial for Beyond an Hour? See the criteria
    and submission form.
  third_party_submission: Want to submit a tutorial to be listed here? <a href="%{submission_url}">See
    the criteria and submission form.</a>
  participants: participants
  teachers_notes: Teacher's Notes
  teachers_notes_hoc: 'Teachers: Read important educator notes here'
  previous: Previous
  next: Next
  older_systems: Partner tutorials that work on older systems
  older_systems_subheading: These should work on older Web browsers. To access all
    tutorials, upgrade to a <a href="http://browsehappy.com/" target="_blank">modern
    Web browser.</a>
  mobile_devices: Partner tutorials for mobile devices
  frozen_name: Code with Anna and Elsa
  starwars_name: 'Star Wars: Building a Galaxy with Code'
  codeorg_name: Classic Maze
  codeintl_name: Classic Maze
  thinkersmithspanish_name: Mis Amigos Roboticos
  khan_name: An introduction to JavaScript
  khanes_name: An introduction to JavaScript
  khanpt_name: An introduction to JavaScript
  khanhe_name: An introduction to JavaScript
  khanfr_name: An introduction to JavaScript
  khanpl_name: An introduction to JavaScript
  tynker_name: Build your own game
  scratch_name: Get creative with coding
  lightbot_name: Lightbot
  thinkersmith_name: My Robotic Friends
  condcards_name: Conditionals with Cards
  lightbotintl_name: Lightbot
  codehs_name: Learn to Code With Karel the Dog
  codecademy_name: Codecademy
  codecombat_name: CodeCombat
  codemonkey_name: CodeMonkey
  codeavengers_name: Build a Game with JavaScript
  processing_name: Drawing with Code
  robomind_name: Program a virtual robot
  groklearning_name: Eliza the Chatterbot Doctor
  quorum_name: Accessible programming (with screenreader support)
  codespark_name: The Foos (pre-readers welcome)
  kodable_name: Kodable (pre-readers welcome)
  tynkerapp_name: Tynker - on tablets
  robomindnl_name: Program a virtual robot
  flappy_name: Make a Flappy game
  bitsbox_name: Bitsbox - make a game
  makeschool_name: Build an iPhone game in your browser!
  touchdevelop_name: TouchDevelop
  appinventor_name: AppInventor Hour of Code
  thinkersmith2_name: Binary Baubles
  kodableunplugged_name: fuzzFamily Frenzy
  projguts_name: Rock, Paper, Scissors
  hourofcode_name: Classic Maze
  playlab_name: Play Lab
  infinity_name: Infinity Play Lab
  artist_name: Artist
  monstercoding_name: Mystery Island Coding Quest
  allcancode_name: Run Marco!
  csfirst_name: CS First
  boxisland_name: Box Island
  codesters_name: Codesters
  texasinstruments_name: 10 Minutes of Code
  teacherled_name: Teacher Led Lesson Plans
  course1_name: Course 1
  course2_name: Course 2
  course3_name: Course 3
  course4_name: Course 4
  coursea-draft_name: Course A
  coursea_name: Course A
  courseb-draft_name: Course B
  courseb_name: Course B
  coursec-draft_name: Course C
  coursec_name: Course C
  coursed-draft_name: Course D
  coursed_name: Course D
  coursee-draft_name: Course E
  coursee_name: Course E
  coursef-draft_name: Course F
  coursef_name: Course F
  coursea-2017_name: Course A (2017)
  courseb-2017_name: Course B (2017)
  coursec-2017_name: Course C (2017)
  coursed-2017_name: Course D (2017)
  coursee-2017_name: Course E (2017)
  coursef-2017_name: Course F (2017)
  coursea-2018_name: Course A (2018)
  courseb-2018_name: Course B (2018)
  coursec-2018_name: Course C (2018)
  coursed-2018_name: Course D (2018)
  coursee-2018_name: Course E (2018)
  coursef-2018_name: Course F (2018)
  accelerated_name: Accelerated Course
  express_name: Express Course
  pre-express_name: Pre-reader Express Course
  express-2017_name: Express Course (2017)
  pre-express-2017_name: Pre-reader Express Course (2017)
  express-2018_name: Express Course (2018)
  pre-express-2018_name: Pre-reader Express Course (2018)
  cspunit1_name: "(old) Unit 1: Digital Information"
  cspunit2_name: "(old) Unit 2: The Internet"
  cspunit3_name: "(old) Unit 3: Programming"
  cspunit4_name: "(old) Unit 4: Data"
  cspunit5_name: "(old) Unit 5: Explore and Create PT"
  cspunit6_name: 'Post-AP: Databases in Apps'
  csd1_name: 'Unit 1: Problem Solving'
  csd2_name: 'Unit 2: Web Development'
  csd3_name: 'Unit 3: Animation and Games'
  csd4_name: 'Unit 4: The Design Process'
  csd5_name: 'Unit 5: Data and Society'
  csd6_name: 'Unit 6: Physical Computing'
  csd1-2017_name: 'Unit 1: Problem Solving'
  csd2-2017_name: 'Unit 2: Web Development'
  csd3-2017_name: 'Unit 3: Animation and Games'
  csd4-2017_name: 'Unit 4: The Design Process'
  csd5-2017_name: 'Unit 5: Data and Society'
  csd6-2017_name: 'Unit 6: Physical Computing'
  csd1-2018_name: 'Unit 1: Problem Solving'
  csd2-2018_name: 'Unit 2: Web Development'
  csd3-2018_name: 'Unit 3: Animation and Games'
  csd4-2018_name: 'Unit 4: The Design Process'
  csd5-2018_name: 'Unit 5: Data and Society'
  csd6-2018_name: 'Unit 6: Physical Computing'
  csp1-2017_name: 'Unit 1: The Internet'
  csp2-2017_name: 'Unit 2: Digital Information'
  csp3-2017_name: 'Unit 3: Algorithms and Programming'
  csp4-2017_name: 'Unit 4: Big Data and Privacy'
  csp5-2017_name: 'Unit 5: Building Apps'
  csp-explore-2017_name: 'AP: Explore PT Prep'
  csp-create-2017_name: 'AP: Create PT Prep'
  csppostap-2017_name: 'Post AP: Databases in Apps'
  csp1-2018_name: 'Unit 1: The Internet'
  csp2-2018_name: 'Unit 2: Digital Information'
  csp3-2018_name: 'Unit 3: Algorithms and Programming'
  csp4-2018_name: 'Unit 4: Big Data and Privacy'
  csp5-2018_name: 'Unit 5: Building Apps'
  csp-explore-2018_name: 'AP: Explore PT Prep'
  csp-create-2018_name: 'AP: Create PT Prep'
  csppostap-2018_name: 'Post AP: Databases in Apps'
  csp1_name: 'Unit 1: The Internet'
  csp2_name: 'Unit 2: Digital Information'
  csp3_name: 'Unit 3: Algorithms and Programming'
  csp3-a_name: 'Unit 3: Intro Programming (version A)'
  csp3-research-mxghyt_name: 'Unit 3: Intro Programming (Subgoals)'
  csp4_name: 'Unit 4: Big Data and Privacy'
  csp5_name: 'Unit 5: Building Apps'
  csp6_name: 'Unit 6: AP Performance Tasks'
  csp-ap_name: AP Performance Tasks
  csppostap_name: 'Post AP: Databases in Apps'
  csp-post-survey_name: Student Post-Course Survey
  cspassessment_name: Full Test - 50 questions
  csp-explore_name: 'AP: Explore PT Prep'
  csp-create_name: 'AP: Create PT Prep'
  cspexam1-mWU7ilDYM9_name: Test Part 1 - 25 questions
  cspexam2-AKwgAh1ac5_name: Test Part 2 - 25 questions
  cspunit3_gradelevel: Grades 9-12
  cspunit3_shortdescription_congrats: This unit introduces the foundational concepts
    of computer programming, which unlocks the ability to make rich, interactive apps.
    This course uses JavaScript as the programming language, and App Lab as the programming
    environment to build apps, but the concepts learned in these lessons span all
    programming languages and tools.
  20-hour_name: Accelerated Course
  algebra_name: CS in Algebra Full Course
  AlgebraA_name: CS in Algebra Course A
  AlgebraB_name: CS in Algebra Course B
  gumball_name: Gumball
  classicmaze_name: Classic Maze
  iceage_name: Ice Age
  minecraft_name: Minecraft
  starwarsblocks_name: Star Wars (Blocks)
  hoc-impact-study_name: Classic Maze with Survey
  flappy-impact-study_name: Flappy Code with Survey
  hoc-encryption_name: Simple Encryption
  text-compression_name: Text Compression
  hoc_category_name: Hour of Code
  csf_category_name: CS Fundamentals
  csf_2017_category_name: CS Fundamentals (2017)
  csf_2018_category_name: CS Fundamentals (2018)
  csf_international_category_name: CS Fundamentals International
  csf2_draft_category_name: 'Under Development: Courses A - F'
  csd_category_name: CS Discoveries ('17-'18)
  csd_2018_category_name: CS Discoveries ('18-'19)
  csp_category_name: "'15-'16 CS Principles"
  csp17_category_name: CS Principles ('17-'18)
  csp_2018_category_name: CS Principles ('18-'19)
  cspexams_category_name: CS Principles Practice Test
  research_studies_category_name: Research Studies
  applab_name: App Lab
  gamelab_name: Game Lab
  basketball_name: Make a basketball game
  sports_name: Code your own sports game
  applab_gradelevel: Ages 13+
  applab_shortdescription_congrats: App Lab is a programming environment where you
    can make simple apps. Design an app, code with blocks or JavaScript to make it
    work, then share your app in seconds
  thinkersmithspanish_gradelevel: Por todos
  khan_gradelevel: Middle school +
  khanes_gradelevel: Middle school +
  khanpt_gradelevel: Middle school +
  khanhe_gradelevel: Middle school +
  khanfr_gradelevel: Middle school +
  khanpl_gradelevel: Middle school +
  codecombat_gradelevel: Middle school +
  codemonkey_gradelevel: Middle school +
  codeavengers_gradelevel: Middle school +
  groklearning_gradelevel: Middle school +
  quorum_gradelevel: Middle school +
  appinventor_gradelevel: Middle school +
  playlab_gradelevel: Ages 6-14
  infinity_gradelevel: Ages 6-14
  csfirst_gradelevel: Ages 9-14
  codesters_gradelevel: Ages 12-14
  texasinstruments_gradelevel: Ages 13-16
  teacherled_gradelevel: Ages 5+
  course1_gradelevel: Ages 4-6
  course2_gradelevel: Ages 6-18
  course3_gradelevel: Ages 8-18
  course4_gradelevel: Ages 10-18
  coursea_gradelevel: Ages 4-7
  courseb_gradelevel: Ages 5-8
  coursec_gradelevel: Ages 6-10
  coursed_gradelevel: Ages 7-11
  coursef_gradelevel: Ages 9-13
  coursea-2017_gradelevel: Ages 4-7
  courseb-2017_gradelevel: Ages 5-8
  coursec-2017_gradelevel: Ages 6-10
  coursed-2017_gradelevel: Ages 7-11
  coursef-2017_gradelevel: Ages 9-13
  coursea-2018_gradelevel: Ages 4-7
  courseb-2018_gradelevel: Ages 5-8
  coursec-2018_gradelevel: Ages 6-10
  coursed-2018_gradelevel: Ages 7-11
  coursef-2018_gradelevel: Ages 9-13
  accelerated_gradelevel: Ages 10-18
  codeorg_platformtext: Modern browsers, smartphones, tablets
  codeintl_platformtext: Modern browsers, smartphones, tablets
  thinkersmithspanish_platformtext: Unplugged
  khan_platformtext: Modern web browsers
  khanes_platformtext: Modern web browsers
  khanpt_platformtext: Modern web browsers
  khanhe_platformtext: Modern web browsers
  khanfr_platformtext: Modern web browsers
  khanpl_platformtext: Modern web browsers
  tynker_platformtext: Modern web browsers
  scratch_platformtext: Desktop-only web browsers (not tablets)
  lightbot_platformtext: ALL browsers and iOS, Android, or Game Console
  thinkersmith_platformtext: Unplugged
  condcards_platformtext: Unplugged
  lightbotintl_platformtext: iOS, Android (or web browser)
  codehs_platformtext: Modern browsers. (Follow-on course requires  $$)
  codecademy_platformtext: Modern web browsers. iOS, Android apps
  codecombat_platformtext: Modern web browsers (Follow-on course requires $$)
  codemonkey_platformtext: Modern web browsers
  codeavengers_platformtext: Modern web browsers
  processing_platformtext: Modern web browsers
  robomind_platformtext: Modern web browsers, Mobile web
  groklearning_platformtext: Modern web browsers
  quorum_platformtext: Modern web browsers. Screen-readers supported
  codespark_platformtext: iOS, Android (or web browser)
  kodable_platformtext: iPad
  tynkerapp_platformtext: iPad, Android tablets
  robomindnl_platformtext: Modern web browsers, Mobile web
  flappy_platformtext: Modern browsers, smartphones, tablets
  bitsbox_platformtext: Modern web browsers
  makeschool_platformtext: Modern Web browsers
  touchdevelop_platformtext: Modern browsers, smartphones, all devices
  appinventor_platformtext: Modern browsers + Android
  blockly_platformtext: Modern browsers only
  thinkersmith2_platformtext: Unplugged
  kodableunplugged_platformtext: Unplugged
  projguts_platformtext: Unplugged
  hourofcode_platformtext: Modern browsers, smartphones, tablets
  frozen_platformtext: Modern browsers + tablets
  starwars_platformtext: Modern browsers + tablets
  playlab_platformtext: Modern browsers, smartphones, tablets
  monstercoding_platformtext: Modern web browsers, iOS, Android
  allcancode_platformtext: Modern web browsers, iOS
  csfirst_platformtext: Modern web browsers
  codesters_platformtext: Modern web browsers
  texasinstruments_platformtext: TI Calculators
  teacherled_platformtext: Modern browsers, smartphones, tablets
  codeorg_shortdescription: Learn to code with Mark Zuckerberg and Angry Birds!
  codeintl_shortdescription: Learn to code with Mark Zuckerberg and Angry Birds!
  thinkersmithspanish_shortdescription: Tutorial para un grupo sin computadoras
  khan_shortdescription: Learn to draw in JavaScript
  khanes_shortdescription: Learn to draw in JavaScript
  khanpt_shortdescription: Learn to draw in JavaScript
  khanhe_shortdescription: Learn to draw in JavaScript
  khanfr_shortdescription: Learn to draw in JavaScript
  khanpl_shortdescription: Learn to draw in JavaScript
  tynker_shortdescription: Learn to code by solving fun puzzles and build your own
    mobile games.
  scratch_shortdescription: Create interactive games, stories, and animations.
  lightbot_shortdescription: Program Lightbot to solve puzzles using procedures and
    loops!
  thinkersmith_shortdescription: Unplugged tutorial for a group with no devices
  condcards_shortdescription: Learn algorithms with a deck of cards
  lightbotintl_shortdescription: A game to teach coding concepts
  codehs_shortdescription: Start coding with Karel the Dog, a fun and visual intro
    to programming!
  codecademy_shortdescription: Learn JavaScript programming, in a web-browser
  codecombat_shortdescription: Defeat ogres to learn Python or JavaScript in this
    epic programming game!
  codemonkey_shortdescription: Students program a monkey to catch bananas.
  codeavengers_shortdescription: Learn JavaScript programming, in a web-browser
  processing_shortdescription: A one hour tutorial in the Processing languages
  robomind_shortdescription: Write code for a virtual robot
  groklearning_shortdescription: Teach "Eliza" the chatbot to fool your friends into
    thinking she's human!
  quorum_shortdescription: Join Mary on a guided tour as she learns the Quorum programming
    language.
  codespark_shortdescription: The Foos is a fun, kid-friendly game to learn about
    programming.
  kodable_shortdescription: A fun iPad game to teach computer programming concepts
  tynkerapp_shortdescription: 'Learn to program by solving fun coding puzzles. '
  robomindnl_shortdescription: Write code for a virtual robot
  flappy_shortdescription: Make your own game - Flappy Bird, Shark, or Submarine
  bitsbox_shortdescription: Code a series of apps to play and share, using real JavaScript.
  makeschool_shortdescription: Make an iPhone game! Learn by writing code to teach
    your monster new moves!
  touchdevelop_shortdescription: 'Solve puzzles, create games, and learn coding all
    on your phone. '
  appinventor_shortdescription: Make your own app! (Android-only)
  blockly_shortdescription: Download a ZIP file to learn offline
  thinkersmith2_shortdescription: Learn how computers use 1s and 0s to represent information
  kodableunplugged_shortdescription: A fun unplugged exercise
  projguts_shortdescription: Try modeling and simulation using rock/paper/scissors
  hourofcode_shortdescription: Learn to code with Mark Zuckerberg and Angry Birds!
  frozen_shortdescription: Let's use code to join Anna and Elsa as they explore the
    magic and beauty of ice.
  starwars_shortdescription: Learn to program droids, and create your own Star Wars
    game in a galaxy far, far away.
  playlab_shortdescription: Create a story or make a game with Play Lab!
  infinity_shortdescription: Use Play Lab to create a story or game starring Disney
    Infinity characters.
  artist_shortdescription: Draw cool pictures and designs with the Artist!
  monsterocding_shortdescription: A colorful self-guided programming adventure for
    children.
  allcancode_shortdescription: An immersive game to guide Marco with a visual programming
    language.
  csfirst_shortdescription: Animate a story about two characters on the ocean. Add
    your own style!
  boxisland_shortdescription: Take a coding trip on Box Island with the brave Hiro.
  codesters_shortdescription: Create your own games, animations, and artwork using
    Python.
  texasinstruments_shortdescription: Learn basic coding using the TI-84&#8482; Plus
    calculator.
  teacherled_shortdescription: Be inspired to design your own Hour of Code event with
    these lesson plans.
  course2_shortdescription_congrats: For students with basic reading skills, this
    course builds on Course 1. Students will create programs to solve problems and
    develop interactive games or stories they can share. Recommended for grades 2-5.
  course3_shortdescription_congrats: Ready for the next level? Students will delve
    deeper into programming topics introduced in previous courses to find flexible
    solutions to more complex problems. By the end of this course, students create
    interactive stories and games they can share with anyone. Recommended for grades
    4-5.
  course4_shortdescription_congrats: Ready to go further? Students will delve deeper
    into programming topics introduced in previous courses to find flexible solutions
    to more complex problems. By the end of this course, students create interactive
    stories and games they can share with anyone. Recommended for grades 4-8.
  coursea_shortdescription_congrats: An introduction to computer science for pre-readers.
  courseb_shortdescription_congrats: An introduction to computer science for pre-readers.
    (Similar to Course A, but with more variety for older students.)
  coursec_shortdescription_congrats: Learn the basics of computer science and create
    your own art, stories, and games.
  coursed_shortdescription_congrats: Quickly cover concepts from Course C, then go
    further with algorithms, nested loops, conditionals, and more.
  coursee_shortdescription_congrats: Quickly cover concepts in Course C & D and then
    go further with functions.
  coursef_shortdescription_congrats: Learn all the concepts in Computer Science Fundamentals
    and create your own art, story or game.
  coursea-2017_shortdescription_congrats: An introduction to computer science for
    pre-readers.
  courseb-2017_shortdescription_congrats: An introduction to computer science for
    pre-readers. (Similar to Course A, but with more variety for older students.)
  coursec-2017_shortdescription_congrats: Learn the basics of computer science and
    create your own art, stories, and games.
  coursed-2017_shortdescription_congrats: Quickly cover concepts from Course C, then
    go further with algorithms, nested loops, conditionals, and more.
  coursee-2017_shortdescription_congrats: Quickly cover concepts in Course C & D and
    then go further with functions.
  coursef-2017_shortdescription_congrats: Learn all the concepts in Computer Science
    Fundamentals and create your own art, story or game.
  coursea-2018_shortdescription_congrats: An introduction to computer science for
    pre-readers.
  courseb-2018_shortdescription_congrats: An introduction to computer science for
    pre-readers. (Similar to Course A, but with more variety for older students.)
  coursec-2018_shortdescription_congrats: Learn the basics of computer science and
    create your own art, stories, and games.
  coursed-2018_shortdescription_congrats: Quickly cover concepts from Course C, then
    go further with algorithms, nested loops, conditionals, and more.
  coursee-2018_shortdescription_congrats: Quickly cover concepts in Course C & D and
    then go further with functions.
  coursef-2018_shortdescription_congrats: Learn all the concepts in Computer Science
    Fundamentals and create your own art, story or game.
  codeorg_longdescription: Learn the basic concepts of Computer Science with drag
    and drop programming. This is a game-like, self-directed tutorial starring video
    lectures by Bill Gates, Mark Zuckerberg, Angry Birds and Plants vs. Zombies. Learn
    repeat-loops, conditionals, and basic algorithms. Available in 34 languages.
  codeintl_longdescription: Learn the basic concepts of Computer Science with drag
    and drop programming. This is a game-like, self-directed tutorial starring video
    lectures by Bill Gates, Mark Zuckerberg, Angry Birds and Plants vs. Zombies. Learn
    repeat-loops, conditionals, and basic algorithms. Available in 34 languages.
  thinkersmithspanish_longdescription: Mediante el uso de un "Vocabulario Robot" predefinido,
    los estudiantes descubrir&aacute;n como guiarse de modo tal de llevar a cabo tareas
    espec&iacute;ficas sin ser estas discutidas previamente. Este segmento ense&ntilde;a
    a los estudiantes la conexi&oacute;n entre s&iacute;mbolos y acciones as&iacute;
    como la valiosa habilidad de depuraci&oacute;n.
  khan_longdescription: Learn the basics of JavaScript programming while creating
    fun drawings with your code. Do it on your own or with your class!
  khanes_longdescription: Learn the basics of JavaScript programming while creating
    fun drawings with your code. Do it on your own or with your class!
  khanpt_longdescription: Learn the basics of JavaScript programming while creating
    fun drawings with your code. Do it on your own or with your class!
  khanhe_longdescription: Learn the basics of JavaScript programming while creating
    fun drawings with your code. Do it on your own or with your class!
  khanfr_longdescription: Learn the basics of JavaScript programming while creating
    fun drawings with your code. Do it on your own or with your class!
  khanpl_longdescription: Learn the basics of JavaScript programming while creating
    fun drawings with your code. Do it on your own or with your class!
  tynker_longdescription: Build your own games and share with friends! Solve fun coding
    puzzles and learn programming concepts in each level. Personalize games with animated
    characters, multiple levels and rich props. Make your games realistic using physics.
    See the code as visual blocks or JavaScript. Take your games mobile on iPads and
    Android tablets. Over a dozen fun activities to choose from!
  scratch_longdescription: With Scratch, you can create your own interactive games,
    stories, animations &mdash; and share them with your friends. Get started by animating
    your name, creating a holiday card, or making a pong game.
  lightbot_longdescription: Guide Lightbot to light up all the blue tiles! Lightbot
    is a puzzle game that uses programming game mechanics to let players gain a practical
    understanding of basic coding. Learn to sequence instructions, write procedures,
    and utilize loops to solve levels. Ideal for all ages.
  thinkersmith_longdescription: Using a pre-defined "Robot Vocabulary" students will
    figure out how to guide each other to accomplish specific tasks without discussing
    them first. This lesson teaches children the connection between symbols and actions,
    as well as the invaluable skill of debugging. "My Robotic Friends" works best
    as a group activity and includes a teacher workbook for classroom use.
  condcards_longdescription: Learn about algorithms and conditional statements in
    this "unplugged" activity using a deck of cards. Students do this activity in
    teams, and need one deck of cards per team.
  lightbotintl_longdescription: Learn core programming logic, starting from super-basic
    programming, for ages 4+, on iOS or Android (or Web browser) . Learn how to sequence
    commands, identify patterns, use procedures, and utilize loops!
  codehs_longdescription: Giving commands to a computer, which is what programming
    is all about, is just like giving commands to a dog. Learn how to code with Karel
    the Dog&mdash;a fun, accessible, and visual introduction to programming that teaches
    fundamental concepts like commands and functions to absolute beginners. Tutorial
    is student-directed but teachers can sign up to access teacher tools and track
    student success!
  codecademy_longdescription: Codecademy is an interactive, student-guided introduction
    to the basics of CS through JavaScript that's used by tens of millions of students
    around the world. We've prepared a no-hassle Hour of Code experience with accompanying
    quizzes, slides, and a completed project for students at the end.
  codecombat_longdescription: Defeat ogres to learn Python or JavaScript in this epic
    programming game!
  codemonkey_longdescription: 'CodeMonkey is an online game that teaches coding in
    a real programming language! Students program a monkey to catch bananas while
    it gets slightly more complicated on each level. They get star scores on each
    solution and can share it in a single click. '
  codeavengers_longdescription: Build a 2 player 2D top-down game with JavaScript
    in 10 short tasks. Then continue learning some basics of programming (variables
    and if statements) as you create a Quiz to share with friends. Along the way  earn
    points and badges as you compete to reach the top of the class leaderboard.
  processing_longdescription: An introduction to programming in the context of the
    visual arts using the Processing programming language. Short video lessons introduce
    coding exercises that lead to designing an interactive drawing program
  robomind_longdescription: 'Students learn the basics of programming by controlling
    their own virtual robot. The online course is fully self-contained with short
    presentations, movies, quizzes and automatic guidance/hints to help with the programming
    exercises. '
  groklearning_longdescription: Use the programming language Python to build a chatbot
    called "Eliza" to act as a robot psychotherapist. You'll teach Eliza how to talk
    and the right thing to say. Can she fool your friends into thinking she's a human
    not a computer?
  quorum_longdescription: This tutorial is accessible for the visually-impaired, and
    works with screenreaders. Join Mary on a tour as she joins a biology lab as a
    programmer and learns the Quorum programming language. This tutorial is student-guided
    with online example activities.
  codespark_longdescription: The Foos is a fun and kid-friendly way to learn about
    computer programming.  Program cute characters to solve puzzles and bring a virtual
    world to life.  The game is "word free" so all can play!
  kodable_longdescription: Kodable is a self-guided iPad game that introduces kids
    5+ to programming basics. Having a teacher or parent nearby is optimal, but not
    necessary.
  tynkerapp_longdescription: Learn to program by solving fun coding puzzles. Easily
    build games and stories using with themed graphics, 10+ game-kits and customizable
    characters. No Internet connectivity required. You can also access your creations
    on the web.
  robomindnl_longdescription: 'Students learn the basics of programming by controlling
    their own virtual robot. The online course is fully self-contained with short
    presentations, movies, quizzes and automatic guidance/hints to help with the programming
    exercises. '
  flappy_longdescription: Use drag-and-drop programming to make your own Flappy Bird
    game, and customize it to look different (Flappy Shark, Flappy Santa, whatever).
    Add the game to your phone in one click.
  bitsbox_longdescription: Customize your very own virtual tablet, then code a series
    of apps to play and share. Simple walkthroughs make it possible for even young
    kids to program real JavaScript, and the more advanced you are the further you'll
    go.
  makeschool_longdescription: Learn to code by making an iPhone game using a brand
    new and beginner-friendly programming language called Swift! Create a Pok&eacute;mon-inspired
    action game and write code to teach your monster new moves. You will learn how
    to use variables, methods, and objects to help your monster win!
  touchdevelop_longdescription: 'The touch-friendly editor will guide you in creating
    pixel art, solving the bear puzzle, or making your own jumping bird game. '
  appinventor_longdescription: Entertaining, quick video tutorials walk you through
    building three simple apps for your Android phone or tablet. Designed for novices
    and experts alike, this hour of code will get you ready to start building your
    own apps before you know it. Imagine sharing your own app creations with your
    friends! These activities are suitable for individuals and for teachers leading
    classes.
  blockly_longdescription: Got PCs with slow (or non-existent) internet access? Download
    the Blockly tutorials that were the precursor of the Code.org tutorials - a single
    3MB ZIP file can be loaded onto any computer or used off a memory stick
  thinkersmith2_longdescription: Students learn about representing and storing letters
    in binary, as functions of on and off. At the end, the class gets to encode their
    own initials to take home with them.
  kodableunplugged_longdescription: 'Designed for use with plain paper, the fuzzFamily
    Frenzy is an introduction to programming logic for kids 5 and up. A teacher should
    explain the game, then students program a partner to complete a simple obstacle
    course. '
  projguts_longdescription: This "unplugged" activity helps students learn how modeling
    and simulation works by having a group of students play different versions of
    the Rock / Paper / Scissors game, and see the results as different modeling experiments.
  hourofcode_longdescription: Placeholder for new code.org/hoc
  frozen_longdescription: Let's use code to join Anna and Elsa as they explore the
    magic and beauty of ice. You will create snowflakes and patterns as you ice-skate
    and make a winter wonderland that you can then share with your friends!
  starwars_longdescription: Learn to program droids, and create your own Star Wars
    game in a galaxy far, far away.
  playlab_longdescription: Create a story or make a game with Play Lab! Make animals,
    pirates, zombies, ninjas, and many more characters move, make sounds, score points,
    and even throw fireballs!
  monstercoding_longdescription: The Mystery Island Coding Quest by Monster Coding
    offers a fun filled self guided adventure that teaches several key programming
    concepts to children. Each block based activity builds on the previous, introducing
    kids to Functions, Boolean Values, Loops, If/Else Statements, and Arrays, using
    colorful animated graphics, audio instructions.
  allcancode_longdescription: Students play an adventure game based on an original
    story. They guide Marco - the main character - through each level by giving him
    step-by-step instructions in the form of the visual programming language used
    by the Hour of Code. They get introduced to sequencing commands, iteration and
    conditions without even noticing it.
  csfirst_longdescription: Create a story about two characters at sea. Animate the
    water, and customize the scenery to add your own flair. Use code to tell the story
    you want to tell!
  boxisland_longdescription: Take a trip on Box Island and help Hiro collect all the
    clocks scattered in the wilderness! In this tutorial you will learn the basics
    of algorithms, sequences, loops and conditionals!
  codesters_longdescription: 'Create your own games, animations, and artwork using
    Python.  Once you’re done, share them with friends! Program in Python, a real
    programming language used every day at companies - our drag and drop toolkit makes
    it easy to learn!  Try building a basketball game, choreographing a dance, or
    designing an animated card! '
  texasinstruments_longdescription: 'The 10 Minutes of Code activities can be used
    in class as a way to spark students'' interest in coding with the TI technology
    they carry in their backpacks everyday.  Learn the basics of coding using the
    TI-84&#8482; Plus and get started programming in just 10 minutes – no experience
    needed!  '
  teacherled_longdescription: Now that tens of thousands of educators have tried the
    Hour of Code, many classrooms are ready for more creative, less one-size-fits-all
    activities that teach the basics of computer science. To help teachers find inspiration,
    we collected and curated one-hour teacher-led lesson and activity plans designed
    for different subject areas for Hour of Code veterans.
  codeorg_beyond_name: Intro Computer Science (grades K-8)
  khan_beyond_name: Learn computer programming
  tynker_beyond_name: Learn programming at home
  scratch_beyond_name: Get creative with coding
  lightbot_beyond_name: LightBot
  codecademy_beyond_name: Codecademy
  kodable_beyond_name: Kodable
  scratchjr_beyond_name: ScratchJR for pre-readers
  hopscotch_beyond_name: 'Hopscotch: Programming On Your iPad'
  pocketcode_beyond_name: Pocket Code
  groklearning_beyond_name: Learn Python programming
  hacketyhack_beyond_name: Learn Ruby
  robomind_beyond_name: Program a virtual robot
  makeschool_beyond_name: Build an iPhone game in your browser!
  appinventor_beyond_name: AppInventor Hour of Code
  touchdevelop_beyond_name: TouchDevelop
  codehs_beyond_name: Learn to Code With Karel the Dog
  udemy_beyond_name: Online Programming Courses
  lynda_beyond_name: Online Programming Courses
  edx_beyond_name: Harvard CS50 class
  coursera_beyond_name: Stanford CS 101 class
  udacity_beyond_name: CS 101
  teachingtree_beyond_name: University courses online
  kodu_beyond_name: Kodu
  cargobot_beyond_name: Cargobot
  kidsruby_beyond_name: KidsRuby
  w3schools_beyond_name: Learn HTML
  codeavengers_beyond_name: Learn to Code Websites
  mozilla_beyond_name: Webmaker
  codecombat_beyond_name: CodeCombat
  codea_beyond_name: Codea
  lego_beyond_name: Mindstorms
  finch_beyond_name: Finch
  arduino_beyond_name: Arduino with Sparkfun
  processing_beyond_name: Program with Processing
  alice_beyond_name: Alice
  sphero_beyond_name: SPRK
  khan_beyond_gradelevel: Middle school +
  hopscotch_beyond_gradelevel: Middle school +
  pocketcode_beyond_gradelevel: Middle school +
  groklearning_beyond_gradelevel: Middle school +
  appinventor_beyond_gradelevel: Middle school +
  udemy_beyond_gradelevel: High school +
  lynda_beyond_gradelevel: High school +
  codeavengers_beyond_gradelevel: Middle school +
  codecombat_beyond_gradelevel: Middle school +
  codea_beyond_gradelevel: High school +
  lego_beyond_gradelevel: Middle school +
  arduino_beyond_gradelevel: High school +
  alice_beyond_gradelevel: Middle school +
  codeorg_beyond_platformtext: Modern browsers, tablets
  khan_beyond_platformtext: Modern Web browsers
  tynker_beyond_platformtext: Modern web browsers ($$ required)
  scratch_beyond_platformtext: Any browser
  lightbot_beyond_platformtext: iOS, Android (or web browser)
  codecademy_beyond_platformtext: Modern web browsers. iOS, Android apps
  kodable_beyond_platformtext: iPad
  scratchjr_beyond_platformtext: iPad
  hopscotch_beyond_platformtext: iPad
  pocketcode_beyond_platformtext: Mobile App
  groklearning_beyond_platformtext: Modern web browsers
  hacketyhack_beyond_platformtext: Desktop install
  robomind_beyond_platformtext: Modern web browsers, Mobile web
  makeschool_beyond_platformtext: Modern Web browsers
  appinventor_beyond_platformtext: Modern browser + Android
  touchdevelop_beyond_platformtext: Modern browsers, smartphones, all devices
  codehs_beyond_platformtext: Modern browsers ($$ required)
  udemy_beyond_platformtext: Web based
  lynda_beyond_platformtext: Web based ($$ required)
  edx_beyond_platformtext: Modern browsers
  coursera_beyond_platformtext: Modern browsers
  udacity_beyond_platformtext: Modern browsers
  teachingtree_beyond_platformtext: Web based
  kodu_beyond_platformtext: Windows, xBox
  cargobot_beyond_platformtext: iPad
  kidsruby_beyond_platformtext: Desktop install
  w3schools_beyond_platformtext: Modern Web browsers
  codeavengers_beyond_platformtext: Modern Web browsers
  mozilla_beyond_platformtext: Modern Web browsers
  codecombat_beyond_platformtext: Web based (Firefox, Chrome, Safari, IE9+)
  codea_beyond_platformtext: iPad
  lego_beyond_platformtext: Robot purchase
  finch_beyond_platformtext: Robot purchase
  arduino_beyond_platformtext: Web browser, then Kit purchase
  processing_beyond_platformtext: Modern web browsers
  alice_beyond_platformtext: Windows or Mac (install required)
  sphero_beyond_platformtext: Robot purchase
  codeorg_beyond_shortdescription: Learn to code with Mark Zuckerberg and Angry Birds!
  khan_beyond_shortdescription: Learn to draw in JavaScript
  tynker_beyond_shortdescription: A fun and engaging course for children in grades
    4-8
  scratch_beyond_shortdescription: Create interactive games, stories, and animations.
  lightbot_beyond_shortdescription: A game to teach coding concepts
  codecademy_beyond_shortdescription: Learn JavaScript programming, in a web-browser
  kodable_beyond_shortdescription: A fun iPad game to teach computer programming concepts
  scratchjr_beyond_shortdescription: 'Create interactive stories and games using ScratchJr. '
  hopscotch_beyond_shortdescription: Learn visual programming on an iPad
  pocketcode_beyond_shortdescription: Create a game on your smartphone and share with
    friends to try!
  groklearning_beyond_shortdescription: Basic intro to python programming
  hacketyhack_beyond_shortdescription: Learn Ruby from the ground up
  robomind_beyond_shortdescription: Write code for a virtual robot
  makeschool_beyond_shortdescription: Learn to make an iPhone game in an hour
  appinventor_beyond_shortdescription: Make your own app! (Android-only)
  touchdevelop_beyond_shortdescription: Code mobile apps directly on your phone, tablet
    or laptop
  codehs_beyond_shortdescription: Learn JavaScript programming with a fun visual environment
  udemy_beyond_shortdescription: Dozens of online programming courses
  lynda_beyond_shortdescription: Dozens of online programming courses
  edx_beyond_shortdescription: The most popular class at Harvard
  coursera_beyond_shortdescription: Start with CS101
  udacity_beyond_shortdescription: Start with CS101
  teachingtree_beyond_shortdescription: 'Online Knowledge: Rapid and Unconstrained'
  kodu_beyond_shortdescription: Design a 3D game world
  cargobot_beyond_shortdescription: Program a robot arm on your iPad
  kidsruby_beyond_shortdescription: Learn to program using Ruby
  w3schools_beyond_shortdescription: Learn to make web sites
  codeavengers_beyond_shortdescription: Learn to code games and websites
  mozilla_beyond_shortdescription: Create and share web pages
  codecombat_beyond_shortdescription: Play a game and learn JavaScript to win
  codea_beyond_shortdescription: Make apps on your iPad
  lego_beyond_shortdescription: Build and program a robot
  finch_beyond_shortdescription: A robot for computer science education
  arduino_beyond_shortdescription: Learn Arduino with Sparkfun's Digital Sandbox.
  processing_beyond_shortdescription: Learn the Processing languages
  alice_beyond_shortdescription: Teach programming in a 3D environment
  sphero_beyond_shortdescription: SPRK lessons give kids a fun crash course in programming
    robots while sharpening skills in math and science.
  codeorg_beyond_longdescription: Learn the basic concepts of Computer Science with
    drag and drop programming. 3 full courses, each consists of 15-20 lessons that
    blend "unplugged" classroom activities interspersed with game-like, self-directed
    tutorials starring video lectures by Bill Gates, Mark Zuckerberg, Angry Birds
    and Plants vs. Zombies. Learn repeat-loops, conditionals, basic algorithms, functions,
    and variables.
  khan_beyond_longdescription: Learn the basics of JavaScript programming while creating
    fun drawings with your code. Do it on your own or with your class!
  tynker_beyond_longdescription: Tynker makes it fun & easy to learn programming.
    It makes it visual. Kids build games and mobile apps by arranging blocks of code.
    It removes the need to know programming syntax. Kids transform ideas into animated
    stories and math art right away. It promotes progressive learning. As kids learn
    fundamentals, Tynker introduces more advanced concepts including syntax driven
    programming.
  scratch_beyond_longdescription: With Scratch, you can create your own interactive
    games, stories, animations &mdash; and share them with your friends. Get started
    by animating your name, creating a holiday card, or making a pong game.
  lightbot_beyond_longdescription: Learn core programming logic, starting from super-basic
    programming, for ages 4+, on iOS or Android (or Web browser) . Learn how to sequence
    commands, identify patterns, use procedures, and utilize loops!
  codecademy_beyond_longdescription: Codecademy is an interactive, student-guided
    introduction to the basics of CS through JavaScript that's used by tens of millions
    of students around the world. We've prepared a no-hassle Hour of Code experience
    with accompanying quizzes, slides, and a completed project for students at the
    end.
  kodable_beyond_longdescription: Kodable is a self-guided iPad game that introduces
    kids 5+ to programming basics. Having a teacher or parent nearby is optimal, but
    not necessary.
  scratchjr_beyond_longdescription: ScratchJr is an introductory programming language
    that enables young children to create their own interactive stories and games.
    Children snap together graphical programming blocks to make characters move, jump,
    dance, and sing
  hopscotch_beyond_longdescription: Student-guided tutorial on the iPad using the
    Hopscotch programming language. Students will build games and apps for their iPad
    on their iPad. Students can work individually or with friends (up to 3 per iPad).
  pocketcode_beyond_longdescription: Create your own game on your smart phone with
    Pocket Code! Help skydiver Steve to deliver his parcels. You can share it with
    friends and other users to try!
  groklearning_beyond_longdescription: An introductory course using the programming
    language Python for people with no programming experience. Our unique mix of introductory
    content and challenges will bring you to a thorough understanding of Python and
    programming itself. We've taught this content to students of varying ages from
    diverse backgrounds and we're sure it'll suit you too.
  hacketyhack_beyond_longdescription: 'Hackety Hack will teach you the absolute basics
    of programming from the ground up. No previous programming experience is needed!
    With Hackety Hack, you''ll learn the Ruby programming language. Ruby is used for
    all kinds of programs, including desktop applications and websites. [Note: Desktop
    install required]'
  robomind_beyond_longdescription: 'Students learn the basics of programming by controling
    their own virtual robot. The online course is fully self-contained with short
    presentations, movies, quizzes and automatic guidance/hints to help with the programming
    exercises. '
  makeschool_beyond_longdescription: Know some ObjectiveC? Learn to make an iPhone
    game in an hour! We'll guide you through the process, to code, test, and play
    your game entirely in the browser and then share it on Facebook for friends to
    try! No prior iPhone development experience is required. You must understand what
    variables, methods, and objects are.
  appinventor_beyond_longdescription: Entertaining, quick video tutorials walk you
    through building three simple apps for your Android phone or tablet. Designed
    for novices and experts alike, this hour of code will get you ready to start building
    your own apps before you know it. Imagine sharing your own app creations with
    your friends! These activities are suitable for individuals and for teachers leading
    classes.
  touchdevelop_beyond_longdescription: TouchDevelop lets you create apps on iPad,
    iPhone, Android, PC, Mac, Windows Phone. Our touch-friendly editor makes coding
    fun, even on your phone or tablet!
  codehs_beyond_longdescription: 'Learn the basics of programming with Karel the Dog,
    a fun, accessible and visual introduction to coding, where giving commands to
    a computer is just like giving commands to a dog. This tutorial is great if led
    by a teacher, but can also be done independently. [Note: payment is required]'
  udemy_beyond_longdescription: 'Whether you''ve never seen a line of code or you
    code for a living, Udemy has a course for you, taught by professional instructors.
    [Note: payment is required]'
  lynda_beyond_longdescription: 'Learn how to code, create, and build web applications,
    from the foundations of object-oriented programming in C and C++, to how to write
    Java. Our developer tutorials can help you learn to develop and create mobile
    apps, work with PHP and MySQL databases, get started with the statistical processing
    language R, and much more. [Note: payment is required]'
  edx_beyond_longdescription: CS50x is Harvard College's introduction to the intellectual
    enterprises of computer science and the art of programming for majors and non-majors
    alike, with or without prior programming experience. Topics include abstraction,
    algorithms, data structures, encapsulation, resource management, security, software
    engineering, and web development. Languages include C, PHP, and JavaScript plus
    SQL, CSS, and HTML. The on-campus version of CS50x is Harvard's second-largest
    course.
  coursera_beyond_longdescription: 'Stanford''s CS 101 class taught by Nick Parlante
    (FREE!). CS101 teaches the essential ideas of Computer Science for a zero-prior-experience
    audience. Play and experiment with short bits of code to bring to life to the
    power and limitations of computers. CS101 also provides a general background on
    computers today: what is a computer, what is hardware, what is software, what
    is the internet. No previous experience is required other than the ability to
    use a web browser.'
  udacity_beyond_longdescription: In this course you will learn key concepts in computer
    science and learn how to write your own computer programs in the context of building
    a web crawler. There is no prior programming knowledge needed for this course.
    Beginners are welcome! At the end of this course, you will have learned key concepts
    in computer science and enough programming to be able to write Python programs
    to solve problems on your own. This course will prepare you to move on to intermediate-level
    computing courses.
  teachingtree_beyond_longdescription: TeachingTree is an open platform that lets
    anybody organize educational content. Our goal is for students to quickly access
    the exact clips they need in order to learn individual concepts. Everyone is encouraged
    to help by adding videos or tagging concepts.
  kodu_beyond_longdescription: Kodu lets kids create games on the PC and XBox via
    a simple visual programming language. Kodu can be used to teach creativity, problem
    solving, storytelling, as well as programming. Anyone can use Kodu to make a game,
    young children as well as adults with no design or programming skills. Kodu for
    the PC is available to download for free. Kodu for the XBox is also available
    in the USA on the XBox Marketplace, in the Indie Games channel for about $5.
  cargobot_beyond_longdescription: Cargo-Bot is a puzzle game where you teach a robot
    how to move crates. Sounds simple, right? It features 36 fiendishly clever puzzles,
    haunting music and stunning retina graphics. You can even record your solutions
    and share them on YouTube to show your friends.
  kidsruby_beyond_longdescription: 'Have fun and make games, or hack your homework
    using Ruby! Just tell your parents or teachers you''re learning Ruby programming...
    ;). Free and works on any computer. [Note: Desktop install required]'
  w3schools_beyond_longdescription: Learn to create websites on your own computer.
    Learn the server basics in less than a day. Learn to add databases to your website
  codeavengers_beyond_longdescription: Learn how to program games, apps and websites.
    Designed by experts with perfect level of difficulty for beginners, easy to understand
    instructions and great help when you need it. Our HTML, CSS and JavaScript courses
    include code challenges and revision games that make learning fun and effective
    for all ages.
  mozilla_beyond_longdescription: Thimble makes it ridiculously simple to create and
    share your own web pages. Write and edit HTML and CSS right in your browser, then
    instantly preview your work. Host and share your finished projects with a single
    click. Perfect for beginners and experts alike.
  codecombat_beyond_longdescription: Play as a Wizard using code (spells) to control
    your heroes, navigate mazes, defeat ogres, trick enemies, and rescue allies! Learn
    JavaScript in this HTML 5 web game for complete beginners.
  codea_beyond_longdescription: Codea for iPad lets you create games and simulations
    &mdash; or just about any visual idea you have. Turn your thoughts into interactive
    creations that make use of iPad features like Multi-Touch and the accelerometer.
    We think Codea is the most beautiful code editor you'll use, and it's easy. Codea
    is designed to let you touch your code. Want to change a number? Just tap and
    drag it. How about a color, or an image? Tapping will bring up visual editors
    that let you choose exactly what you want.
  lego_beyond_longdescription: Create small, customizable and programmable robots
    using LEGO pieces.
  finch_beyond_longdescription: The Finch is a new robot for computer science education.
    Its design is the result of a four year study at Carnegie Mellon's CREATE lab.
    The Finch is designed to support an engaging introduction to the art of programming.
    It has support for over a dozen programming languages and environments, including
    several environments appropriate for students as young as eight years old. The
    Finch was designed to allow students to write richly interactive programs.
  arduino_beyond_longdescription: Arduino is a popular platform designed to allow
    artists and designers to work with real sensors, LEDs, buzzers, and more. The
    Sparkfun Virtual Sandbox will teach you real Arduino code right in your browser.
  processing_beyond_longdescription: Processing is a programming language, development
    environment, and online community. Since 2001, Processing has promoted software
    literacy within the visual arts and visual literacy within technology. Initially
    created to serve as a software sketchbook and to teach computer programming fundamentals
    within a visual context, Processing evolved into a development tool for professionals.
    Today, there are tens of thousands of students, artists, designers, researchers,
    and hobbyists who use Processing for learning, prototyping, and production.
  alice_beyond_longdescription: Using an innovative programming environment to support
    the creation of 3D animations, the Alice Project provides tools and materials
    for teaching and learning computational thinking, problem solving, and computer
    programming across a spectrum of ages and grade levels.
  sphero_beyond_longdescription: Whether you're an educator or a parent, SPRK lessons
    give kids a fun crash course in programming robots while sharpening their skills
    in math and science.
  compatibility_hide_this_warning: Hide this warning
  compatibility_unsupported_browser: Your browser is not supported. Please upgrade
    your browser to <a href='%{supported_browsers_url}', target='_blank'>one of our
    supported browsers</a>. You can try viewing the page, but expect functionality
    to be broken.
  starwars_shortcode: star
  mc_shortcode: mc
  frozen_shortcode: frzn
  hourofcode_shortcode: code
  infinity_shortcode: inf
  playlab_shortcode: lab
  artist_shortcode: art
  header_home: Home
  header_my_dashboard: My Dashboard
  header_course_catalog: Course Catalog
  header_project_gallery: Projects
  header_sections: Sections
  header_professional_learning: Professional Learning
  header_educate_overview: Educator Overview
  header_educate_elementary: Elementary School
  header_educate_middle: Middle School
  header_educate_high: High School
  header_educate_hoc: Hour of Code
  header_educate_partner: Partner with Us
  header_educate_beyond: Beyond Code.org
  header_educate_inspire: Inspire a Student
  header_educate_community: Online Community
  header_educate_tools: Tools and Videos
  header_about_us: About Us
  header_about_leadership: Leadership
  header_about_donors: Donors
  header_about_partners: Partners
  header_about_team: Full Team
  header_about_news: Newsroom
  header_about_evaluation: Evaluation
  header_about_jobs: Jobs
  header_about_contact: Contact Us
  header_about_faqs: FAQs
  header_learn: Learn
  header_teach: Teach
  header_stats: Stats
  header_help_us: Help Us
  header_about: About
  header_teacher_community: Teacher community
  header_help_support: 'Help and support '
  header_report_bug: Report bug
  header_tutorials: Tutorials
  header_documentation: Documentation
  csp_name: CS Principles
  csd_name: CS Discoveries
  csd_2018_name: CS Discoveries
  full_course_category_name: Full Courses
  user_header_label: Hi %{username}
  user_header_settings: Account settings
  user_header_logout: Sign out
  user_header_signin: Sign in
  user_header_create: 'Create '
  user_header_applab: 'App Lab '
  user_header_artist: 'Artist '
  user_header_gamelab: Game Lab
  user_header_playlab: Play Lab
  user_header_spritelab: Sprite Lab
  user_header_minecraft: Minecraft
  user_header_flappy: Flappy
  user_header_view_all: View all projects...
  user_header_view_project_gallery: View project gallery
  user_header_view_my_projects: View my projects
  view_all_sections: View all sections
  view_section: View Section
  view_named_section: View %{section_name}
  privacy_doc_explanation: Click here for our privacy document that can be shared
    or printed for your students.
  signing_in: Signing In
  sign_in_overview: 'Your students can sign in to their Code.org accounts by following
    these steps:'
  sign_in_instruct_website: Go to %{code_org_url}.
  sign_in_instruct_code: 'Type in their section code: %{section_code}.'
  sign_in_instruct_name: Choose their display name.
  sign_in_instruct_secret: Choose their secret %{secret}.
  sign_in_instruct_button: Click the “Sign in” button.
  sign_in_overview_cards: Students can find all of this information, including their
    secret %{secret}, in the login cards below.
  reset_student_password: Resetting student passwords
  reset_student_password_instructions: You can reset the secret <word/picture> for
    any of your students by going to the “Manage Students” tab for the section, clicking
    the “Show secret” button under the “Password” column, and clicking the “Reset
    secret” button.
  login_cards: Login Cards
  print_login_cards: Print login cards
  joining_section: Joining your section (one-time only)
  joining_section_overview: If a student has not already joined your section, please
    ask them to do the following steps. Note that they only need to do this once.
    By joining your section, students will be able see the course assigned to them
    and you will be able to track the progress of the work they complete while they
    are signed in.
  joining_section_instruct_website: 'Create a Code.org account if they haven’t already
    done so. They can do this at https://studio.code.org/users/sign_up. Note that
    they can either sign up with an email address and password, or sign up through
    Google, Facebook, or Microsoft by clicking on one of these buttons:'
  joining_section_instruct_account: Sign in to their Code.org account.
  joining_section_instruct_code: 'Navigate to %{code_org_url} and type in their section
    code: %{section_code}.'
  joining_section_instruct_button: Once they press the “Go” button, they should be
    added to your section.
  signing_in_single_instruct: Your students can sign in to their Code.org accounts
    by going to https://code.org/ and clicking on the “Sign in” button on the top
    right corner.
  reset_student_password_email: If your student created a Code.org account by using
    their email address and password (instead of signing in through their Google,
    Facebook, Microsoft, or Clever account), you can reset their password by going
    to the “Manage Students” tab for the section, and clicking the “Reset password”
    button under the “Password” column.
  syncing_students: Syncing your students
  syncing_students_instructions: 'If your Code.org section is ever out of date with
    your list of students in Google Classroom, click on the “Sync students from Google
    Classroom” button on the “Manage students” tab:'
  google_sign_in_instruct: 'From there, they should choose the “Sign in with Google
    Account” option:'
  hero_name: 'Minecraft: Hero''s Journey'
  applab-intro_name: App Lab Intro
  aquatic_name: 'Minecraft: Voyage Aquatic'
  creativity: creativity
  creativity_create: Create
  creativity_hoc_coming: The Hour of Code is coming…
  creativity_what_will_you_create: What will you create?
  creativity_homepage: Give flight to imagination and birth to innovation. Start with
    an Hour of Code and your own brand of creativity, whatever it may be. Watch our
    video.
  creativity_hoc_about: 'This year, the Hour of Code is all about creativity. '
  creativity_social_media: 'This year''s #HourOfCode is about creativity. I’m in!
    Are you?'
  creativity_social_media_2: 'This year''s #HourOfCode is about creativity. What will
    you create?'
  creativity_courses: Go further with Code.org courses
  creativity_courses_link: Go further with <a href="https://studio.code.org/courses">Code.org
    courses</a>
  account_sign_up_email_opt_in: Can we email you about updates to our courses, local
    opportunities, or other computer science news? (roughly once a month)
  account_sign_up_child_accept_terms: I confirm that I have my parent or legal guardian's
    permission to use the Code.org services.
>>>>>>> 92fadfce
<|MERGE_RESOLUTION|>--- conflicted
+++ resolved
@@ -1,5 +1,4 @@
----
-hi-IN:
+"hi-IN":
   hello: हैलो वर्ल्ड
   'yes': हाँ
   'no': नहीं
@@ -275,9 +274,7 @@
   sphero_beyond_gradelevel: उम्र 8 +
   flappy_shortcode: फ़ड़फ़ड़ाय
   header_courses: पाठ्यक्रम
-<<<<<<< HEAD
   creativity_create: बनाए
-=======
   ! '': 
   hour_of_code: Hour of Code
   upgrade_ie_message: Code.org will soon remove support for Internet Explorer 8, 9,
@@ -2190,7 +2187,6 @@
   applab-intro_name: App Lab Intro
   aquatic_name: 'Minecraft: Voyage Aquatic'
   creativity: creativity
-  creativity_create: Create
   creativity_hoc_coming: The Hour of Code is coming…
   creativity_what_will_you_create: What will you create?
   creativity_homepage: Give flight to imagination and birth to innovation. Start with
@@ -2207,5 +2203,4 @@
   account_sign_up_email_opt_in: Can we email you about updates to our courses, local
     opportunities, or other computer science news? (roughly once a month)
   account_sign_up_child_accept_terms: I confirm that I have my parent or legal guardian's
-    permission to use the Code.org services.
->>>>>>> 92fadfce
+    permission to use the Code.org services.