--- conflicted
+++ resolved
@@ -1188,11 +1188,7 @@
   hourofcode_shortcode: code
   flappy_shortcode: "펄럭이기"
   infinity_shortcode: inf
-<<<<<<< HEAD
-  playlab_shortcode: 실행
-=======
   playlab_shortcode: "실행"
->>>>>>> 0d839b4f
   artist_shortcode: art
   learn_find_volunteer: <a href="https://code.org/volunteer/local">Find a local volunteer</a>
     to help during your Hour of Code
