--- conflicted
+++ resolved
@@ -1,5 +1,4 @@
----
-ko-KR:
+"ko-KR":
   hour_of_code: Hour of Code
   hello: Hello world
   'yes': 예
@@ -1582,7 +1581,6 @@
   user_header_settings: 내 계정
   user_header_logout: 로그아웃
   user_header_signin: 로그인
-<<<<<<< HEAD
   user_header_gamelab: Game Lab
   user_header_playlab: Play Lab
   user_header_minecraft: 마인크래프트
@@ -1591,7 +1589,6 @@
   creativity_create: 만들기
   account_sign_up_email_opt_in: 당사의 코스, 현지 기회, 또는 다른 컴퓨터 과학 뉴스 업데이트에 관한 이메일을 귀하께 보내드려도
     되겠습니까?
-=======
   ! '': 
   og_title_soon: The Hour of Code is coming
   og_description_celeb: Try the new tutorials, win a celebrity video chat for yourself
@@ -1848,14 +1845,9 @@
   user_header_create: 'Create '
   user_header_applab: 'App Lab '
   user_header_artist: 'Artist '
-  user_header_gamelab: Game Lab
-  user_header_playlab: Play Lab
   user_header_spritelab: Sprite Lab
-  user_header_minecraft: Minecraft
-  user_header_flappy: Flappy
   user_header_view_all: View all projects...
   user_header_view_project_gallery: View project gallery
-  user_header_view_my_projects: View my projects
   view_all_sections: View all sections
   view_section: View Section
   view_named_section: View %{section_name}
@@ -1911,7 +1903,6 @@
   applab-intro_name: App Lab Intro
   aquatic_name: 'Minecraft: Voyage Aquatic'
   creativity: creativity
-  creativity_create: Create
   creativity_hoc_coming: The Hour of Code is coming…
   creativity_what_will_you_create: What will you create?
   creativity_homepage: Give flight to imagination and birth to innovation. Start with
@@ -1925,8 +1916,5 @@
   creativity_courses: Go further with Code.org courses
   creativity_courses_link: Go further with <a href="https://studio.code.org/courses">Code.org
     courses</a>
-  account_sign_up_email_opt_in: Can we email you about updates to our courses, local
-    opportunities, or other computer science news? (roughly once a month)
   account_sign_up_child_accept_terms: I confirm that I have my parent or legal guardian's
-    permission to use the Code.org services.
->>>>>>> 92fadfce
+    permission to use the Code.org services.