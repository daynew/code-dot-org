---
fil-PH:
  hour_of_code: Hour of Code
  hello: Mabuhay!
  'yes': Oo
  'no': Hindi
  select_language: Piliin ang iyong wika
  upgrade_ie_message: Ang code.org ay malapit nang magtanggal ng suporta para sa Internet
    Explorer 8, 9 at 10. Mangyaring mag-upgrade sa isang modernong browser.
  upgrade_ie_message_csedweek: Ang CSEdWeek.org ay malapit nang magtanggal ng suporta
    para sa Internet Explorer 8, 9 at 10. Mangyaring mag-upgrade sa isang modernong
    browser.
  upgrade_ie_link: Matuto nang higit pa
  en: Computer Science
  computer_science_edweek: Computer Science Education Week
  csedweek_dates: Ika 18-14 ng Disyembre, 2014
  csedweek_banner_hoc: 'Ang <a href="http://hourofcode.com" style="color: white; text-decoration:underline;
    font-weight:bold">Hour of Code</a> ay parating na. Tinatawagan ang lahat ng guro
    at mga organizer, <a href="http://hourofcode.com" style="color: white; text-decoration:underline;
    font-weight:bold">pagplanuhan ang iyong Hour of Code</a>'
  csedweek_banner_teachers: '<a href="/csteacher" style="color: white; text-decoration:
    none; font-weight: 400">Ikaw ba ay isang CS teacher? Tingnan ang ibang mga resource
    para sa CSEdWeek</a>'
  n_have_learned_an_hoc: "<h1> Subukan ang</h1><h2>Hour of Code</h2><h3>#served</h3>"
  anybody_can_learn: Lahat ay puwedeng matuto.
  learn_now: Matuto Ngayon
  petition_message: Ang bawat estudyante sa bawat paaralan ay dapat may pagkakataon
    na matuto ng computer science
  petition_sign_message: 'Kung ikaw ang sumasang-ayon, isulat ang iyong pangalan.
    Sumali sa # pang iba.'
  petition_sign_message_support: 'Kung ikaw ay sumusuporta sa amin, isulat ang iyong
    pangalan. At sumali sa # iba.'
  petition_join_others: 'Sumali sa # iba'
  name: Pangalan
  email: Email
  zipcode: ZIP code o bansa
  submit: Ipasa
  twentyhours_heading: Subukan ang aming Intro sa kurso ng Computer Science
  twentyhours_text: Tapos ka na sa iyong unang Hour of Code? Matuto pa ng ibang computer
    science at mga programming concept sa follow-up na kurso na ito.
  og_title: 'Code.org: Kahit Sino ay Maaaring Matuto'
  og_title_soon: Ang Hour of Code ay paparating na
  og_title_here: Ang Hour of Code ay nandito na!
  og_description: Bawat estudyante sa bawat paaralan ay dapat magkaroon ng pagkakataon
    na makapag-aral ng computer science.
  og_description_celeb: Subukan ang mga bagong tutoryal, manalo ng isang celebrity
    video na chat para sa iyong sarili o sa iyong klase!
  csedweek_og_title: Computer Science Education Week
  csedweek_og_description: Ika 4-10 ng Disyembre, 2017. Ang computer science ay isang
    pundasyon na dapat pag-aralan ng bawat estudyante.
  csedweek_og_description_soon: Ang Hour of Code ay paparating na ngayong ika 4-10
    ng Disyembre, 2017. Ang computer science ay isang pundasyon na dapat pag-aralan
    ng bawat estudyante.
  csedweek_og_description_here: Ang Hour of Code ay nandito na. Ang computer science
    ay isang pundasyon na dapat pag-aralan ng bawat estudyante.
  hoc2014_heading: Sumali sa <a href="http://hourofcode.com">Hour of Code</a><br/>December
    8 - 14, 2014<br/>
  hoc2014_students: Mga mag-aaral
  hoc2014_try: Subukan mo
  hoc2014_teachers: Mga guro
  hoc2014_host: I-host ito
  hoc2014_everyone: Lahat
  hoc2014_support: Suportahan ito &#x25BE;
  hoc2014_whatishoc: Ano ba ang Hour of Code?
  csedweek_map_header: "# CSEdWeek / Mga pangyayari sa Hour of Code sa buong mundo"
  csedweek_map_signup: Magsign-up para sa iyong kaganapan
  csedweek_map_search_placeholder: Maghanap ng mga kaganapan para sa Hour of Code
  csedweek_map_search_search: Maghanap
  csedweek_map_search_reset: Ulitin
  csedweek_map_legend_title: Leyenda
  csedweek_map_legend_event: Hour of Code na Kaganapan
  csedweek_map_legend_cs_tech_jam: Espesyal na Kaganapan
  cded_sign_up: Sign up
  cded_try_it: Subukan mo
  try_now: Subukan ngayon
  california_heading: Tanungin ang iyong guro sa eskwelahan na magturo ng computer
    science
  california_text: Kahit sinong guro ay kayang ibigay ang aming <a href='http://studio.code.org/'>libreng
    mga kurso</a>.  Kahit anong elementary school ay kayang <a href='http://code.org/educate/k5'>magturo
    ng computer science</a>. Tanungin ang mga high school na <a href='http://code.org/educate/districts'>makipagtulugan
    sa amin.
  california_button: Dagdagan ang Kaalaman
  flappy_heading: Flappy Birthday sa Code.org
  flappy_text: Ang Code.org ay isang taon na.<br/><br/> Makipagdiwang sa amin sa pamamagitan
    ng paggawa ng iyong sariling <b>Flappy</b> na laro. Mag code gamit ang iyong sariling
    mga patakaran, at ibahagi ito sa iyong mga kaibigan!
  view_english_site: Tingnan ang English na site
  non_english_tutorials: 'Mga Tutorial na isinalin sa ibat-ibang mga wika:'
  write_your_first_program: Isulat ang iyong unang computer program
  learn_cs_concepts: Pag-aralan ang basic na mga concept ng Computer Science gamit
    ang drag and drop programming. Ito ay parang laro na tutorial na magpapakita ng
    mga video lecture nin Bill Gates, Mark Zuckerberg, Angry Birds at Plants vs. Zombies.
    Matuto ng repeat-loops, if-then statements, at basic na mga algorithm.
  all_ages: Lahat ng edad
  beginner: Baguhan
  n_participants: "# na mga kalahok"
  go: Pumunta
  thank_you_: Maraming salamat!
  congratulations: Maligayang pagbati!
  congratulations_on_completing_hoc: |-
    Pagbati
    sa pagkumpleto ng isang Oras ng Code
  congratulations_volunteer: 'Maligayang bati: Ngayon na nasubukan mo na ang Hour
    of Code, <a href="https://code.org/volunteer">magsign-up para magboluntaryo sa
    isang silid-aralan</a> at tumulong sa mga estudyante na matuto nang Hour of Code!'
  congrats_next_tutorials_title: Magsitapos sa sunod na antas
  congrats_next_tutorials_desc: Subukan ang pinaikli na, 1 oras na mga tutoryal o
    subukan ang <a href="%{current_path}/next">may kasamang tutoryal</a>.
  get_a_certificate_of_achievement: Kumuha ng certificate of achievement
  view_course: Tingnan ang kurso
  view_unit: Tingnan ang yunit
  make_app: Gumawa ng app
  congrats_guest_speaker_title: Maghanap ng panauhing tagapagsalita para sa iyong
    silid-aralan
  congrats_guest_speaker_desc: Ngayon na ang iyong mga estudyante ay nakatapos na
    sa computer science na kurso, isaalang-alang ang pagdiwang at pagkonekta nito
    sa mga bagay na maaari nilang magawa sa tunay na mundo sa pamamagitan ng pag-anyaya
    ng isang panauhing tagapagsalita sa inyong silid-aralan. Maaari kang gumamit ng
    aming mapa ng mga boluntaryo para makipag-ugnayan sa mga lokal na mga boluntaryo
    para bumisita sa iyong silid-aralan o maghanap sa kahit anung siyudad sa isang
    computer science na mga estudyante o mga teknikal na mga propesyonal na handang
    magbigay inspirasyon sa iyong mga estudyante sa malayuan, sa pamamagitan ng video.
  congrats_guest_speaker_cta: Maghanap ng isang panauhing tagapagsalita
  congrats_third_party_title: Gamitin ang iyong mga bagong kakayahan sa mga app at
    mga website na ito
  third_party_gradelevel_kto8: Baitang na K-8
  third_party_gradelevel_kto2: Baitang na K-2
  third_party_gradelevel_2to8: Baitang 2-8
  third_party_gradelevel_4to12: Bitang 4-12
  third_party_gradelevel_5to12: Baitang 5-12
  third_party_gradelevel_6plus: Baitang 6+
  third_party_gradelevel_8plus: Baitang 8+
  third_party_platform_all: 'Plataporma: Web, Ipad at Android'
  third_party_platform_mobile: 'Plataporma: iPad & Android'
  third_party_platform_web: 'Plataporma: Web'
  third_party_price_varies: 'Presyo: Ang plano ay paiba-iba'
  third_party_price_free: 'Presyo: Libre'
  third_party_price_299: 'Presyo: $2.99/download'
  third_party_price_individual: 'Indibidwal na Presyo: Libreng Pagsubok & $25/month'
  third_party_price_school: 'Presyo sa Paaralan: Libreng mga Plano & Pro sa $2500+'
  third_party_tynker_desc: Ang creative computing na plataporma ni Tynker ay nakakatulong
    sa mga bata na mapabuti ang kanilang computational na pag-iisip at kakayahan sa
    pagprogram sa isang masaya, madaling maunawaan at mapanlikhang pamaraan. Ang ating
    malikhaing visual na wika nang pag-program, inter-aktib na mga kurso ayon sa bilis
    mo, at mga gawain na nakabatay sa laro ay nagbibigay ng madaling panimula sa pagprogram,
    at nagbigay ng kakayahan sa mga bata na mag-innovate at maglikha.
  third_party_tynker_btn_curriculum: Subukan ang Kurikulum ni Tyter para sa Maagang
    Mambabasa
  third_party_tynker_btn_site: Bisitahin si Tynker
  third_party_scratchjr_desc: Ang Scratch Jr. ay isang panimulang wika sa pagprogram
    na nagbibigay paraan sa mga bata (nasa edad na 5-7) na lumikha ng sarili nilang
    mga inter-aktib na mga kuwento at mga laro. Ang mga bata ay magdidikit-dikit lang
    ng mga grapikal na mga pangprogram na mga bloke para mapagalaw, mapatalon, mapasayaw,
    at mapaawit ang mga karakter. Maaaring baguhin ng mga bata ang mga karakter sa
    paint editor, magdagdag ng sarili nilang mga boses at mga tunog, kahit na maglakip
    ng kanilang mga larawan - pagkatapos ay gamitin ang mga bloke na pangprogram para
    maisabuhay ang mga karakter.
  third_party_scratchjr_btn_curriculum: I-download ang Kurikulum ng Scratch Jr
  third_party_scratchjr_btn_site: Bisitahin ang Scratch Jr.
  third_party_scratch_desc: Sa Scratch, maaari kang magprogram ng sarili mong inter-aktib
    na mga kuwento, mga laro, at mga animasyon at ibahagi ang iyong nalikha sa iba
    sa isang online na komunidad. Ang Scratch ay nakakatulong sa mga kabataan na matutong
    malikhaing mag-isip, sistematikong pagbigay ng dahilan, at magtulungang magtrabaho
    - mga mahalagang kakayahan para sa buhay ngayong ika-21 na siglo.
  third_party_scratch_btn_curriculum: I-download ang Kurikulum ng Scratch
  third_party_scratch_btn_forum: Pagtitipon ng mga Tagapagturo ng Scratch
  third_party_scratch_btn_site: Bisitahin ang Scratch
  third_party_lightbot_desc: Sa Lightbot, ang mga estudyante ay dapat magprogram ng
    isang robot gamit ang mga utos para malutas ang mga palaisipan. Ang mga estudyante
    ay maaaring maglaro sa laro sa kanilang Browser (nangangailangan ng Flash Player),
    o sa Android o iOS na mga kagamitan. Ang mga estudyante ay maglaro sa pang-unang
    hanay ng "Basic" na mga antas sa Lightbot. Matutunan nila kung paano sabihan ang
    kompyuter kung ano ang gagawin sa sunod-sunod na mga pangunahing utos at matamo
    ang pangkalahatang proseso kung saan nakasulat ang mga programa ng kompyuter.
  third_party_lightbot_btn_curriculum: I-download ang Kurikulum ng Lightbot
  third_party_lightbot_btn_site: Bisitahin ang Lightbot
  third_party_khan_desc: Matuto kung paano magprogram ng mga guhit, mga animasyon,
    at mga laro gamit ang JavaScript & ProcessingJS, o matuto kung paano lumikha ng
    mga webpages gamit ang HTML & CSS. Maaari mong ibahagi ang anumang nalikha mo,
    at tumuklas sa mga nalikha ng iba at matuto mula sa isa't isa!
  third_party_khan_btn_learn: Pag-aralan ang CS sa Khan Academy
  third_party_khan_btn_forum: CS na Pagtitipon sa Khan Academy
  third_party_appinv_desc: Ang MIT App Inventor ay isang kagamitan sa pagprogram na
    nakabase sa mga bloke na nagbibigay paraan sa lahat, kahit ang mga baguhan, na
    magsimulang mag-program at gumawa ng mahuhusay na mga apps para sa mga devices
    sa Android. Ang mga bagong dating sa App Inventor ay maaaring magkaroon ng una
    nilang app na mapapatakbo sa loob ng isang oras o hindi aabot, at maaaring magprogram
    ng mas kumplikadong mga app sa talagang maliit na oras kung ihambing sa tradisyonal,
    o mga wika na kabase sa teksto.
  third_party_appinv_btn_curriculum: I-download ang Kurikulum ng App Inventor 2
  third_party_appinv_btn_forum: Pagtitipon ng App Inventor 2
  third_party_appinv_btn_site: Bisitahin ang App Inventor 2
  third_party_codehs_desc: Pinapakilala ng Code HS ang mga pangunahing bumubuo sa
    pag-program gamit ang mga maiikling videos, mga halimbawang code, at napakaraming
    mga pagsasanay sa pagprogram na nagpapasaya sa pagcode at maaaring ma-access ng
    mga baguhan. Para sa mga paaralan at mga guro, ang CodeHS ay nagbibigay ng kurikulum,
    mga kagamitan ng guro at PD. Para sa indibidwal na mag-aaral, maaari kang makakuha
    ng tulong na kailangan mo mula sa network ng mga tagapagturo.
  third_party_codehs_btn_try: Intro CS Alamin pa para sa mga Paaralan
  third_party_codecademy_desc: Kami ay muling nag-isip sa edukasyon mula sa ilalim
    pataas. Ang web hay halos nagbago sa lahat - komersyo, sosyal na networking, pangangalaga
    sa kalusugan, at iba pa. Kami ay bumubuo sa edukasyon na kinakailangan ng mundo
    - ang tunay na kaunaunahang natibong edukasyon sa net.
  third_party_codecademy_btn_curriculum: I-download ang Codecademy na Kurikulum
  third_party_codecademy_btn_site: Bisitahin ang Codecademy
  third_party_organization: Organisasyon
  third_party_curriculum: Kurikulum
  third_party_pricing: Pagpresyo
  third_party_cost_free: Libre para sa mga estudyante at mga guro
  third_party_cost_5permonth: "$5/buwan kada klase"
  third_party_cost_299: "$2.99/download"
  third_party_cost_free_399: Libreng masubukan, $399/silid-aralan
  third_party_cost_free_2: Libreng masubukan, $2/estudyante
  third_party_cost_free_10: Libreng masubukan, $9.99/month
  third_party_desc_5_4to8: Tinatayang 5 na mga aralin, dinisenyo para sa mga nasa
    baitang 4-8
  third_party_desc_10to12_kto3: Tinatayang 10-12 na mga aralin, dinisenyo para sa
    mga nasa baitang na K-3
  third_party_desc_11_kto5: Tinatayang 11 na mga aralin, dinisenyo para sa mga nasa
    baitang na K-5
  third_party_desc_10to12_kto5: Tinatayang 10-12 na mga aralin, dinisenyo para sa
    mga nasa baitang na K-5
  third_party_desc_40_4to8: Higit sa 40 na mga aralin, dinisenyo para sa mga nasa
    baitang 4-8
  third_party_desc_dozens_kto8: Dose-dosenang mga aralin para sa lahat ng mga nasa
    grado na K-8
  third_party_desc_10to15_3to12: Nasa pagitan ng 10 & 15 na mga aralin, dinisenyo
    para sa mga nasa gradong 3-12
  third_party_desc_25to40_3to12: Mula 25 - 40 na mga aralin, dinisenyo para sa mga
    gradong 3-12
  third_party_desc_20_2to8: Mga 50 na mga aralin, dinisenyo para sa mga gradong 2-8
  third_party_desc_7to22_5to12: Nasa pagitan ng 7 & 22 na mga aralin, dinisenyo para
    sa mga nasa gradong 5-12
  third_party_desc_20_4to12: Higit pa sa 20 na mga aralin, dinisenyo para sa mga nasa
    gradong 4-12
  enter_valid_age: Paki-pili ng tamange eded
  enter_valid_email: Paki-pasok ng valid na email address
  get_a_certificate_message: Kami ay magpapadala sa iyo ng  certificate at inpormasyon
    tungkol sa paano <a href='/learn/beyond'>Matuto ng lampas sa Isang Oras</a>
  get_a_certificate_message_after: I-click ang certificate upang ma-download ma-print
    ito. Ngayon, ipagpatuloy ang iba na naming <a href='http://studio.code.org'>mga
    kurso</a>, o kaya tingnan ang iba pang mga option upang <a href='/learn/beyond'>Matuto
    lampas sa One Hour</a>.
  thanks_for_submitting: Salamat sa pag-submit!
  if_you_enjoyed: Kung ikaw ang natuwang matuto, sabihan ang iyong mga kaibigan na
    subukan rin ito! Gusto namin na buong mundo ay matuto.
  personalize_certificate: Gawing pansarili ang iyong certificate
  share_achievement: Ibahagi ang iyong achievement
  beyond_hour_message: Magpatuloy sa <a href='http://studio.code.org'>ibang kurso</a>,
    o kaya tingnan ang ibang option upang <a href='/learn/beyond'>Matuto ng higit
    sa Isang Oras</a>.
  leaderboards_for_hoc: Mga leaderboard para sa Hour of Code.
  support_url: http://support.code.org/
  country: Bansa
  city: siyudad
  gender: Kasarian
  boys: Mga lalake
  girls: Mga babae
  give_my_hour: 'Ibigay ang aking oras sa:'
  girls_team: Pangkat ng mga babae
  boys_team: Koponan ng mga lalake
  tell_the_world: Sabihin sa buong mundo!
  thanks_for_voting: Salamat sa pagboto!
  share_on_facebook: Ibahagi sa Facebook
  share_on_twitter: Ibahagi sa Twitter
  beyond_an_hour: Higit pa sa isang Hour of Code
  get_started: Panimula
  i_agree: Ako ay sumasang-ayon
  participant_select: "- Pumili -"
  participant_student: Estudyante
  participant_parent: Magulang
  participant_educator: Tagapagturo
  participant_engineer: Software Engineer
  participant_other: Wala sa mga pagpipilian
  print_all: I-print lahat
  print_ice_art: I-print ang iyong ice art
  create_art_with_zombie: o kaya gumawa ng mas advance na art gamit ang zombie
  i_am_a: Ako ay
  never_spam: Hindi kami magpapadala ng mga mensahe na hindi importante
  enter_country: Ilagay ang bansa kung asa labas ng United States
  used_infrequent_updates: Ginagamit sa bihirang mga update
  privacy_practices_children: Tingnan ang privacy practice para sa mga bata
  petition_thankyou: Maraming salamat sa pagpirma ng petisyon
  continue_learning_header: Magpatuloy matuto ng lampas sa Isang Oras
  continue_learning_body: Maraming mga pagpipilian. Maaari kang matuto online, o sa
    lokal na eskwelahan, o summer camp.
  learn_code_studio: Subukan ang mga kurso sa Code.org
  learn_next_level: Magpatuloy sa sunod ne level
  learn_online: Subukan ang ibang pang mga kurso online
  learn_classes: Hanapin ang lokal na mga klase
  learn_back_to_minecraft: Magpatuloy sa pag-aaral ng Minecraft
  hoc_is_here: 'Ang #HourOfCode ay paparating na ulit ngayon ika-5 hanggang 11 ng
    Disyembre. https://youtu.be/KsOIlDT145A.'
  just_did_hoc: 'Sinubukan ko ang #HourOfCode - subukan ito! @codeorg'
  just_did_course1: Kakatapos ko lang sa Kursong 1 - suriin ang mga ito! @codeorg
  just_did_course2: Kakatapos ko lang sa Kursong 2 - suriin ang mga ito! @codeorg
  just_did_course3: Kakatapos ko lang sa Kursong 3 - suriin ang mga ito! @codeorg
  just_did_course4: Kakatapos ko lang sa Kursong 4 - suriin ang mga ito! @codeorg
  just_did_coursea: Kakatapos ko lang sa Kursong A - suriin ang mga ito! @codeorg
  just_did_courseb: Kakatapos ko lang sa Kursong B - suriin ang mga ito! @codeorg
  just_did_coursec: Kakatapos ko lang sa Kursong C - suriin ang mga ito! @codeorg
  just_did_coursed: Kakatapos ko lang sa Kursong D - suriin ang mga ito! @codeorg
  just_did_coursee: Kakatapos ko lang sa Kursong E - suriin ang mga ito! @codeorg
  just_did_coursef: Kakatapos ko lang sa Kursong F - suriin ang mga ito! @codeorg
  just_did_accelerated: Kakatapos ko lang sa Pinabilis na Kurso - suriin ito! @codeorg
  just_did_hoc_donor: 'Kakagawa ko lang ng #HourOfCode - suriin ito! (Salamat kay
    %{donor_twitter} sa pagsuporta sa @codeorg)'
  twitter_teach_cs: 9 sa 10 tao ang sumang-ayon, ang mga paaralan ay dapat magturo
    ng computer science. http://youtu.be/nKIu9yen5nc. Bisitahin ang https://code.org/.
  twitter_cs_foundational: Ang computer science ay isang pundasyon na dapat matutonan
    na bawat estudyante. https://youtu.be/QvyTEx1wyOY.
  learn_hoc: Matuto ng Hour of Code
  beyond_hoc: Sobra sa Isang Oras
  what_gender: Ano ang iyong kasarian?
  girl: Babae
  boy: Lalake
  help_recruit_coders: Tulungan kami mag recruit ng mas maraming mga coder sa iyong
    koponan!
  help_recruit: Tumulong sa pag regruit ng marami pang mga coder!
  lines_of_code: HIGIT SA <b># LINES OF CODE</b> NAKASULAT AYON SA PETSA.
  lines_of_code_alt: "<b>#</b> MGA LINYA NG CODE NA ISINULAT NG MGA ESTUDYANTE"
  who_has_done_hoc: 'Sino na ang nakasubok ng #HourOfCode? @codeorg'
  who_has_done_hoc_donor: 'Sino na ang nakagawa na ng #HourOfCode? (Salamat sa %{donor_twitter}
    sa pagsuporta sa @codeorg)'
  hoc_leaderboards: Ang mga Leaderboard ng Hour of Code
  students_and_lines: "%{students} na mga estudyante ang natapos ang Hour of Code
    at nakapagsulat ng %{lines} linya ng code."
  start_hoc: Umpisahan ang Hour of Code ngayon
  contact_form_topic_press: Press/media (interview o speaking engagement)
  stats_nina: '"Bawat araw ay nagbunga nang parehang mga resulta&mdash; 100% na pakikipag-ugnayan."
    - Nina Nichols Peery, Guro'
  stats_student: '"Alam ko na ito ay <b>minsan</b> lang na pagkakataon." - Mariana
    Alzate, nasa ika-5 baitang'
  stats_michael: '"Hindi pa ako nakakita, <b>kahit kailan</b>, sa aking mga estudyante
    na ganito kasabik na matuto." - Frank Martinez, Guro'
  studiobar_title: Tingnan ang <a href='http://studio.code.org'>Code Studio</a>
  studiobar_title_nolink: Tuklasin ang mga kurso sa Code.org
  studiobar_elementary_title: Mga kurso pang elementary
  studiobar_elementary_body: Ang tatlong bagong kurso namin para sa K&#8209;5
  studiobar_hoc_title: Ang Hour of Code
  studiobar_hoc_body: Matutong mag-code gamit ang Angry Birds
  studiobar_flappy_title: Flappy Code
  studiobar_flappy_body: Gumawa at ibahagi ang iyong sariling Flappy game
  studiobar_teacher_title: Ginawa para sa mga teacher
  studiobar_teacher_body: Ipakilala ang Code Studio sa iyong classroom
  studiobar_frozen_title: Hour of Code
  studiobar_frozen_body: Lumikha ng winter wonderland kasama sina Anna at Elsa
  studiobar_donate_title: Magbigay ng donasyon
  studiobar_donate_body: Isang bata ang natututo sa bawat dolyar na inaabuloy ninyo
  studiobar_shop_title: Tindahan
  studiobar_shop_body: Gibain ang mga stereotype. Mapagmalaking suotin ang aming logo.
  homepage_stats_students: ng US na mga estudyante ay may account sa Code.org
  homepage_stats_female: ng ating mga estudyante ay babae
  homepage_stats_teachers: ang mga guro ay gumamit ng Code.org
  homepage_stats_hourofcodde: sa mga estudyante sa mundo ang nakasubok sa Hour of
    Code
  homepage_stats_policy: pinahayag ang mga binagong polisiya para suportahan ang computer
    science
  homepage_stats_title: Kami ay gumagawa ng pagbabago
  homepage_hero_text_malala: |-
    &ldquo;Hinahamon ko ang mga babae sa bawat bansa
    na matuto sa isang Hour of Code&rdquo;
    Malala, nanalo sa Nobel Peace Prize
  homepage_hero_text_susan: |-
    &ldquo;kung mababago mo ang teknolohiya,
    maaari mong mabago ang mundo.&rdquo;
    Susan, CEO ng Youtube
  homepage_hero_text_fistbump: |-
    &ldquo;Huwag lang maglaro sa iyong telepono
    i-program mo ito.&rdquo;
    Presidente Barack Obama
  homepage_hero_text_sheryl: "&ldquo;Ang ating mga bata &mdash; kasama ang ating mga
    babae &mdash; ay kailangan ng pagkakataong makapag-aral ng computer science.&rdquo;
    Sheryl, COO ng Facebook"
  homepage_hero_text_satya: "&ldquo;Ang computer science ay maaaring makapagbukas
    ng pinakamagandang mga oportunidad sa mundo.&rdquo; Satya, CEO ng Microsoft"
  homepage_hero_text_satya_new: |-
    &ldquo;Ang computer science ay nagbibigay ng kakayahan sa mga estudyante na lumikha ng mundo ng kinabukasan.&rdquo;
    Satya, CEO ng Microsoft
  homepage_hero_text_bosh: |-
    &ldquo;Kung ikaw ay mag-code, maaari kang pumili ng kurso sa iyong buhay.&rdquo;
    Chris Bosh
  homepage_hero_text_student1: |-
    &ldquo;Ang mga kakayahang ito ay nagbago sa aking kinabukasan.
    Bukod pa sa, ito ay sadyang masaya.&rdquo;
    Luna, ika-7 baitang
  homepage_hero_text_student2: |-
    &ldquo;Hindi pa ako nakakita, kailan man sa aking mga estudyante
    na sobrang sabik sa pag-aaral.&rdquo;
    Michael, guro
  homepage_hero_text_student3: |-
    &ldquo;Ang computer science ay isang larangan na hindi mo
    malaman kung gusto mo o hindi hangga't masubukan mo.&rdquo;
    Jackson, ika-6 na baitang
  homepage_hero_text_student4: |-
    &ldquo;Maaari kang gumawa ng kahit na anong
    nasa isip mo sa programming.&rdquo;
    Maya, ika-2 na baitang
  homepage_hero_text_student5: |-
    &ldquo;Ang computer science ay hindi lang para sa ibang tao.
    Ito ay para sa iyo, dito, at ngayon.&rdquo;
    Geraldo, guro
  homepage_hero_text_teacher1: |-
    &ldquo;Ang pag-code ay bumubuo ng pagkamalikhain, inspirasyon at pagbabagp &mdash; lahat ng ito ay mahalaga sa anumang karera.&rdquo;
    Floresa, guro
  homepage_hero_text_teacher2: |-
    &ldquo;Ang programang ito ay nakakuha 100% sa aking mga estudyante na
    makibahagi, makisangkot at makilahok.&rdquo;
    Adam, guro
  homepage_hero_text_stat_loc: 8.5 milyong kababaihan ang naka-enrol para matuto sa
    Code.org
  homepage_hero_text_stat_students: "#student_count na mga account ng estudyante sa
    Code.org"
  homepage_hero_text_stat_served: 'Ang Hour of Code #served nakahanda na'
  homepage_hero_hoc_is_coming: Ang Hour of Code ay paparating na
  homepage_hero_hoc_is_here: Ang Hour of Code ay nandito na
  homepage_slot_text_hoc: Ang Hour of Code
  homepage_slot_text_frozen: Frozen kasama sina Anna at Elsa
  homepage_slot_text_teacher: Dashboard ng Guro
  homepage_slot_text_studio: Ang lahat ng aming mga tutorial
  homepage_slot_text_course4: Kursong 4
  homepage_slot_text_shop: Tindahan
  homepage_slot_text_flappy: Flappy Code
  homepage_action_text_hoc: Isang Hour of Code para sa bawat estudyante.
  homepage_action_text_num_served: "# served"
  homepage_action_text_join_us: Samahan niyo kami
  homepage_action_text_sign_up: Sign up
  homepage_action_text_try_it: Subukan mo
  homepage_action_text_volunteers: Mga teknikal na mga boluntaryo ay kinakailangan
  homepage_action_text_codevideo: Panoorin ang mga video
  homepage_action_text_teachervideo: Panoorin ang mga video
  homepage_action_text_watchvideo: Panoorin ang mga video
  homepage_action_text_girlvideo: Magbigay inspirasyon sa isang babae
  homepage_action_text_learn: Simulan ang pag-aaral
  homepage_action_text_signpetition: Mag-sign sa petisyon
  homepage_action_text_wincelebritychat: Manalo ng isang celebrity chat
  homepage_signpetition_dropdown: 'Mag-sign sa aming petisyon & # x25BE;'
  homepage_diversity_pledge: Tanggapin ang kayamuan na pangako
  homepage_banner_text_prizes: 'Ang Hour of Code ay darating ulit, sa ika-7 hanggang
    ika-13 ng Disyembre. '
  homepage_banner_link_prizes: 'Sumali sa pinakamalaking pag-aaral na pangyayari sa
    buong kasaysayan. '
  homepage_banner_text_main: Ang code.org at ang College Board ay bumuo ng isang alyansa
    para mapabuti ang kayamuan sa computer science.
  homepage_banner_text_link: Matuto nang higit pa
  homepage_banner_privacy_link: Matuto nang higit pa
  homepage_banner_20k_teachers_link: Matuto nang higit pa
  homepage_banner_emailprivacy: Gumagawa kami ng isang mahalagang pagbabago kung paano
    namin suportahan ang pribadong buhay ng mga estudyante.
  homepage_banner_emailprivacy_link: Magbasa pa
  homepage_banner_40k_teachers_link: Matuto nang higit pa
  homepage_slot_text_title_hoc: Hour of Code
  homepage_slot_text_blurb_hoc: Kahit na sino ay maaaring matuto. Magsimula ngayon
  homepage_slot_text_link_hoc: Subukan ang Hour of Code
  homepage_slot_text_link_about_hoc: Tungkol sa Hour of Code
  homepage_slot_text_link_host: Mag-host ng Hour of Code
  homepage_slot_text_link_hocserved: "# served"
  homepage_solot_text_link_volunteer: Magboluntaryo para sa Hour of Code
  homepage_slot_text_title_students: Mga mag-aaral
  homepage_slot_text_blurb_students: Galugarin ang lahat ng aming mga tutorial
  homepage_slot_text_blurb_students_courses: Tuklasin ang aming mga kurso
  homepage_slot_text_link_codestudio: Subukan ang Code Studio
  homepage_slot_text_link_local: Maghanap ng isang lokal na klase
  homepage_slot_text_link_othercourses: Iba pang mga online na kurso
  homepage_slot_text_title_educators: Tagapagturo
  homepage_slot_text_blurb_educators: Turuan ang inyong  mga mag-aaral
  homepage_slot_text_link_elementary: Mababang paaralan
  homepage_slot_text_link_middle: Middle school
  homepage_slot_text_link_high: High school
  homepage_slot_text_link_k5: Mga kurso para sa nasa K-5 na baitang
  homepage_slot_text_link_fullcurriculum: Tingnan ang aming buong kurikulum
  homepage_slot_text_link_pd: Professional development
  homepage_slot_text_title_advocates: Tagapagtaguyod
  homepage_slot_text_blurb_advocates: Suportahan ang aming ginagawa
  homepage_slot_text_link_stats: Tingnan ang stats
  homepage_slot_text_link_buy: Sumali
  homepage_slot_text_link_donate: Magbigay ng donasyon
  homepage_slot_text_link_shop: Mga t-shirt, mga sombrero, & iba pa
  homepage_slot_text_link_administrators: Dalhin sa iyong paaralan o distrito
  homepage_header_codestudio: Code Studio mga gawa ng estudyante
  homepage_header_donors: Pinasasalamatan ng Code.org ang mag tagasuporta nito
  homepage_donors_seall: Tingnan lahat
  homepage_donors_donate: Magbigay ng donasyon
  homepage_below_hero_announcement_link_text: Matuto nang higit pa
  contact_form_topic_student: Ako ay estudyante
  contact_form_topic_parent: Ako ay magulang
  contact_form_topic_teacher: Ako ay guro/tagapagturo
  contact_form_topic_outside_us: Ako ay nasa labas ng U.S.
  contact_form_topic_contribution: kawanggawa na kontribusyon
  contact_form_topic_partner: Nais kong maging partner
  contact_form_topic_other: Iba
  contact_form_label_topic: Paksa
  contact_form_label_email: Ang iyong email address
  contact_form_label_message: Mensahe
  contact_form_label_submit: Ipadala ang mensahe
  class_submission_in_school: Sa eskwelahan
  class_submission_in_school_daily_programming_course: Araw-araw na kurso ng programming
  class_submission_in_school_ap_computer_science: AP computer science
  class_submission_in_school_full_university_cs_curriculum: Full university CS curriculum
  class_submission_in_school_robotics_club: Robotics club
  class_submission_in_school_programming_integrated_in_other_classes: Ang pag-program
    na isinali sa ibang mga klase (math, science, etc)
  class_submission_in_school_summer_school_cs_program: Summer school CS program
  class_submission_in_school_exploring_computer_science: Pag-explore sa Computer Science
  class_submission_in_school_other: Iba pa sa eskwelahan
  class_submission_out_of_school: Sa labas ng paaralan
  class_submission_out_of_school_summer_camp: Summer camp
  class_submission_out_of_school_afterschool_program: Mga programa pagkatapos ng pasok
  class_submission_out_of_school_all-day_workshop: Buong-araw na workshop (aabutin
    ng 1 linggo)
  class_submission_out_of_school_multi-week_workshop: Multi-week workshop
  class_submission_out_of_school_other: Ibang asa labas ng paaralan
  class_submission_online: Online
  class_submission_online_programming_class: Online na programming class
  class_submission_online_teacher_resource: Online resource ng guro
  class_submission_online_other: Ibang online
  class_submission_level_preschool: Preschool
  class_submission_level_elementary: Elementarya
  class_submission_level_middle_school: Middle school
  class_submission_level_high_school: High school
  class_submission_level_college: Kolehiyo
  class_submission_level_vocational: Vocational
  class_submission_languages_other: Ibang (mga) wika
  videos_more: Magdagdag pa ng <a href='%{inspiring_videos_playlist}'>inspirasyonal
    na mga video</a> na nagtatampok sa mga huwaran at kilalang mga tao
  careers_page_more: Magdagdag pa ng <a href='%{careers_url}' target='_blank'>inspirasyonal
    na mga video</a> na nagtatampok sa mga propesyonal sa larangan ng teknolohiya
  playlab_choose_theme: Piliin ang tema ng iyong Play Lab
  playlab_classic_title: Klasiko
  playlab_gumball_title: Ang Kamangha-manghang Mundo ng Gumball
  playlab_iceage_title: Ice Age - Paparating Na
  playlab_iceage_title_live: Ice Age
  starwars_subtitle: Paglikha ng Galaxy sa pamamagitan ng Code
  starwars_javascript_title: JavaScript
  starwars_javascript_description: Gamitin ang mga drag-drop na mga bloke at Javascript.
  starwars_javascript_specs: Englis lang | Modernong mga browser | Edad 11+
  starwars_blocks_title: Mga block
  starwars_blocks_description: Gamitin ang drag-drop na mga bloke.
  starwars_blocks_specs: Maraming wika | Modernong browsers, smartphones, tablets
    | Edad 6-106
  starwars_platform_text: Makabagong mga browser, smartphone, at mga tablet
  mc_name: Minecraft na Hour of Code
  mc_longdescription: Gamitin ang mga bloke ng code para madala sina Steve o Alex
    sa isang pakikipagsapalaran sa mundo ng Minecraft na ito.
  mc_shortdescription: Gamitin ang mga bloke ng code para madala sina Steve o Alex
    sa isang pakikipagsapalaran sa mundo ng Minecraft na ito.
  mc_gradelevel: Edad 4-104
  mc_platformtext: Makabagong mga browser, smartphone, at mga tablet
  mc_specs: Maraming wika | Modernong mga browser at mga tablet | Edad 6-106
  minecraft_agent: 'Minecraft: Ang Paglalakbay ng Isang Bayani'
  minecraft_designer: Designer ng Minecraft
  minecraft_adventurer: Tagapaglakbay sa Minecraft
  minecraft_tutorials: Mga Tutoryal sa Minecraft Hour of Code
  minecraft_specs: Maraming wika | Modernong mga browser at mga tablet | Baitang 2+
  minecraft_agent_description: Ang Minecraft ay nagbabalik para sa Oras ng Code na
    may mga bagong gawain! Maglakbay sa Minecraft sa pamamagitan ng code.
  minecraft_agent_button: Panimula
  minecraft_designer_description: Mag-program ng mga hayop at iba pang nilalang sa
    mga Minecraft sa iyong sariling bersyon ng Minecraft.
  minecraft_designer_button: Panimula
  minecraft_adventurer_description: Gamitin ang code para madala sina Alex o Steye
    sa isang pakikipagsapalaran.
  minecraft_adventurer_button: Panimula
  minecraft_no_internet: Wala ka bang Internet?
  minecraft_download_adventurer: I-download ang offline na bersyon ng Minecraft Adventurer.
  minecraft_subtitle: Minecraft na Hour of Code
  minecraft_store_camps: Libreng Minecraft Hour of Code na mga Kampo sa Microsft Store
  minecraft_signup_store_camps: "<a href='%{signup_store_camp}', target='_blank'>Magsign-up</a>
    para sa isang libreng Minecraft Hour of Code na mga worksho sa Microsoft Stores
    sa Australia, Canada, Puerto Rico o sa US. Mag-aral kung paano ang pag-code ay
    para sa lahat at inihalo nito ang pagkamalikhain, paglutas ng problema at puno
    ng saya."
  minecraft_host_event: Mag-host ng Minecraft Hour of Code na Event
  minecraft_teach_resources: Mga mapagkukunan ng kaalaman at banghay-aralin ng guro.
  minecraft_leader_guide: I-download ang mga mapagkukunan ng kaalaman para makatulong
    sa iyo na magplano at mangulo ng isang event.
  minecraft_facilitating_event: "<a href='%{minecraft_facilitator_download}', target='_blank'>I-download</a>
    ang madaling start guide para sa mga nangangasiwa at mga Powerpoint na presentasyon
    para sa mga nakakaba at nakakatandang mga estudyante ngayon."
  minecraft_join_online_training: Handa ka na bang mangasiwa ng sarili mong Hour of
    Code sa Minecraft, ngunit hindi mo alam kung saan magsimula? Tingnan ang aming
    <a href='%{minecraft_webinar_url}', target='_blank'>webinar kahit kailan mo gusto</a>.
    Matutunan mo ang mga magagandang gawi, maka-acess ka sa mga nakahandang mga materyales
    para sa mga nangangasiwa, at makuha ng isang paglalakbay na dokumento sa bagong
    Hero's Journey na tutoryal mula sa Minecraft na koponan. Magsimula sa pamamagitan
    ng pag-isip kung ano ang kailangan mong dalhin para madala ang Hour of Code sa
    mga nakakabata sa linggo ng Computer Science Education (ika-4 hanggang ika-10
    ng Disyembre) at higit pa.
  minecraft_continue_learning: 'Ang Computer Science ay para sa Lahat: Higit pa sa
    Hour of Code sa Tindahan ng Microsoft'
  minecraft_continue_learning_description: Walang computer science na karanasan ang
    kailangan! Tumulong na masiguro na ang lahat ng nakababata ay matuto ng mahalagang
    kakayahan na makukuha sa edukasyon sa computer science. Samahan mo kami sa Tindahan
    ng Microsoft para gumawa ng isang libreng tatlong mga gawain, 1-oras na mga workshop
    kung saan mararanasan mo ang pag-code sa isang masaya at walang stress na kapaligiran,
    maging pamilyar sa mga pangunahing konsepto ng computer science, at maghanda na
    mamuno ng isang Hour of Code sa iyong silid-aralan o komunidad. Kaya mo ito! <a
    href='%{minecraft_continue_learning_url}', target='_blank'>Magsign-up ngayon</a>.
  minecraft_future: Tulungan ang lahat ng mga bata na maging handa sa kinabukasan
  minecraft_future_description: Alamin kung paano ang ibang mga paaralan at non-profit
    dinala ang mga digital na mga kakayahan, mula sa isang digital na literasiya hanggang
    sa edukasyon sa computer science, sa kanilang mga komunidad. Alalahanin ang iba't
    ibang mga modelo, kumuha ng mga tips at mga sekreto, at <a href='%{minecraft_future_url}',
    target='_blank'>mag-access sa mga mapagkukunan ng mga kaalaman</a> na nakita nila
    ng lubhang mahalaga.
  minecraft_og_designer: Ang minecraft ay nagbabalik dala ang isang bagong gawain
    para sa Hour of Code. Magprogram ng mga hayop at ibang mga nilalang sa Minecraft
    sa iyong sariling bersyon ng Minecraft.
  minecraft_og_agent: Ang Minecraft ay nagbabalik para sa Hour of Code, at ikaw ang
    bida! Magsulat ng code para maglakbay sa biomes ng Minecraft.
  sports_page_title: Palakasan sa Hour of Code
  sports_og_title: Sikapin ang iyong sarili. Kahit na sino ay maaaring matuto.
  sports_og_description: Ang mga kampeon at mga nakakuha ng gintong medalya ay hinihikayat
    na subukan ang Hour of Code. I-code ang iyong sariling laro sa palakasan.
  sports_title: Mag-code ng sarili mong laro sa palakasan
  sports_watch_video: Panoorin ang mga video
  sports_video_title: Sikapin ang iyong sarili. Kahit na sino ay maaaring matuto.
  sports_select_theme: Pumili ng iyong tema sa tutoryal
  sports_basketball_title: Gumawa ng isang basketbol na laro
  sports_all_sports_title: Maghalo at magtugma sa iba't ibang palakasan
  sports_featured_athletes: Tingnan ang mga nakatampok na mga manlalaro
  sports_athletes_title: Nakatampok na mga Manlalaro
  sports_athlete_Draymond: Draymond Greem, Gold Medalist sa Olympic at Kampeon sa
    NBA, Golden State Warriors
  sports_athlete_Serena: Serena Williams, Gold Medalist sa Olympic at Kampeon sa Tennis
  sports_athlete_Russell: Russell Okung, Kampeon sa Super Bowl at NFL na manlalaro,
    Denver Broncos
  sports_athlete_Sergio: Sergio Ramos, Kampeon sa World Cup at Soccer/Futbol na Manlalaro,
    Real Madrid
  sports_athlete_Sue: Sue Bird, Gold Medalist sa Olympic at Kampeon sa WNBA, Seattle
    Storm
  sports_athlete_Alana: Alana Beard, Gold Medalist at All-Star sa WNBA, Los Angeles
    Sparks
  sports_athlete_Angelo: Angelo Matthews, Kapitan ng Sri Lankan Cricket na Koponan
  sports_athlete_Nneka: Nneka Ogwumike, Gold Medalist, Kampeon sa WNBA at 2016 na
    MVP, Los Angeles Sparks
  sports_athlete_Carmelo: Carmelo Anthony, Gold Medalist sa Olympic at All-Star sa
    NBA, New York Knicks
  sports_athlete_Marco: Marco Belinelli, Kampeon sa NBA, Charlotte Hornets
  sports_athlete_Neymar: Neymar Jr., Gold Medalist sa Olympic at Soccer/Futbol na
    Manlalaro, FC Barcelona at Pambansang Koponan ng Brazil
  sports_athlete_Sarah: Sarah Quita Offringa, Kampeon sa Windsurfing
  sports_athlete_Marcelo: Marcelo, Kampeon sa Soccer/Futbol, Real Madrid at Pambansang
    Koponan ng Brazil
  sports_athlete_Erika: Erika Olivera, Kampeon na Mananakbo sa Maraton
  sports_athlete_John: John Wall, NBA All-Star, Washington Wizards
  sports_athlete_Chris: Chris Bosh, Olympic Gold Medallist at Kampeon sa NBA, Miami
    Heat
  sports_athlete_Harrison: Harrison Barnes, Olympic Gold Medallist at Kampeon sa NBA,
    Dallas Mavericks
  watch_inspirational_videos: Bago ka magsimula, panoorin ang isa sa mga inspirasyonal
    na mga video na ito
  video_title_inspire_girl: Magbigay inspirasyon sa isang babae
  video_title_cs_intro: Panimula sa Computer Science
  video_title_schools_dont_teach: Madalas na Hindi Tinuturo sa Karamihan sa mga Paaralan
  video_title_obama: President Obama tungkol sa computer science
  video_title_hoc_is_here: Nandito ang Hour of Code - Kahit na Sino ay Maaaring Matuto
  video_title_anybody_can_learn: Kahit na Sino ay Maaaring Matuto
  video_title_steph_curry: Hour of Code kasama si Steph Curry
  video_title_draymond_green: Hour of Code kasama si Draymond Green
  video_title_russell_okung: Hour of Code kasama si Russel Okung
  video_title_real_madrid: Hour of Code kasama si Real Madrid
  video_title_marco_belinelli: Hour of Code kasama si Marco Belinelli
  video_title_chris_bosh: Si Chris Bosh tungkol sa Computer Science
  video_1min: 1 minuto
  video_2min: 2 minuto
  video_5min: 5 minuto
  speak_another_language: Nagsasalita ng ibang wika?
  help_translate: Tulungan kaming mag-salin.
  no_internet: Wala ka bang Internet?
  download_offline: I-download ang offline na bersyon.
  are_you_teacher: Ikaw ba ay isang guro?
  review_lesson_plan: Repasuhin ang mga banghay-aralin at ang ibang magpagkukunan
    ng kaalaman ng mga guro,.
  volunteer_engineer_submission_title: Magbigay inspirasyon sa mga estudyante at magboluntaryo
  volunteer_engineer_submission_subtitle_generic: '100,000 na mga guro ang maghohost
    ng Hour of Code sa kanilang mga silid-aralan ngayong taon 2015, sa ika-7 hanggang
    ika-13 ng Disyembre. Gusto nila ang tulong mo! '
  volunteer_engineer_submission_subtitle_specific: "%{num_teachers} na mga guro ang
    nangangailangan ng mga boluntaryo.<br>%{num_volunteers} na mga boluntaryo ang
    nagsign-up. Sumali sa kanila."
  volunteer_engineer_submission_intro_background: Ang Hour of Code ay isang global
    na kilusan para subukan ang isang oras na panimula sa computer science, umabot
    sa sampung milyong mga estudyante ang naabot sa 180+ na mga bansa. Sana makalahok
    ka sa Computer Science Education Week ngayong ika-7 hanggang ika-13 ng Disyembre.
  volunteer_engineer_submission_intro_recruit: 'Gusto ng mga guro na magkaroon ng
    isang tao na <span style="font-family: ''Gotham 7r'', sans-serif;">mainit tungkol
    sa edukasyon sa computer science</span> na maaaring tumulong sa silid-aralan,
    o kahit na sino na maaaring <span style="font-family: ''Gotham 7r'', sans-serif;">magbigay
    inspirasyon</span> sa kanilang mga estudyante sa pamamagitan ng pakikipag-usap
    sa lawak ng posibilidad sa computer science (na maaaring magawa sa pamamagitan
    ng video chat).'
  volunteer_engineer_submission_intro_guide: Alamin pa ang tungkol sa ating <a href="%{volunteer_guide}">programa
    sa pagboluntaryo dito</a>.
  volunteer_engineer_submission_intro_signup: Pakilagyan ang sumusunod na mga impormasyon
    kung ikaw ay isang estudyante sa computer sciece o isang software na propesyonal.
    Ang mga patlang na may markang<span class="form-required-field">*</span> ay kinakailangan.
  volunteer_engineer_submission_intro_links: Isa ka bang guro na naghahanap ng mga
    boluntaryo? Maghanap ng boluntaryo sa ating <a href="%{volunteer_local}">mapa
    ng boluntaryo</a>.
  volunteer_engineer_submission_update_information: I-update ang iyong impormasyon
  volunteer_engineer_submission_header_shared: Mga impormasyong ibinahagi sa mga guro
    sa volunteer map
  volunteer_engineer_submission_field_name: Pangalan
  volunteer_engineer_submission_field_name_placeholder: Buong Pangalan
  volunteer_engineer_submission_field_company: Kompanya (o Unibersidad)
  volunteer_engineer_submission_field_company_placeholder: Kompanya (o Unibersidad)
  volunteer_engineer_submission_field_experience_level: Antas ng Karanasan
  volunteer_engineer_submission_field_location: Lokasyon
  volunteer_engineer_submission_field_location_desc: Ang iyong lokasyon ay gagamitin
    para magbigay ng paraan sa mga guro na maghanap nang kalapit na mga boluntaryo
    at ipapakita bilang isang pin sa mapa. Kung ikaw ay nag-alala tungkol sa iyong
    privacy, gamitin ang iyong adress sa trabaho/paaralan o ang iyong siyudad lang.
  volunteer_engineer_submission_field_location_placeholder: ZIP code, siyudad at estado/bansa
    o address ng kalye
  volunteer_engineer_submission_field_location_flexibility: Maaari akong magboluntaryo
    sa... (piliin ang lahat na angkop)
  volunteer_engineer_submission_checkbox_after_hoc: Ako ay intersadong magboluntaryo
    sa buong taon
  volunteer_engineer_submission_field_time_commitment: Oras na ipinangako
  volunteer_engineer_submission_field_linkedin: Profile sa LinkedIn
  volunteer_engineer_submission_field_linkedin_placeholder: http://www.linkedin.com/in/your_name
  volunteer_engineer_submission_field_facebook: Profile sa Facebook
  volunteer_engineer_submission_field_facebook_placeholder: https://www.facebook.com/your_name
  volunteer_engineer_submission_field_description: Deskripsyon
  volunteer_engineer_submission_field_description_desc: Ilarawan ang iyong karanasan
    sa computer science o teknikal na nakaraan at kung paano mo gustong sumali bilang
    isang boluntaryo sa lokal na mga guro.
  volunteer_engineer_submission_field_description_placeholder: Ilarawan ang iyong
    karanasan at/o pakikilahok. Kung ikaw ay nagsasalita ng (mga) wika maliban sa
    Ingles, tiyaking malakip mo ito dito.
  volunteer_engineer_submission_header_private: Ang impormasyon ay nananatiling pribado
    at hindi kailanman ibinabahagi
  volunteer_engineer_submission_field_email: Email address
  volunteer_engineer_submission_field_email_desc: Ang iyong email address ay hindi
    ibabahagi kailan man, ngunit kami ay magpapadala sa iyo ng mga kahilingan mula
    sa mga guro.
  volunteer_engineer_submission_field_email_placeholder: Email address
  volunteer_engineer_submission_field_email_preference_yes: Oo
  volunteer_engineer_submission_field_email_preference_no: Hindi
  volunteer_engineer_submission_final_paragraph: Ikaw ay ililista sa isang mapa para
    sa mga lokal na mga guro na makipag-ugnayan sa iyo para sa Hour of Code o ibang
    mga oportunidad sa pagboluntaryo. Ang iyong email at eksaktong address ay HINDI
    namin ibabahagi. Ngunit ang ibang impormasyon (kalakip na ang tinatantyang lokasyon)
    ay publikong makikita ng mga lokal na guro.
  volunteer_engineer_submission_checkbox_contact: 'Sumasang-ayon ako na ang mga guro
    ay maaaring makipag-ugnayan sa akin para sa mga oportunidad na magboluntaryo (Tandaan:
    ang iyong email address ay hindi ibabahagi)'
  volunteer_engineer_submission_checkbox_age_18_plus: Pinapatunayan ko na ako ay hindi
    bababa sa 18 taong gulang.
  volunteer_engineer_submission_submit: Ipasa
  volunteer_engineer_submission_thankyou: Salamat! Ang iyong impormasyon sa pagboluntaryo
    at matagumpay na naisumite. Ang mga guro ay gagamit ng <a href="%{url}">mapang
    ito</a> para maghanap at makipag-ugnayan sa mga boluntaryo kagaya mo. Mangyayaring
    maghintay ng 48 na oras bago maipakita ng wasto ang iyong impormasyon sa mapa.
  volunteer_engineer_submission_commitment_uncertain: Walang kasiguraduhan
  volunteer_engineer_submission_commitment_one_hr_per_week: 1 oras kada linggo
  volunteer_engineer_submission_commitment_three_hrs_per_week: 3 oras kada linggo
  volunteer_engineer_submission_commitment_five_hrs_per_week: 5 oras kada linggo
  volunteer_engineer_submission_commitment_now_and_then: Ngayon at magpakailanman
  volunteer_engineer_submission_commitment_annually: 2-3 beses kada taon
  volunteer_engineer_submission_commitment_monthly: Mga iilang oras kada buwan
  volunteer_engineer_submission_commitment_weekly: Mga iilang oras kada linggo
  volunteer_engineer_submission_commitment_more: More
  volunteer_engineer_submission_location_flexibility_onsite: On-site sa paaralan
  volunteer_engineer_submission_location_flexibility_remote: Tinuturuan ng magkalayo
    (guro o mga estudyante)
  volunteer_engineer_submission_location_flexibility_curriculum: Ninanais na tumulong
    magbahagi sa open-source na curriculum na mga proyekto
  volunteer_engineer_submission_experience_unspecified: Hindi tinukoy
  volunteer_engineer_submission_experience_tech_company: Hindi-inhinyero sa isang
    tech na kumpanya
  volunteer_engineer_submission_experience_university_student_or_researcher: Kasalukuyang
    estudyante sa unibersidad (o researcher)
  volunteer_engineer_submission_experience_software_professional: Software professional
  volunteer_engineer_submission_distance_8: 5 milya
  volunteer_engineer_submission_distance_16: 10 milya
  volunteer_engineer_submission_distance_24: 15 milya
  volunteer_engineer_submission_distance_32: 20 milya
  volunteer_engineer_submission_num_volunteers_5: 5 mga boluntaryo
  volunteer_engineer_submission_num_volunteers_10: 10 na mga boluntaryo
  volunteer_engineer_submission_num_volunteers_25: 25 na mga boluntaryo
  volunteer_engineer_submission_num_volunteers_50: 50 na mga boluntaryo
  volunteer_engineer_submission_type_task_onsite: Gusto kong bisitahin mo ang aking
    silid-aralan para sa teknikal na tulong at inspirasyon
  volunteer_engineer_submission_type_task_remote: Gusto kong mag-Skype ka sa aking
    silid-aralan para magsabi ng ilang mga salita na magbigay inspirasyon sa mga bata
  volunteer_engineer_submission_type_task_mentor: Naghahanap ako ng tagapayo para
    tumulong na maihanda ang sarili ko sa pag-code ng aking mga estudyante
  petition_age: Edad
  dashboard_announce_hoc_scaling_progress: Yay! Tayo ay nakakaranas ng mataas na trapiko
    sa Hour of Code. Hindi namin mai-save ang iyong pag-unlad sa linggong ito, ngunit
    ang iyong pag-unlad bago ang linggong ito ay ligtas pa rin.
  dashboard_announce_learn_more_button: Matuto nang higit pa
  dashboard_landing_title: Home Page ng Teacher
  dashboard_landing_welcome: Maligayang pagdating sa bago at pinabuting teacher dashboard.
  dashboard_landing_video: Panoorin ang video na ito
  dashboard_landing_watch_video: para sa tour ng mga bagong feature!
  dashboard_landing_view_as_student: Tingnan ang site bilang isang estudyante
  dashboard_landing_students_title: Iyong mga estudyante
  dashboard_landing_students_manage: Tingnan at i-manage ang iyong mga estudyante
  dashboard_landing_news_title: K-5 Educator Resources (sa English lang)
  dashboard_landing_new_beta: Bago! Subukan ang mga beta course para sa K-5 na mga
    estudyante.
  dashboard_landing_new_k5courses: Bago! Subukan ang mga course para sa K-5 na mga
    estudyante.
  dashboard_landing_useful_links: Ibang makakatulong na mga link (sa English lang)
  dashboard_landing_classroom_resources: Mga kagamitan para sa iyong silid-aralan
  dashboard_landing_office_hours: Magtanong ng personal! Bisitahin ang aming monthly
    video office hours.
  dashboard_landing_print_certificates: I-print ang mga sertipiko para sa mga estudyante
    na nakatapos ng kursong ito
  dashboard_landing_educator_blog: Magbasa ng mga balita at mga update sa ating mga
    materyales sa aming Educator na Blog
  dashboard_landing_video_player: Subukan ang aming bagong video player sa iyong paaralan
  dashboard_landing_progress_title: Progress ng pangunahing klase
  dashboard_landing_progress_biggest: Ito ang progress ng iyong pinakamalaking section.
  dashboard_landing_view_progress: Tingnan ang Progress para sa %{biggest_section}
  dashboard_landing_print_progress: I-print ang pag-unlad
  dashboard_landing_available_title: Available na mga kurso
  dashboard_landing_available_courses: Ito ang mga kurso na kasalukuyang available
    para sa iyo at iyong mga estudyante.
  dashboard_landing_more_tutorials: Gusto mo bang makita ang iba pang mga tutoryal?
  dashboard_landing_more_tutorials_desc: Mayroon pang ibang mga tutoryal <a href="/learn/beyond">na
    inialok ng aming mga kasamahan.</a> Matutong magprogram sa mga robots, gumawa
    ng mga web pages, gumawa ng sarili mong app o tuklasin ang ibang mga wika gaya
    ng C++, Ruby, o Python!
  dashboard_landing_inspire: Bigyang-inspirasyon ang iyong mga estudyante sa pamamagitan
    ng mga poster, video, at iba pa.
  dashboard_landing_video_library: Gumamit ng mga video mula sa Video Library ng mga
    konsepto para sa computer science.
  dashboard_landing_report_bug: Humingi ng katangian o mag-ulat ng bug.
  dashboard_landing_teacher_forum: Sumali sa komunidad ng propesyonal na pag-aaral.
  dashboard_hoc_courses: Ang Hour of Code para sa lahat ng edad
  dashboard_hoc_courses_desc: Subukan ang alinman sa mga mailing 1 oras na mga tutoryal
    kasama ang iyong mga estudyante!
  dashboard_hoc_courses_desc_and_cta: Subukan ang mga maiikli, isang-oras na mga tutoryal
    kasama ang iyong mga estudyante. <a href="https://hourofcode.com">Sumali sa Hour
    of Code na kilusan</a> sa linggo ng Computer Science na Edukasyon.
  dashboard_k5_courses: 20-Oras na mga Kurso para sa K-5
  dashboard_k5_courses_desc: Ang mga kursong ito ay pinagsama online, sariling-paggabay
    at mga sariling-bilis na mga tutoryal ng "unplugged" na mga gawain na hindi nangangailangan
    ng kompyuter. Bawat kurso ay binubuo ng mga 20 na mga aralin na maaaring ipatupad
    bilang isang yunit o kahit sa loob ng isang semestre. Kahit ang mga kindergarten
    na edad na hindi pa marunong magbasa ay maaaring sumali. Para makatulong sa iyo
    na magsimula, kami ay nag-aalok ng mga de-kaledad na mga workshops para sa propesyonal
    na pag-unlad sa buong U.S. nang walang bayad. <a href="/professional-development-workshops">Maghanap
    nang malapit sa iyo!</a>
  dashboard_middle_courses: 20-Oras na mga Kurso sa Gitnang Paaralan
  dashboard_middle_courses_desc: Ang aming gitnang paaralan na kurikulum ay gumagamit
    ng computer science at pagprogram sa loob ng konteksto ng gitnang paaralan na
    matematika at agham - bilang isang kagamitan sa pagturo ng matematika at agham
    na mga konsepto. Para magrehistro sa mga workshop ng propesyonal na pag-unlad,
    mag-apply para sa <a href="/educate/districts">buong distrito na pakikipagsamahan</a>
    sa Code.org.
  dashboard_high_courses: Buong taon na mga Kurso sa Mataas na Paaralan
  dashboard_high_courses_desc: Ang aming programa para sa mataas na paaralan ay tumutulong
    sa mga distrito ng paaralan na mag-alok ng buong-taon na klase sa computer science
    sa pamamagitan ng paghahanda sa mga umiiral ng tagapagturo na mga kawani na mag-alok
    sa bagong larangan na ito. Para magrehistro para sa mga workshop sa propesyonal
    na pag-unlad, mag-apply para sa <a href="/educate/districts">buong distrito na
    pakikipagsamahan</a> sa Code.org.
  dashboard_course_csina_desc: Ang Code.org ay nakikipagtulungan sa Bootstrap para
    makabuo ng isang kurikulum na nagtuturo ng mga konsepto sa algebra at geometry
    sa pamamagitan ng pagprogram sa kompyuter.
  dashboard_course_csins: Computer Science sa Agham
  dashboard_course_csins_desc: Ang Code.org ay nakikipagtulungan sa Project GUTS para
    makahatid ng isang panimula sa mga konsepto ng computer science sa loob ng konteksto
    ng pagmomodelo at simulasyon.
  dashboard_course_ecs: Pag-explore sa Computer Science
  dashboard_course_ecs_desc: 'Ang pagtutuklas ng Computer Science ay isang buong taon
    na kurso na bumubo ng 6 na mga yunit: Inter-aksyon ng Tao at Kompyuter, Paglutas
    ng Problema, Pag-disenyo Sa Web, Pag-Program, Computing at Pagsusuri ng Datos,
    at ang Robotics.'
  dashboard_course_csp: AP® na mga Prinsipyo sa Computer Science
  dashboard_course_csp_desc: Ang Code.org ay nagdisenyo ng isang mabagsik, kawili-wili,
    at madaling malaman na kurso na tumutuklas sa mga panguhing ideya ng computing.
  dashboard_landing_loading: Loading...
  dashboard_action_cancel: Kanselahin
  dashboard_action_delete: I-delete
  dashboard_action_delete_yes: Oo
  dashboard_action_delete_no: Hindi
  dashboard_action_confirm: I-delete?
  dashboard_action_done: Tapos na
  dashboard_action_print_certificates: Magprinta ng mga sertipiko
  dashboard_assessments_view: 'Tingnan ang pagsusuri sa:'
  dashboard_assessments_none: Karamihan sa mga guro ay sumusukat sa pag-unlad ng kanilang
    mga estudyante gamit ang "View Progress"na tab. Kung ikaw ay interesadong magbigay
    ng karagdagang pagtatasa sa iyong mga estudyante, maaari kang makahanap ng mga
    inirekomendang mga katanungan at mga bahagi sa banghay-aralin. Ito ay ginagawa
    sa labas ng Code.org.
  dashboard_assessments_none_part2: Kung ikaw ay nagtuturo sa gitna o mataas na paaralan
    na kurso, mayroon kaming mga pagtatasa na mga katungan na magagamit isip bahagi
    ng Code.org para makatulong sa iyong mga estudyante na maghanda para sa AP na
    pagsusulit. Para magamit ang mga pagtatasa, magtakda muna ng kurso sa iyong klase
    at pagkatapos ay pumili ng kurso mula sa drop down sa taas at makikita mo dito
    ang sagot ng iyong mga estudyante.
  dashboard_assessments_summaries: Mga buod ng pagtatasa
  dashboard_assessments_answers: Lahat ng mga sagot sa pagtatasa
  dashboard_surveys_answers: Mga Pagsisiyasat
  dashboard_percent: Porsiyento
  dashboard_filter_by_stage: 'Salain ayon sa antas:'
  dashboard_filter_all: Lahat
  dashboard_download_csv: I-download ang CSV
  dashboard_navigation_home_page: Home page ng teacher
  dashboard_navigation_section_student_progress: Mga Account at Progress ng mga Estudyante
  dashboard_navigation_section_teacher_progress: Ang Iyong Progreso sa Kurso
  dashboard_navigation_section_lesson_plans: Mga Lesson Plan at mga Resource
  dashboard_navigation_section_community: Tulong at Komunidad
  dashboard_navigation_section_pd: Pagpapaunlad na Propesyonal
  dashboard_navigation_section_speakers: Computer Science <br/> Guest Speakers
  dashboard_navigation_all_sections: Mga Account at Progress ng mga Estudyante
  dashboard_navigation_view_progress: Progreso
  dashboard_navigation_view_text_responses: Mga tugon sa teksto
  dashboard_navigation_view_assessments: Mga Pagtatasa
  dashboard_navigation_view_assessments_surveys: Mga Pagtatasa/Pagsisiyasat
  dashboard_navigation_add_students: Magdagdag ng Estudyante
  dashboard_navigation_manage_students: I-manage ang mga Estudyante
  dashboard_navigation_lesson_plans_resources: Mga Lesson Plan at mga Resource
  dashboard_navigation_view_stats: Mga Stats
  dashboard_navigation_section: 'Section: %{section_name}'
  dashboard_navigation_student: 'Student: %{student_name}'
  dashboard_progress_not_started: hindi pa nasimulan
  dashboard_progress_in_progress: nasimulan na
  dashboard_progress_not_completed: hindi natapos
  dashboard_progress_completed_too_many_blocks: natapos, masyadong marami ang mga
    bloke
  dashboard_progress_completed_perfect: natapos, magaling
  dashboard_progress_furthest_level_attempted: pinakadulong antas na nasubukan
  dashboard_progress_submitted: nasumite
  dashboard_progress_view: 'Tingnan ang pag-unlad sa:'
  dashboard_progress_student_in_script: Impormasyon sa pag-unlad para kay %{student_name}
    sa %{script_name}
  dashboard_progress_pair_programming: pair na pagprogram
  dashboard_responses_view: 'Tingnan ang mga tugon sa teksto sa:'
  dashboard_responses_none: Karamihan sa ating mga klase ay dinisenyo na gagana para
    sa mga nakakabatang edad at hindi nangangailan sa mga estudyante na mag-type ng
    mga tugon na teksto sa mga katanungan, kaya hindi ka makakakita ng kahit na anong
    tugon na teksto dito. Para sa nakakatandang mga estudyante sa gitna at mataas
    na paaralan na mga kurso, makikita mo ang kanilang mga napasa na mga teksto na
    tugon sa mga katanungan na maaaring masagot sa iba't ibang paraan sa pamamagitan
    ng pagpili ng nakatakdang kurso mula sa drop down sa taas.
  dashboard_sections_new_section: Bagong section
  dashboard_sections_new_google_section: Mag-import ng seksiyon mula sa Google Classroom
  dashboard_sections_jumbotron_instruction: Gumawa ng bagong mga section at magdagdag
    ng mga estudyante dito. Ang mga section ay tumutulong para ma-organize ang mga
    estudyante sa mas maliit na mga grupo upang makita ang progreso at ma-manage ang
    kanilang mga account.
  dashboard_sections_table_section: Bahagi
  dashboard_sections_table_secret: Klase ng Login
  dashboard_sections_table_grade: Grado
  dashboard_sections_table_course: Kurso
  dashboard_sections_table_pairing_allowed: Pair programming
  dashboard_sections_table_stage_extras: Mga Ekstra na Yugto
  dashboard_sections_table_students: Mga mag-aaral
  dashboard_sections_table_code: Code ng Seksiyon
  dashboard_sections_name: Pangalan ng Section
  dashboard_sections_choose_secret: Kung nais mo na gumawa ng account para sa iyong
    mga estudyante, pumili ng sekretong <b>salita</b> o <b>picture</b> para sa section
    na iyon.
  dashboard_sections_secret_word: Ang <b>salita</b> ay nagbibigay daan sa iyo na mag-set
    ng sekretong salita para sa bawat estudyante.
  dashboard_sections_secret_picture: Ang <b>picture</b> ay nagbibigay daan sa iyo
    na mag-set ng sekretong picture para sa bawat estudyante, ideal ito sa mga estudyante
    na hindi pa marunong mag-type.
  dashboard_sections_secret_none: Kung nais mong i-manage ng iyong mga mag-aaral ang
    kanilang sariling mga account, kabilang ang pagpili ng kanilang sariling mga password,
    pumili ng isang lihim na uri ng <b>none</b>.
  dashboard_sections_print_secrets: Pagkatapos ay maaari mo i-print ang isang sheet
    ng mga baraha na naglalaman ng impormasyon ng account upang ibahagi sa iyong mga
    mag-aaral nang paisa-isa.
  dashboard_sections_switch_section: 'Magpalit ng section:'
  dashboard_sections_close: Isara
  dashboard_sections_move_students_desc: Pumili ng mga estudyante na lilipat sa bagong
    seksyon. Ang paglipat ng mga estudyante ay hindi magbubura sa kanilang pag-unlad.
  dashboard_sections_one_per_teacher: Ang mga estudyante ay maaaring nasa isang seksiyon
    lang para sa bawat guro. Ang iyong mga estudyante ay idadagdag sa bagong seksiyon
    na ito at sila ay aalis sa kanilang lumang seksiyon.
  dashboard_sections_move_to_section: 'Lumipat sa seksiyon na:'
  dashboard_sections_enter_code: 'Ipasok ang code ng seksiyon:'
  dashboard_sections_code_placeholder: 6-karakter na code (ABCDEF)
  dashboard_sections_other_section: Ibang Guro
  dashboard_sections_both_sections: Gusto mo ba na ang (mga) estudyante ay nasa parehong
    seksyon?
  dashboard_sections_yes_both: Oo, gusto kong kopyahin ang (mga) estudyante para nandoon
    sila sa kasulukuyang seksiyon AT sa bagong seksiyon
  dashboard_sections_no_move: Hindi, gusto kong ilipat ang (mga) estudyante sa bagong
    seksiyon lang.
  dashboard_sections_move_students: Ilipat ang mga estudyante
  dashboard_sections_assign_hoc_script_desc: Lalahok sa Hour of Code?
  dashboard_sections_assign_hoc_script_msg: Mangyaring tandaan na hindi namin magagawang
    i-save ang pag-unlad sa kursong ito mula ika-3 hanggang ika-11 ng Disyembre dahil
    sa grabeng trakiko na matatanggap ng aming site dahil sa Hour of Code. Lahat ng
    nasa tutoryal ay patuloy na gagana gaya ng inaasahan. Maaari ka pa ring magtakda
    ng kurso at magbigay ng mga sertipiko sa lahat ng mga estudyante na lumahok. (Karamihan
    sa mga guro ay <a href='%{certificate_url}'>magprinta ng mga ito nang maaga</a>.)
    Aming i-save at iulat ang pag-unlad ng mga estudyante tuwing makalawang linggo
    ng taon.
  dashboard_sections_assign_activity: Magtakda ng Kurso
  dashboard_error_none_selected: Hindi ka pumili ng anumang estudyante na ililipat.
    Mangyaring pumili ng kahit isang estudyante.
  dashboard_error_other_section: Kung ikaw ay naglilipat ng mga estudyante sa pagitan
    ng iyong sariling mga seksyon mula sa mga dropdown. Piliin lang ang 'Other Section'
    para ilipat ang iyong mga estudyante sa seksiyon ng ibang guro.
  dashboard_students_add_multiple: 'I-type o i-paste ang mga pangalan ng iyong mga
    mag-aaral, isa sa bawat linya:'
  dashboard_students_new_google_classroom_section: Para makadagdag ng mga estudyante,
    gamitin ang <a href='http://classroom.google.com' target='_blank'>Google Classroom</a>
    at pagkatapos ay i-click ang <b>Sync students from Google Classrom</b> na button
    sa itaas.
  dashboard_students_new_section: Nalikha mo ang isang bagong seksyon! Ngayon idagdag
    ang iyong mga mag-aaral gamit ang <b> Magdagdag ng mag-aaral </b> at <b>Magdagdag
    ng maramihang mga mag-aaral </b> sa mga pindutan sa itaas.
  dashboard_students_name: Pangalan
  dashboard_students_progress: Progreso
  dashboard_students_male: Lalaki
  dashboard_students_female: Babae
  dashboard_students_completed_levels: Mga Nakumpletong Level
  dashboard_students_total_lines: Mga Linya ng Code
  dashboard_students_share_section: 'Ibahagi itong section sign in page sa iyong mga
    estudyante:'
  dashboard_students_share_section_secondary: 'Sa kabilang panig, ibahagi ang sign
    in na pahina ng seksiyong ito sa iyong mga estudyante:'
  dashboard_students_print_info: I-print ang mga card na may inpormasyon ng iyong
    mga estudyante.
  dashboard_students_secret_picture_title: Sekretong Larawan
  dashboard_students_secret_picture: Sekreto na Picture
  dashboard_students_reset_picture: Maaari mo i-reset ang sekretong picture ng iyong
    estudyante kahit anong oras sa pagpili sa <b>Ipakita ang sekreto</b> at saka <b>I-reset
    ang sekreto</b>. May bagong sekretong picture ang ipapakita upang magamit ito
    ng estudyante upang makapag-sign in.
  dashboard_students_secret_word_title: Secret Words
  dashboard_students_secret_word: Sekretong Salita
  dashboard_students_reset_word: 'Maaari mong i-reset ang sikretong salita isang mag-aaral
    sa anumang oras sa pamamagitan ng pagpili ng <b> Ipakita ang secret</b> at pagkatapos
    ay <b> I-reset ang sikreto</b>. Ang isang bagong pares ng mga secret na salita
    ang mabubuo para sa mag-aaral na gagamitin kapag nag-sign in sila. '
  dashboard_students_join_link: Sabihin sa iyong mga mag-aaral na lumikha ng kanilang
    sariling mga account at sumali sa iyong seksyon sa
  dashboard_students_no_email: Kung ang iyong mga mag-aaral ay walang mga email address,
    o nais mong lumikha ng mga account para sa mga ito, baguhin ang secret na uri
    ng seksyon na ito sa <b>salita</b> o <b>larawan</b>.
  dashboard_students_print_page: I-print ang page na ito
  dashboard_students_signin_card: Bisitahin ang %{join_url} at ipasok ang %{section_code}
  dashboard_students_url: URL
  dashboard_privacy_document_link: <a href="/privacy/student-privacy", target="_blank">I-click
    dito</a> para sa aming privacy document na maaaring ibahagi o i-print para sa
    iyong mga mag-aaral.
  dashboard_curriculum_k5_title: Mga Mapagkukunan ng Kaalam ng mga Tagapagturo sa
    K-5
  dashboard_curriculum_middle_title: Mga Magpagkukunan ng Kaalaman ng mga Tagapagturo
    sa Gitnang Paaralan
  dashboard_curriculum_high_title: Mga Mapagkukunan ng Kaalaman ng mga Tagapagturo
    sa Mataas na Paaralan
  dashboard_lesson_plans: Mga Banghay-Aralin
  dashboard_view_all_lesson_plans: Tingnan ang lahat ng mga lesson plan
  dashboard_course1: 'Kurso 1:'
  dashboard_course2: 'Kurso 2:'
  dashboard_course3: 'Kurso 3:'
  dashboard_course4: 'Kursong 4: '
  dashboard_coursea: 'Kursong A: '
  dashboard_courseb: 'Kursong B: '
  dashboard_coursec: 'Kursong C: '
  dashboard_coursed: 'Kursong D: '
  dashboard_coursee: 'Kursong E: '
  dashboard_coursef: 'Kursong F: '
  dashboard_pre-express: 'Pre-reader na Pinabilis na Kurso: '
  dashboard_express: 'Pinabilis na Kurso: '
  dashboard_unplugged: Kung wala kang mga kompyuter, <a href='%{unplugged_url}'>subukan
    ang mga unplugged na mga aralin</a> sa iyong silid-aralan.
  dashboard_tools: 'Mga Kagamitan: '
  dashboard_curriculum: Kurikulum
  dashboard_curriculum_overview: K-5 Curriculum Overview
  dashboard_overview: Buod
  dashboard_sequence: Sequence
  dashboard_framework: Framework
  dashboard_standards: Mga Standard
  dashboard_implementation_guide: Gabay sa Pagpapatupad
  dashboard_glossary: Glossary
  dashboard_classroom_strategies: Mga pamamaaran sa classroom para sa mga guro
  dashboard_debugging: 'Debugging:'
  dashboard_puzzle_solving: 'Puzzle-solving:'
  dashboard_student_worksheet: worksheet ng estudyante
  dashboard_teacher_worksheet: worksheet ng guro
  dashboard_curriculum_csina: 'Computer Science sa Algebra:'
  dashboard_curriculum_csins: 'Computer Science sa Agham:'
  dashboard_curriculum_csp: 'AP® na mga Prinsipyo ng Computer Science:'
  dashboard_curriculum_ecs: 'Pagtuklas sa Computer Science:'
  dashboard_curriculum_csd: 'Mga Natuklasan sa Computer Science: '
  dashboard_curriculum_apcsa: 'AP Computer Science sa Java: '
  dashboard_grade_k: K
  dashboard_grade_other: Iba
  dashboard_login_word: Salita
  dashboard_login_picture: Picture
  dashboard_login_none: Email
  dashboard_stage: Yugto
  dashboard_puzzle: Palaisipan
  dashboard_question: Tanong
  dashboard_response: Tugon
  dashboard_correctness: Kawastuhan
  dashboard_correctness_free_response: Libreng tugon
  dashboard_correctness_unsubmitted: Bawiin ang Pagsumite
  dashboard_correctness_correct: Tama
  dashboard_correctness_incorrect: Hindi tama
  dashboard_submission_submitted: Nasumite
  dashboard_submission_in_progress: Nasimulan na
  dashboard_status: Estado
  dashboard_multi_correct: "# mapagpipiliang mga sagot tama"
  dashboard_multi_count: "# mapagpipiliang mga sagot"
  dashboard_multi_correct_percent: "% mapagpipiliang mga sagot tama"
  dashboard_submission_timestamp: Timestamp ng Pagsusumite
  stats_hoc_2013_heading: 'Mga di kapani-paniwalang numero mula sa Hour of Code nung
    isang taon. Sa isang linggo lang ay:'
  stats_hoc_2013_image_alt: Mga stat mula sa 2013 Hour of Code
  dashboard_teacher: Teacher
  dashboard_student: Estudyante
  dashboard_sections_email_question: Lahat ba ng estudyante ay may valid na email
    address?
  dashboard_sections_account_creation_question: Sino ang gumagawa ng account ng mga
    estudyante?
  dashboard_sections_password_question: Ano ang ginagamit ng mga estudyante na "password"?
  dashboard_sections_picture_account_creation: Isang picture na itinakda ng Code.org
  dashboard_sections_word_account_creation: Isang simpleng salita na itinakda ng Code.org
  dashboard_sections_sign_in_question: Saan ang mga estudyante puwedeng mag-sign in?
  dashboard_sections_sign_in_unique: Mga natatanging web-page na nakalista sa tab
    na "Pamahalaan ang mga mag-aaral"
  dashboard_sections_sign_in_main: http://code.org at i-click ang "Mag-sign in"
  dashboard_sections_password_account_creation: Student-created text na password
  dashboard_sections_login_type_explanation: Tinutulungan ng table na ito ipaliwanag
    kung alin sa mga uri ng pag-login, <b> larawan, salita, o email </b>, ang nais
    mong piliin sa isang seksyon.
  dashboard_faq: Mga Madalas Itanong
  dashboard_faq_k5: Karaniwang Mga Katanungan sa K-5
  code_hoc_coming: Ang Hour of Code ay andito na - Disyembre 08-14!
  code_sign_up: Mag-sign up upang lumahok sa CS Edukasyon Week
  host_an_hour: Mag-host ng isang oras
  learn_banner_title: Samahan mo kami para sa Hour of Code
  learn_banner_desc: Ang Hour of Code ay isang pandaigdigang kilusan na umaabot ng
    higit sa 100 milyong mga estudyante sa higit 180 na mga bansa. Kahit sino, kahit
    saan ay maaaring mag-organisa ng isang Hour of Code na pangyayari. Tulungan mo
    kaming magbigay sa bawat estudyante ng oportunidad na matuto ng computer science!
    Ang mga organizer ay maaaring sumunod sa aming <a href='%{how_to_url}' target='_blank'>how-to
    na gabay</a> para sa pagturo ng Hour of Code ay magbigay inspirasyon sa mga estudyante
    gamit ang <a href='%{videos_url}' target='_blank'>mga video na ito</a>.
  learn_more: Dagdagan ang Kaalaman
  learn_sign_up_description: Mag-sign up para makalahok sa Hour of Code sa Linggo
    ng CS na Edukasyon
  learn_sign_up_button: Sign up
  learn_videos_watch: Panoorin ang inspirasyonal na video na ito sa inyong silid-aralan
  learn_videos_show: Ipakita ang inspirasyonal na video na ito sa iyong klase
  learn_videos_before_hoc: Panoorin ang inspirasyonal na video bago ang iyong Hour
    of Code
  learn_educator_resources_description: Matuto kung paano magturo ng Hour of Code
  learn_educator_resources_button: Mga mapagkukunan ng kaalaman ng mga tagapagturo
  learn_are_you_educator: Isa ka bang tagapagturo? Mag-aral kung <a href="http://hourofcode.com/resources/how-to">paano
    magturo ng Hour of Code</a>
  learn_find_volunteer: <a href="https://code.org/volunteer/local">Maghanap ng lokal
    na boluntaryo</a> para tumulong sa panahon ng iyong Hour of Code
  learn_teacher_led_lesson_plans: Magkaroon ng inspirasyon sa <a href="https://code.org/teacher-led">pinamumunuan
    ng guro na Hour of Code na mga banghay-aralin</a>
  learn_how_to_hoc: Sundin ang <a href="https://hourofcode.com/how-to">aming how-to
    na gabay</a> para sa pagturo ng isang Hour of Code
  learn_hoc_prizes: <a href="https://hourofcode.com/prizes">Matuto pa</a> tungkol
    sa mga premyo para sa bawat tagapagturo, habang may mga suplay pa
  learn_inspirational_videos: Magbigay inspirasyon sa mga estudyante sa pamamagitan
    nang pagpapakita sa kanila sa mga <a href="https://code.org/educate/inspire">video
    na ito</a>
  hoc2014_try_new_tutorials: Subukan ang aming bagong Hour of Code na mga tutorial
  hoc2014_try_new_tutorial: Subukan ang aming bagong Oras ng Code tutorial nasa beta
  hoc2014_try_scrat: Angry Birds, PvZ, at Scrat
  hoc2014_try_frozen: Mga artista kasama sina Anna at Elsa, mula sa Frozen
  carousel_heading_codeorg: Mga tutoryal ng Code.org
  carousel_heading_codeorg_any_device: Mga tutoryal ng Code.org (para sa lahat ng
    mga kagamitan)
  carousel_heading_3rd_party: Mga tutoryal ng mga 3rd party
  carousel_heading_third_party: Mga tutorial mula sa labas
  carousel_heading_international: Mga tutorial sa iyong wika
  carousel_heading_domestic: Mga tutorial na magagamit sa Ingles
  carousel_heading_beginners: Mga tutorial para sa mga Beginner
  carousel_heading_beyond_beginners: 'Para sa mga baguhan: Magsimula sa block-based
    na pag-code'
  carousel_heading_javascript: Mga tutorial na nagtuturo ng JavaScript
  carousel_heading_beyond_javascript: Matuto ng JavaScript
  carousel_heading_unplugged: Walang device o internet? Subukan ang 'unplugged' na
    computer science
  carousel_heading_devices: Mga tutorial na app para sa mga telepono at mga tablet
  carousel_heading_beyond_devices: Mga apps para sa telepono at mga tablet
  carousel_heading_languages: Mga tutorial sa ibang programming language
  carousel_heading_beyond_languages: Mag-aral sa ibang mga wika na pang-program
  carousel_heading_apps_games: Gumawa ng sarili mo na mga app o kaya laro
  carousel_heading_university: Mga kurso ng unibersidad na online
  carousel_heading_webpages: Matuto gumawa ng mga web page
  carousel_heading_robots: Matuto mag-program gamit ang mga robot
  carousel_heading_ide: Mga platform na sikat sa mga guro
  carousel_heading_desktop: Matutong mag-code sa kompyuter
  carousel_heading_mobtabelem: Para sa mga telepono at mga tablet
  carousel_heading_prereader: Para sa mga hindi marunong magbasa
  carousel_heading_beyondblocks: Lampasan pa ang mga bloke - matuto ng wika na pangprogram
  carousel_heading_nointernet: Mahinang internet? I-install ang mga app na ito sa
    iyong kompyuter
  educator_notes: Educator Notes
  teach_led_lesson_plans: Pinamumunuan ng Guro na mga Banghay-Aralin
  learn_footer_all_tutorials: Tingnan ang <a href="https://code.org/learn">ganap na
    listahan ng mga Hour of Code na mga tutoryal</a>. Para makita ang mga pamantayan
    at mga gabay sa pagsumite ng mga tutorial para sa Hour of Code, <a href="https://hourofcode.com/activity-guidelines">mag-click
    dito.</a>
  how_to_teach_hoc: Paano magturo ng Hour Code
  more_resources_educators: Marami pang mga resource para sa mga guro at mga educator
  beyond_submission: Gusto mo bang magsumite ng tutoryal para sa Beyond an Hour? Tingnan
    ang mga pamantayan at ang pagsusumite na form.
  third_party_submission: Gusto mo bang magsumite ng tutoryal para mailista dito?
    <a href="%{submission_url}">Tingnan ang mga pamantayan at ang pagsusumite na form.</a>
  participants: mga kalahok
  teachers_notes: Mga Note ng Guro
  teachers_notes_hoc: 'Guro: Basahin ang mahalagang tala ng tagapagturo dito'
  previous: Nakaraan
  next: Susunod
  older_systems: Mga tutorial na gumagana sa mga mas lumang mga system
  older_systems_subheading: Ito ay maaaring gumana sa lumang Web browsers. Para makapasok
    sa lahat ng pagtuturo, palitan sa  <a href="http://browsehappy.com/" target="_blank">
    modernong Web browser. </a>
  mobile_devices: Mga tutorial para sa mga mobile device
  frozen_name: Mag-code kasama sina Anna at Elsa
  starwars_name: 'Star Wars: Pagbuo ng Kalawakan gamit ang Code'
  codeorg_name: Klasiko na Maze
  codeintl_name: Klasiko na Maze
  khan_name: Isang introduksyon sa JavaScript
  khanes_name: Isang introduksyon sa JavaScript
  khanpt_name: Isang introduksyon sa JavaScript
  khanhe_name: Isang introduksyon sa JavaScript
  khanfr_name: Isang introduksyon sa JavaScript
  khanpl_name: Isang introduksyon sa JavaScript
  tynker_name: Gumawa ng sarili mong laro
  scratch_name: Maging creative gamit ang pag-code
  thinkersmith_name: Ang Robot Kong Mga Kaibigan
  condcards_name: Mga Conditional gamit ang mga Card
  codehs_name: Matutong mag-code kasama si Karel ang Aso
  codemonkey_name: CodeMonkey
  codeavengers_name: Bumuo ng Laro gamit ang JavaScript
  processing_name: Pagguhit gamit ang Code
  robomind_name: Mag-program ng virtual robot
  groklearning_name: Eliza ang Chatterbot Doctor
  quorum_name: Accessible na pagprogram (na may suporta sa screenreader)
  codespark_name: Ang Foos (maligayang bati sa mga pre-readers)
  kodable_name: Kodable (maligayang bati sa mga pre-readers)
  tynkerapp_name: Tynker - para sa mga tablet
  robomindnl_name: Mag-program ng virtual robot
  flappy_name: Gumawa ng Flappy na laro
  bitsbox_name: Bitsbox - gumawa ng laro
  makeschool_name: Gumawa ng iPhone na laro sa iyong browser!
  appinventor_name: AppInventor Hour of Code
  blockly_name: Blockly
  projguts_name: Bato, Papel, Gunting
  hourofcode_name: Klasiko na Maze
  playlab_name: Play Lab
  infinity_name: Infinity Play Lab
  artist_name: Artista
  monstercoding_name: Pag-program na Paghahanap sa Misteryosong Isla
  allcancode_name: Takbo Marco!
  csfirst_name: CS First
  boxisland_name: Box Island
  texasinstruments_name: 10 Minuto ng Pag-code
  teacherled_name: Pinamumunuan ng Guro na mga Banghay-Aralin
  course1_name: Kurso 1
  course2_name: Kursong 2
  course3_name: Kursong 3
  course4_name: Kursong 4
  coursea-draft_name: Kursong A
  coursea_name: Kursong A
  courseb-draft_name: Kursong B
  courseb_name: Kursong B
  coursec-draft_name: Kursong C
  coursec_name: Kursong C
  coursed-draft_name: Kursong D
  coursed_name: Kursong D
  coursee-draft_name: Kursong E
  coursee_name: Kursong E
  coursef-draft_name: Kursong F
  coursef_name: Kursong F
  coursed-2018_name: Bagong Kursong D na Iskript
  accelerated_name: Pinabilis na Kurso
  express_name: Mabilis na Kurso
  pre-express_name: Pre-reader na Kursong Express
  express-2018_name: Mabilis na Kurso
  cspunit1_name: "(luma) Yunit 1: Digital na Impormasyon"
  cspunit2_name: "(luma) Yunit 2: Ang Internet"
  cspunit3_name: "(luma) Yunit 3: Pagprogram"
  cspunit4_name: "(luma) Yunit 5: Datos"
  cspunit5_name: "(luma) Yunit 5: Pagtuklas at Paglikha ng PT"
  cspunit6_name: 'Pagkatapos ng AP: Mga Database sa mga Apps'
  csd5_name: 'Yunit 5: Mga Datos at Lipunan'
  csd6_name: 'Yunit 6: Pisikal na Computing'
  csd5-2017_name: 'Yunit 5: Mga Datos at Lipunan'
  csd6-2017_name: 'Yunit 6: Pisikal na Computing'
  csd5-2018_name: 'Yunit 5: Mga Datos at Lipunan'
  csd6-2018_name: 'Yunit 6: Pisikal na Computing'
  csp1-2017_name: 'Yunit 1: Ang Internet'
  csp2-2017_name: 'Yunit 2: Digital na Impormasyon'
  csp-explore-2017_name: 'AP: Tuklasin ang PT Prep'
  csp-create-2017_name: 'AP: Maglikha ng PT Prep'
  csppostap-2017_name: 'Pagkatapos ng AP: Mga Database sa mga Apps'
  csp1-2018_name: 'Yunit 1: Ang Internet'
  csp2-2018_name: 'Yunit 2: Digital na Impormasyon'
  csp-explore-2018_name: 'AP: Tuklasin ang PT Prep'
  csp-create-2018_name: 'AP: Maglikha ng PT Prep'
  csppostap-2018_name: 'Pagkatapos ng AP: Mga Database sa mga Apps'
  csp1_name: 'Yunit 1: Ang Internet'
  csp2_name: 'Yunit 2: Digital na Impormasyon'
  csp3-a_name: 'Yunit 3: Panimula sa Pagprogram (bersyon A)'
  csp3-research-mxghyt_name: 'Yunit 3: Panimula sa Pagprogram (Subgoals)'
  csp-ap_name: AP na Performance Tasks
  csppostap_name: 'Pagkatapos ng AP: Mga Database sa mga Apps'
  cspassessment_name: Buong Pagsusulit - 50 na mga tanong
  csp-explore_name: 'AP: Tuklasin ang PT Prep'
  csp-create_name: 'AP: Maglikha ng PT Prep'
  cspexam1-mWU7ilDYM9_name: Pagsubok Parte 1 - 25 na mga tanong
  cspexam2-AKwgAh1ac5_name: Pagsubok na Parte 2 - 25 na mga tanong
  cspunit3_gradelevel: Mga Baitang na 9-12
  cspunit3_shortdescription_congrats: "Ang yunit na ito ay nagpapakilala sa mga pundasyonal
    na mga konsepto sa pag-program sa kompyuter, kung saan nagbigay diin ito sa abilidad
    na makagawa ng mayaman, at inter-aktib na mga apps. Ang kursong ito ay gumagamit
    ng JavaScript bilang wika ng pang-program, at App Lab bilang kapaligiran sa pag-program
    para makabuo ng mga apps, ngunit ang mga konsepto na matutunan sa mga araling
    ito ay lumakip sa lahat ng mga wika ng pang-program at mga kagamitan.\r\n\r\nAng
    yunit na ito ay huling binago noong ika-30 ng Oktubre, 2017. Magbasa pa tungkol
    sa mga pagbabago sa kurikulum sa forum.code.org/c/csp/updates."
  20-hour_name: Pinabilis na Kurso
  algebra_name: CS sa Algebra
  AlgebraA_name: CS sa Algebra na Kursong A
  AlgebraB_name: CS sa Algebra na Kursong B
  gumball_name: Gumball
  classicmaze_name: Klasiko na Maze
  iceage_name: Ice Age
  minecraft_name: Minecraft
  starwarsblocks_name: Star Wars (Mga bloke)
  hoc-encryption_name: Simpleng Pag-encrypt
  math_category_name: Math
  hoc_category_name: Hour of Code
  csf_category_name: CS Fundamentals
  csf_international_category_name: Internasyonal na CS Fundamentals
  csf2_draft_category_name: 'Kasalukuyang Ginagawa: Mga Kursong A - F'
  csp_category_name: "'15-'16 na mga Prinsipyo ng CS"
  csp17_category_name: Mga Prinsipyo ng CS
  cspexams_category_name: Pag-ensayo na Pagsubok sa mga Prinsipyo ng CS
  applab_name: App na Lab
  gamelab_name: Game Lab
  basketball_name: Gumawa ng isang basketbol na laro
  sports_name: Mag-code ng sarili mong laro sa palakasan
  applab_gradelevel: Edad 13+
  applab_shortdescription_congrats: Ang App Lab ay isang kapaligiran sa pagprogram
    kung saan maaari kang gumawa ng mga simpleng mga apps. Magdisenyo ng app, mag-code
    gamit ang mga bloke, o JavaScript para mapagana ito, pagkatapos ay ibahagi ang
    iyong app sa ilang segundo lang
  codeorg_gradelevel: Edad 4-104
  codeintl_gradelevel: Edad 4-104
  khan_gradelevel: Middle school
  khanes_gradelevel: Middle school
  khanpt_gradelevel: Middle school
  khanhe_gradelevel: Middle school
  khanfr_gradelevel: Middle school
  khanpl_gradelevel: Middle school
  tynker_gradelevel: Edad 5-13
  scratch_gradelevel: Edad 8+
  lightbot_gradelevel: Lahat ng edad
  thinkersmith_gradelevel: Lahat ng edad
  condcards_gradelevel: Baitang 9+
  lightbotintl_gradelevel: Lahat ng edad
  codehs_gradelevel: High school
  codecademy_gradelevel: High school
  codecombat_gradelevel: Middle school
  codemonkey_gradelevel: Middle school
  codeavengers_gradelevel: Middle school
  processing_gradelevel: High school
  robomind_gradelevel: Edad 8-13
  groklearning_gradelevel: Middle school
  quorum_gradelevel: Middle school
  codespark_gradelevel: Elementarya
  kodable_gradelevel: Elementarya
  tynkerapp_gradelevel: Edad 5-13
  robomindnl_gradelevel: Edad 8-13
  flappy_gradelevel: Edad 4-104
  bitsbox_gradelevel: Elementarya
  makeschool_gradelevel: High school
  touchdevelop_gradelevel: High school
  appinventor_gradelevel: Middle school
  blockly_gradelevel: Lahat ng edad
  thinkersmith2_gradelevel: Edad 8+
  kodableunplugged_gradelevel: Edad 8-13
  projguts_gradelevel: Edad 10-13
  hourofcode_gradelevel: Edad 4-104
  frozen_gradelevel: Edad 8+
  starwars_gradelevel: Edad 4-104
  playlab_gradelevel: Edad 4-104
  infinity_gradelevel: Edad 4-104
  artist_gradelevel: Edad 8+
  monstercoding_gradelevel: Edad 5-13
  allcancode_gradelevel: Edad 5-10
  csfirst_gradelevel: Mga edad 9-14
  boxisland_gradelevel: Elementarya
  codesters_gradelevel: Mga edad 12-14
  texasinstruments_gradelevel: Mga edad 13-16
  teacherled_gradelevel: Mga edad 5+
  course1_gradelevel: Edad 4+ (bago pa nagbabasa)
  course2_gradelevel: Mga edad 6-18
  course3_gradelevel: Mga edad na 8-18
  course4_gradelevel: Mga edad na 10-18
  coursea_gradelevel: Baitang 5+
  courseb_gradelevel: Baitang 6+
  coursec_gradelevel: Baitang 7+
  coursed_gradelevel: Baitang 8+
  coursee_gradelevel: Baitang 9+
  coursef_gradelevel: Baitang 10+
  coursea-2017_gradelevel: Baitang 5+
  courseb-2017_gradelevel: Baitang 6+
  coursec-2017_gradelevel: Baitang 7+
  coursed-2017_gradelevel: Baitang 8+
  coursee-2017_gradelevel: Baitang 9+
  coursef-2017_gradelevel: Baitang 10+
  coursea-2018_gradelevel: Baitang 5+
  courseb-2018_gradelevel: Baitang 6+
  coursec-2018_gradelevel: Baitang 7+
  coursed-2018_gradelevel: Baitang 8+
  coursee-2018_gradelevel: Baitang 9+
  coursef-2018_gradelevel: Baitang 10+
  accelerated_gradelevel: Mga edad na 10-18
  codeorg_platformtext: Makabagong mga browser, smartphone, at mga tablet
  codeintl_platformtext: Makabagong mga browser, smartphone, at mga tablet
  thinkersmithspanish_platformtext: Unuplugged
  khan_platformtext: Modernong mga web browsers
  khanes_platformtext: Modernong mga web browsers
  khanpt_platformtext: Modernong mga web browsers
  khanhe_platformtext: Modernong mga web browsers
  khanfr_platformtext: Modernong mga web browsers
  khanpl_platformtext: Modernong mga web browsers
  tynker_platformtext: Modernong mga web browsers
  scratch_platformtext: Mga web browser sa Desktop lang (hindi tablet)
  lightbot_platformtext: Lahat ng mga browser at iOS, Android o Game Console
  thinkersmith_platformtext: Unuplugged
  condcards_platformtext: Unuplugged
  lightbotintl_platformtext: iOS, Android (o web browser)
  codehs_platformtext: Mga modernong mga browser. (Ang follow-on ng mga kurso ay nangangailangan
    ng $$)
  codecademy_platformtext: Mondernong mga web browsers, iOS, mga Android apps
  codecombat_platformtext: Mga modernong mga web browser. (Ang follow-on ng mga kurso
    ay nangangailangan ng $$)
  codemonkey_platformtext: Modernong mga web browsers
  codeavengers_platformtext: Modernong mga web browsers
  processing_platformtext: Modernong mga web browsers
  robomind_platformtext: Mondernong mga web browsers, Mobile na web
  groklearning_platformtext: Modernong mga web browsers
  quorum_platformtext: Mga modernong mga browser. Ang mambabasa sa screen ay suportado
  codespark_platformtext: iOS, Android (o web browser)
  tynkerapp_platformtext: iPad, Android na mga tablet
  robomindnl_platformtext: Mondernong mga web browsers, Mobile na web
  flappy_platformtext: Makabagong mga browser, smartphone, at mga tablet
  bitsbox_platformtext: Modernong mga web browsers
  makeschool_platformtext: Mondernong mga Web browsers
  touchdevelop_platformtext: Mondernong mga browser, smartphone, lahat ng mga devices
  appinventor_platformtext: Makabagong mga browser + Android
  blockly_platformtext: Mga modernong panginain (browser) lamang
  thinkersmith2_platformtext: Unuplugged
  kodableunplugged_platformtext: Unuplugged
  projguts_platformtext: Unuplugged
  hourofcode_platformtext: Makabagong mga browser, smartphone, at mga tablet
  frozen_platformtext: Makabagong mga browser + mga tablet
  starwars_platformtext: Makabagong mga browser + mga tablet
  playlab_platformtext: Makabagong mga browser, smartphone, at mga tablet
  monstercoding_platformtext: Mga modernong mga web browser, iOS, Android
  allcancode_platformtext: Mga mondernong mga web browsers, iOS
  csfirst_platformtext: Modernong mga web browsers
  boxisland_platformtext: Android, iOS
  codesters_platformtext: Modernong mga web browsers
  texasinstruments_platformtext: TI na mga Calculators
  teacherled_platformtext: Makabagong mga browser, smartphone, at mga tablet
  codeorg_shortdescription: Matutong magcode kasama si Mark Zuckerberg at ang Angry
    Birds!
  codeintl_shortdescription: Matutong magcode kasama si Mark Zuckerberg at ang Angry
    Birds!
  khan_shortdescription: Matutong gumuhit sa JavaScript
  khanes_shortdescription: Matutong gumuhit sa JavaScript
  khanpt_shortdescription: Matutong gumuhit sa JavaScript
  khanhe_shortdescription: Matutong gumuhit sa JavaScript
  khanfr_shortdescription: Matutong gumuhit sa JavaScript
  khanpl_shortdescription: Matutong gumuhit sa JavaScript
  tynker_shortdescription: Matutong mag-code sa pamamagitan ng paglutas ng mga nakakaaliw
    na mga palaisipan at bumuo ng sarili mong mga laro na mobile.
  scratch_shortdescription: Lumikha ng mga inter-aktib na mga laro, mga kuwento at
    mga animasyon.
  lightbot_shortdescription: I-program si Lightbot para masagutan ang mga palaisipan
    gamit ang mga procedures at mga loops!
  thinkersmith_shortdescription: Hindi nakakabit na pag-aaral para sa mga lupon na
    walang mga gamit
  condcards_shortdescription: Matuto ng pamamaraan ng paglutas gamit ang  baraha
  lightbotintl_shortdescription: Isang laro upang ituro ang konsepto ng pag-code
  codehs_shortdescription: Magsimulang mag-code kasama si Karel ang Aso, isang masaya
    at visual na panimula sa pag-program!
  codecademy_shortdescription: Matutong mag-program ng JavaScript, sa isang web-browser
  codecombat_shortdescription: Talunin ang mga halimaw para matuto ng Python o JavaScript
    sa kahanga-hangang pag-program na larong ito!
  codemonkey_shortdescription: Ang mga estudyante ay mag-program sa unggoy na sumalo
    ng mga saging.
  codeavengers_shortdescription: Matutong mag-program ng JavaScript, sa isang web-browser
  processing_shortdescription: Isang oras na tutoryal sa Pagproseso ng mga Wika
  robomind_shortdescription: Sumulat ng code para sa isang virtual robot
  groklearning_shortdescription: Turuan si "Elize" ang chatbot para lokohin ang iyong
    mga kaibigan na mag-isip na siya ay tao!
  quorum_shortdescription: Samahan sa isang paglilibot habang nag-aaral siya ng Quorum
    na pangprogram na wika.
  codespark_shortdescription: Ang Foos ay isang masaya, mabait sa mga bata na laro
    para matuto tungkol sa pag-program.
  kodable_shortdescription: Isang masayang iPad na laro para magturo ng mga kompyuter
    na pangprogram na mga konsepto
  tynkerapp_shortdescription: 'Matutong mag-program sa pamamagitan ng paglutas sa
    mga masayang palaisipan na pang-code. '
  robomindnl_shortdescription: Sumulat ng code para sa isang virtual robot
  flappy_shortdescription: Gumawa ng sarili mong laro - Flappy Bird, Shark, o Submarine
  bitsbox_shortdescription: Mag-code ng isang serye ng mga app para maglaro at magbahagi,
    gamit ang tunay na Javascript.
  makeschool_shortdescription: Gumawa ng laro sa iPhone! Matuto sa pamamagitan ng
    pagsulat ng code para maturuan ang iyong halimaw ng mga bagong galaw!
  touchdevelop_shortdescription: 'Lutasin ang mga palaisipan, lumikha ng mga laro,
    at matutong magcode sa inyong telepono lang. '
  appinventor_shortdescription: Gumawa ng sarili mong app! (Android-lang)
  blockly_shortdescription: I-download ang ZIP file upang matuto nang offline
  thinkersmith2_shortdescription: Alamin kung paano gamitin ng computer ang 1 at 0
    upang kumatawan sa impormasyon
  kodableunplugged_shortdescription: Isang masayang unplugged exercise
  projguts_shortdescription: Subukan ang pagmomodelo at simulation gamit ang bato/paper/gunting
  hourofcode_shortdescription: Matutong magcode kasama si Mark Zuckerberg at ang Angry
    Birds!
  frozen_shortdescription: Gamitin natin ang code para samahan sina Anna at Elsa sa
    kanilang pagtuklas sa mahika at kagandahan ng yelo.
  starwars_shortdescription: Matutong mag-program ng mga droids, at lumikha ng sarili
    mong Star Wars na laro sa isang malayong malayo na kalawakan.
  playlab_shortdescription: Lumikha ng kuwento o gumawa ng laro sa Play Lab!
  infinity_shortdescription: Gamitin ang Play Lab para lumikha ng mga kuwento o laro
    na pinagbibidahan ng mga karakter sa Disney Infinity.
  artist_shortdescription: Gumuhit ng magagandang larawan at mga disenyo gamit ang
    Artist!
  monsterocding_shortdescription: Isang makulay na pansariling gabay sa pagprogram
    na paglalakbay para sa mga bata.
  allcancode_shortdescription: Isang nakaka-engganyong laro para gabayan si Marco
    gamit ang biswal na wika sa pagprogram.
  csfirst_shortdescription: Mag-animate ng kuwento tungkol sa dalawang karakter na
    nasa laot. Magdagdag ng iyong sariling style!
  boxisland_shortdescription: Kumuha ng isang pagcode napaglalakbay sa Box Island
    kasama ang matapang na si Hiro.
  codesters_shortdescription: Lumikha ng sarili mong mga laro, mga animasyon, at likhang-sining
    gamit ang Python.
  texasinstruments_shortdescription: Matuto ng pangunahing kaalaman sa pagcode gamit
    ang TI-84&#8482; Plus na calculator.
  teacherled_shortdescription: Kumuha ng inspirasyon sa pagdisenyo ng sarili mong
    Hour of Code na pangyayari gamit ang mga banghay-aralin na ito.
  course2_shortdescription_congrats: Para sa mga estudyante na may kakayahan sa pangunahing
    kaalaman sa pagbabasa, ang kursong ito ay bumubuo sa Kursong 1. Ang mga estudyante
    ay lilikha ng mga programa na lulutas ng mga problema at gagawa ng mga inter-aktib
    na laro o mga kuwento na maari nilang maibahagi. Nirerekomenda sa mga nasa gradong
    2-5.
  course3_shortdescription_congrats: Handa na para sa susunod na antas? Ang mga estudyante
    ay susulong sa mas malalim pa na mga paksa sa pagprogram na pinakilala sa nakaraang
    mga kurso para makahanap ng flexible na mga solusyon para sa mga kumplikadong
    problema. Pagkatapos ng kursong ito, ang mga esyudyante ay lilikha ng mga inter-aktib
    na mga kuwento at laro na maaari nilang ibahagi sa kahit na sino. Inirerekomenda
    sa mga nasa gradong 4-5.
  course4_shortdescription_congrats: Handa nang lulusob? Ang mga estudyante ay lulusob
    sa mas malalim pa na mga paksa sa pagprogram na pinakilala sa nakaraang mga kurso
    para makahanap ng magandang solusyon sa mga mahihirap na problema. Pagkatapos
    ng kursong ito, ang mga estudyante ay lilikha ng mga interk-aktib na mga kuwento
    at mga laro na maaari nilang ibahagi sa kahit na sino. Inirerekomenda sa mga nasa
    gradong 4-8.
  coursea_shortdescription_congrats: Isang panimula sa computer science para sa mga
    hindi pa marunong magbasa.
  courseb_shortdescription_congrats: Isang panimula sa computer science para sa mga
    hindi marunong magbasa. (Katulad ng Kursong A, ngunit may mas maraming pagkakaiba
    para sa mga nakakatandang mga estudyante.)
  coursec_shortdescription_congrats: Alamin ang mga pangunahing alituntunin ng computer
    science at lumikha ng iyong sariling sining, mga kuwento, at mga laro.
  coursed_shortdescription_congrats: Mabilis na dinaanan ang mga konsepto mula sa
    Kursong C, pagkatapos ay pupunta pa tayo sa mga algoritmo, mga naka-nest na mga
    loop, mga kondisyonal, at iba pa.
  coursee_shortdescription_congrats: Madaling dumaan sa mga konsepto sa Kursong C
    & D at pagkatapos ay pumunta pa sa mga function.
  coursef_shortdescription_congrats: Alamin ang lahat ng mga konsepto sa mga Pangunahing
    Kaalaman sa Computer Science at maglikha ng iyong sariling sining, kuwento o laro.
  coursea-2017_shortdescription_congrats: Isang panimula sa computer science para
    sa mga hindi pa marunong magbasa.
  courseb-2017_shortdescription_congrats: Isang panimula sa computer science para
    sa mga hindi marunong magbasa. (Katulad ng Kursong A, ngunit may mas maraming
    pagkakaiba para sa mga nakakatandang mga estudyante.)
  coursec-2017_shortdescription_congrats: Alamin ang mga pangunahing alituntunin ng
    computer science at lumikha ng iyong sariling sining, mga kuwento, at mga laro.
  coursed-2017_shortdescription_congrats: Mabilis na dinaanan ang mga konsepto mula
    sa Kursong C, pagkatapos ay pupunta pa tayo sa mga algoritmo, mga naka-nest na
    mga loop, mga kondisyonal, at iba pa.
  coursee-2017_shortdescription_congrats: Madaling dumaan sa mga konsepto sa Kursong
    C & D at pagkatapos ay pumunta pa sa mga function.
  coursef-2017_shortdescription_congrats: Alamin ang lahat ng mga konsepto sa mga
    Pangunahing Kaalaman sa Computer Science at maglikha ng iyong sariling sining,
    kuwento o laro.
  coursea-2018_shortdescription_congrats: Isang panimula sa computer science para
    sa mga hindi pa marunong magbasa.
  courseb-2018_shortdescription_congrats: Isang panimula sa computer science para
    sa mga hindi marunong magbasa. (Katulad ng Kursong A, ngunit may mas maraming
    pagkakaiba para sa mga nakakatandang mga estudyante.)
  coursec-2018_shortdescription_congrats: Alamin ang mga pangunahing alituntunin ng
    computer science at lumikha ng iyong sariling sining, mga kuwento, at mga laro.
  coursed-2018_shortdescription_congrats: Mabilis na dinaanan ang mga konsepto mula
    sa Kursong C, pagkatapos ay pupunta pa tayo sa mga algoritmo, mga naka-nest na
    mga loop, mga kondisyonal, at iba pa.
  coursee-2018_shortdescription_congrats: Madaling dumaan sa mga konsepto sa Kursong
    C & D at pagkatapos ay pumunta pa sa mga function.
  coursef-2018_shortdescription_congrats: Alamin ang lahat ng mga konsepto sa mga
    Pangunahing Kaalaman sa Computer Science at maglikha ng iyong sariling sining,
    kuwento o laro.
  codeorg_longdescription: Matuto ng mga pangunahing konsepto ng Computer Science
    gamit ang drag and drop na pagprogram. Ito ay isang parang laro, pansariling-gabay
    na mga tutoryal na naglakip sa mga video ng mga lektura nina Bill Gates, Mark
    Zuckerberg, Angry Birds at Plants vs. Zombies. Matuto ng mga repeat na loops,
    mga kondisyonal, at pangunahing kaalaman sa mga algoritmo. Magagamit sa 34 na
    mga wika.
  codeintl_longdescription: Matuto ng mga pangunahing konsepto ng Computer Science
    gamit ang drag and drop na pagprogram. Ito ay isang parang laro, pansariling-gabay
    na mga tutoryal na naglakip sa mga video ng mga lektura nina Bill Gates, Mark
    Zuckerberg, Angry Birds at Plants vs. Zombies. Matuto ng mga repeat na loops,
    mga kondisyonal, at pangunahing kaalaman sa mga algoritmo. Magagamit sa 34 na
    mga wika.
  khan_longdescription: Pag-aralan ang mga pangunahing konsepto ng pagprogram sa Javascript
    habang lumikha ng mga masasayang drowing gamit ang iyong code. Gawin ito nang
    ikaw lang o sa iyong klase!
  khanes_longdescription: Pag-aralan ang mga pangunahing konsepto ng pagprogram sa
    Javascript habang lumikha ng mga masasayang drowing gamit ang iyong code. Gawin
    ito nang ikaw lang o sa iyong klase!
  khanpt_longdescription: Pag-aralan ang mga pangunahing konsepto ng pagprogram sa
    Javascript habang lumikha ng mga masasayang drowing gamit ang iyong code. Gawin
    ito nang ikaw lang o sa iyong klase!
  khanhe_longdescription: Pag-aralan ang mga pangunahing konsepto ng pagprogram sa
    Javascript habang lumikha ng mga masasayang drowing gamit ang iyong code. Gawin
    ito nang ikaw lang o sa iyong klase!
  khanfr_longdescription: Pag-aralan ang mga pangunahing konsepto ng pagprogram sa
    Javascript habang lumikha ng mga masasayang drowing gamit ang iyong code. Gawin
    ito nang ikaw lang o sa iyong klase!
  khanpl_longdescription: Pag-aralan ang mga pangunahing konsepto ng pagprogram sa
    Javascript habang lumikha ng mga masasayang drowing gamit ang iyong code. Gawin
    ito nang ikaw lang o sa iyong klase!
  tynker_longdescription: Gumawa ng sarili mong mga laro at ibahagi sa iyong mga kaibigan!
    Maglutas ng mga masasayang palaisipan sa pagcode at matuto ng mga konsepto sa
    pagprogram sa bawat antas. Mag-personalize ng mga laro gamit ang mga naka-animate
    na mga karakter, maraming mga antas at mayamang mga props. Gawin ang iyong mga
    laro na parang totoo gamit ang physics. Tingnan ang code bilang isang biswal na
    mga bloke o JavaScript. Gawing mobile ang iyong mga laro sa iPad at Android na
    mga tablet. Higit isang dosena na masayang gawain na pagpipilian!
  scratch_longdescription: Sa Scratch, maaari kang lumikha ng sarili mong mga inter-aktib
    na mga laro, mga kuwento, mga animasyon &mdash; at ibahagi ang mga ito sa iyong
    mga kaibigan. Magsimula sa pag-animate ng iyong pangalan, paglikha ng holiday
    card, o paggawa ng pong na laro.
  lightbot_longdescription: Gabayan si Lightbot para maliwanagan ang lahat ng mga
    asul na tiles! Ang Lightbot ay isang palaisipan na laro na gugamit ng mga mekanika
    sa mga larong pangprogram para hayaan ang mga manlalaro na makakuha ng mga praktikal
    na pag-uunawa sa pangunahing konsepto ng pagcode. Matutong magsunod-sunod ng mga
    instruksyon, magsulat ng mga pamamaraan, at gumamit ng mg loops para malutasan
    ang mga antas. Para sa anumang edad.
  thinkersmith_longdescription: Gamit ang mga paunang natukoy na "Robot Vocabulary",
    ang mga estudyante ay makakapagtanto kung paano gabayan ang isa't isa para magawa
    ang isang tiyak na mga gawain kahit hindi pa ito tinalakay. Ang araling ito ay
    nagtuturo sa mga bata sa koneksyon ng mga simbolo at mga aksyon, pati na rin nag
    napakaimportanteng kakayahan sa pag-debug. Äng "My Robotic Friends" ay mas mainam
    na gawing grupong gawain at may kasamang workbook ng guro para magamit sa silid-aralan.
  condcards_longdescription: Pag-aralan ang tungkol sa mga algoritmo at mga kondisyonal
    na mga pahayag sa "unplugged" na gawaing ito gamit ang isang kahon ng mga baraha.
    Ang mga estudyante ay gagawa nito sa isang koponan, at kakailanganin nila ang
    isang kahon ng mga baraha sa bawat koponan.
  lightbotintl_longdescription: Pag-aralan ang pangunahing lohika ng pag-program,
    mag-umpisa sa pinakapangunahing konsepto ng pag-program, para sa mga edad na 4+,
    sa iOS o sa Android (o Web browser). Matuto kung paano magsunod-sunod ng mga utos,
    kilalanin ang mga paterno, gumamit ng mga pamamaraan, at gamitin ang mga loops!
  codehs_longdescription: Ang pagbibigay ng mga utos sa isang kompyuter, kung saan
    ito ang kahulugan ng pag-program, ay para lang nagbibigay ng utos sa isang aso.
    Matuto kung paano magcode kasama si Karel ang Aso&mdash;isang masaya, magagamit,
    at biswal na panimula sa pag-program na nagtuturo sa mga pangunahing konsepto
    gaya ng mga utos at mga functions sa mga ganap na baguhan. Ang tutorial ay ayon
    sa mga estudyante ngunit ang mga guro ay maaaring magsign up para ma-access ang
    mga kagamitan ng guro at masubaybayan ang pag-unlad ng mga estudyante!
  codecademy_longdescription: Ang Codecademy ay isang inter-aktib, ginabayan ng mga
    estudyante na panimula sa mga pangunahing konsepto ng CS sa pamamagitan ng JavaScript
    na ginagamit ng sampung milyong mga estudyante sa buong mundo. Kami ay naghahanda
    ng isang walang-gulo na Hour of Code na karanasan na may kalakip na mga pagsusulit,
    mga slides at isang nakompletong proyekto para sa mga estudyante sa pagtatapos.
  codecombat_longdescription: Talunin ang mga halimaw para matuto ng Python o JavaScript
    sa kahanga-hangang pag-program na larong ito!
  codemonkey_longdescription: 'Ang CodeMonkey ay isang online na laro na nagtuturo
    ng pag-code sa isang tunay na wika na pang-program! Ang mga estudyante ay mag-program
    sa isang unggoy na sasalo sa mga saging habang ito ay naging mas kumplikado sa
    bawat antas. Makakakuha sila ng mga bituin na puntos sa bawat solusyon at maaari
    nila itong ibahagi sa isang click lang. '
  codeavengers_longdescription: Gumawa ng isang 2D top-down na laro para sa 2 manlalaro
    gamit ang Javascript sa isang 10 maiikling mga gawain. Pagkatapos ay magpatuloy
    na mag-aral sa iilang pangunahing konsepto ng pag-program (variables at if na
    mga pahayag) habang ikaw ay lumilikha ng isang Pagsusulit na mabahagi sa iyong
    mga kaibigan. Kumuha ng mga puntos at mga medalya habang nakikipagkompetensiya
    ka sa pag-abot sa tuktok ng leaderborad ng klase.
  processing_longdescription: Isang panimula sa pag-program sa loob ng konteksto ng
    biswal na sining gamit ang Processing na wikang pang-program. Ang mga maikling
    video na mga aralin ay naghandog ng mga pagsasanay sa pag-code na hahantong sa
    pagdisenyo ng isang inter-aktib na drowing na programa
  robomind_longdescription: 'Ang mga estudyante ay matututo sa mga pangunahing kaalaman
    sa pag-program sa pamamagitan ng pagkontrol ng kanilang sariling birtwal na robot.
    Ang online na kurso ay isang ganap na bumubuo ng mga maikling presentasyon, mga
    pelikula, mga pagsusulit at awtomatikong paggabay/mga pahiwatig para makatulong
    sa mga pagsasanay sa pag-program. '
  groklearning_longdescription: Gumamit ng wikang pang-program na Python para makabuo
    ng isang chatbot na tinatawag na "Eliza" para magsilbing isang robot na pyschotherapist.
    Tuturuan mo si Eliza kung paano makipag-usap at kung ano ang tamang sasabihin.
    Magagawa ba niya na isipin ng iyong mga kaibigan na siya ay tao at hindi isang
    kompyuter?
  quorum_longdescription: Ang tutorial na ito ay magagamit ng mga may kapansanan sa
    paningin, at gumagana sa mga screenreaders. Samahan si Mary sa isang paglalakbay
    habang sumasali siya sa isang biolohiya na lab bilang isang taga-program at matuto
    nang wika na pang-program na Quorom. Ang tutoryal na ito ay nakaayon sa mga estudyante
    at mayroong online na mga halimbawang mga gawain.
  codespark_longdescription: Ang Foos ay isang masaya at mainam para sa mga bata na
    pamamaraan para matuto tungkol sa pag-program sa kompyuter. Mag-program ng mga
    magagandang mga karakter para malutas ang mga palaisipan at magdala ng buhay sa
    birtwal na mundo. Ang laro ay "word free"kaya lahat ay maaaring maglaro!
  kodable_longdescription: Ang Kodable ay isang pansariling gabay na laro sa iPad
    na nagpapakilala sa mga panguhahing kaalaman ng pag-program sa mga batang 5+.
    Ang pagkakaroon ng guro o magulang sa tabi ay mainam, ngunit hindi kinakailangan.
  tynkerapp_longdescription: Matutong mag-program sa pamamagitan ng paglutas ng mga
    masayang mga palaisipan sa pag-code. Madaling makagawa ng mga laro at mga kuwento
    gamit ang mga themed na graphics, 10+ kit sa laro at mga customizable na mga karakter.
    Walang internet na koneksyon ang kinakailangan. Maaari ding mag-access sa iyong
    mga nalikha sa web.
  robomindnl_longdescription: 'Ang mga estudyante ay matututo sa mga pangunahing kaalaman
    sa pag-program sa pamamagitan ng pagkontrol ng kanilang sariling birtwal na robot.
    Ang online na kurso ay isang ganap na bumubuo ng mga maikling presentasyon, mga
    pelikula, mga pagsusulit at awtomatikong paggabay/mga pahiwatig para makatulong
    sa mga pagsasanay sa pag-program. '
  flappy_longdescription: Gamitin ang drag-and-drop na pag-program para makagawa ng
    sarili mong Flappy Bird na laro, at icustomize ito para magmukhang kakaiba (Flappy
    Shark, Flappy Santa, kahit ano). Idagdag ang laro sa iyong telepono sa isang click.
  bitsbox_longdescription: I-customize ang iyong sariling birtwal na tablet, pagkatapos
    ay magcode ng isang serye ng mga app para malaro at maibahagi. Ang mga simpleng
    pagpatnubay ay nagbigay ng pamamaraan na kahit ang mga bata ay makaprogram gamit
    ang tunay na Javascript, at kung mas mataas na ang iyong antas mas marami kang
    mapupuntahan.
  makeschool_longdescription: Matutong magcode sa pamamagitan ng paggawa ng iPhone
    na laro gamit ang isang bago at madali sa mga bagohan na wika sa pag-program na
    tinatawag na Swift! Lumikha ng isang Pok&eacute;mon na aksyon na laro at magsulat
    ng code para maturuan ang iyong mga halimaw ng mga bagong galaw. Matutunan mo
    kung paano gumamit ng mga variables, mga methods, at mga objects para matulungan
    ang iyong halimaw na manalo!
  touchdevelop_longdescription: 'Ang editor na touch-friendly ay maggagabay sa iyo
    sa paglikha ng pixel art, maglutas ng mga palaisipan ng uso, o gumawa ng sarili
    mong tumatalon na ibon na laro. '
  appinventor_longdescription: Ang kawili-wili, madaling mga video na tutoyral ay
    maggagabay sa iyo sa paggawa ng tatlong simpleng mga apps para sa iyong Android
    na phone o tablet. Dinisenyo ito para sa parehong mga baguhan at mga eksperto,
    ang hour of code na ito ay maghahanda sa iyo para magsimulang gumawa ng sarili
    mong mga apps nang hindi mo nalalaman. Isipin ang magbahagi ng iyong sarling mga
    app na nilikha sa iyong mga kaibigan! Ang mga gawaing ito ay mainam para sa mga
    indibidwal at mga guro na namumuno ng mga klase.
  blockly_longdescription: May mga PC na may mabagal (o walang) internet na access?
    I-download ang mga Blockly na tutoryal na pauna sa mga tutoryal sa Code.org -
    isang 3MB na ZIP file ay maaaring i-load sa iyong kompyuter o gamitin mula sa
    isang memory na stick
  thinkersmith2_longdescription: Ang mga estudyante ay matututo tungkol sa pagrepresenta
    at pag-imbak ng mga letra sa binary, bilang functions ng on at off. Sa bandang
    huli, ang klase ay makaka-encode ng kanilang sariling mga inisyal para maiuwi
    nila.
  kodableunplugged_longdescription: 'Dinisenyo para gamitin sa karaniwang papel, ang
    fuzzFamily Frenzy ay isang panimula sa lohika ng pag-program para sa mga batang
    5 at pataas. Ang guro ay dapat magpaliwanag sa laro, pagkatapos ang mga estudyante
    ay magprogram ng kasama para makompleto ang simpleng balakid na kurso. '
  projguts_longdescription: Nakakatulong ang "unplugged" na activity sa mga mag-aaral
    upang malaman kung paano ang pagmomodelo at simulation sa pamamagitan ng pagkakaroon
    ng isang pangkat ng mga mag-aaral na maglaro ng iba't ibang mga bersyon ng larong
    Bato/Papel/Gunting, at makita ang resulta ng iba't ibang modelo ng eksperimento.
  hourofcode_longdescription: Placeholder para sa bagong code.org/hoc
  frozen_longdescription: Gumamit tayo ng code para samahan sina Anna at Elsa sa kanilang
    pagtuklas sa mahika at kagandahan ng yelo. Ikaw ay lilikha ng mga niyebe at mga
    paterno habang ikaw ay nag-iceskate at gumawa ng isang kahanga-hangang lugar sa
    taglamig na maaari mong ibahagi sa iyong mga kaibigan!
  starwars_longdescription: Matutong mag-program ng mga droids, at lumikha ng sarili
    mong Star Wars na laro sa isang malayong malayo na kalawakan.
  playlab_longdescription: Lumikha ng kwento o gumawa ng laro sa Play Lab! Gumawa
    ng mga hayop, mga pirata, mga zombie, mga ninja, at marami pang mga galaw ng mga
    karakter, gumawa ng mga tunog, kumuha ng puntos, at kahit ng maghagis ng bolang
    apoy!
  monstercoding_longdescription: Ang Mystery Island Coding Quest ng Monster Coding
    ay naghahandog ng isang paglalakbay na puno ng saya na magtuturo nang iilang pangunahing
    konsepto ng pag-program sa mga bata. Bawat gawain na nakabase sa bloke ay bumubuo
    sa nakaraan, nagpapakilala sa mga bata sa mga Functions, Boolean Values, Loops,
    If/Else na mga pahayag, at Arrays, gamit ang mga makulay na naka-animate ng mga
    graphics, at mga audio na mga instruksiyon.
  allcancode_longdescription: Ang mga estudyante ay maglalaro ng isang laro na nakabase
    sa pagkikipagsapalaran sa isang orihinal na kuwento. Sila ang maggagabay kay Marko
    - ang pangunahing karakter - sa bawat antas sa pamamagitan ng pagbigay sa kanya
    ng bawat hakbang na mga instruksyon sa anyo ng biswal na wika ng pag-program na
    ginagamit ng Hour of Code. Sila ay ipapakilala sa mga pagsunod-sunod ng mga utos,
    pag-uulit at mga kondisyon nang hindi nila namamalayan.
  csfirst_longdescription: Lumikha ng kuwento tungkol sa dalawang karakter sa laot.
    I-animate ang tubig at i-customize ang kapaligiran para makadagdan ng sarili mong
    hilig. Gumamit ng code para ikuwento ang istorya na gusto mong ikuwento!
  boxisland_longdescription: Maglakbay sa Box Island at tulungan si Hiro na magkolekta
    sa lahat ng mga orasan na nakakalat sa kagubatan! Sa tutoryal na ito ay matutunan
    mo ang pangunahing kaalaman tungkol sa algoritmo, pagkakasunod, mga loops at mga
    kondisyonal!
  codesters_longdescription: 'Lumikha ng sarili mong mga laro, animasyon, at likhang
    sining gamit ang Python. Kapag tapos ka na, ibahagi ang mga ito sa iyong mga kaibigan!
    Mag-program sa Python, isang tunay na wika ng pag-program na ginagamit araw-araw
    sa mga kumpanya - ang aming drag and drop na toolkit ay nagpapadali sa pag-aaral!
    Subukang gumawa ng isang basketbol na laro, mag-isip ng sayaw, o magdisenyo ng
    card na naka-animate! '
  texasinstruments_longdescription: 'Ang 10 Minutes of Code na mga gawain ay maaaring
    gamitin sa klase bilang paraan para makuha ang pansin ng mga estudyante sa pag-code
    gamit ang TI na teknolohiya na maaari nilang dahil sa kanilang mga backpack araw-araw.
    Pag-aralan ang pangunahing konsepto ng pag-code gamit ang TI-84&#8482; Plus at
    magsimulang mag-program sa loob ng 10 minuto - hindi nangangailangan ng karanasan!  '
  teacherled_longdescription: Ngayon na sampu-sampung libo na mga tagapagturo na ang
    nakasubok sa Hour of Code, maraming mga silid-aralan ang handa na para sa mas
    malikhain, kaunting isang-sukat-na-akma-sa-lahat na mga gawain na nagtuturo sa
    mga pangunahing konsepto ng computer science. Para makatulong sa mga guro na makahanap
    ng mga inspirasyon, kami ay nagkolekta at namili ng mga isang-oras na aralin na
    pinamumunoan ng guro at mga aktibidad na mga plano na dinesenyo para sa iba't
    ibang asignatura para sa mga beterano sa Hour of Code.
  codeorg_beyond_name: Panimula sa Computer Science (mga gradong K-8)
  khan_beyond_name: Matuto nang pag-program sa kompyuter
  tynker_beyond_name: Matuto nang pag-program sa bahay
  scratch_beyond_name: Maging creative gamit ang pag-code
  kodable_beyond_name: Kodable
  scratchjr_beyond_name: ScratchJR para sa mga hindi pa marunong magbasa
  hopscotch_beyond_name: 'Hopscotch: Pag-Program Sa Iyong iPad'
  groklearning_beyond_name: Matuto ng Phyton
  hacketyhack_beyond_name: Matuto ng Ruby
  robomind_beyond_name: Mag-program ng virtual robot
  makeschool_beyond_name: Gumawa ng iPhone na laro sa iyong browser!
  appinventor_beyond_name: AppInventor Hour of Code
  codehs_beyond_name: Matutong mag-code kasama si Karel ang Aso
  udemy_beyond_name: Online na Pang-Program ng mga Kurso
  lynda_beyond_name: Online na Pang-Program ng mga Kurso
  edx_beyond_name: Harvard CS50 na klase
  coursera_beyond_name: Stanford CS 101 na klase
  teachingtree_beyond_name: Mga kurso ng unibersidad na online
  w3schools_beyond_name: Matuto ng HTML
  codeavengers_beyond_name: Matutong mag-code ng mga Websites
  arduino_beyond_name: Arduine sa Sparkfun
  processing_beyond_name: Programa na may Pagproseso
  codeorg_beyond_gradelevel: Edad 4-104
  khan_beyond_gradelevel: Middle school
  tynker_beyond_gradelevel: Edad 5-13
  scratch_beyond_gradelevel: Edad 8+
  lightbot_beyond_gradelevel: Lahat ng edad
  codecademy_beyond_gradelevel: High school
  kodable_beyond_gradelevel: Elementarya
  scratchjr_beyond_gradelevel: Elementarya
  hopscotch_beyond_gradelevel: Middle school
  pocketcode_beyond_gradelevel: Middle school
  groklearning_beyond_gradelevel: Middle school
  hacketyhack_beyond_gradelevel: High school
  robomind_beyond_gradelevel: Edad 8-13
  makeschool_beyond_gradelevel: High school
  appinventor_beyond_gradelevel: Middle school
  touchdevelop_beyond_gradelevel: High school
  codehs_beyond_gradelevel: High school
  udemy_beyond_gradelevel: High school +
  lynda_beyond_gradelevel: High school +
  edx_beyond_gradelevel: Unibersidad
  coursera_beyond_gradelevel: Unibersidad
  udacity_beyond_gradelevel: Unibersidad
  teachingtree_beyond_gradelevel: Unibersidad
  kodu_beyond_gradelevel: Edad 8+
  cargobot_beyond_gradelevel: Edad 8+
  kidsruby_beyond_gradelevel: Edad 12+
  w3schools_beyond_gradelevel: Edad 12+
  codeavengers_beyond_gradelevel: Middle school
  mozilla_beyond_gradelevel: Edad 12+
  codecombat_beyond_gradelevel: Middle school
  codea_beyond_gradelevel: High school +
  lego_beyond_gradelevel: Middle school
  finch_beyond_gradelevel: Edad 8+
  arduino_beyond_gradelevel: High school +
  processing_beyond_gradelevel: High school
  alice_beyond_gradelevel: Middle school
  sphero_beyond_gradelevel: Edad 8+
  codeorg_beyond_platformtext: Mga modernong browser, mga tablet
  khan_beyond_platformtext: Mondernong mga Web browsers
  tynker_beyond_platformtext: Mondernong mga web browser ($$ ay kinakailangan)
  scratch_beyond_platformtext: Kahit anong panginain (browser)
  lightbot_beyond_platformtext: iOS, Android (o web browser)
  codecademy_beyond_platformtext: Mondernong mga web browsers, iOS, mga Android apps
  pocketcode_beyond_platformtext: Mobile na App
  groklearning_beyond_platformtext: Modernong mga web browsers
  hacketyhack_beyond_platformtext: Pag-install ng Desktop
  robomind_beyond_platformtext: Mondernong mga web browsers, Mobile na web
  makeschool_beyond_platformtext: Mondernong mga Web browsers
  appinventor_beyond_platformtext: Modernong browser + Android
  touchdevelop_beyond_platformtext: Mondernong mga browser, smartphone, lahat ng mga
    devices
  codehs_beyond_platformtext: Modernong mga browsers ($$ ay kinakailangan)
  udemy_beyond_platformtext: Nakabatay sa Web
  lynda_beyond_platformtext: Nakabatay sa Web ($$ ay kinakailangan)
  edx_beyond_platformtext: Mga modernong panginain (browser)
  coursera_beyond_platformtext: Mga modernong panginain (browser)
  udacity_beyond_platformtext: Mga modernong panginain (browser)
  teachingtree_beyond_platformtext: Nakabatay sa Web
  kidsruby_beyond_platformtext: Pag-install ng Desktop
  w3schools_beyond_platformtext: Mondernong mga Web browsers
  codeavengers_beyond_platformtext: Mondernong mga Web browsers
  mozilla_beyond_platformtext: Mondernong mga Web browsers
  codecombat_beyond_platformtext: Web based (Firefox, Chrome, Safari, IE9+)
  lego_beyond_platformtext: Pagbili ng Robot
  finch_beyond_platformtext: Pagbili ng Robot
  arduino_beyond_platformtext: Web browser, pagkatapos pagbili ng Kit
  processing_beyond_platformtext: Modernong mga web browsers
  alice_beyond_platformtext: Windows o Mac (kailangan naka-install)
  sphero_beyond_platformtext: Pagbili ng Robot
  codeorg_beyond_shortdescription: Matutong magcode kasama si Mark Zuckerberg at ang
    Angry Birds!
  khan_beyond_shortdescription: Matutong gumuhit sa JavaScript
  tynker_beyond_shortdescription: Masaya at kahali-halinang kurso para sa mga bata
    sa ika-4 hanggang ika-8 na baytang
  scratch_beyond_shortdescription: Lumikha ng mga inter-aktib na mga laro, mga kuwento
    at mga animasyon.
  lightbot_beyond_shortdescription: Isang laro upang ituro ang konsepto ng pag-code
  codecademy_beyond_shortdescription: Matutong mag-program ng JavaScript, sa isang
    web-browser
  kodable_beyond_shortdescription: Isang masayang iPad na laro para magturo ng mga
    kompyuter na pangprogram na mga konsepto
  scratchjr_beyond_shortdescription: 'Lumikha ng mga inter-aktib na mga kuwento at
    mga laro gamit ang ScratchJr. '
  hopscotch_beyond_shortdescription: Matuto ng visual na pagprogram sa isang iPad
  pocketcode_beyond_shortdescription: Lumikha ng laro sa iyong smartphone at ibahagi
    sa mga kaibigan upang subukan!
  groklearning_beyond_shortdescription: Pangunahing kaalaman na pamimula sa pag-program
    sa python
  hacketyhack_beyond_shortdescription: Matuto ng Ruby mula sa simula
  robomind_beyond_shortdescription: Sumulat ng code para sa isang virtual robot
  makeschool_beyond_shortdescription: Matutong gumawa ng iPhone na laro sa loob ng
    isang oras
  appinventor_beyond_shortdescription: Gumawa ng sarili mong app! (Android-lang)
  touchdevelop_beyond_shortdescription: Mag-code ng mga mobile na mga app direkta
    sa iyong phone, tablet o laptop
  codehs_beyond_shortdescription: Matutong mag-program ng JavaScript sa isang masayang
    biswal na kapaligiran
  udemy_beyond_shortdescription: Dose-dosenang mga online na kurso sa pag-program
  lynda_beyond_shortdescription: Dose-dosenang mga online na kurso sa pag-program
  edx_beyond_shortdescription: Pinakasikat na klase sa Harvard
  coursera_beyond_shortdescription: Magsimula ng CS101
  udacity_beyond_shortdescription: Magsimula ng CS101
  teachingtree_beyond_shortdescription: 'Online na Kaalaman: Mabilis at Hindi mapipigilan'
  kodu_beyond_shortdescription: Magdisenyo ng 3D na mundo ng laro
  cargobot_beyond_shortdescription: Mag-program sa braso ng robot sa iyong iPad
  kidsruby_beyond_shortdescription: Matutong magprogram gamit ang Ruby
  w3schools_beyond_shortdescription: Matutong gumawa ng mga web site
  codeavengers_beyond_shortdescription: Matutong mag-code ng mga laro at mga website
  mozilla_beyond_shortdescription: Lumikha at magbahagi ng mga pahina sa web
  codecombat_beyond_shortdescription: Maglaro ng laro at matuto ng JavaScript para
    manalo
  codea_beyond_shortdescription: Gumawa ng apps sa iyong iPad
  lego_beyond_shortdescription: Gumawa at magprogram ng robot
  finch_beyond_shortdescription: Isang robot para sa edukasyong computer science
  arduino_beyond_shortdescription: Matuto ng Arduino gamit ang Sparkfun's Digital
    Sandbox.
  processing_beyond_shortdescription: Alamin ang mga wika ng Pag-proseso
  alice_beyond_shortdescription: Ituro ang pag-program sa isang 3d na kapaligiran
  sphero_beyond_shortdescription: Ang SPRK na mga aralin ay nagbibigay sa mga bata
    ng isang masayang madaliang kurso sa pag-program ng mga robots habang hinahasa
    ang kasanayan nila sa matematika at agham.
  codeorg_beyond_longdescription: Pag-aralan ang pangunahing konsepto ng Computer
    Science gamit ang drag and drop na pag-program. 3 buong mga kurso, bawat isa ay
    naglalaman ng 15-20 na mga aralin na may halong "unplugged" na mga gawain sa silid-aralan
    na may kasamang mga parang laro, sariling ginabayan na mga tutoryal na mga video
    na lektura na pinagbibidahan nina Bill Gates, Mark Zuckerberg, Angry Birds, at
    Plant vs. Zombies. Alamin ang repeat-loops, mga kondisyonal, pangunahing algoritmo,
    mga functions, at mga variables.
  khan_beyond_longdescription: Pag-aralan ang mga pangunahing konsepto ng pagprogram
    sa Javascript habang lumikha ng mga masasayang drowing gamit ang iyong code. Gawin
    ito nang ikaw lang o sa iyong klase!
  tynker_beyond_longdescription: Si Tynker ay ginawang masaya at madali ang pag-aaral
    sa pag-program. Ginawa itong biswal. Ang mga bata ay gagawa ng mga laro at mga
    mobile na apps sa pamamagitan ng pag-aayos ng mga bloke ng code. Tinatanggal nito
    ang pangangailangang matuto ng sintaks ng pag-program. Ang mga bata ay magagawa
    nilang gawin ang kanilang mga ideya bilang mga kuwento na naka-animate at sining
    sa matematika agad-agad. Ito ay naghihikayat sa progresibong pag-aaral. Habang
    ang mga bata ay natuto sa mga pangunahing kaalaman, si Tynker ay naghahandog ng
    mas mataas na mga konsepto kalakip na ang sintaks na pag-program.
  scratch_beyond_longdescription: Sa Scratch, maaari kang lumikha ng sarili mong mga
    inter-aktib na mga laro, mga kuwento, mga animasyon &mdash; at ibahagi ang mga
    ito sa iyong mga kaibigan. Magsimula sa pag-animate ng iyong pangalan, paglikha
    ng holiday card, o paggawa ng pong na laro.
  lightbot_beyond_longdescription: Pag-aralan ang pangunahing lohika ng pag-program,
    mag-umpisa sa pinakapangunahing konsepto ng pag-program, para sa mga edad na 4+,
    sa iOS o sa Android (o Web browser). Matuto kung paano magsunod-sunod ng mga utos,
    kilalanin ang mga paterno, gumamit ng mga pamamaraan, at gamitin ang mga loops!
  codecademy_beyond_longdescription: Ang Codecademy ay isang inter-aktib, ginabayan
    ng mga estudyante na panimula sa mga pangunahing konsepto ng CS sa pamamagitan
    ng JavaScript na ginagamit ng sampung milyong mga estudyante sa buong mundo. Kami
    ay naghahanda ng isang walang-gulo na Hour of Code na karanasan na may kalakip
    na mga pagsusulit, mga slides at isang nakompletong proyekto para sa mga estudyante
    sa pagtatapos.
  kodable_beyond_longdescription: Ang Kodable ay isang pansariling gabay na laro sa
    iPad na nagpapakilala sa mga panguhahing kaalaman ng pag-program sa mga batang
    5+. Ang pagkakaroon ng guro o magulang sa tabi ay mainam, ngunit hindi kinakailangan.
  scratchjr_beyond_longdescription: Ang ScrachJr ay isang panimulang wika ng pag-program
    na nagbibigay ng paraan sa mga bata na makalikha ng sarili nilang inter-aktib
    na mga kuwento at mga laro. Ang mga bata ay maaaring magdikit ng mga grapikal
    na pang-program na mga bloke para mapagalaw ang mga karakter, mapatalon, mapasayaw,
    at mapaawit
  hopscotch_beyond_longdescription: Ginabayan ng mga estudyante na mga tutoryal sa
    Ipad gamit ang Hopscotch na wika na pang-program. Ang mga estudyante ay bubuo
    ng mga laro at mga app para sa kanilang iPad sa kanilang iPad. Ang mga estudyante
    ay maaaring magtrabaho nang mag-isa o may kasamang mga kaibigan (hanggang 3 kada
    iPad).
  pocketcode_beyond_longdescription: Lumikha ng sarili mong laro sa iyong smart phone
    gamit ang Pocket Code! Tulungan ang skydiver na si Steve na magdala ng mga pakete.
    Maaari mo itong ibahagi sa iyong mga kaibigan at ibang gumagamit para masubukan!
  groklearning_beyond_longdescription: Isang panimulang kurso gamit ang wika na pang-program
    na Python para sa mga tao na walang karanasan sa pag-program. Ang aming pambihirang
    halo ng panimulang nilalaman at mga hamon ay magdadala sa iyo sa isang mainam
    na pag-uunawa sa Python at pati na sa mismong pag-program. Natuturo na namin ang
    mga nilalamang ito sa mga estudyante sa iba't ibang edad mula sa magkaibang pinagmulan
    at kami ay sigurado na babagay din ito sa iyo.
  hacketyhack_beyond_longdescription: 'Ang Hackety Hack ay magtuturo sa iyo sa mga
    pangulong kaalam sa pag-program mula sa wala. Hindi nangangailangan ng dating
    karanasan sa pag-program! Sa Hackety Hack, matutunan mo ang pag-program sa wika
    na Ruby. Ang ruby ay ginagamit sa lahat ng klase ng mga programa, kalakip ang
    mga aplikasyon sa desktop at mga websites. {Tandaan: Ang pag-install sa Desktop
    ay kinakailangan]'
  robomind_beyond_longdescription: 'Ang mga estudyante ay matututo ng pangunahing
    kaalaman sa pag-program sa pamamagitan ng pagkontrol sa kanilang sariling birtwal
    na robot. Ang online na kurso ay ganap na bumubuo ng mga maikling mga presentasyon,
    mga pelikula, mga pagsusulit at awtomatikong paggabay / mga pahiwatig para makatulong
    sa mga pagsasanay sa pag-program. '
  makeschool_beyond_longdescription: May alam sa ObjectiveC? Matutong gumawa ng iPhone
    na laro sa loob ng isang oras! Gagabayan namin kayo sa proseso, para mag-code,
    mag-test at maglaro ng iyong laro sa loob ng browser lang at magbahagi nito sa
    Facebook para masubukan ng iyong mga kaabigan. Hindi nangangailangan ng dating
    karanasan sa iPhone development. Dapat mong maunawaan kung ano ang mga variables,
    mga methods, at ang mga objects.
  appinventor_beyond_longdescription: Ang kawili-wili, madaling mga video na tutoyral
    ay maggagabay sa iyo sa paggawa ng tatlong simpleng mga apps para sa iyong Android
    na phone o tablet. Dinisenyo ito para sa parehong mga baguhan at mga eksperto,
    ang hour of code na ito ay maghahanda sa iyo para magsimulang gumawa ng sarili
    mong mga apps nang hindi mo nalalaman. Isipin ang magbahagi ng iyong sarling mga
    app na nilikha sa iyong mga kaibigan! Ang mga gawaing ito ay mainam para sa mga
    indibidwal at mga guro na namumuno ng mga klase.
  touchdevelop_beyond_longdescription: Ang TouchDevelop ay nagbibigay-daan sa iyo
    na makalikha ng mga apps sa iPad, iPhone, Android, PC, Mac, Windows na Phone.
    Ang aming touch-friendly editor ay nagpapasaya sa pag-code, kahit na sa iyong
    telepono o tablet!
  codehs_beyond_longdescription: 'Alamin ang mga pangunahing kaalaman sa pag-program
    kasama si Karel ang Aso, isang masaya, magagamit at biswal na panimula sa pag-code,
    kung saan ang pagbibigay ng mga utos sa kompyuter ay para lang pagbigay ng utos
    sa isang aso. Ang tutoryal na ito ay maiman kapang pinamumunoan ng guro, ngunit
    maaari ding gawin nang ikaw lang. [Tandaan: nangangailangan ng bayad]'
  udemy_beyond_longdescription: 'Kung hindi ka man nakakita ng isang linya ng code
    o ikaw ay nag-code bilang kabuhayan, ang Udemy ay may kurso para sa iyo, tinuturo
    ito ng mga propesyonal na mga instruktor. [Note: kailangan ng bayad]'
  lynda_beyond_longdescription: 'Matuto kung paano mag-code, maglikha at maggawa ng
    mga aplikasyon sa web, mula sa mga pundasyon ng object-oriented na pag-program
    sa C at C++, hanggang sa kung paano magsulat sa Java. Ang aming tutoryal para
    sa mga developer ay makakatulong sa iyo na matuto na mag-develop at maglikha ng
    mga mobile na mga apps, na gumagana kasama ang PHP at mga database sa MySQL, at
    magsimula sa istatistikal na mga pagproseso na wika na R, at marami pang iba.
    [Tandaan: kailangan ng bayad]'
  edx_beyond_longdescription: Ang CS50x ay isang panimula ng kolehiyong Harvard para
    sa mga intelektwal na mga negosyo ng computer science at ang sining ng pag-program
    para sa parehang major at hindi major, mayroon man o walang karanasan sa pag-program.
    Ang mga paksa ay naglakip sa abstraction, mga algoritmo, datos na istruktura,
    encasulation, pangagasiwa sa mga resources, seguridad, software engineering, at
    web development. Mga wika na C, PHP at JavaScript pati na rin ang SQL, CSS, at
    HTML. Ang on-campus na bersyon ng CS50x ay ang pangalawang malaking kurso ng Harvard.
  coursera_beyond_longdescription: 'CS 101 ng Standford na klase ay tinuturo ni Nick
    Parlante (LIBRE!). Ang CS101 ay nagtuturo sa mga mahahalagang ideya ng Computer
    Science para sa mga walang-dating-karanasan na nakikinig. Maglaro at mag-eskperimento
    ng mga malilit na piraso ng code para magbigay buhay sa kapangyarihan at mga limitasyon
    ng kompyuter. Ang CS101 ay nagbibigay din ng pangkalahatang pinagmulan ng mga
    kompyuter ngayon: ano ang kompyuter, ano ang hardware, ano ang software, ano ang
    Internet. Hindi nangangailan ng dating karanasan maliban nalang sa kakayahang
    gumamit ng isang web na browser.'
  udacity_beyond_longdescription: Sa kursong ito matutunan mo ang mga pangunahing
    konsepto ng computer science at matuto ka kung paano magsulat ng sarili mong programa
    sa kompyuter sa loob ng konteksto ng paggawa ng web na crawler. Walang dating
    kaalaman sa pag-program ang kinakailangan sa kursong ito. Ang mga baguhan ay tatanggapin!
    Pagkatapos ng kursong ito, matutunan mo ang mga pangunahing konsepto sa computer
    science at magkakaroon ka na ng sapat na kakayahan sa pag-program para makasulat
    ka na ng Python na mga programa para malutas ang mga problema nang ikaw lang.
    Ang kursong ito ay maghahanda sa iyo para makapunta sa intermediate na antas ng
    computing na mga kurso.
  teachingtree_beyond_longdescription: Ang TeachingTree ay isang bukas na plataporma
    na nagbibigay-daan sa kahit kanino na mag-organisa ng kanilang mga edukasyonal
    na mga nilalaman. Ang aming layunin ay para madaling ma-access ng mga estudyante
    ang eksaktong mga clips na kailangan nila para matutunan ang mga indibidwal na
    mga konsepto. Ang lahat ay hinihikayat ng tumulong sa pagdagdag ng mga video at
    mag-tag ng mga konsepto.
  kodu_beyond_longdescription: Ang Kudo ay nagbibigay-daan sa mga bata na makalikha
    ng laro sa PC at XBox sa pamamagitan ng isang simpleng biswal na wika na pang-program.
    Ang Kodu ay maaring gamitin para maturo ang pagkamalikhan, kakayahan sa paglutas
    ng problema, pagkukuwento, at pati na rin ang pag-program. Kahit na sino ay maaaring
    gumamit ng Kodu para makagawa ng laro, mga bata at pati na rin ang mga matatanda
    na walang pag-disenyo o pag-program na kakayahan. Ang Kodu para sa PC ay maaaring
    i-download ng libre. Ang Kodu para sa XBox ay magagamit din sa USA sa XBox Marketplace,
    sa mga Indie Games na channel sa halagang $5.
  cargobot_beyond_longdescription: Ang Cargo-Bot ay isang palaisipian na laro kung
    saan ituturo mo sa isang robot kung paano maglipat ng mga malalaking kahon. Mukhang
    simple lang, tama ba? Ito ay nagtatampok ng 36 na makademonyo at matalinong mga
    palaisipan, nakakapangilabot na musika at nakakamanghang mga retina na graphics.
    Maaari ka ding mag-rekord sa iyong mga solusyon at magbahagi nito sa YouTube para
    maipakita sa iyong mga kaibigan.
  kidsruby_beyond_longdescription: 'Magsaya at gumawa ng mga laro, o i-hack ang iyong
    gawaing-bahay gamit ang Ruby! Sabihan lang ang iyong mga magulang o mga guro na
    ikaw ay nag-aaral ng pag-program sa Ruby... ;) Libre at gumagana sa kahit anong
    kompyuter. [Tandaan: Nangangailangan ng pag-install sa desktop]'
  w3schools_beyond_longdescription: Matutong lumikha ng mga website sa sarili mong
    kompyuter. Alamin ang pangunahing konsepto ng server nang hindi aabot ng isang
    araw. Matutong magdagdag ng database sa iyong website
  codeavengers_beyond_longdescription: Matuto kung paano mag-program ng mga laro,
    mga apps at mga websites. Dinisenyo ng mga eksperto na may perpektong antas ng
    kahirapan para sa mga baguhan, madaling maunawaan na mga instruksyon at mahusay
    na tulong kung kinakailangan mo. Ang aming HTML, CSS at JavaScript na mga kurso
    ay may kalakip na mga hamon sa pag-code at mga rebisyon ng mga laro na nagpapasaya
    at nagpa-epiktibo para sa lahat ng edad.
  mozilla_beyond_longdescription: Ang Thimble ay lubhang nagpapasimple sa paglikha
    at pagbahagi ng iyong sariling pahina sa web. Isulat at i-edit ang HTML at CSS
    sa inyong browser, at pagkatapos ay tingnan agad ang iyong nagawa. Mag-host at
    magbahagi ng iyong mga natapos na mga proyekto sa isang click lang. Perpekto para
    sa mga baguhan man o mga eksperto.
  codecombat_beyond_longdescription: Maglaro bilang isang Salamangkero na gumagamit
    ng code (mga spell) para makontrol ang iyong bayani, mag-navigate sa mga maze,
    magpuksa ng mga halimaw, dayain ang mga kalaban, at iligtas ang mga kaalyado!
    Matuto ng JavaScript sa HTML 5 na web na larong ito para sa mga ganap na baguhan.
  codea_beyond_longdescription: Ang Codea para sa iPad ay nagbibigay-daan sa iyo na
    makalikha ng mga laro at mga simulasyon &mdash; o kahit ano lang na biswal na
    ideya na mayroon ka. Gawin ang iyong isipan bilang mga inter-aktib na mga nilikha
    na gumagamit sa mga katangian ng iPad gaya ng Multi-Touch at ang accelerometer.
    Naiisip namin na ang Codea ang pinakamagandang editor ng code na magagamit mo,
    at madali lang ito. Ang Codea ay dinisenyo upang hayaan kang magbago ng iyong
    mga code. Gusto mong baguhin ang numero? I-tap at i-drag lang ito. Paano naman
    ang kulay, o ang larawan? Ang pag-tap ay magpapakita ng isang biswal na mga editor
    para makapili ka kung ano talaga ang gusto mo.
  lego_beyond_longdescription: Lumikha ng maliit, maaaring i-customize at i-program
    na mga robot gamit ang mga piraso ng LEGO.
  finch_beyond_longdescription: Ang Finch ay isang bagong robot para sa edukasyon
    sa computer science. Ang disenyo nito ay ang resulta ng apat na taong pag-aaral
    sa CREATE lab ng Carnegie Mellon. Ang Finch ay dinisenyo para sumuporta ng isang
    kaakit-akit na introduksyon sa sining ng pag-program. Supportado nito ang higit
    sa isang dosenang mga wika na pang-program at mga kapaligiran, kalakip na ang
    mga iilang kapaligiran na angkop sa mga estudyante gaya ng mga walong taong gulang.
    Ang Finch ay dinisenyo para magbigay-daan sa mga estudyante na magsulat ng mga
    mayamang inter-aktib na mga programa.
  arduino_beyond_longdescription: Ang Arduino ay isang popular na plataporma na dinisenyo
    upang payagan ang mga artista at mga designer na magtrabaho gamit ang mga tunay
    na mga sensor, mga LED, buzzers, at iba pa. Ang Sparkfun Virtual Sandbox ay magtuturo
    sa iyo ng tunay na Arduino na code sa iyong browser.
  processing_beyond_longdescription: Ang Processing ay isang wika na pang-program,
    pang-develop na kapaligiran, at online na komunidad. Mula 2001, ang Processing
    ay naghihikayat sa software na literasiya sa loob ng biswal na sining at biswal
    na literasiya sa loob ng teknolohiya. Noong una ay nilikha para magsilbing isang
    software na sketchbook at para magturo ng mga pangunahing konsepto sa pag-program
    sa kompyuter sa loob ng isang biswal na konteksto. Ang Processing ay nauwi sa
    isang development na kagamitan para sa mga propesyonal. Ngayon, mayroong sampu-sampung
    libo na mga estudyante, mga artista, mga designers, mga mananaliksik, at mga mahihilig
    ang gumamit sa Processing para sa pag-aaral, pag-prototype, at sa produksiyon.
  alice_beyond_longdescription: Gamit ang isang mapamaraan ng kapaligiran sa pag-program
    para masuportahan ang paglikha ng mga 3D na mga animasyon, ang Alice Project ay
    nagbibigay ng mga kagamitan at mga materyales para sa pagtuturo at pag-aaral ng
    kompyutasyonal na pag-iisip, paglutas ng problema, at pag-program sa computer
    sa napakaraming mga edad at antas ng grado.
  sphero_beyond_longdescription: Kahit ikaw ay isang tagapagturo man o isang magulang,
    ang SPRK na mga aralin ay nagbibigay sa mga bata ng isang masayang madaliang kurso
    sa pag-program ng mga robots habang hinahasa ang kanilang kakayahan sa matematika
    at agham.
  compatibility_hide_this_warning: Itago ang babalang ito
  compatibility_unsupported_browser: Ang iyong browser ay hindi suportado. Paki-upgrade
    ang iyong browser sa <a href='%{supported_browsers_url}', target='_blank'>isa
    sa mga suportadong browser</a>. Maari mong subukang tingnan ang pahina, pero asahan
    mo na may mga sira na mga functionality.
  flappy_shortcode: flap
  header_home: Home
  header_my_dashboard: Aking Dashboard
  header_courses: Mga kurso
  header_course_catalog: Katalogo ng Kurso
  header_project_gallery: Mga Proyekto
  header_sections: Mga Seksyon
  header_professional_learning: Propesyonal na Pag-aaral
  header_educate_overview: Overview ng Nagtuturo
  header_educate_elementary: Mababang Paaralan
  header_educate_middle: Middle School
  header_educate_high: Mataas na Paaralan
  header_educate_hoc: Hour of Code
  header_educate_partner: Makipag-partner sa Amin
  header_educate_beyond: Pagkatapos ng Code.org
  header_educate_inspire: Magbigay Inspirasyon sa Estudyante
  header_educate_community: Online na Komunidad
  header_educate_tools: Mga Tools at Videos
  header_about_us: Tungkol sa Amin
  header_about_leadership: Pamumuno
  header_about_donors: Mga Donor
  header_about_partners: Mga Partner
  header_about_team: Buong Team
  header_about_news: Newsroom
  header_about_evaluation: Ebalwasyon
  header_about_jobs: Mga Trabaho
  header_about_contact: Kontakin Kami
  header_about_faqs: FAQs
  header_learn: Matuto
  header_teach: Magturo
  header_stats: Mga Stats
  header_help_us: Tulungan Kami
  header_about: Tungkol
  header_teacher_community: Komunidad ng mga Guro
  header_help_support: 'Tulong at Suporta '
  header_report_bug: I-report ang bug
  header_tutorials: Mga Tutorial
  header_documentation: Dokumentasyon
  csp_name: Mga Prinsipyo ng CS
  full_course_category_name: Buong mga Kurso
  user_header_label: Mabuhay %{username}
  user_header_team: Koponan
  user_header_settings: Account Ko
  user_header_logout: Mag-sign out
  user_header_signin: Sign in
  user_header_gamelab: Game Lab
  user_header_playlab: Play Lab
  user_header_minecraft: Minecraft
  user_header_flappy: Flappy
  user_header_view_my_projects: Tingnan ang aking mga proyekto
  view_all_sections: Tingnan ang Lahat ng mga Seksiyon
  view_section: Tingnan ang Seksiyon
  view_named_section: Tingnan ang %{section_name}
  privacy_doc_explanation: Mag-click dito para sa aming privacy na dokumento na maaaring
    ibahagi o ipalimbaga para sa iyong mga estudyante.
  signing_in: Pag-sign in
  sign_in_overview: 'Ang iyong mga estudyante ay maaaring mag-sign in sa kanilang
    mga account sa Code.org sa pamamagitan ng pagsunod sa mga hakbang na ito:'
  sign_in_instruct_website: Pumunta sa %{code_org_url}.
  sign_in_instruct_code: 'I-type ang kanilang code ng seksiyon: %{section_code}.'
  sign_in_instruct_name: Piliin ang kanilang pangalan na ipapakita.
  sign_in_instruct_secret: Piliin ang kanilang lihim na %{secret}.
  sign_in_instruct_button: I-click ang "Sign in" na button.
  sign_in_overview_cards: Maaaring mahanap ng mga estudyante ang lahat ng impormasyong
    ito, kalakip na ang kanilang lihim na %{secret}, sa pag-login na mga kard sa baba.
  reset_student_password: Pag-reset ng mga password ng estudyante
  reset_student_password_instructions: Maaari mong i-reset ang secret <word/picture>
    para sa kahit na sinong estudyante mo sa pamamagitan ng pagpunta sa "Manage Students"
    na tab para sa seksiyon, pag-click ng "Show secret" na button sa ilalim ng "Password"
    na hanay, at pag-click sa "Reset secret" na button.
  login_cards: Login na mga Kard
  print_login_cards: Magprinta ng login na mga kard
  joining_section: Sumali sa iyong seksiyon (isang-beses lang)
  joining_section_overview: Kung ang isang estudyante ay hindi pa nakasali sa iyong
    seksiyon, mangyaring hilingin sila na gawin ang mga sumusunod na mga hakbang.
    Tandaan na kailangan lang nila itong gawin sa isang beses. Sa pamamagitan ng pagsali
    sa iyong seksiyon, ang mga estudyante ay maaaring makakita sa kursong nakatakda
    para sa kanila at ikaw ay maaaring magsubaybay sa kanilang pag-unlad sa gawain
    na kanilang nakompleto habang sila ay naka-sign in.
  joining_section_instruct_website: 'Lumikha ng account sa Code.org kung hindi pa
    nila nagawa ito. Maaari nilang itong gawin sa https://studio.code.org/users/sign_up.
    Tandaan na sila ay maaaring mag-sign up gamit ang email address at password, o
    mag-sign sa pamamagitan ng Google, Facebook, o Microsoft sa pamamagitan ng pagpindot
    sa isa sa mga button na ito:'
  joining_section_instruct_account: Magsign in sa kanilang account sa Code.org.
  joining_section_instruct_code: 'Mag-navigate sa %{code_org_url} at i-type ang kanilang
    code ng seksiyon: %{section_code}.'
  joining_section_instruct_button: Kapag napindot na nila ang "Go" na buton, sila
    ay dapat nadagdag na sa iyong seksiyon.
  signing_in_single_instruct: Ang iyong mga estudyante ay maaaring mag-sign in sa
    kanilang account sa Code.org sa pamamagitan ng pagpunta sa https://code.org/ at
    pag-click sa "Sign in" na button sa itaas na kanang bahagi.
  reset_student_password_email: Kung ang iyong estudyante ay lumikha ng account sa
    Code.org sa pamamagitan ng paggamit ng kanilang email address at password (sa
    halip na magsign in sa kanilang Google, Facebook, Microsof, o Clever na account),
    maaari mong i-reset ang kanilang password sa pamamagitan ng pagpunta sa "Manage
    Students" na tab para sa seksiyon, at pag-click ng "Reset password" na button
    sa ilalim ng "Password" na hanay.
  syncing_students: Nag-sync sa iyong mga estudyante
  syncing_students_instructions: 'Kung ang iyong seksiyon sa Code.org ay hindi pareho
    sa iyong lista ng mga estudyante sa Google Classroom, i-click ang "Sync students
    from Google Classroom" na button sa "Manage students" na tab:'
  google_sign_in_instruct: 'Mula dito, sila ay dapat pipili sa "Sign in with Google
    Account" na opsyon:'
  hero_name: 'Minecraft: Ang Paglalakbay ng Bayani'
  applab-intro_name: Panimula ng App Lab
  creativity_create: I-create
<<<<<<< HEAD
  creativity_hoc_coming: Ang Hour of Code ay paparating na…
  ! '': 
  congratulations_on_completing_course: Congratulations on completing %{course}
  just_did_course_donor: I just finished %{course} - check it out! Thanks %{donor_twitter}
    for supporting @codeorg
  homepage_banner_privacy_main: 'Aug 3: We''ve updated our privacy policy to include
    tools used in our new high school CS Principles course.'
  homepage_banner_20k_teachers: 20,000 teachers trained, and now teaching computer
    science in classrooms.
  homepage_banner_congress: America's leaders are calling on Congress to fund K-12
    computer science.
  homepage_banner_congress_link: Add your support
  homepage_banner_40k_teachers: We've prepared 40,000 new computer science teachers.
  homepage_below_hero_announcement_text: We care about your privacy and are making
    some updates to our privacy policy, effective May 25.
  video_title_cs_is_everything: Computer Science is Changing Everything
  video_title_my_name_is_aracely: My Name is Aracely
  video_3min: 3 min
  volunteer_engineer_submission_field_email_preference: Can we email you about updates
    to our courses, volunteer opportunities, or other computer science news?
  volunteer_engineer_submission_field_email_preference_privacy: "(See our privacy
    policy)"
  dashboard_course_csina: Computer Science in Algebra
  thinkersmithspanish_name: Mis Amigos Roboticos
  lightbot_name: Lightbot
  lightbotintl_name: Lightbot
  codecademy_name: Codecademy
  codecombat_name: CodeCombat
  touchdevelop_name: TouchDevelop
  thinkersmith2_name: Binary Baubles
  kodableunplugged_name: fuzzFamily Frenzy
  codesters_name: Codesters
  coursea-2017_name: Course A (2017)
  courseb-2017_name: Course B (2017)
  coursec-2017_name: Course C (2017)
  coursed-2017_name: Course D (2017)
  coursee-2017_name: Course E (2017)
  coursef-2017_name: Course F (2017)
  coursea-2018_name: Course A (2018)
  courseb-2018_name: Course B (2018)
  coursec-2018_name: Course C (2018)
  coursee-2018_name: Course E (2018)
  coursef-2018_name: Course F (2018)
  express-2017_name: Express Course (2017)
  pre-express-2017_name: Pre-reader Express Course (2017)
  pre-express-2018_name: Pre-reader Express Course (2018)
  csd1_name: 'Unit 1: Problem Solving'
  csd2_name: 'Unit 2: Web Development'
  csd3_name: 'Unit 3: Animation and Games'
  csd4_name: 'Unit 4: The Design Process'
  csd1-2017_name: 'Unit 1: Problem Solving'
  csd2-2017_name: 'Unit 2: Web Development'
  csd3-2017_name: 'Unit 3: Animation and Games'
  csd4-2017_name: 'Unit 4: The Design Process'
  csd1-2018_name: 'Unit 1: Problem Solving'
  csd2-2018_name: 'Unit 2: Web Development'
  csd3-2018_name: 'Unit 3: Animation and Games'
  csd4-2018_name: 'Unit 4: The Design Process'
  csp3-2017_name: 'Unit 3: Algorithms and Programming'
  csp4-2017_name: 'Unit 4: Big Data and Privacy'
  csp5-2017_name: 'Unit 5: Building Apps'
  csp3-2018_name: 'Unit 3: Algorithms and Programming'
  csp4-2018_name: 'Unit 4: Big Data and Privacy'
  csp5-2018_name: 'Unit 5: Building Apps'
  csp3_name: 'Unit 3: Algorithms and Programming'
  csp4_name: 'Unit 4: Big Data and Privacy'
  csp5_name: 'Unit 5: Building Apps'
  csp6_name: 'Unit 6: AP Performance Tasks'
  csp-post-survey_name: Student Post-Course Survey
  hoc-impact-study_name: Classic Maze with Survey
  flappy-impact-study_name: Flappy Code with Survey
  text-compression_name: Text Compression
  csf_2017_category_name: CS Fundamentals (2017)
  csf_2018_category_name: CS Fundamentals (2018)
  csd_category_name: CS Discoveries ('17-'18)
  csd_2018_category_name: CS Discoveries ('18-'19)
  csp_2018_category_name: CS Principles ('18-'19)
  research_studies_category_name: Research Studies
  thinkersmithspanish_gradelevel: Por todos
  kodable_platformtext: iPad
  thinkersmithspanish_shortdescription: Tutorial para un grupo sin computadoras
  thinkersmithspanish_longdescription: Mediante el uso de un "Vocabulario Robot" predefinido,
    los estudiantes descubrir&aacute;n como guiarse de modo tal de llevar a cabo tareas
    espec&iacute;ficas sin ser estas discutidas previamente. Este segmento ense&ntilde;a
    a los estudiantes la conexi&oacute;n entre s&iacute;mbolos y acciones as&iacute;
    como la valiosa habilidad de depuraci&oacute;n.
  lightbot_beyond_name: LightBot
  codecademy_beyond_name: Codecademy
  pocketcode_beyond_name: Pocket Code
  touchdevelop_beyond_name: TouchDevelop
  udacity_beyond_name: CS 101
  kodu_beyond_name: Kodu
  cargobot_beyond_name: Cargobot
  kidsruby_beyond_name: KidsRuby
  mozilla_beyond_name: Webmaker
  codecombat_beyond_name: CodeCombat
  codea_beyond_name: Codea
  lego_beyond_name: Mindstorms
  finch_beyond_name: Finch
  alice_beyond_name: Alice
  sphero_beyond_name: SPRK
  kodable_beyond_platformtext: iPad
  scratchjr_beyond_platformtext: iPad
  hopscotch_beyond_platformtext: iPad
  kodu_beyond_platformtext: Windows, xBox
  cargobot_beyond_platformtext: iPad
  codea_beyond_platformtext: iPad
  starwars_shortcode: star
  mc_shortcode: mc
  frozen_shortcode: frzn
  hourofcode_shortcode: code
  infinity_shortcode: inf
  playlab_shortcode: lab
  artist_shortcode: art
  csd_name: CS Discoveries
  csd_2018_name: CS Discoveries
  user_header_team: Team
  user_header_create: 'Create '
  user_header_applab: 'App Lab '
  user_header_artist: 'Artist '
  user_header_dance: Dance Party
  user_header_spritelab: Sprite Lab
  user_header_view_all: View all projects...
  user_header_view_project_gallery: View project gallery
  aquatic_name: 'Minecraft: Voyage Aquatic'
  creativity: creativity
  creativity_what_will_you_create: What will you create?
  creativity_homepage: Give flight to imagination and birth to innovation. Start with
    an Hour of Code and your own brand of creativity, whatever it may be. Watch our
    video.
  creativity_hoc_about: 'This year, the Hour of Code is all about creativity. '
  creativity_social_media: 'This year''s #HourOfCode is about creativity. I’m in!
    Are you?'
  creativity_social_media_2: 'This year''s #HourOfCode is about creativity. What will
    you create?'
  creativity_courses: Go further with Code.org courses
  creativity_courses_link: Go further with <a href="https://studio.code.org/courses">Code.org
    courses</a>
  account_sign_up_email_opt_in: Can we email you about updates to our courses, local
    opportunities, or other computer science news? (roughly once a month)
  account_sign_up_child_accept_terms: I confirm that I have my parent or legal guardian's
    permission to use the Code.org services.
=======
  creativity_hoc_coming: Ang Hour of Code ay paparating na…
>>>>>>> 139131a2
<|MERGE_RESOLUTION|>--- conflicted
+++ resolved
@@ -2281,149 +2281,4 @@
   hero_name: 'Minecraft: Ang Paglalakbay ng Bayani'
   applab-intro_name: Panimula ng App Lab
   creativity_create: I-create
-<<<<<<< HEAD
-  creativity_hoc_coming: Ang Hour of Code ay paparating na…
-  ! '': 
-  congratulations_on_completing_course: Congratulations on completing %{course}
-  just_did_course_donor: I just finished %{course} - check it out! Thanks %{donor_twitter}
-    for supporting @codeorg
-  homepage_banner_privacy_main: 'Aug 3: We''ve updated our privacy policy to include
-    tools used in our new high school CS Principles course.'
-  homepage_banner_20k_teachers: 20,000 teachers trained, and now teaching computer
-    science in classrooms.
-  homepage_banner_congress: America's leaders are calling on Congress to fund K-12
-    computer science.
-  homepage_banner_congress_link: Add your support
-  homepage_banner_40k_teachers: We've prepared 40,000 new computer science teachers.
-  homepage_below_hero_announcement_text: We care about your privacy and are making
-    some updates to our privacy policy, effective May 25.
-  video_title_cs_is_everything: Computer Science is Changing Everything
-  video_title_my_name_is_aracely: My Name is Aracely
-  video_3min: 3 min
-  volunteer_engineer_submission_field_email_preference: Can we email you about updates
-    to our courses, volunteer opportunities, or other computer science news?
-  volunteer_engineer_submission_field_email_preference_privacy: "(See our privacy
-    policy)"
-  dashboard_course_csina: Computer Science in Algebra
-  thinkersmithspanish_name: Mis Amigos Roboticos
-  lightbot_name: Lightbot
-  lightbotintl_name: Lightbot
-  codecademy_name: Codecademy
-  codecombat_name: CodeCombat
-  touchdevelop_name: TouchDevelop
-  thinkersmith2_name: Binary Baubles
-  kodableunplugged_name: fuzzFamily Frenzy
-  codesters_name: Codesters
-  coursea-2017_name: Course A (2017)
-  courseb-2017_name: Course B (2017)
-  coursec-2017_name: Course C (2017)
-  coursed-2017_name: Course D (2017)
-  coursee-2017_name: Course E (2017)
-  coursef-2017_name: Course F (2017)
-  coursea-2018_name: Course A (2018)
-  courseb-2018_name: Course B (2018)
-  coursec-2018_name: Course C (2018)
-  coursee-2018_name: Course E (2018)
-  coursef-2018_name: Course F (2018)
-  express-2017_name: Express Course (2017)
-  pre-express-2017_name: Pre-reader Express Course (2017)
-  pre-express-2018_name: Pre-reader Express Course (2018)
-  csd1_name: 'Unit 1: Problem Solving'
-  csd2_name: 'Unit 2: Web Development'
-  csd3_name: 'Unit 3: Animation and Games'
-  csd4_name: 'Unit 4: The Design Process'
-  csd1-2017_name: 'Unit 1: Problem Solving'
-  csd2-2017_name: 'Unit 2: Web Development'
-  csd3-2017_name: 'Unit 3: Animation and Games'
-  csd4-2017_name: 'Unit 4: The Design Process'
-  csd1-2018_name: 'Unit 1: Problem Solving'
-  csd2-2018_name: 'Unit 2: Web Development'
-  csd3-2018_name: 'Unit 3: Animation and Games'
-  csd4-2018_name: 'Unit 4: The Design Process'
-  csp3-2017_name: 'Unit 3: Algorithms and Programming'
-  csp4-2017_name: 'Unit 4: Big Data and Privacy'
-  csp5-2017_name: 'Unit 5: Building Apps'
-  csp3-2018_name: 'Unit 3: Algorithms and Programming'
-  csp4-2018_name: 'Unit 4: Big Data and Privacy'
-  csp5-2018_name: 'Unit 5: Building Apps'
-  csp3_name: 'Unit 3: Algorithms and Programming'
-  csp4_name: 'Unit 4: Big Data and Privacy'
-  csp5_name: 'Unit 5: Building Apps'
-  csp6_name: 'Unit 6: AP Performance Tasks'
-  csp-post-survey_name: Student Post-Course Survey
-  hoc-impact-study_name: Classic Maze with Survey
-  flappy-impact-study_name: Flappy Code with Survey
-  text-compression_name: Text Compression
-  csf_2017_category_name: CS Fundamentals (2017)
-  csf_2018_category_name: CS Fundamentals (2018)
-  csd_category_name: CS Discoveries ('17-'18)
-  csd_2018_category_name: CS Discoveries ('18-'19)
-  csp_2018_category_name: CS Principles ('18-'19)
-  research_studies_category_name: Research Studies
-  thinkersmithspanish_gradelevel: Por todos
-  kodable_platformtext: iPad
-  thinkersmithspanish_shortdescription: Tutorial para un grupo sin computadoras
-  thinkersmithspanish_longdescription: Mediante el uso de un "Vocabulario Robot" predefinido,
-    los estudiantes descubrir&aacute;n como guiarse de modo tal de llevar a cabo tareas
-    espec&iacute;ficas sin ser estas discutidas previamente. Este segmento ense&ntilde;a
-    a los estudiantes la conexi&oacute;n entre s&iacute;mbolos y acciones as&iacute;
-    como la valiosa habilidad de depuraci&oacute;n.
-  lightbot_beyond_name: LightBot
-  codecademy_beyond_name: Codecademy
-  pocketcode_beyond_name: Pocket Code
-  touchdevelop_beyond_name: TouchDevelop
-  udacity_beyond_name: CS 101
-  kodu_beyond_name: Kodu
-  cargobot_beyond_name: Cargobot
-  kidsruby_beyond_name: KidsRuby
-  mozilla_beyond_name: Webmaker
-  codecombat_beyond_name: CodeCombat
-  codea_beyond_name: Codea
-  lego_beyond_name: Mindstorms
-  finch_beyond_name: Finch
-  alice_beyond_name: Alice
-  sphero_beyond_name: SPRK
-  kodable_beyond_platformtext: iPad
-  scratchjr_beyond_platformtext: iPad
-  hopscotch_beyond_platformtext: iPad
-  kodu_beyond_platformtext: Windows, xBox
-  cargobot_beyond_platformtext: iPad
-  codea_beyond_platformtext: iPad
-  starwars_shortcode: star
-  mc_shortcode: mc
-  frozen_shortcode: frzn
-  hourofcode_shortcode: code
-  infinity_shortcode: inf
-  playlab_shortcode: lab
-  artist_shortcode: art
-  csd_name: CS Discoveries
-  csd_2018_name: CS Discoveries
-  user_header_team: Team
-  user_header_create: 'Create '
-  user_header_applab: 'App Lab '
-  user_header_artist: 'Artist '
-  user_header_dance: Dance Party
-  user_header_spritelab: Sprite Lab
-  user_header_view_all: View all projects...
-  user_header_view_project_gallery: View project gallery
-  aquatic_name: 'Minecraft: Voyage Aquatic'
-  creativity: creativity
-  creativity_what_will_you_create: What will you create?
-  creativity_homepage: Give flight to imagination and birth to innovation. Start with
-    an Hour of Code and your own brand of creativity, whatever it may be. Watch our
-    video.
-  creativity_hoc_about: 'This year, the Hour of Code is all about creativity. '
-  creativity_social_media: 'This year''s #HourOfCode is about creativity. I’m in!
-    Are you?'
-  creativity_social_media_2: 'This year''s #HourOfCode is about creativity. What will
-    you create?'
-  creativity_courses: Go further with Code.org courses
-  creativity_courses_link: Go further with <a href="https://studio.code.org/courses">Code.org
-    courses</a>
-  account_sign_up_email_opt_in: Can we email you about updates to our courses, local
-    opportunities, or other computer science news? (roughly once a month)
-  account_sign_up_child_accept_terms: I confirm that I have my parent or legal guardian's
-    permission to use the Code.org services.
-=======
-  creativity_hoc_coming: Ang Hour of Code ay paparating na…
->>>>>>> 139131a2
+  creativity_hoc_coming: Ang Hour of Code ay paparating na…