--- conflicted
+++ resolved
@@ -497,8 +497,9 @@
   homepage_header_donors: Code.org remercie tout ceux qui l'ont soutenu
   homepage_donors_seall: Tout afficher
   homepage_donors_donate: Faire un don
-  homepage_below_hero_announcement_text: We care about your privacy and are making
-    some updates to our privacy policy, effective May 25.
+  homepage_below_hero_announcement_text: La protection de votre vie privée est
+    importante pour nous et nous faisons quelques mises à jour dans notre politique de
+    confidentialité, qui entreront en vigueur le 25 mai.
   homepage_below_hero_announcement_link_text: Pour en savoir plus
   contact_form_topic_student: Je suis un élève
   contact_form_topic_parent: Je suis un parent
@@ -756,8 +757,11 @@
   volunteer_engineer_submission_field_email_desc: Votre adresse e-mail ne sera jamais
     partagée, mais nous vous ferons parvenir les demandes de la part des enseignants.
   volunteer_engineer_submission_field_email_placeholder: Adresse email
-  volunteer_engineer_submission_field_email_preference: Can we email you about updates
-    to our courses, volunteer opportunities, or other computer science news?
+  volunteer_engineer_submission_field_email_preference: Pouvons-nous vous envoyer des e-mails
+    d’information sur nos formations, des opportunités près de chez vous ou d’autres brèves
+    dans le domaine informatique?
+  volunteer_engineer_submission_field_email_preference_privacy: (Pour plus d’informations,
+    consultez notre politique de confidentialité)
   volunteer_engineer_submission_field_email_preference_yes: Oui
   volunteer_engineer_submission_field_email_preference_no: Non
   volunteer_engineer_submission_final_paragraph: Vous figurerez sur une carte pour
@@ -2263,15 +2267,4 @@
   google_sign_in_instruct: 'À partir de là, ils doivent choisir l’option « Se connecter
     avec mon compte Google »:'
   hero_name: 'Minecraft: Le voyage du héros'
-  applab-intro_name: Introduction pour App Lab
-<<<<<<< HEAD
-  homepage_below_hero_announcement_text: La protection de votre vie privée est
-    importante pour nous et nous faisons quelques mises à jour dans notre politique de
-    confidentialité, qui entreront en vigueur le 25 mai.
-  homepage_below_hero_announcement_link_text: En savoir plus
-  volunteer_engineer_submission_field_email_preference: Can we email you about updates
-    to our courses, volunteer opportunities, or other computer science news?
-=======
->>>>>>> 018c8651
-  volunteer_engineer_submission_field_email_preference_privacy: "(See our privacy
-    policy)"+  applab-intro_name: Introduction pour App Lab