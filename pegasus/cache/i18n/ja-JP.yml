--- conflicted
+++ resolved
@@ -1086,11 +1086,7 @@
   hourofcode_shortcode: code
   flappy_shortcode: "パタパタ"
   infinity_shortcode: inf
-<<<<<<< HEAD
-  playlab_shortcode: 再生する
-=======
   playlab_shortcode: "再生する"
->>>>>>> 0d839b4f
   artist_shortcode: art
   learn_find_volunteer: <a href="https://code.org/volunteer/local">Find a local volunteer</a>
     to help during your Hour of Code
