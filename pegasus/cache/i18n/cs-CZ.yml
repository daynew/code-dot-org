--- conflicted
+++ resolved
@@ -326,13 +326,8 @@
   starwars_javascript_start_button: Vyzkoušej hned
   starwars_blocks_title: Bloky
   starwars_blocks_description: Použij táhni-pusť bloky.
-<<<<<<< HEAD
   starwars_blocks_specs: Mnoho jazyků | Moderní prohlížeče, chytré mobily, tablety
     | Věk 6-106 let
-=======
-  starwars_blocks_specs: Many languages | Modern browsers, smartphones, tablets |
-    Ages 6-10
->>>>>>> d2c4eb48
   starwars_blocks_start_button: Další informace
   starwars_watch_videos: Před zahájením práce, prohlédni si jedno z těchto inspirujících
     videí
@@ -346,11 +341,7 @@
     po světu Minecraftu.
   mc_gradelevel: Věk 6 +
   mc_platformtext: Moderní prohlížeče, smartphony, tablety
-<<<<<<< HEAD
   mc_specs: Mnoho jazyků | Moderní prohlížeče a tablety | Věk 6-106 let
-=======
-  mc_specs: Many languages | Modern browsers and tablets | Ages 6+
->>>>>>> d2c4eb48
   minecraft_subtitle: Hodina kódu Minecraftu
   volunteer_engineer_submission_title: Inspirujte studenty a dobrovolníky pro Hodinu
     kódu.
