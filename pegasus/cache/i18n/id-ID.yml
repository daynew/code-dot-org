--- conflicted
+++ resolved
@@ -1,5 +1,4 @@
----
-id-ID:
+"id-ID":
   hour_of_code: Jam kode
   hello: Halo dunia
   'yes': Ya
@@ -1119,13 +1118,10 @@
   cspunit6_name: 'Kirim-AP: Database dalam aplikasi'
   cspexam1-mWU7ilDYM9_name: Tes bagian 1 - 25 pertanyaan
   cspexam2-AKwgAh1ac5_name: Tes bagian 2 - 25 pertanyaan
-  cspunit3_shortdescription_congrats: "Unit ini memerkenalkan konsep dasar dari pemograman
-    komputer, agar kemampuan mereka menjadi berkembang dan membuat aplikasi yang interaktif.
-    kursus ini menggunakan javaScript sebagai bahasa pemograman, dan aplikasi lab
-    sebagai tempat pemograpan untuk membuat aplikasi, namun konsep yang dipelajari
-    dalam pelajaran ini mencakup semua bahasa dan semua perangkat pemograman. \r\n\r\nunit
-    ini terakhir dierbarui tanggal 30 oktober 2017. baca selengkanya tentang pembaruan
-    kurikulum di forum.code.org/c/csp/updates."
+  cspunit3_shortdescription_congrats: |-
+    Unit ini memerkenalkan konsep dasar dari pemograman komputer, agar kemampuan mereka menjadi berkembang dan membuat aplikasi yang interaktif. kursus ini menggunakan javaScript sebagai bahasa pemograman, dan aplikasi lab sebagai tempat pemograpan untuk membuat aplikasi, namun konsep yang dipelajari dalam pelajaran ini mencakup semua bahasa dan semua perangkat pemograman. \r
+    \r
+    unit ini terakhir dierbarui tanggal 30 oktober 2017. baca selengkanya tentang pembaruan kurikulum di forum.code.org/c/csp/updates.
   20-hour_name: Kursus akselerasi
   classicmaze_name: Labirin klasik
   iceage_name: Zaman Es
@@ -1910,9 +1906,7 @@
   signing_in: Masuk di
   sign_in_instruct_button: Tekan tombol "masuk".
   reset_student_password: Mengatur ulang pelajar kata sandi
-<<<<<<< HEAD
   creativity_create: Buat
-=======
   ! '': 
   congratulations_on_completing_course: Congratulations on completing %{course}
   just_did_course_donor: I just finished %{course} - check it out! Thanks %{donor_twitter}
@@ -2210,14 +2204,9 @@
   user_header_create: 'Create '
   user_header_applab: 'App Lab '
   user_header_artist: 'Artist '
-  user_header_gamelab: Game Lab
-  user_header_playlab: Play Lab
   user_header_spritelab: Sprite Lab
-  user_header_minecraft: Minecraft
-  user_header_flappy: Flappy
   user_header_view_all: View all projects...
   user_header_view_project_gallery: View project gallery
-  user_header_view_my_projects: View my projects
   view_section: View Section
   view_named_section: View %{section_name}
   privacy_doc_explanation: Click here for our privacy document that can be shared
@@ -2269,7 +2258,6 @@
   applab-intro_name: App Lab Intro
   aquatic_name: 'Minecraft: Voyage Aquatic'
   creativity: creativity
-  creativity_create: Create
   creativity_hoc_coming: The Hour of Code is coming…
   creativity_what_will_you_create: What will you create?
   creativity_homepage: Give flight to imagination and birth to innovation. Start with
@@ -2286,5 +2274,4 @@
   account_sign_up_email_opt_in: Can we email you about updates to our courses, local
     opportunities, or other computer science news? (roughly once a month)
   account_sign_up_child_accept_terms: I confirm that I have my parent or legal guardian's
-    permission to use the Code.org services.
->>>>>>> 92fadfce
+    permission to use the Code.org services.