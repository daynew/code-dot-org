--- conflicted
+++ resolved
@@ -1425,11 +1425,7 @@
   hourofcode_shortcode: code
   flappy_shortcode: "پریدن"
   infinity_shortcode: inf
-<<<<<<< HEAD
-  playlab_shortcode: بازی کن
-=======
   playlab_shortcode: "بازی کن"
->>>>>>> 0d839b4f
   artist_shortcode: art
   learn_find_volunteer: <a href="https://code.org/volunteer/local">Find a local volunteer</a>
     to help during your Hour of Code
