"hr-HR":
  hour_of_code: Hour of Code
  hello: Pozdrav svima
  select_language: Odaberite svoj jezik
  en: Računalna znanost
  computer_science_edweek: Tjedan podučavanja Računalstva
  csedweek_dates: 8. - 14. prosinca 2014.
  csedweek_banner_hoc: '<a href="http://hourofcode.com" style="color: white; text-decoration:underline;
    font-weight:bold">Sat Kodiranja</a> dolazi. Pozivamo sve učitelje i organizatore,
    <a href="http://hourofcode.com" style="color: white; text-decoration:underline;
    font-weight:bold">planirajte vaš Sat Kodiranja</a>'
  csedweek_banner_teachers: '<a href="/csteacher" style="color: white; text-decoration:
    none; font-weight: 400">Jeste li učitelj Informatike? Pogledajte i druge CSEdWeek
    resurse</a>'
  n_have_learned_an_hoc: <h1>#</h1><h3>je isprobao</h3><h2>Sat Kodiranja</h2>
  anybody_can_learn: Svatko može naučiti.
  learn_now: Nauči sad
  petition_message: Svi učenici u svim školama trebaju imati priliku naučiti informatiku
  petition_sign_message: 'Ako se slažeš, upiši svoje ime. Pridruži se # ostalih.'
  petition_sign_message_support: 'Ako nas podržavaš, upiši svoje ime. Pridruži se
    # ostalima.'
  petition_join_others: 'Pridruži se # ostalima'
  name: Ime
  email: E-mail
  zipcode: Poštanski broj ili država
  submit: Pošalji
  twentyhours_heading: Isprobajte naš Uvod u Tečaj informatike
  twentyhours_text: Završio si svoj prvi Sat Kodiranja? Nauči više o Informatici i
    konceptima programiranja u narednom tečaju.
  og_title: Every child deserves opportunity
  og_description: Every student in every school deserves the opportunity to study
    computer science.
  hoc2014_heading: Pridružite se <a href="http://hourofcode.com">Satu Kodiranja</a><br/>8.
    - 14. prosinca 2014.<br/>
  hoc2014_students: Učenici
  hoc2014_try: Isprobaj
  hoc2014_teachers: Učitelji
  hoc2014_host: Budite domaćin
  hoc2014_everyone: Svi
  hoc2014_support: Pružite podršku &#x25BE;
  hoc2014_whatishoc: Što je Sat Kodiranja?
  csedweek_map_header: '# CSEdWeek / Hour of Code events around the world'
  csedweek_map_signup: Prijavi svoj događaj
  csedweek_map_search_placeholder: Search for Hour of Code events
  csedweek_map_search_search: Traži
  csedweek_map_search_reset: Ispočetka
  csedweek_map_legend_title: Legenda
  csedweek_map_legend_event: Hour of Code Event
  csedweek_map_legend_cs_tech_jam: CS Tech Jam
  cded_sign_up: Prijava
  cded_try_it: Isprobaj
  twentyhours_trynow: Probaj sad
  california_heading: Zatražite od škole da se uvede informatika
  california_text: Svaki učitelj može ponuditi naše <a href='http://studio.code.org/'>besplatne
    tečajeve</a>.  Svaka osnovna škola može <a href='http://code.org/educate/k5'>podučavati
    računalstvo</a>. Pitaj srednje škole <a href='http://code.org/educate/districts'>za
    suradnju.
  california_button: Nauči više
  flappy_heading: Flappy Birthday za Code.org
  flappy_text: Code.org upravo je napunio jednu godinu.<br/><br/> Proslavite s nama
    izrađujući vlastitu<b>Flappy</b> igricu. Napišite svoje vlastite naredbe i dijelite
    ih s prijateljima!
  view_english_site: Pogledaj englesku stranicu
  non_english_tutorials: 'Tutorijali prevedeni na više jezika:'
  write_your_first_program: Napravi svoj prvi računalni program
  learn_cs_concepts: Nauči osnovne koncepte Računalstva pomoću "povuci i ispusti"
    programiranja. Ovaj tutorijal je osmišljen kao igrica u kojoj ti pomažu Bill Gates,
    Mark Zuckerberg, Angry Birds i Plants vs. Zombies. Nauči programske petlje za
    ponavljanje, "ako-onda" naredbe odlučivanja i osnovne algoritme.
  all_ages: Svi uzrasti
  beginner: Početnik
  n_participants: '# sudionika'
  go: Kreni
  thank_you_: Hvala!
  congratulations: Čestitamo!
  congratulations_on_completing_hoc: Čestitamo na završetku jednog Sata Kodiranja
  congratulations_volunteer: 'Congratulations: Now that you’ve tried the Hour of Code,
    <a href="https://code.org/volunteer">sign up to volunteer in a classroom</a> and
    help students learn an Hour of Code!'
  course_name_accelerated: Ubrzani tečaj
  course_name_course1: Tečaj 1
  course_name_course2: Tečaj 2
  course_name_course3: Tečaj 3
  course_name_course4: Tečaj 4
  congratulations_on_completing_course: Congratulations on completing %{course}
  congrats_next_tutorials_title: Try these tutorials next
  congrats_next_tutorials_desc: Try these shorter, 1 hour tutorials or try a <a href="%{current_path}/next">partner
    tutorial</a>.
  get_a_certificate_of_achievement: Preuzmi potvrdu o postignuću
  enter_valid_age: Molimo odaberite valjanu dob
  enter_valid_email: Unesite ispravnu e-mail adresu, molim
  get_a_certificate_message: Poslat ćemo ti potvrdu i obavijest o tome kako možeš
    <a href='/learn/beyond'>Naučiti više nakon One Hour</a>
  get_a_certificate_message_after: Klikni na certifikat da ga preuzmeš ili ispišeš.
    Nastavi s našim <a href='http://studio.code.org'>drugim tečajevima</a>, ili istraži
    više mogućnosti na <a href='/learn/beyond'>Saznaj više od Jednog sata kodiranja</a>.
  thanks_for_submitting: Hvala na prijavi!
  if_you_enjoyed: Ako si uživao/la učeći, pozovi prijatelje da probaju također! Želimo
    cijeli svijet da nauči.
  personalize_certificate: Osobno uredi svoju potvrdu
  share_achievement: Podijeli svoje postignuće
  beyond_hour_message: |
    Nastavi s našim<a href='http://studio.code.org'>drugim tečajevima</a>,  ili istraži više mogućnosti na  <a href='/learn/beyond'>Saznaj više od Jednog sata kodiranja</a>.
  leaderboards_for_hoc: Ljestvice poretka za Hour of Code.
  support_url: http://support.code.org/
  country: Država
  city: Grad
  gender: Spol
  boys: Dečki
  girls: Cure
  give_my_hour: 'Daj moj "Hour":'
  girls_team: timu djevojčica
  boys_team: Muski tim
  tell_the_world: Reci svima!
  thanks_for_voting: Hvala na glasovanju!
  share_on_facebook: Podijeli na Facebook-u
  share_on_twitter: Podijeli na Twitter-u
  beyond_an_hour: Nakon Sata Kodiranja
  get_started: Početak
  i_agree: Slažem se
  participant_select: '- Izaberi -'
  participant_student: Učenik
  participant_parent: Roditelj
  participant_educator: Nastavnik
  participant_engineer: Programski inžinjer
  participant_other: Ništa od navedenog
  print_all: Ispiši sve
  print_ice_art: Ispiši svoje ledeno umjetničko djelo
  create_art_with_zombie: ili napravi napredno umjetničko djelo sa zombijem
  i_am_a: Ja sam
  never_spam: Nikad ti nećemo dosađivati porukama
  enter_country: Unesi državu ako živiš izvan Sjedinjenih Američkih Država
  used_infrequent_updates: Samo za rijetka ažuriranja
  privacy_practices_children: Pogledajte naša pravila privatnosti za djecu
  petition_thankyou: Hvala vam na potpisivanju peticije
  continue_learning_header: Nastavi učiti "Više o One Hour"
  continue_learning_body: Imaš puno mogućnosti. Možeš učiti na internetu, ili kod
    vlastite škole, ili čak u ljetnom kampu.
  learn_next_level: Prijeđi na sljedeći nivo
  learn_online: Isprobajte druge online tečajeve
  learn_classes: Pronađi lokalne nastave
  hoc_is_here: '#HourOfCode je ovdje - pogledaj! @codeorg'
  just_did_hoc: 'Upravo sam završio #HourOfCode - pogledaj! @codeorg'
  twitter_teach_cs: Zašto se informatika predaje u tako malom broju škola? Mi to možemo
    popraviti. http://youtu.be/nKIu9yen5nc. Posjetite http://code.org/ da naučite
    više.
  learn_hoc: Nauči Hour of Code
  beyond_hoc: Prije sat vremena
  what_gender: Koji si spol?
  girl: Djevojčica
  boy: Dečko
  help_recruit_coders: Pomogni nam zaposliti više programera u tvom timu!
  help_recruit: Pomogni nam zaposliti više programera!
  lines_of_code: Iznad <b># linija koda </b> napisanih do datuma.
  lines_of_code_alt: <b>#</b> linija koda koje su učenici napisali
  who_has_done_hoc: 'Tko je napravio #HourOfCode? @codeorg'
  hoc_leaderboards: Hour of Code ljestvica poretka
  students_and_lines: '%{students} učenika je napravilo Hour of Code i napisali su
    %{lines} linija koda.'
  start_hoc: Kreni s Hour of Code sada
  contact_form_topic_press: Tisak/mediji (intervju ili govor)
  stats_nina: Svaki je dan donio jednak rezultat &mdash; 100% angažiranosti. Nina
    Nchols Peery, učiteljica
  stats_student: '"Znala sam da je ovo <b> neponovljiva </b> prilika." - Mariana Alzate,
    peti razred'
  stats_michael: '"Ja <b>nikada prije </b> nisam vidio svoje učenike toliko uzbuđene
    učenjem." - Michael Clark, učitelj'
  studiobar_title: Istraži<a href='http://studio.code.org'>Code Studio</a>
  studiobar_title_nolink: Istraži Code Studio
  studiobar_elementary_title: Osnovni tečajevi
  studiobar_elementary_body: Naša tri nova tečaja za K&#8209;5
  studiobar_hoc_title: Sat Kodiranja
  studiobar_hoc_body: Naučite kodirati uz Angry Birds
  studiobar_flappy_title: Flappy kôd
  studiobar_flappy_body: Napravite i podijelite svoju vlastitu Flappy igru
  studiobar_teacher_title: Za nastavnike
  studiobar_teacher_body: Predstavite Code Studio (Studio za Kodiranje) u učionici
  studiobar_frozen_title: Hour of Code
  studiobar_frozen_body: Stvori zimsku čarobnu zemlju s Annom i Elsom
  studiobar_donate_title: Doniraj
  studiobar_donate_body: Svaki dolar koji donirate omogućuje da jedno dijete uči
  studiobar_shop_title: Trgovina
  studiobar_shop_body: Razbijmo sterotipe. Nosite naš logo s ponosom.
  homepage_hero_text_malala: |
    &ldquo;Izazivam djevojke iz svih zemalja da se pridruže na jedan Sat kodiranja&rdquo;
    Malala, dobitnica Nobelove nagrade za mir
  homepage_hero_text_susan: '&ldquo;Ako možeš promijeniti tehnologiju, možeš promijeniti
    svijet.&rdquo; Susan, generalna direktorica YouTubea'
  homepage_hero_text_fistbump: |
    &ldquo;Nemoj se samo igrati na svome telefonu, programiraj ga.&rdquo;
    Predsjednik SAD-a, Barack Obama
  homepage_hero_text_sheryl: |
    &ldquo;Naša djeca &mdash; uključujući i naše djevojke &mdash;
    trebaju priliku za naučiti računalne znanosti.&rdquo;
    Sheryl, izvršni direktor Facebooka
  homepage_hero_text_satya: |
    &ldquo;Računalne znanosti mogu otključati najbolje prilike na svijetu.&rdquo;
    Satya, generalni direktor Microsofta
  homepage_hero_text_bosh: |
    &ldquo;Ako programirate, možete izabrati put u svome životu&rdquo;
    Chris Bosh
  homepage_hero_text_student1: |
    &ldquo;Ove vještine izmijenile su moju budućnost. Da ne spominjem, to je jednostavno zabava.&rdquo;
    Luna, sedmi razred
  homepage_hero_text_student2: |
    &ldquo;Nikada, nikada nisam vidio svoje učenike toliko uzbuđene zbog učenja.&rdquo;
    Michael, učitelj
  homepage_hero_text_student3: '&ldquo;Računarstvo je znanstveno područje za koje
    ne možete znati da li ga volite dok ga ne probate&rdquo; Jackson, 6th grade'
  homepage_hero_text_student4: "&ldquo;Sve što zamislite možete isprogramirati.&rdquo;
    \nMaya, 2. razred\n"
  homepage_hero_text_student5: "&ldquo;Računarstvo nije za nekog drugoga. To je za
    tebe. Ovdje. Sad.&rdquo; \nGeraldo, učitelj\n"
  homepage_hero_text_teacher1: "&ldquo;Kodiranje potiče kreativnost, inspiraciju i
    inovacije &mdash; \nsve što je bitno u razvoju vaše karijere.&rdquo;\nFloresa,
    učiteljica\n"
  homepage_hero_text_teacher2: |
    &ldquo;Ovaj program je potaknuo 100% mojih učenika da se uključe i participiraju.&rdquo;
    Adam, učitelj
  homepage_hero_text_stat_loc: '#loc linije koda napisane od učenika'
  homepage_hero_text_stat_students: '#student_count učeničkih računa na Code Studiu'
  homepage_hero_text_stat_served: 'The Hour of Code: #served održanih'
  homepage_slot_text_hoc: Sat Kodiranja
  homepage_slot_text_frozen: Snježno kraljevstvo s Anom i Elsom
  homepage_slot_text_teacher: Teacher Dashboard
  homepage_slot_text_studio: Svi priručnici
  homepage_slot_text_course4: Tečaj 4
  homepage_slot_text_shop: Trgovina
  homepage_slot_text_flappy: Flappy kôd
  homepage_action_text_hoc: Sat Kodiranja za svakog učenika.
  homepage_action_text_num_served: '# served'
  homepage_action_text_join_us: Pridružite nam se
  homepage_action_text_sign_up: Prijava
  homepage_action_text_try_it: Isprobaj
  homepage_action_text_volunteers: Traže se tehnički volonteri
  homepage_action_text_codevideo: Pogledajte video
  homepage_action_text_teachervideo: Pogledajte video
  homepage_action_text_girlvideo: Inspiriraj djevojku
  homepage_action_text_learn: Krenite s učenjem
  homepage_action_text_signpetition: Potpišite peticiju
  homepage_signpetition_dropdown: Slažem se &#x25BE;
  homepage_diversity_pledge: Take the diversity pledge
  homepage_banner_text_prizes: 'Sat Kodiranja ponovno dolazi, Prosinac 7-13. '
  homepage_banner_link_prizes: 'Pridruži se najvećem edukacijskom događaju u povijesti. '
  homepage_banner_text_main: Code.org i College Board udružili su se da poboljšalju
    raznolikosti u računarstvu.
  homepage_banner_text_link: Doznaj više
  homepage_banner_privacy_main: 'Aug 3: We''ve updated our privacy policy to include
    tools used in our new high school CS Principles course.'
  homepage_banner_privacy_link: Doznaj više
  homepage_slot_text_title_hoc: Hour of Code
  homepage_slot_text_blurb_hoc: Svatko može naučiti. Započnite danas
  homepage_slot_text_link_hoc: Isprobaj Hour of Code
  homepage_slot_text_link_host: Održite Sat kodiranja
  homepage_slot_text_link_hocserved: '# served'
  homepage_solot_text_link_volunteer: Volontiraj za Sat kodiranja
  homepage_slot_text_title_students: Učenici
  homepage_slot_text_blurb_students: Pregledajte naše priručnike
  homepage_slot_text_link_codestudio: Probajte Code Studio
  homepage_slot_text_link_local: Pronađite tečajeve u susjedstvu
  homepage_slot_text_link_othercourses: Ostali online tečajevi
  homepage_slot_text_title_educators: Učitelji
  homepage_slot_text_blurb_educators: Obučite učenike
  homepage_slot_text_link_k5: Tečajevi za niže razrede osnovne škole
  homepage_slot_text_link_fullcurriculum: Pregledajte cijeli program
  homepage_slot_text_link_pd: Profesionalni razvoj
  homepage_slot_text_title_advocates: Zagovornici
  homepage_slot_text_blurb_advocates: Podržite naš rad
  homepage_slot_text_link_stats: Pogledajte statistike
  homepage_slot_text_link_buy: Uključite se
  homepage_slot_text_link_donate: Donirajte
  homepage_header_codestudio: Kode studio, kreacije studenata
  homepage_header_donors: Code.org zahvaljuje na podršci
  homepage_donors_seall: Prikaži sve
  homepage_donors_donate: Doniraj
  contact_form_topic_student: Ja sam učenik
  contact_form_topic_parent: Ja sam roditelj
  contact_form_topic_teacher: Ja sam učitelj
  contact_form_topic_outside_us: Ja sam izvan SAD-a
  contact_form_topic_contribution: Dobrotvorni doprinos
  contact_form_topic_partner: Želim biti partner
  contact_form_topic_other: Ostalo
  contact_form_label_topic: Tema
  contact_form_label_email: Vaša adresa elektroničke pošte
  contact_form_label_message: Poruka
  contact_form_label_submit: Pošalji poruku
  class_submission_in_school: U školi
  class_submission_in_school_daily_programming_course: Dnevni tečajevi programiranja
  class_submission_in_school_ap_computer_science: AP znanost o računalima
  class_submission_in_school_full_university_cs_curriculum: Potpun sveučilišni kurikulum
    računalstva
  class_submission_in_school_robotics_club: Klub robotike
  class_submission_in_school_programming_integrated_in_other_classes: Programiranje
    integrirano u drugim predmetima (matematika, znanost, itd.)
  class_submission_in_school_summer_school_cs_program: Program računalstva ljetne
    škole
  class_submission_in_school_exploring_computer_science: Upoznavanje računalstva
  class_submission_in_school_other: Drugi u školi
  class_submission_out_of_school: Izvan škole
  class_submission_out_of_school_summer_camp: Ljetni kamp
  class_submission_out_of_school_afterschool_program: Program produženog boravka
  class_submission_out_of_school_all-day_workshop: Cjelodnevna radionica (do jednog
    tjedna)
  class_submission_out_of_school_multi-week_workshop: Višetjedna radionica
  class_submission_out_of_school_other: Izvannastavni
  class_submission_online: Online
  class_submission_online_programming_class: Online nastava programiranja
  class_submission_online_teacher_resource: Online resursi za učitelje
  class_submission_online_other: Ostali online korisnici
  class_submission_level_preschool: Predškolski odgoj
  class_submission_level_elementary: Osnovna škola
  class_submission_level_middle_school: Osnovna škola (5.-8.raz.)
  class_submission_level_high_school: Srednja škola
  class_submission_level_college: Fakultet
  class_submission_level_vocational: Strukovni
  class_submission_languages_other: Drugi jezik/jezici
  inspirational_videos_more: More <a href="https://www.youtube.com/playlist?list=PLzdnOPI1iJNfpD8i4Sx7U0y2MccnrNZuP">inspirational
    videos</a> by role models and celebrities
  playlab_choose_theme: Choose your Play Lab theme
  playlab_classic_title: Classic
  playlab_gumball_title: Gumball
  playlab_iceage_title: Ice Age - Coming soon
  playlab_iceage_title_live: Ice Age
  starwars_subtitle: Izgradnja galaksije pomoću koda
  starwars_javascript_title: Javascript
  starwars_javascript_description: Koristi povuci-ispusti blokove i JavaScript.
  starwars_javascript_specs: Samo engleski jezik | Suvremeni preglednici | Dob 11+
  starwars_javascript_start_button: Probaj sad
  starwars_blocks_title: Blokovi
  starwars_blocks_description: Koristi povuci-ispusti blokove.
<<<<<<< HEAD
  starwars_blocks_specs: Mnogi jezici | Moderni preglednici, pametni telefoni, tableti
    | Dob 6-106
=======
  starwars_blocks_specs: Many languages | Modern browsers, smartphones, tablets |
    Ages 6-10
>>>>>>> d2c4eb48
  starwars_blocks_start_button: Probaj sad
  starwars_watch_videos: Prije nego što počneš, pogledaj jedan od ovih inspirativnih
    videa
  starwars_speak_languages: Govoriš drugi jezik?
  starwars_help_translate: Pomozi nam prevesti
  starwars_platform_text: Suvremeni preglednici, mobiteli, tableti
  mc_name: Minecraft Sat Kodiranja
  mc_longdescription: Koristeći blokove koda, odvedi Stevea ili Alexa na avanturu
    kroz ovaj svijet Minecrafta.
  mc_shortdescription: Koristeći blokove koda, odvedi Stevea ili Alexa na avanturu
    kroz ovaj svijet Minecrafta.
  mc_gradelevel: Dob 4-104
  mc_platformtext: Suvremeni preglednici, mobiteli, tableti
  mc_specs: Many languages | Modern browsers and tablets | Ages 6+
  minecraft_subtitle: Minecraft Sat Kodiranja
  volunteer_engineer_submission_title: Potakni učenike i volontere na Sat Kodiranja.
  volunteer_engineer_submission_subtitle_generic: '100,000 učitelja će ove godine
    održati Sat Kodiranja u svojim učionicama, od 7. do 13. Prosinca 2015. Oni žele
    tvoju pomoć! '
  volunteer_engineer_submission_subtitle_specific: '%{num_teachers} teachers want
    volunteers passionate about computer science education to help with their Hour
    of Code this December.<br>%{num_volunteers} volunteers have signed up. Join them.'
  volunteer_engineer_submission_intro_background: The Hour of Code is a global movement
    to try an hour introduction to computer science, reaching tens of millions of
    students in 180+ countries. Please get involved during Computer Science Education
    Week, December 7-13.
  volunteer_engineer_submission_intro_recruit: 'These teachers would love to have
    somebody <span style="font-family: ''Gotham 7r'', sans-serif;">passionate about
    computer science education</span> who can help in the classroom, or for somebody
    who can <span style="font-family: ''Gotham 7r'', sans-serif;">inspire</span> their
    students by talking about the breadth of possibilities with computer science (which
    could be done through a video chat).'
  volunteer_engineer_submission_intro_signup: Ako si student računarstva ili iskusni
    programer, molimo te da uneseš sljedeće informacije. Polja označena s <span class="form-required-field">*</span>
    su obavezna.
  volunteer_engineer_submission_intro_links: Not looking to volunteer? <a href="%{learn_more}">Learn
    more</a> about organizing your own Hour of Code event and finding a local volunteer
    on our <a href="%{volunteer_local}">volunteer map</a>.
  volunteer_engineer_submission_update_information: Update your information
  volunteer_engineer_submission_header_shared: Information shared with teachers on
    volunteer map
  volunteer_engineer_submission_field_name: Ime
  volunteer_engineer_submission_field_name_placeholder: Ime i prezime
  volunteer_engineer_submission_field_company: Kompanija (ili Sveučilište)
  volunteer_engineer_submission_field_company_placeholder: Kompanija (ili Sveučilište)
  volunteer_engineer_submission_field_experience_level: Iskustvo
  volunteer_engineer_submission_field_location: Lokacija
  volunteer_engineer_submission_field_location_desc: Tvoja lokacija će se koristiti
    kako bi učitelji mogli pronaći volontere koji se nalaze u blizini i bit će označena
    na karti. Ako te brine privatnost, slobodno unesi adresu svoga ureda ili škole
    ili samo svoj grad.
  volunteer_engineer_submission_field_location_placeholder: Poštanski broj, grad i
    država ili ulica
  volunteer_engineer_submission_field_location_flexibility: Mogu pomoći tijekom Sata
    Kodiranja... (odaberi sve što se odnosi)
  volunteer_engineer_submission_checkbox_after_hoc: Zanima me volontiranje i nakon
    Sata Kodiranja
  volunteer_engineer_submission_field_time_commitment: Time commitment after the Hour
    of Code
  volunteer_engineer_submission_field_linkedin: LinkedIn profil
  volunteer_engineer_submission_field_linkedin_placeholder: http://www.linkedin.com/in/tvoje_ime
  volunteer_engineer_submission_field_facebook: Facebook profil
  volunteer_engineer_submission_field_facebook_placeholder: https://www.facebook.com/tvoje_ime
  volunteer_engineer_submission_field_description: Opis
  volunteer_engineer_submission_field_description_desc: Opiši svoje iskustvo u računarstvu
    i na koji način želiš sudjelovati kao volonter lokalnim učiteljima.
  volunteer_engineer_submission_field_description_placeholder: Description of experience
    and/or participation
  volunteer_engineer_submission_header_private: Information kept private and never
    shared
  volunteer_engineer_submission_field_email: E-mail adresa
  volunteer_engineer_submission_field_email_desc: Your email address will never be
    shared, but we'll send you requests from teachers.
  volunteer_engineer_submission_field_email_placeholder: E-mail adresa
  volunteer_engineer_submission_final_paragraph: You will be listed on a map for local
    teachers to contact you for the Hour of Code or other volunteer opportunities.
    Your email and exact address will NEVER be shared by us. But the other information
    (including approximate location) will be publicly viewable by local teachers.
  volunteer_engineer_submission_checkbox_contact: 'I agree that teachers can contact
    me for volunteer opportunities (Note: your email address won''t be shared)'
  volunteer_engineer_submission_submit: Pošalji
  volunteer_engineer_submission_thankyou: Thank you for volunteering for the Hour
    of Code. To get ready for the Hour of Code and recruit other volunteers, <a href="%{url}">learn
    more here.</a>
  volunteer_engineer_submission_commitment_uncertain: Nesigurno
  volunteer_engineer_submission_commitment_one_hr_per_week: 1 sat tjedno
  volunteer_engineer_submission_commitment_three_hrs_per_week: 3 sata tjedno
  volunteer_engineer_submission_commitment_five_hrs_per_week: 5 sati tjedno
  volunteer_engineer_submission_commitment_now_and_then: Svako toliko
  volunteer_engineer_submission_commitment_annually: 2-3 times per year
  volunteer_engineer_submission_commitment_monthly: A couple hours per month
  volunteer_engineer_submission_commitment_weekly: A couple hours per week
  volunteer_engineer_submission_commitment_more: Više
  volunteer_engineer_submission_location_flexibility_onsite: Na licu mjesta u školi
  volunteer_engineer_submission_location_flexibility_remote: Mentorstvo na daljinu
    (učitelji ili studenti)
  volunteer_engineer_submission_location_flexibility_curriculum: Spremni doprinijeti
    projektima kurikuluma otvorenog koda
  volunteer_engineer_submission_experience_unspecified: Neodređeno
  volunteer_engineer_submission_experience_tech_company: Non-engineer at a tech company
  volunteer_engineer_submission_experience_university_student_or_researcher: Redovni
    student (ili istraživač)
  volunteer_engineer_submission_experience_software_professional: Stručnjak za softver
  volunteer_engineer_submission_distance_8: 5 miles
  volunteer_engineer_submission_distance_16: 10 miles
  volunteer_engineer_submission_distance_24: 15 miles
  volunteer_engineer_submission_distance_32: 20 miles
  volunteer_engineer_submission_num_volunteers_5: 5 volunteers
  volunteer_engineer_submission_num_volunteers_10: 10 volunteers
  volunteer_engineer_submission_num_volunteers_25: 25 volunteers
  volunteer_engineer_submission_num_volunteers_50: 50 volunteers
  volunteer_engineer_submission_type_task_onsite: I want you to visit my classroom
    for technical help and inspiration
  volunteer_engineer_submission_type_task_remote: I want you to Skype into my classroom
    to say a few words of inspiration to the kids
  volunteer_engineer_submission_type_task_mentor: I'm looking for a mentor to help
    prepare me for coding with my students
  petition_age: Godine
  dashboard_landing_title: Učiteljeva Početna stranica
  dashboard_landing_welcome: Dobrodošli na novu i poboljšanu nadzornu ploču za nastavnike.
  dashboard_landing_video: Pogledaj ovaj video
  dashboard_landing_watch_video: za obilazak novih značajki!
  dashboard_landing_view_as_student: Pregledaj site kao student
  dashboard_landing_students_title: Vaši učenici
  dashboard_landing_students_manage: Pregledaj i uredi svoje studente
  dashboard_landing_news_title: Resursi za učitelje razredne nastave (samo na engleskom)
  dashboard_landing_new_beta: Novo! Isprobaj naše beta tečajeve za učenike razredne
    nastave.
  dashboard_landing_new_k5courses: Novo! Isprobaj naše tečajeve za učenike razredne
    nastave.
  dashboard_landing_useful_links: Druge korisne poveznice (samo na engleskom)
  dashboard_landing_office_hours: Postavite pitanje uživo! Posjetite naše mjesečne
    sate video pristupa.
  dashboard_landing_print_certificates: Ispišite potvrde za učenike koji su završili
    ovaj tečaj
  dashboard_landing_educator_blog: Pročitajte o novostima i ažuriranjima materijala
    na našem pedagoškom blogu
  dashboard_landing_smart_hints: Pomozite da dodamo pametne savjete na Code.org tutorijale
  dashboard_landing_video_player: Isprobajte naš novi video player u školi
  dashboard_landing_progress_title: Napredak u glavnom tečaju
  dashboard_landing_progress_biggest: Ovo je napredak u vašem najvećem odjeljenju.
  dashboard_landing_view_progress: Pogledaj napredak za %{biggest_section}
  dashboard_landing_print_progress: Print progress
  dashboard_landing_available_title: Dostupni tečajevi
  dashboard_landing_available_courses: Ovo su tečajevi trenutno dostupni tvojim studentima.
  dashboard_landing_more_tutorials: Want to see even more tutorials?
  dashboard_landing_more_tutorials_desc: There are more tutorials <a href="/learn/beyond">offered
    by our partners.</a> Learn to program with robots, make web pages, make your own
    app, or explore other languages like C++, Ruby, or Python!
  dashboard_hoc_courses: Probajte Hour of Code za sve uzraste
  dashboard_hoc_courses_desc: Try any of these shorter 1 hour tutorials with your
    students!
  dashboard_hoc_courses_desc_and_cta: Try these short, one-hour tutorials with your
    students. <a href="https://hourofcode.com">Join the Hour of Code movement</a>
    during Computer Science Education Week.
  dashboard_k5_courses: 20-satni tečajevi za K-5
  dashboard_k5_courses_desc: These courses blend online, self-guided and self-paced
    tutorials with "unplugged" activities that require no computer at all. Each course
    consists of about 20 lessons that may be implemented as one unit or over the course
    of a semester. Even kindergarten-aged pre-readers can participate. To help you
    get started, we offer high quality professional development workshops around the
    U.S. free of charge. <a href="/professional-development-workshops">Find one near
    you!</a>
  dashboard_middle_courses: 20-Hour Middle School Courses
  dashboard_middle_courses_desc: Our middle school curriculum uses computer science
    and programming within the context of middle school math and science - as a tool
    to teach math and science concepts. To register for professional development workshops,
    apply for a <a href="/educate/districts">district-wide partnership</a> with Code.org.
  dashboard_high_courses: Year-long High School Courses
  dashboard_high_courses_desc: Our high school program helps school districts offer
    full-year computer science classes by preparing existing teaching staff to offer
    this new field. To register for professional development workshops, apply for
    a <a href="/educate/districts">district-wide partnership</a> with Code.org.
  dashboard_course_csina: Informatika u algebri
  dashboard_course_csina_desc: Code.org has partnered with Bootstrap to develop a
    curriculum which teaches algebraic and geometric concepts through computer programming.
  dashboard_course_csins: Računalna znanost je znanost
  dashboard_course_csins_desc: Code.org has partnered with Project GUTS to deliver
    an introduction to computer science concepts within the context of modeling and
    simulation.
  dashboard_course_ecs: Upoznavanje računalstva
  dashboard_course_ecs_desc: 'Exploring Computer Science is a yearlong course consisting
    of 6 units: Human Computer Interaction, Problem Solving, Web Design, Programming,
    Computing and Data Analysis, and Robotics.'
  dashboard_course_csp: AP® Osnove Računarske Znanosti
  dashboard_course_csp_desc: Code.org has designed a rigorous, engaging, and approachable
    course that explores the foundational ideas of computing.
  dashboard_landing_loading: Učitavanje...
  dashboard_action_edit: Uredi
  dashboard_action_save: Spremi
  dashboard_action_save_all: Spremi sve
  dashboard_action_cancel: Odustani
  dashboard_action_delete: izbriši
  dashboard_action_delete_yes: Da
  dashboard_action_delete_no: Ne
  dashboard_action_confirm: Izbrisati?
  dashboard_action_remove: Obriši
  dashboard_action_remove_confirm: Obrisati?
  dashboard_action_done: Gotovo
  dashboard_action_required: potrebno
  dashboard_navigation_home_page: Učiteljeva Početna stranica
  dashboard_navigation_section_student_progress: Učenički računi i napredak
  dashboard_navigation_section_teacher_progress: Napredak u vašem tečaju
  dashboard_navigation_section_lesson_plans: Nastavni planovi i resursi
  dashboard_navigation_section_community: Pomoć i zajedništvo
  dashboard_navigation_section_pd: Profesionalni razvoj
  dashboard_navigation_section_speakers: Informatički <br/> gosti govornici
  dashboard_navigation_all_sections: Učenički računi i napredak
  dashboard_navigation_view_progress: Prikaz napretka
  dashboard_navigation_view_text_responses: View Text Responses
  dashboard_navigation_add_students: Dodavanje učenika
  dashboard_navigation_manage_students: Upravljanje učenicima
  dashboard_navigation_lesson_plans_resources: Nastavni planovi i resursi
  dashboard_navigation_view_stats: Prikaz statistike
  dashboard_navigation_section: 'Odjeljenje: %{section_name}'
  dashboard_navigation_student: 'Učenik: %{student_name}'
  dashboard_sections_new_section: Novo odjeljenje
  dashboard_sections_jumbotron_instruction: Napravite nova odjeljenja i dodajte učenike
    u njih. Odjeljenja vam pomažu organizirati učenike u manje grupe tako da možete
    pratiti njihov napredak i upravljati njihovim računima.
  dashboard_sections_table_section: Odjeljenje
  dashboard_sections_table_secret: Način prijave
  dashboard_sections_table_grade: Razred
  dashboard_sections_table_course: Tečaj
  dashboard_sections_table_students: Učenici
  dashboard_sections_table_code: Šifra odjeljenja
  dashboard_sections_name: Ime odjeljenja
  dashboard_sections_choose_secret: Ako želite napraviti račune za svoje učenike,
    odaberite tajni tip <b>riječi</b> ili <b>slike</b> za to odjeljenje.
  dashboard_sections_secret_word: <b>Riječ</b> vam dopušta da postavite tajnu riječ
    za svakog učenika.
  dashboard_sections_secret_picture: <b>Slika</b> vam dopušta da postavite tajnu sliku
    za svakog učenika, što je idealno za mlađe učenike koji još ne znaju tipkati.
  dashboard_sections_secret_none: Ako želite da učenici sami upravljaju svojim računima,
    uključujući i odabir vlastite lozinke, odaberite tajni tip<b>ništa</b>.
  dashboard_sections_print_secrets: Možeš ispisati list s karticama koje sadrže informacije
    o računu učenika i podijeliti ih učenicima.
  dashboard_sections_switch_section: 'Promijeni odjeljenje:'
  dashboard_students_add_student: Dodaj učenika
  dashboard_students_add_students: Dodaj više učenika
  dashboard_students_add_multiple: 'Upiši ili zalijepi imena svojih učenika, jedno
    ime po retku:'
  dashboard_students_new_section: Napravili ste novo odjeljenje! Sad dodajte svoje
    učenike korištenjem gornjih gumba <b>Dodaj učenika</b> i <b>Dodaj više učenika</b>.
  dashboard_students_placeholder_name: Ime učenika
  dashboard_students_name: Ime
  dashboard_students_progress: Napredak
  dashboard_students_age: Godine
  dashboard_students_gender: Spol
  dashboard_students_male: Muško
  dashboard_students_female: Žensko
  dashboard_students_secret: Tajna
  dashboard_students_password: Lozinka
  dashboard_students_username: 'Korisničko ime: %{student_username}'
  dashboard_students_email: 'E-pošta: %{student_email}'
  dashboard_students_completed_levels: Završeni nivoi
  dashboard_students_total_lines: Linije koda
  dashboard_students_show_secret: Prikaži tajnu
  dashboard_students_auto_generated: Auto-generirani
  dashboard_students_reset_secret: Ponovno postavi tajnu
  dashboard_students_reset_password: Ponovno postavi lozinku
  dashboard_students_share_section: 'Podijelite stranicu za prijavu u ovo odjeljenje
    svojim učenicima:'
  dashboard_students_print_info: Ispiši kartice za studente s informacijama za prijavljivanje.
  dashboard_students_secret_picture_title: Tajna slika
  dashboard_students_secret_picture: Tajna Slika
  dashboard_students_reset_picture: Možete bilo kada ponovno postaviti učenikovu tajnu
    sliku odabirom <b>Prikaži tajnu</b>, a zatim <b>Ponovno postavi tajnu</b>. Tako
    će se stvoriti nova tajna slika za tog učenika, koju će moći koristiti nakon prijave.
  dashboard_students_secret_word_title: Tajna riječ
  dashboard_students_secret_word: Tajna Riječ
  dashboard_students_reset_word: 'Možete bilo kada ponovno postaviti učenikove tajne
    riječi odabirom <b>Prikaži tajnu</b>, a zatim <b>Ponovno postavi tajnu</b>. Učenik
    će moći koristiti novi par tajnih riječi nakon prijave. '
  dashboard_students_join_link: Kažite svojim učenicima da naprave svoje račune i
    priključe se vašem odjeljenju na
  dashboard_students_no_email: Ako vaši učenici nemaju adrese elektroničke pošte ili
    ako vi želite napraviti račune za njih, promijenite način tajnosti ovog odjeljenja
    u <b>riječ</b> ili <b>sliku</b>.
  dashboard_students_print_page: Ispiši ovu stranicu
  dashboard_students_url: URL
  dashboard_privacy_document_link: <a href="/privacy/student-privacy", target="_blank">Klikni
    ovdje</a> za naš dokument o privatnosti koji možete podijeliti ili ispisati svojim
    učenicima.
  dashboard_curriculum_k5_title: K-5 Obrazovni Resursi
  dashboard_curriculum_middle_title: Materijali za nastavnike osnovnih škola
  dashboard_curriculum_high_title: Materijali za nastavnike srednjih škola
  dashboard_lesson_plans: Nastavni plan
  dashboard_view_all_lesson_plans: Pogledaj sve nastavne planove
  dashboard_course1: 'Tečaj 1:'
  dashboard_course2: 'Tečaj 2:'
  dashboard_course3: 'Tečaj 3:'
  dashboard_course4: 'Lekcija 4 (beta): '
  dashboard_curriculum: Nastavni plan
  dashboard_curriculum_overview: Pregled kurikuluma razredne nastave
  dashboard_overview: Pregled
  dashboard_sequence: Slijed
  dashboard_framework: Okvir
  dashboard_standards: Standardi
  dashboard_implementation_guide: Vodič za implementaciju
  dashboard_glossary: Pojmovnik
  dashboard_classroom_strategies: Strategije podučavanja za učitelje
  dashboard_debugging: 'Otklanjanje pogriješaka:'
  dashboard_puzzle_solving: 'Rješavanje zadatka:'
  dashboard_student_worksheet: učenički radni list
  dashboard_teacher_worksheet: učiteljski radni list
  dashboard_curriculum_csina: 'Računarstvo u algebri:'
  dashboard_curriculum_csins: 'Računarstvo u znanosti:'
  dashboard_curriculum_csp: 'AP® Computer Science Principles:'
  dashboard_curriculum_ecs: 'Exploring Computer Science:'
  dashboard_grade_k: predškolski
  dashboard_grade_other: Ostalo
  dashboard_login_word: Riječ
  dashboard_login_picture: Slika
  dashboard_login_none: E-mail
  dashboard_new_password: nova lozinka
  dashboard_progress_not_started: nije započelo
  dashboard_progress_in_progress: u tijeku
  dashboard_progress_not_completed: nije dovršeno
  dashboard_progress_completed_too_many_blocks: dovršeno, previše blokova
  dashboard_progress_completed_perfect: dovršeno, savršeno
  dashboard_progress_furthest_level_attempted: pokušaj posljednjeg nivoa
  dashboard_stage: Nivo
  dashboard_puzzle: Zadatak
  dashboard_question: Pitanje
  dashboard_response: Odgovor
  stats_hoc_2013_heading: 'Nevjerojatna statistika prošlogodišnjeg Sata Kodiranja.
    U samo jednom tjednu:'
  stats_hoc_2013_image_alt: Statistika Sata Kodiranja 2013
  dashboard_teacher: Učitelj
  dashboard_student: Učenik
  dashboard_sections_email_question: Imaju li svi učenici ispravnu e-mail adresu?
  dashboard_sections_account_creation_question: Tko stvara učeničke račune?
  dashboard_sections_password_question: Što učenici koriste kao "lozinku"?
  dashboard_sections_picture_account_creation: Slika dodijeljena od Code.org
  dashboard_sections_word_account_creation: Jednostavna riječ dodijeljena od Code.org
  dashboard_sections_sign_in_question: Gdje se učenici prijavljuju?
  dashboard_sections_sign_in_unique: Jedinstvena mrežna stranica navedena na kartici
    "Upravljaj učenicima"
  dashboard_sections_sign_in_main: http://code.org i klikni na "Prijava"
  dashboard_sections_password_account_creation: Tekstna lozinka koju je napravio učenik
  dashboard_sections_login_type_explanation: Ova tablica pomoći objašnjava koji od
    načina prijave <b>slika, riječ ili e-mail</b> želite odabrati za odjeljenje.
  dashboard_faq: Često postavljana pitanja
  dashboard_faq_k5: K-5 Često postavljana pitanja
  dashboard_announcements: Announcements
  dashboard_announce_view_all: View all
  dashboard_announce_message: '<b>December 16, 2015</b> - Thank you for participating
    in the Hour of Code 2015! Tracking and saving progress have now resumed in all
    Code Studio tutorials and courses. Note: Code.org offices will be closed December
    19 - January 3. Please expect delayed answers to any questions you submit until
    January 4.'
  dashboard_announce_button_text: Doznaj više
  dashboard_announce_hoc: <b>October 15, 2015</b> - The Hour of Code is coming &mdash;
    every participating organizer will receive a gift card to Amazon.com or Microsoft's
    Windows Store as a thank-you gift. Join classrooms worldwide during December 7-13.
  dashboard_announce_playlab: <b>December 4, 2015</b> - The Hour of Code is here!
    Try out a tutorial, like the new Gumball and Ice Age Play Lab.
  code_hoc_coming: Sat Kodiranja je ovdje - 8. - 14. prosinca!
  code_sign_up: Prijavite se za sudjelovanje u Tjednu poučavanja informatike
  learn_more: Nauči više
  learn_sign_up_description: Prijavi se za sudjelovanje u Satu Kodiranja tijekom CS
    Edukacijskog tjedna
  learn_sign_up_button: Prijava
  learn_videos_watch: Pogledaj ovaj inspirativni video sa svojim razredom
  learn_videos_show: Pokaži ovaj inspirativan video svom razredu
  learn_videos_before_hoc: Pogledaj inspirativan video prije svog Sata Kodiranja
  learn_educator_resources_description: Saznaj kako održati Sat Kodiranja
  learn_educator_resources_button: Materijali za nastavnike
  learn_are_you_educator: Are you an educator? Learn <a href="http://hourofcode.com/resources/how-to">how
    to teach an Hour of Code</a>
  learn_find_volunteer: <a href="https://code.org/volunteer/local">Find a local volunteer</a>
    to help during your Hour of Code
  learn_teacher_led_lesson_plans: Be inspired by <a href="https://code.org/teacher-led">teacher
    led Hour of Code lesson plans</a>
  learn_how_to_hoc: Follow <a href="https://hourofcode.com/how-to">our how-to guide</a>
    for teaching one Hour of Code
  learn_hoc_prizes: <a href="https://hourofcode.com/prizes">Saznaj više</a> o nagradama
    za sve nastavnike.
  learn_inspirational_videos: Inspire students by showing them <a href="https://code.org/educate/inspire">these
    videos</a>
  hoc2014_try_new_tutorials: Isprobajte naše nove tutorijale Sata Kodiranja
  hoc2014_try_new_tutorial: Isprobajte naš novi tutorijal Sata Kodiranja u beta verziji
  hoc2014_try_scrat: Angry Birds, Plants vs. Zombies i Scrat
  hoc2014_try_frozen: Budi umjetnik s Annom i Elsom iz Snježnog kraljevstva
  carousel_heading_codeorg: Code.org tutoriali
  carousel_heading_codeorg_any_device: Code.org tutoriali (za sve uređaje)
  carousel_heading_3rd_party: Tutorials by 3rd parties
  carousel_heading_third_party: Tutorials by third parties
  carousel_heading_international: Vodiči na tvom jeziku
  carousel_heading_domestic: Upute dostupne na engleskom
  carousel_heading_beginners: Tutorijali za početnike
  carousel_heading_beyond_beginners: Tutorials for Beginners
  carousel_heading_javascript: Tutorijali za učenje JavaScripta
  carousel_heading_beyond_javascript: Tutorials that teach JavaScript
  carousel_heading_unplugged: Nemate uređaje ili Internet? Isprobajte 'odspojenu'
    informatiku
  carousel_heading_devices: Tutorijalne aplikacije za mobitele i tablete
  carousel_heading_beyond_devices: Tutorial apps for phones and tablets
  carousel_heading_languages: Tutorijali u drugim programskim jezicima
  carousel_heading_beyond_languages: Tutorials in other programming languages
  carousel_heading_apps_games: Izradi svoje vlastite aplikacije ili igrice
  carousel_heading_university: Sveučilišni tečajevi online
  carousel_heading_webpages: Nauči izrađivati web stranice
  carousel_heading_robots: Nauči programirati s robotima
  carousel_heading_ide: Platforme popularne među učiteljima
  educator_notes: Edukatorove bilješke
  teach_led_lesson_plans: Teacher Led Hour of Code Lesson Plans
  learn_footer_all_tutorials: See the <a href="https://code.org/educate/allhourofcode">comprehensive
    list of Hour of Code tutorials</a>. To see our criteria and submission guidelines
    for Hour of Code tutorials, <a href="https://hourofcode.com/tutorial-guidelines">click
    here.</a>
  how_to_teach_hoc: How to Teach an Hour of Code
  more_resources_educators: Dodatni resursi za učitelje i edukatore
  beyond_submission: Want to submit a tutorial for Beyond an Hour? See the criteria
    and submission form.
  participants: sudionici
  teachers_notes: Učiteljeve bilješke
  teachers_notes_hoc: 'Učitelji: ovdje pročitajte bitne edukatorove bilješke'
  previous: Prethodni
  next: Sljedeći
  older_systems: Tutorijali koji rade na starijim sustavima
  older_systems_subheading: Ovo bi trebalo raditi na starijim preglednicima. Za pristup
    svim tutorijalima, nadogradite na<a href="http://browsehappy.com/" target="_blank">suvremeni
    preglednik.</a>
  mobile_devices: Tutorijali za mobilne uređaje
  frozen_name: Kodiraj s Annom i Elsom
  starwars_name: 'Ratovi Zvijezda: Stvaranje galaksije uz pomoć koda'
  codeorg_name: Klasični labirint
  codeintl_name: Klasični labirint
  thinkersmithspanish_name: Mis Amigos Roboticos
  khan_name: Uvod u JavaScript
  khanes_name: Uvod u JavaScript
  khanpt_name: Uvod u JavaScript
  khanhe_name: Uvod u JavaScript
  khanfr_name: Uvod u JavaScript
  khanpl_name: Uvod u JavaScript
  tynker_name: Napravi vlastitu igricu
  scratch_name: Postani kreativan uz kodiranje
  lightbot_name: Lightbot
  thinkersmith_name: Moji robotski prijatelji
  condcards_name: Uvjeti s kartama
  lightbotintl_name: Lightbot
  codehs_name: Nauči programirati s psom Karelom
  codecademy_name: Codecademy
  codecombat_name: CodeCombat
  codemonkey_name: CodeMonkey
  codeavengers_name: Napravi igru s JavaScriptom
  processing_name: Crtanje kodiranjem
  robomind_name: Programiraj virtualnog robota
  groklearning_name: Eliza, liječnik robot-pričalica
  quorum_name: Dostupno programiranje (s podrškom čitača zaslona)
  codespark_name: The Foos (za one koji još ne znaju čitati)
  kodable_name: Kodable (za one koji još ne znaju čitati)
  tynkerapp_name: Tynker - na tabletima
  robomindnl_name: Programiraj virtualnog robota
  flappy_name: Napravi Flappy igricu
  bitsbox_name: Bitsbox - napravi igru
  makeschool_name: Build an iPhone game in your browser!
  touchdevelop_name: TouchDevelop
  appinventor_name: AppInventor Sat Kodiranja
  blockly_name: Blockly
  thinkersmith2_name: Binary Baubles
  kodableunplugged_name: fuzzFamily Frenzy
  projguts_name: Kamen, škare, papir
  hourofcode_name: Klasični labirint
  playlab_name: Laboratorij igara
  infinity_name: Infinity Laboratorij igara
  artist_name: Umjetnik
  monstercoding_name: Mystery Island Coding Quest
  allcancode_name: Run Marco!
  csfirst_name: CS First
  boxisland_name: Box Island
  codesters_name: Codesters
  texasinstruments_name: 10 Minutes of Code
  teacherled_name: Teacher Led Lesson Plans
  codeorg_gradelevel: Dob 4-104
  codeintl_gradelevel: Dob 4-104
  thinkersmithspanish_gradelevel: Por todos
  khan_gradelevel: Srednja škola +
  khanes_gradelevel: Srednja škola +
  khanpt_gradelevel: Srednja škola +
  khanhe_gradelevel: Srednja škola +
  khanfr_gradelevel: Srednja škola +
  khanpl_gradelevel: Srednja škola +
  tynker_gradelevel: Dob 5-13
  scratch_gradelevel: Dob 8+
  lightbot_gradelevel: Svi uzrasti
  thinkersmith_gradelevel: Svi uzrasti
  condcards_gradelevel: Dob 8-12
  lightbotintl_gradelevel: Svi uzrasti
  codehs_gradelevel: Srednja škola
  codecademy_gradelevel: Srednja škola
  codecombat_gradelevel: Srednja škola +
  codemonkey_gradelevel: Srednja škola +
  codeavengers_gradelevel: Srednja škola +
  processing_gradelevel: Srednja škola
  robomind_gradelevel: Dob 8-13
  groklearning_gradelevel: Srednja škola +
  quorum_gradelevel: Srednja škola +
  codespark_gradelevel: Osnovna škola
  kodable_gradelevel: Osnovna škola
  tynkerapp_gradelevel: Dob 5-13
  robomindnl_gradelevel: Dob 8-13
  flappy_gradelevel: Dob 4-104
  bitsbox_gradelevel: Osnovna škola
  makeschool_gradelevel: Srednja škola
  touchdevelop_gradelevel: Srednja škola
  appinventor_gradelevel: Srednja škola +
  blockly_gradelevel: Svi uzrasti
  thinkersmith2_gradelevel: Dob 8+
  kodableunplugged_gradelevel: Dob 8-13
  projguts_gradelevel: Dob 10-13
  hourofcode_gradelevel: Dob 4-104
  frozen_gradelevel: Dob 8+
  starwars_gradelevel: Dob 6+
  playlab_gradelevel: Dob 4-104
  infinity_gradelevel: Dob 4-104
  artist_gradelevel: Dob 8+
  monstercoding_gradelevel: Dob 5-13
  allcancode_gradelevel: Ages 5-10
  csfirst_gradelevel: Ages 9-14
  boxisland_gradelevel: Osnovna škola
  codesters_gradelevel: Ages 12-14
  texasinstruments_gradelevel: Ages 13-16
  teacherled_gradelevel: Ages 5+
  codeorg_platformtext: Suvremeni preglednici, mobiteli, tableti
  codeintl_platformtext: Suvremeni preglednici, mobiteli, tableti
  thinkersmithspanish_platformtext: Izvanmrežno
  khan_platformtext: Suvremeni preglednici
  khanes_platformtext: Suvremeni preglednici
  khanpt_platformtext: Suvremeni preglednici
  khanhe_platformtext: Suvremeni preglednici
  khanfr_platformtext: Suvremeni preglednici
  khanpl_platformtext: Suvremeni preglednici
  tynker_platformtext: Suvremeni preglednici
  scratch_platformtext: Samo za preglednike na računalima (ne tabletima)
  lightbot_platformtext: SVI preglednici i iOS, Android ili igraće konzole
  thinkersmith_platformtext: Izvanmrežno
  condcards_platformtext: Izvanmrežno
  lightbotintl_platformtext: iOS, Android (ili preglednik)
  codehs_platformtext: Suvremeni preglednici. (Naredni tečaj zahtijeva $$)
  codecademy_platformtext: Suvremeni preglednici. iOS, Android aplikacije
  codecombat_platformtext: Suvremeni preglednici (Za idući tečaj trebaju $$)
  codemonkey_platformtext: Suvremeni preglednici
  codeavengers_platformtext: Suvremeni preglednici
  processing_platformtext: Suvremeni preglednici
  robomind_platformtext: Suvremeni preglednici, Mobilna mreža
  groklearning_platformtext: Suvremeni preglednici
  quorum_platformtext: Suvremeni preglednici. Podržava čitače zaslona
  codespark_platformtext: iOS, Android (ili preglednik)
  kodable_platformtext: iPad
  tynkerapp_platformtext: iPad, Android tableti
  robomindnl_platformtext: Suvremeni preglednici, Mobilna mreža
  flappy_platformtext: Suvremeni preglednici, mobiteli, tableti
  bitsbox_platformtext: Suvremeni preglednici
  makeschool_platformtext: Suvremeni preglednici
  touchdevelop_platformtext: Suvremeni preglednici, pametni telefoni, svi uređaji
  appinventor_platformtext: Suvremeni preglednici + Android
  blockly_platformtext: Isključivo suvremeni preglednici
  thinkersmith2_platformtext: Izvanmrežno
  kodableunplugged_platformtext: Izvanmrežno
  projguts_platformtext: Izvanmrežno
  hourofcode_platformtext: Suvremeni preglednici, mobiteli, tableti
  frozen_platformtext: Suvremeni preglednici + tableti
  starwars_platformtext: Suvremeni preglednici + tableti
  playlab_platformtext: Suvremeni preglednici, mobiteli, tableti
  monstercoding_platformtext: Modern web browsers, iOS, Android
  allcancode_platformtext: Modern web browsers, iOS
  csfirst_platformtext: Suvremeni preglednici
  boxisland_platformtext: Android, iOS
  codesters_platformtext: Suvremeni preglednici
  texasinstruments_platformtext: TI Calculators
  teacherled_platformtext: Suvremeni preglednici, mobiteli, tableti
  codeorg_shortdescription: Nauči programirati s Markom Zuckerbergom i Angry Birds!
  codeintl_shortdescription: Nauči programirati s Markom Zuckerbergom i Angry Birds!
  thinkersmithspanish_shortdescription: Tutorial para un grupo sin computadoras
  khan_shortdescription: Nauči crtati u JavaScriptu
  khanes_shortdescription: Nauči crtati u JavaScriptu
  khanpt_shortdescription: Nauči crtati u JavaScriptu
  khanhe_shortdescription: Nauči crtati u JavaScriptu
  khanfr_shortdescription: Nauči crtati u JavaScriptu
  khanpl_shortdescription: Nauči crtati u JavaScriptu
  tynker_shortdescription: Naučiti programirati rješavajući zabavne zadatke i stvori
    svoje vlastite mobilne igre.
  scratch_shortdescription: Stvori interaktivne igre, priče i animacije.
  lightbot_shortdescription: Progamiraj Lightbota da rješava zadatke koristeći procedure
    i petlje!
  thinkersmith_shortdescription: Izvanmrežni tutorijal za grupe bez ikakvih uređaja
  condcards_shortdescription: Nauči algoritme sa špilom karata
  lightbotintl_shortdescription: Igra za učenje koncepata programiranja
  codehs_shortdescription: Započni kodirati sa psom Karelom. To je zabavan vizualni
    uvod u programiranje!
  codecademy_shortdescription: Nauči programirati u JavaScriptu, u pregledniku
  codecombat_shortdescription: Pobijedi ogre da naučiš Python ili JavaScript u ovoj
    epskoj igri programiranja!
  codemonkey_shortdescription: Učenici programiranju majmuna da hvata banane.
  codeavengers_shortdescription: Nauči programirati u JavaScriptu, u pregledniku
  processing_shortdescription: Jednosatni tutorijal jezika Processing
  robomind_shortdescription: Napiši kôd za virtualnog robota
  groklearning_shortdescription: Nauči robota-pričalicu "Elizu" kako da zbuni tvoje
    prijatelje da pomisle da je ona pravi čovjek!
  quorum_shortdescription: Pridruži se Mary na putu s vodičem dok ona uči programski
    jezik Quorum.
  codespark_shortdescription: The Foos je zabavna, djeci prilagođena igra za učenje
    o programiranju.
  kodable_shortdescription: Zabavna iPad igra za učenje koncepata programiranja računala
  tynkerapp_shortdescription: 'Nauči programirati rješavajući zabavne zadatke iz kodiranja. '
  robomindnl_shortdescription: Napiši kôd za virtualnog robota
  flappy_shortdescription: Napravi svoju igru - Flappy Bird, Morskog Psa ili Podmornicu
  bitsbox_shortdescription: Kodiraj niz aplikacija za igru i dijeljenje korištenjem
    pravog JavaScripta.
  makeschool_shortdescription: Make an iPhone game! Learn by writing code to teach
    your monster new moves!
  touchdevelop_shortdescription: 'Rješavaj zadatke, stvaraj igre i uči programirati,
    sve na svom mobitelu. '
  appinventor_shortdescription: Napravi svoj program! (Samo za Android)
  blockly_shortdescription: Preuzmi ZIP datoteku za izvanmrežno učenje
  thinkersmith2_shortdescription: Nauči kako računala koriste nule i jedinice za prikaz
    informacija
  kodableunplugged_shortdescription: Zabavna izvanmrežna vježba
  projguts_shortdescription: Pokušaj oblikovanje i simulaciju uporabom kamen/škare/papir
  hourofcode_shortdescription: Nauči programirati s Markom Zuckerbergom i Angry Birds!
  frozen_shortdescription: Hajdemo koristiti kodiranje da se pridružimo Anni i Elsi
    dok istražuju čaroliju i ljepotu leda.
  starwars_shortdescription: Nauči programirati droide i kreiraj vlastitu igricu Zvjezdani
    ratovi u galaksiji daleko, daleko odavde.
  playlab_shortdescription: Napravi priču ili igru pomoću Laboratorija igara!
  infinity_shortdescription: Koristi Laboratorij igara da napraviš priču ili igru
    s likovima iz Disney Infinity.
  artist_shortdescription: Nacrtaj cool slike i uzorke pomoću Umjetnika!
  monsterocding_shortdescription: A colorful self-guided programming adventure for
    children.
  allcancode_shortdescription: An immersive game to guide Marco with a visual programming
    language.
  csfirst_shortdescription: Animate a story about two characters on the ocean. Add
    your own style!
  boxisland_shortdescription: Take a coding trip on Box Island with the brave Hiro.
  codesters_shortdescription: Create your own games, animations, and artwork using
    Python.
  texasinstruments_shortdescription: Learn basic coding using the TI-84&#8482; Plus
    calculator.
  teacherled_shortdescription: Be inspired to design your own Hour of Code event with
    these lesson plans.
  codeorg_longdescription: Nauči osnovne informatičke pojmove pomoću povuci-i-ispusti
    programiranja. Ovo je igroliki tutorijal kojim sam upravljaš, uz video lekcije
    koje vode Bill Gates, Mark Zuckerberg, Angry Birds i Plants vs. Zombies. Nauči
    programske petlje ponavljanja, uvjete i osnovne algoritme. Dostupno na 34 jezika.
  codeintl_longdescription: Nauči osnovne informatičke pojmove pomoću povuci-i-ispusti
    programiranja. Ovo je igroliki tutorijal kojim sam upravljaš, uz video lekcije
    koje vode Bill Gates, Mark Zuckerberg, Angry Birds i Plants vs. Zombies. Nauči
    programske petlje ponavljanja, uvjete i osnovne algoritme. Dostupno na 34 jezika.
  thinkersmithspanish_longdescription: Korištenjem ugrađenog "Robotskog rječnika"
    učenici će otkriti kako navoditi jedan drugog ka izvršavanju određene zadaće bez
    prethodnog dogovaranja. Ova lekcija poučava djecu vezi između simbola i akcije,
    kao i neprocjenjivo vrijednoj vještini ispravljanja grešaka.
  khan_longdescription: Nauči osnove programiranja u JavaScriptu dok stvaraš zabavne
    crteže pomoću svog koda. Napravi to sam ili sa svojim razredom!
  khanes_longdescription: Nauči osnove programiranja u JavaScriptu dok stvaraš zabavne
    crteže pomoću svog koda. Napravi to sam ili sa svojim razredom!
  khanpt_longdescription: Nauči osnove programiranja u JavaScriptu dok stvaraš zabavne
    crteže pomoću svog koda. Napravi to sam ili sa svojim razredom!
  khanhe_longdescription: Nauči osnove programiranja u JavaScriptu dok stvaraš zabavne
    crteže pomoću svog koda. Napravi to sam ili sa svojim razredom!
  khanfr_longdescription: Nauči osnove programiranja u JavaScriptu dok stvaraš zabavne
    crteže pomoću svog koda. Napravi to sam ili sa svojim razredom!
  khanpl_longdescription: Nauči osnove programiranja u JavaScriptu dok stvaraš zabavne
    crteže pomoću svog koda. Napravi to sam ili sa svojim razredom!
  tynker_longdescription: Izradi svoje igrice i podijeli ih s prijateljima! Riješi
    zabavne zadatke iz kodiranja i nauči koncepte programiranja na svakom nivou. Prilagodi
    igre korištenjem animiranih likova, dodaj nivoe i obogati rekvizitima. Napravi
    ih realističnima korištenjem fizike. Pogledaj kôd kao grafičke blokove ili JavaScript.
    Napravi ih mobilnima na iPadu ili Android tabletima. Odaberi između više od desetak
    zabavnih aktivnosti!
  scratch_longdescription: Koristeći Scratch možeš napraviti svoje vlastite interaktivne
    igre, priče, animacije &mdash; i i podijeli ih sa svojim rijateljima. Započni
    animirajući svoje ime, praveći čestitku ili stvarajući ping-pong igru.
  lightbot_longdescription: Navodi Lightbota da bi upalio sva plava polja! Lightbot
    je igra za razmišljanje u kojoj se koriste mehanizmi programiranja igara da bi
    igrači dobili praktično razumijevanje osnova kodiranja. Nauči napraviti niz naredbi,
    napisati procedure i prilagoditi petlje da bi riješili nivoe. Idealno za sve uzraste.
  thinkersmith_longdescription: Korištenjem ugrađenog "Robotskog rječnika" učenici
    će otkriti kako navoditi jedan drugog ka izvršavanju određene zadaće bez prethodnog
    dogovaranja. Ova lekcija poučava djecu vezi između simbola i akcije, kao i neprocjenjivo
    vrijednoj vještini ispravljanja grešaka. Aktivnost "Moji robotski prijatelji"
    je najbolje upotrijebiti kao grupnu aktivnost te uključuje radnu knjigu za učitelja
    za uporabu u učionici.
  condcards_longdescription: Učite o algoritmima i uvjetnim naredbama u ovoj "otkačenoj"
    aktivnosti sa špilom karata. Učenici ovu aktivnost rade u grupama, a za svaku
    grupu je potreban po jedan špil karata.
  lightbotintl_longdescription: Učite osnovnu logiku programiranja, počevši od samih
    temelja programiranja, za dob 4+ na iOS ili Androidu (ili korištenjem web preglednika).
    Učite kako složiti naredbe u niz, uočiti uzorke, koristiti procedure i prilagoditi
    petlje!
  codehs_longdescription: Davanje naredbi računalu, na što se u biti svodi programiranje,
    je kao davanje naredbe psu. Saznajte kako kodirati psa Karela&mdash; zabavan,
    pristupačan i vizualni uvod u programiranje koji uči temeljne pojmove kao što
    su naredbe i funkcije za apsolutne početnike. Tutorijalom upravlja učenik, no
    učitelji se mogu prijaviti i imati pristup alatima za podučavanje i praćenje učenikovog
    napretka!
  codecademy_longdescription: Codecademy je interaktivno okruženje kojim upravlja
    učenik, od uvoda u osnove informatike do JavaScripta, koje koriste deseci milijuna
    korisnika širom svijeta. Pripremili smo iskustvo Sata Kodiranja bez gnjavaže,
    s pratećim kvizovima, slajdovima i dovršenim projektima za učenike na kraju.
  codecombat_longdescription: Pobijedi ogre da naučiš Python ili JavaScript u ovoj
    epskoj igri programiranja!
  codemonkey_longdescription: 'CodeMonkey je online igra za učenje kodiranja u pravom
    programskom jeziku! Učenici programiraju majmuna da hvata banane što na svakom
    idućem nivou postaje malo kompliciranije. Za svako rješenje dobivaju zvjezdane
    bodove i mogu ih dijeliti s jednim klikom. '
  codeavengers_longdescription: Napravi 2D igru za dva igrača korištenjem JavaScripta
    kroz 10 kratkih zadaća. Zatim nastavi učiti osnove programiranja (varijable i
    AKO naredbe) dok stvaraš Kviz koji možeš podijeliti s prijateljima. Usput skupljaj
    bodove i značke u nastojanju da osvojiš vrh razredne ljestvice poretka.
  processing_longdescription: Uvod u programiranje u kontekstu vizualnih umjetnosti
    korištenjem programskog jezika Processing. Kratke video lekcije uvode u vježbe
    kodiranja koje vode do dizajniranja interaktivnog programa za crtanje
  robomind_longdescription: 'Učenici uče osnove programiranja tako da upravljaju svojim
    vlastitim virtualnim robotom. Online tečaj je cjelina sastavljena od prezentacija,
    filmova, kvizova i automatiziranih voditelja i uputa koji pomažu tijekom vježbi
    iz programiranja. '
  groklearning_longdescription: Koristenjem programskog jezika Python napravi robota-pričalicu
    "Elizu" da se ponaša kao robot psihoterapeut. Naučit ćeš Elizu kako da govori
    i što treba reći. Može li ona zbuniti tvoje prijatelje da pomisle da je ona pravi
    čovjek a ne računalo?
  quorum_longdescription: Ovaj tečaj je dostupan slabovidnim osobama te radi sa čitačima
    ekrana. Pridruži se Mary koja se priključila laboratoriju biologije kao programerka
    i uči programski jezik Quorum. Tijekom ovog tutorijala upravlja učenik uz online
    aktivnosti s primjerima.
  codespark_longdescription: The Foos je zabavna, djeci prilagođena igra za učenje
    o programiranju. Programiraj simpatične likove da riješe zadatke i udahnu život
    u virtualni svijet. Ovo je igra "bez riječi" tako da svi mogu igrati!
  kodable_longdescription: Kodable je iPad igra kojom sami upravljate, a koja uvodi
    djecu u dobi 5+ u osnove programiranja. Optimalno je, ali ne i neophodno da je
    u blizini učitelj ili roditelj.
  tynkerapp_longdescription: Nauči programirati rješavanjem zabavnih zadataka. Bez
    problema napravi igrice i priče korištenjem tematskih slika,  više od 10 kompleta
    igara i prilagodljivih likova. Nije potrebna veza na Internet. Također,  svojim
    uratcima možeš pristupiti na Mreži.
  robomindnl_longdescription: 'Učenici uče osnove programiranja tako da upravljaju
    svojim vlastitim virtualnim robotom. Online tečaj je cjelina sastavljena od prezentacija,
    filmova, kvizova i automatiziranih voditelja i uputa koji pomažu tijekom vježbi
    iz programiranja. '
  flappy_longdescription: Koristi povuci-i-ispusti način programiranja da napraviš
    svoju Flappy Bird igricu i prilagodi je da izgleda drugačije (Flappy Morski Pas,
    Flappy Djed Mraz, bilo što). Dodaj igru na svoj mobitel jednim klikom.
  bitsbox_longdescription: Prilagodi svoj vlastiti virtualni tablet, a zatim napravi
    niz aplikacija za igranje i dijeljenje. Jednostavne upute korak po korak omogućuju
    da čak i mala djeca programiraju u pravom JavaScriptu, a što si napredniji, dalje
    ćeš stići.
  makeschool_longdescription: Learn to code by making an iPhone game using a brand
    new and beginner-friendly programming language called Swift! Create a Pok&eacute;mon-inspired
    action game and write code to teach your monster new moves. You will learn how
    to use variables, methods, and objects to help your monster win!
  touchdevelop_longdescription: 'Uređivač prilagođen dodirivanju će te voditi u stvaranju
    pikselaste slike, rješavanju medvjeđe zagonetke ili stvaranju igre sa skakutavom
    pticom. '
  appinventor_longdescription: Zabavni, kratki video tutorijali vode te kroz izradu
    tri jednostavne aplikacije za tvoj Android mobitel ili tablet. Dizajniran i za
    početnike i za znalce, ovaj sat kodiranja će te osposobiti da počneš stvarati
    vlastite aplikacije prije nego što to i sam shvatiš. Zamisli da dijeliš vlastite
    aplikacije sa svojim prijateljima! Ove aktivnosti su prikladne i za pojedince
    i za učitelje koji vode razrede.
  blockly_longdescription: Imate li računala sa sporom (ili nikakvom) vezom na Internet?
    Preuzmite tutorijale za Blockly koji su prethodnici tutorijala za code.org. Jedna
    ZIP datoteka od 3 MB može se učitati na bilo koje računalo ili biti korištena
    s memorijskog USB stika
  thinkersmith2_longdescription: Učenici uče o prikazivanju i spremanju slova u binarnom
    obliku, kao o funkcijama uključi i isključi. Na kraju razred treba kodirati svoje
    vlastite inicijale da bi ih ponijeli kući.
  kodableunplugged_longdescription: 'Napravljen za uporabu uz obični papir, Fuzz Family
    Frenzy je uvod u logiku programiranja za djecu u dobi 5+. Učitelj treba objasniti
    pravila igre, a zatim učenici programiraju svog kolegu da prođe jednostavnu stazu
    s preprekama. '
  projguts_longdescription: Ova izvanmrežna aktivnost pomaže učenicima naučiti kako
    radi modeliranje i simuliranje na način da grupa učenika igra različite verzije
    igre kamen / škare / papir i opažaju rezultate pokusa za različite modele.
  hourofcode_longdescription: Prostor za novi code.org/hoc
  frozen_longdescription: Iskoristimo programiranje da bi se pridružili Anni i Elsi
    dok istražuju čarobnu ljepotu leda. Kližući po ledu napravit ćeš pahuljice i druge
    uzorke i tako stvoriti zimsku čaroliju koju možeš podijeliti sa svojim prijateljima!
  starwars_longdescription: Nauči programirati droide i kreiraj vlastitu igricu Zvjezdani
    ratovi u galaksiji daleko, daleko odavde.
  playlab_longdescription: Napravi priču ili igru pomoću Laboratorija igara! Napravi
    da se životinje, gusari, zombiji, ninje i mnogi drugi likovi miču, prave zvukove,
    skupljaju bodove, pa čak i da bacaju vatrene kugle!
  monstercoding_longdescription: The Mystery Island Coding Quest by Monster Coding
    offers a fun filled self guided adventure that teaches several key programming
    concepts to children. Each block based activity builds on the previous, introducing
    kids to Functions, Boolean Values, Loops, If/Else Statements, and Arrays, using
    colorful animated graphics, audio instructions.
  allcancode_longdescription: Students play an adventure game based on an original
    story. They guide Marco - the main character - through each level by giving him
    step-by-step instructions in the form of the visual programming language used
    by the Hour of Code. They get introduced to sequencing commands, iteration and
    conditions without even noticing it.
  csfirst_longdescription: Create a story about two characters at sea. Animate the
    water, and customize the scenery to add your own flare. Use code to tell the story
    you want to tell!
  boxisland_longdescription: Take a trip on Box Island and help Hiro collect all the
    clocks scattered in the wilderness! In this tutorial you will learn the basics
    of algorithms, sequences, loops and conditionals!
  codesters_longdescription: 'Create your own games, animations, and artwork using
    Python.  Once you’re done, share them with friends! Program in Python, a real
    programming language used every day at companies - our drag and drop toolkit makes
    it easy to learn!  Try building a basketball game, choreographing a dance, or
    designing an animated card! '
  texasinstruments_longdescription: 'The 10 Minutes of Code activities can be used
    in class as a way to spark students'' interest in coding with the TI technology
    they carry in their backpacks everyday.  Learn the basics of coding using the
    TI-84&#8482; Plus and get started programming in just 10 minutes – no experience
    needed!  '
  teacherled_longdescription: Now that tens of thousands of educators have tried the
    Hour of Code, many classrooms are ready for more creative, less one-size-fits-all
    activities that teach the basics of computer science. To help teachers find inspiration,
    we collected and curated one-hour teacher-led lesson and activity plans designed
    for different subject areas for Hour of Code veterans.
  codeorg_beyond_name: Uvod u informatiku (dob 5-8)
  khan_beyond_name: Nauči programirati računalo
  tynker_beyond_name: Nauči programirati kod kuće
  scratch_beyond_name: Postani kreativan uz kodiranje
  lightbot_beyond_name: LightBot
  codecademy_beyond_name: Codecademy
  kodable_beyond_name: Kodable
  scratchjr_beyond_name: ScratchJR za one koji još ne znaju čitati
  hopscotch_beyond_name: 'Hopscotch: programiranje na svom iPadu'
  pocketcode_beyond_name: Pocket Code
  groklearning_beyond_name: Nauči programirati u Pythonu
  hacketyhack_beyond_name: Nauči Ruby
  robomind_beyond_name: Programiraj virtualnog robota
  makeschool_beyond_name: Build an iPhone game in your browser!
  appinventor_beyond_name: AppInventor Sat Kodiranja
  touchdevelop_beyond_name: TouchDevelop
  codehs_beyond_name: Nauči programirati s psom Karelom
  udemy_beyond_name: Online tečajevi programiranja
  lynda_beyond_name: Online tečajevi programiranja
  edx_beyond_name: Harvard CS50 kolegij
  coursera_beyond_name: Stanford CS 101 kolegij
  udacity_beyond_name: CS 101
  teachingtree_beyond_name: Sveučilišni tečajevi online
  kodu_beyond_name: Kodu
  cargobot_beyond_name: Cargobot
  kidsruby_beyond_name: KidsRuby
  w3schools_beyond_name: Nauči HTML
  codeavengers_beyond_name: Nauči programirati mrežna sjedišta
  mozilla_beyond_name: Webmaker
  codecombat_beyond_name: CodeCombat
  codea_beyond_name: Codea
  lego_beyond_name: Mindstorms
  finch_beyond_name: Finch
  arduino_beyond_name: Arduino sa Sparkfunom
  processing_beyond_name: Programiranje s jezikom Processing
  alice_beyond_name: Alice
  sphero_beyond_name: SPRK
  codeorg_beyond_gradelevel: Dob 4-104
  khan_beyond_gradelevel: Srednja škola +
  tynker_beyond_gradelevel: Dob 5-13
  scratch_beyond_gradelevel: Dob 8+
  lightbot_beyond_gradelevel: Svi uzrasti
  codecademy_beyond_gradelevel: Srednja škola
  kodable_beyond_gradelevel: Osnovna škola
  scratchjr_beyond_gradelevel: Osnovna škola
  hopscotch_beyond_gradelevel: Srednja škola +
  pocketcode_beyond_gradelevel: Srednja škola +
  groklearning_beyond_gradelevel: Srednja škola +
  hacketyhack_beyond_gradelevel: Srednja škola
  robomind_beyond_gradelevel: Dob 8-13
  makeschool_beyond_gradelevel: Srednja škola
  appinventor_beyond_gradelevel: Srednja škola +
  touchdevelop_beyond_gradelevel: Srednja škola
  codehs_beyond_gradelevel: Srednja škola
  udemy_beyond_gradelevel: Srednja škola +
  lynda_beyond_gradelevel: Srednja škola +
  edx_beyond_gradelevel: Fakultet
  coursera_beyond_gradelevel: Fakultet
  udacity_beyond_gradelevel: Fakultet
  teachingtree_beyond_gradelevel: Fakultet
  kodu_beyond_gradelevel: Dob 8+
  cargobot_beyond_gradelevel: Dob 8+
  kidsruby_beyond_gradelevel: Dob 12+
  w3schools_beyond_gradelevel: Dob 12+
  codeavengers_beyond_gradelevel: Srednja škola +
  mozilla_beyond_gradelevel: Dob 12+
  codecombat_beyond_gradelevel: Srednja škola +
  codea_beyond_gradelevel: Srednja škola +
  lego_beyond_gradelevel: Srednja škola +
  finch_beyond_gradelevel: Dob 8+
  arduino_beyond_gradelevel: Srednja škola +
  processing_beyond_gradelevel: Srednja škola
  alice_beyond_gradelevel: Srednja škola +
  sphero_beyond_gradelevel: Dob 8+
  codeorg_beyond_platformtext: Suvremeni preglednici, tableti
  khan_beyond_platformtext: Suvremeni preglednici
  tynker_beyond_platformtext: Suvremeni preglednici ($$ potrebno)
  scratch_beyond_platformtext: Bilo koji preglednik
  lightbot_beyond_platformtext: iOS, Android (ili preglednik)
  codecademy_beyond_platformtext: Suvremeni preglednici. iOS, Android aplikacije
  kodable_beyond_platformtext: iPad
  scratchjr_beyond_platformtext: iPad
  hopscotch_beyond_platformtext: iPad
  pocketcode_beyond_platformtext: Mobilna aplikacija
  groklearning_beyond_platformtext: Suvremeni preglednici
  hacketyhack_beyond_platformtext: Instalacija na radnu površinu
  robomind_beyond_platformtext: Suvremeni preglednici, Mobilna mreža
  makeschool_beyond_platformtext: Suvremeni preglednici
  appinventor_beyond_platformtext: Suvemeni preglednik + Android
  touchdevelop_beyond_platformtext: Suvremeni preglednici, pametni telefoni, svi uređaji
  codehs_beyond_platformtext: Suvremeni preglednici ($$ potrebno)
  udemy_beyond_platformtext: Bazirano na Mreži
  lynda_beyond_platformtext: Bazirano na mreži ($$ potrebno)
  edx_beyond_platformtext: Suvremeni preglednici
  coursera_beyond_platformtext: Suvremeni preglednici
  udacity_beyond_platformtext: Suvremeni preglednici
  teachingtree_beyond_platformtext: Bazirano na Mreži
  kodu_beyond_platformtext: Windows, xBox
  cargobot_beyond_platformtext: iPad
  kidsruby_beyond_platformtext: Instalacija na radnu površinu
  w3schools_beyond_platformtext: Suvremeni preglednici
  codeavengers_beyond_platformtext: Suvremeni preglednici
  mozilla_beyond_platformtext: Suvremeni preglednici
  codecombat_beyond_platformtext: Bazirano na Mreži (Firefox, Chrome, Safari, IE9+)
  codea_beyond_platformtext: iPad
  lego_beyond_platformtext: Kupi robota
  finch_beyond_platformtext: Kupi robota
  arduino_beyond_platformtext: Preglednik, a zatim kupnja Arduino Kit-a
  processing_beyond_platformtext: Suvremeni preglednici
  alice_beyond_platformtext: Windows ili Mac (potrebna instalacija)
  sphero_beyond_platformtext: Kupi robota
  codeorg_beyond_shortdescription: Nauči programirati s Markom Zuckerbergom i Angry
    Birds!
  khan_beyond_shortdescription: Nauči crtati u JavaScriptu
  tynker_beyond_shortdescription: Zabavan i privlačan tečaj za djecu od 4. do 8. razreda
  scratch_beyond_shortdescription: Stvori interaktivne igre, priče i animacije.
  lightbot_beyond_shortdescription: Igra za učenje koncepata programiranja
  codecademy_beyond_shortdescription: Nauči programirati u JavaScriptu, u pregledniku
  kodable_beyond_shortdescription: Zabavna iPad igra za učenje koncepata programiranja
    računala
  scratchjr_beyond_shortdescription: 'Napravi iteraktivne priče i igre korištenjem
    ScratchJr. '
  hopscotch_beyond_shortdescription: Nauči vizualno programiranje na iPadu
  pocketcode_beyond_shortdescription: Napravi igru na svom pametnom telefonu i podijeli
    s prijateljima da je isprobaju!
  groklearning_beyond_shortdescription: Uvod u programiranje u Pythonu
  hacketyhack_beyond_shortdescription: Nauči Ruby od samog početka
  robomind_beyond_shortdescription: Napiši kôd za virtualnog robota
  makeschool_beyond_shortdescription: Nauči kako napraviti igru za iPhone u sat vremena
  appinventor_beyond_shortdescription: Napravi svoj program! (Samo za Android)
  touchdevelop_beyond_shortdescription: Programiraj mobilne aplikacije direktno na
    svom mobitelu, tabletu ili laptopu
  codehs_beyond_shortdescription: Nauči Programirati u JavaScriptu u zabavnom vizualnom
    okruženju
  udemy_beyond_shortdescription: Deseci online tečajeva programiranja
  lynda_beyond_shortdescription: Deseci online tečajeva programiranja
  edx_beyond_shortdescription: Najpopularniji kolegij na Harvardu
  coursera_beyond_shortdescription: Započnite s CS101 (Informatika 101)
  udacity_beyond_shortdescription: Započnite s CS101 (Informatika 101)
  teachingtree_beyond_shortdescription: 'Online znanje: brzo i nesputano'
  kodu_beyond_shortdescription: Napravi 3D svijet igre
  cargobot_beyond_shortdescription: Programiraj robotsku ruku na svom iPadu
  kidsruby_beyond_shortdescription: Nauči programirati korištenjem jezika Ruby
  w3schools_beyond_shortdescription: Nauči napraviti mrežne stranice
  codeavengers_beyond_shortdescription: Nauči programirati igre i mrežne stranice
  mozilla_beyond_shortdescription: Napravi i podijeli mrežne stranice
  codecombat_beyond_shortdescription: Igraj igru i nauči JavaScript da bi pobijedio
  codea_beyond_shortdescription: Napravi aplikacije na svom iPadu
  lego_beyond_shortdescription: Napravi i programiraj robota
  finch_beyond_shortdescription: Robot za učenje informatike
  arduino_beyond_shortdescription: Nauči Arduino uz Sparkfun's Digital Sandbox.
  processing_beyond_shortdescription: Nauči Processing jezike
  alice_beyond_shortdescription: Podučavanje programiranja u 3D okruženju
  sphero_beyond_shortdescription: SPRK lekcije daju djeci zabavan brzinski tečaj programiranja
    robota dok usput poboljšavaju matematičke i znanstvene vještine.
  codeorg_beyond_longdescription: Nauči osnovne informatičke pojmove pomoću povuci-ispusti
    programiranja. Tri potpuna tečaja, od kojih se svaki sastoji od 15-20 lekcija,
    od "otkačenih = izvanmrežnih" razrednih aktivnosti izmiješanih s igrolikim tutorijalima
    kojima sam upravljaš, te video lekcija koje vode Bill Gates, Mark Zuckerberg,
    Angry Birds i Plants vs. Zombies. Nauči programske petlje ponavljanja, uvjete,
    osnovne algoritme, funkcije i varijable.
  khan_beyond_longdescription: Nauči osnove programiranja u JavaScriptu dok stvaraš
    zabavne crteže pomoću svog koda. Napravi to sam ili sa svojim razredom!
  tynker_beyond_longdescription: Tynker čini učenje programiranja zabavnim i jednostavnim.
    On to pravi vidljivim. Djeca prave igrice i mobilne aplikacije slaganjem blokova
    kôda. On uklanja nužnost poznavanja programske sintakse. Djeca oblikuju ideje
    u animirane priče i matematičku umjetnost na licu mjesta. On promovira napredno
    učenje. Dok djeca uče osnove, Tynker uvodi napredne koncepte uključujući programiranje
    vođeno sintaksom.
  scratch_beyond_longdescription: Koristeći Scratch možeš napraviti svoje vlastite
    interaktivne igre, priče, animacije &mdash; i i podijeli ih sa svojim rijateljima.
    Započni animirajući svoje ime, praveći čestitku ili stvarajući ping-pong igru.
  lightbot_beyond_longdescription: Učite osnovnu logiku programiranja, počevši od
    samih temelja programiranja, za dob 4+ na iOS ili Androidu (ili korištenjem web
    preglednika). Učite kako složiti naredbe u niz, uočiti uzorke, koristiti procedure
    i prilagoditi petlje!
  codecademy_beyond_longdescription: Codecademy je interaktivno okruženje kojim upravlja
    učenik, od uvoda u osnove informatike do JavaScripta, koje koriste deseci milijuna
    korisnika širom svijeta. Pripremili smo iskustvo Sata Kodiranja bez gnjavaže,
    s pratećim kvizovima, slajdovima i dovršenim projektima za učenike na kraju.
  kodable_beyond_longdescription: Kodable je iPad igra kojom sami upravljate, a koja
    uvodi djecu u dobi 5+ u osnove programiranja. Optimalno je, ali ne i neophodno
    da je u blizini učitelj ili roditelj.
  scratchjr_beyond_longdescription: ScratchJr je početni programski jezik koji omoguuje
    maloj djeci da naprave vlastite interaktivne piče i igre. Djeca spajaju zajedno
    grafičke programske blokove da bi njihovi likovi skakali, plesali, pjevali i micali
    se
  hopscotch_beyond_longdescription: Tutorijal kojim upravlja učenik na iPadu za korištenje
    programskog jezika Hopscotch. Učenici će napraviti igre i aplikacije za svoj iPad
    na svom iPadu. Učenici mogu raditi sami ili s prijateljima (do 3 učenika po iPadu).
  pocketcode_beyond_longdescription: Napravi vlastitu igru na svom mobitelu uz Pocket
    Code! Pomozi padobrancu Steveu dostaviti pakete. Igru možeš podijeliti s prijateljima
    i ostalima da je isprobaju!
  groklearning_beyond_longdescription: Uvodni tečaj korištenja programskog jezika
    Python za ljude bez programerskog iskustva. Naša jedinstvena mješavina početnih
    sadržaja i izazova dovest će vas do temeljitog razumijevanja Pythona i samog programiranja.
    Ovome podučavamo učenike raznih uzrasta i iz različitih sredina i sigurni smo
    da će odgovarati i vama.
  hacketyhack_beyond_longdescription: 'Hackety Hack će te naučiti osnovama programiranja
    od samih temelja. Nije potrebno prethodno programersko iskustvo! Uz Hackety Hack
    naučit ćeš programski jezik Ruby. Ruby se koristi za sve vrste programa, uključujući
    računalne programe i mrežne stranice. [Napomena: potrebno je instalirati na računalo]'
  robomind_beyond_longdescription: 'Učenici uče osnove programiranja tako da upravljaju
    svojim vlastitim virtualnim robotom. Online tečaj je cjelina sastavljena od kratkih
    prezentacija, filmova, kvizova i automatiziranih voditelja i uputa koji pomažu
    tijekom vježbi iz programiranja. '
  makeschool_beyond_longdescription: Know some ObjectiveC? Learn to make an iPhone
    game in an hour! We'll guide you through the process, to code, test, and play
    your game entirely in the browser and then share it on Facebook for friends to
    try! No prior iPhone development experience is required. You must understand what
    variables, methods, and objects are.
  appinventor_beyond_longdescription: Zabavni, kratki video tutorijali vode te kroz
    izradu tri jednostavne aplikacije za tvoj Android mobitel ili tablet. Dizajniran
    i za početnike i za znalce, ovaj sat kodiranja će te osposobiti da počneš stvarati
    vlastite aplikacije prije nego što to i sam shvatiš. Zamisli da dijeliš vlastite
    aplikacije sa svojim prijateljima! Ove aktivnosti su prikladne i za pojedince
    i za učitelje koji vode razrede.
  touchdevelop_beyond_longdescription: TouchDevelop ti omogućava izradu aplikacija
    na i za iPad, iPhone, Android, PC, Mac i Windows Phone. Naš uređivač prilagođen
    za dodir čini kodiranje zabavnim, čak i na tvom mobitelu ili tabletu!
  codehs_beyond_longdescription: 'Nauči osnove programiranja s psom Karelom. To je
    zabavan, pristupačan i vizualni uvod u programiranje, gdje je davanje naredbi
    računalu  kao davanje naredbi psu. Ovaj tutorijal je odličan ako ga vodi učitelj,
    no može se proći i samostalno. [Napomena: potrebno je plaćanje]'
  udemy_beyond_longdescription: 'Bilo da niste u životu vidjeli nijedan redak kôda
    ili da kodiranjem zarađujete za život, Udemy ima tečaj za vas koji vode profesionalni
    instruktori. [Napomena: potrebno je plaćanje]'
  lynda_beyond_longdescription: 'Naučite kako kodirati, kreirati i napraviti mrežne
    aplikacije, od osnova objektno orijentiranog programiranja u C-u i C++, do kako
    pisati u Javi. Naši tutorijali za razvojne programere mogu vam pomoći da razvijete
    i stvorite mobilne aplikacije, radite s PHP i MySQL bazama podataka, počnete raditi
    sa statističkim procesnim jezikom R i još mnogo toga. [Opaska: potrebno je plaćanje]'
  edx_beyond_longdescription: Na Harvard Collegeu je CS50x uvodni kolegij u intelektualne
    građevine informatike i umjetnosti programiranja za specijaliste i one koji to
    nisu, sa ili bez prethodnog programerskog iskustva. Teme obuhvaćaju apstrakciju,
    algoritme, strukture podataka, inkapsulaciju, upravljanje resursima, sigurnost,
    softversko inžinjerstvo i razvoj mrežnih aplikacija. Jezici uključuju C, PHP i
    JavaScript uz  SQL, CSS i HTML. Ovaj kolegij na Harvardovom kampusu je drugi po
    veličini kolegij.
  coursera_beyond_longdescription: 'CS 101 kolegij sveučilišta Stanford koji vodi
    Nich Parlante (BESPLATNO!). Tu se osnovnim informatičkim idejama podučavaju ljudi
    bez ikakvog prethodnog iskustva. Igranje i eksperimentiranje s kratkim komadima
    kôda dovest će do shvaćanja moći i ograničenja računala. CS 101 također objašnjava
    pozadinu današnjih računala: što je računalo, što je hardver, što je softver,
    što je Internet. Nije potrebno nikakvo prethodno iskustvo osim sposobnosti korištenja
    preglednika.'
  udacity_beyond_longdescription: U ovom tečaju ćete naučiti ključne informatičke
    pojmove i naučiti kako napisati vlastiti računalni program u kontekstu izrade
    internetskog pretraživača. Za ovaj tečaj nije potrebno prethodno znanje programiranja.
    Početnici su dobrodošli! Na kraju tečaja znat ćete ključne informatičke pojmove
    i dovoljno programiranja da budete sposobni sami napisati korisne Python programe.
    Ovaj tečaj će vas pripremiti za prelazak na računalne tečajeve srednjeg stupnja
    .
  teachingtree_beyond_longdescription: TeachingTree je otvorena platforma koja svima
    omogućava organiziranje edukativnog sadržaja. Naš cilj je omogućiti učenicima
    brz pristup upravo onim videoisječcima koji im trebaju da nauče pojedine pojmove.
    Ohrabrujemo svakoga da pomogne dodavanjem videa ili tagiranjem pojmova.
  kodu_beyond_longdescription: Kodu omogućuje djeci napraviti igre na PC-u i XBox-u
    preko jednostavog vizualnog programskog jezika. Kodu možete koristiti da podučavate
    kreativnosti, rješavanju problema, pričanju priča kao i programiranju. Bilo tko
    može koristiti Kodu da napravi igru, i mala djeca i odrasli bez vještina dizajniranja
    ili programiranja. Kodu za PC je dostupan za besplatno preuzimanje. Kodu za XBox
    je također dostupan u SAD-u na XBox Marketplace-u, na kanalu Indie Games za oko
    5 $.
  cargobot_beyond_longdescription: Cargo-Bot je mozgalica u kojoj učiš robota kako
    da premješta sanduke. Zvuči jednostavno, zar ne? Sastoji se od 36 veoma pametnih
    zadataka, nezaboravne glazbe i fantastične grafike. Čak možeš snimiti svoja rješenja
    i dijeliti ih na YouTubeu da bi ih pokazao svojim prijateljima.
  kidsruby_beyond_longdescription: 'Zabavi se i pravi igrice ili hakiraj domaću zadaću
    koristeći Ruby! Samo reci roditeljima ili učiteljima da učiš programirati u Rubyju...
    ;-) Besplatno je i radi na bilo kojem računalu. [Napomena: potrebna je instalacija
    na računalo]'
  w3schools_beyond_longdescription: Nauči napraviti mrežne stranice na svom računalu.
    Nauči osnove poslužitelja u manje od jedan dan. Nauči dodavati baze podataka na
    svoje mrežno sjedište
  codeavengers_beyond_longdescription: Naučite kako programirati igre, aplikacije
    i mrežne stranice. Tečajeve su napravili stručnjaci sa savršenim stupnjem težine
    za početnike, jednostavnim uputama i odličnom pomoći kad je zatrebate. Naši HTML,
    CSS i JavaScript tečajevi uključuju izazove kodiranja i igre usustavljivanja koje
    čine učenje zabavnim i efikasnim za sve uzraste.
  mozilla_beyond_longdescription: Thimble je izuzetno pojednostavio izradu i dijeljenje
    vlastitih mrežnih stranica. Napiši i uredi HTML i CSS koristeći svoj preglednik
    te odmah pregledaj svoj uradak. Udomi i podijeli gotove projekte samo jednim klikom.
    Savršen i za početnike i za eksperte.
  codecombat_beyond_longdescription: Igraj kao Čarobnjak koristeći kôd (čaroliju)
    da bi upravljao svojim herojima, prolazio labirinte, porazio ogre, zavarao neprijatelje
    i spasio saveznike! Nauči JavaScript u ovoj HTML 5 mrežnoj igri za potpune početnike.
  codea_beyond_longdescription: Codea za iPad vam omogućuje stvaranje igara i simulacija
    &mdash; ili bilo koje druge vizualne ideje koju imate. Skrenite svoje misli u
    interaktivne kreacije koje koriste iPadove značajke poput multi-touch i mjerača
    ubrzanja. Mi mislimo da je Codea je najljepši uređivač kôda koji ćete koristiti.
    Osim toga, jednostavan je. Codea je dizajniran da dodirnete vaš kod. Želite li
    promijeniti broj? Samo ga dodirnite i povucite. Što je s bojom ili slikama? Dodir
    će prizvati vizualne uređivače koji vam omogućiti izabrati točno ono što želite.
  lego_beyond_longdescription: Napravite male, prilagodljive i programabilne robote
    korištenjem LEGO kockica.
  finch_beyond_longdescription: Finch je novi robot za podučavanje informatike. Njegov
    dizajn je rezultat četverogodišnje studije u CREATE laboratoriju sveučilišta Carnegie
    Mellon. Finch je namijenjen potpori privlačnom uvođenju u umjetnost programiranja.
    On podržava preko tucet programskih jezika i okruženja, uključujući nekoliko okruženja
    prikladnih za učenike u dobi od 8 godina. Finch je dizajniran tako da omogućuje
    učenicima da pišu veoma interaktivne programe.
  arduino_beyond_longdescription: Arduino je popularna platforma dizajnirana da omogući
    umjetnicima i dizajnerima da rade s pravim senzorima, LED lampicama, zujalima
    i ostalim. Sparkfun Virtual Sandbox će vas naučiti pravom Arduino kodu na vašem
    pregledniku.
  processing_beyond_longdescription: Processing je programski jezik, razvojno okruženje
    i online zajednica. Od 2001., Processing  je promovirato softversku pismenost
    u vizualnim umjetnostima i vizualnu pismenost u tehnologiji. Početno zamišljen
    da služi kao softverska bilježnica i za poučavanje osnova računalnog programiranja
    u vizualnom kontekstu, Processing je evoluirao u razvojni alat za profesionalce.
    Tanas deseci tisuća učenika, umjetnika, dizajnera, istraživača i hobista koriste
    Processing za učenje, izradu prototipa i proizvodnju.
  alice_beyond_longdescription: Korištenjem inovativnog programskog okruženja koje
    podržava stvaranje 3D animacija, Aalice Project nudi alate i materijale za podučavanje
    i učenje računalnog razmišljanja, rješavanja problema i programiranja računala
    za širok spektar uzrasta i nivoa znanja.
  sphero_beyond_longdescription: Bilo da ste učitelj ili roditelj, SPRK lekcije daju
    djeci zabavan brzinski tečaj programiranja robota dok usput poboljšavaju matematičke
    i znanstvene vještine.
  compatibility_https_header: Please enable HTTPS for Code.org.
  compatibility_https_message: To increase security, we are switching to HTTPS on
    %{https_date}. You will not be able to access Code.org after this date. <a href='%{it_requirements_url}'>Click
    here</a> to learn how to enable HTTPS for Code.org.
  compatibility_https_hide_this_warning: Sakrij ovo upozorenje
  starwars_shortcode: sw
  mc_shortcode: mc
  frozen_shortcode: frzn
  hourofcode_shortcode: code
  flappy_shortcode: mahni krilima
  infinity_shortcode: inf
  playlab_shortcode: igraj
  artist_shortcode: art
  og_title: Every child deserves opportunity
  og_description: Every student in every school deserves the opportunity to study
    computer science.
  volunteer_engineer_submission_update_information: Update your information
  dashboard_announce_message: '<b>December 16, 2015</b> - Thank you for participating
    in the Hour of Code 2015! Tracking and saving progress have now resumed in all
    Code Studio tutorials and courses. Note: Code.org offices will be closed December
    19 - January 3. Please expect delayed answers to any questions you submit until
    January 4.'
  dashboard_announce_button_text: Learn more<|MERGE_RESOLUTION|>--- conflicted
+++ resolved
@@ -328,13 +328,8 @@
   starwars_javascript_start_button: Probaj sad
   starwars_blocks_title: Blokovi
   starwars_blocks_description: Koristi povuci-ispusti blokove.
-<<<<<<< HEAD
   starwars_blocks_specs: Mnogi jezici | Moderni preglednici, pametni telefoni, tableti
     | Dob 6-106
-=======
-  starwars_blocks_specs: Many languages | Modern browsers, smartphones, tablets |
-    Ages 6-10
->>>>>>> d2c4eb48
   starwars_blocks_start_button: Probaj sad
   starwars_watch_videos: Prije nego što počneš, pogledaj jedan od ovih inspirativnih
     videa
