--- conflicted
+++ resolved
@@ -330,13 +330,8 @@
   starwars_javascript_start_button: Опитайте сега
   starwars_blocks_title: Блокове
   starwars_blocks_description: Използвайте drag-drop блокове.
-<<<<<<< HEAD
   starwars_blocks_specs: На много езици | Съвременни браузъри, смартфони, таблетки
     | Възраст 6-10
-=======
-  starwars_blocks_specs: Many languages | Modern browsers, smartphones, tablets |
-    Ages 6-10
->>>>>>> d2c4eb48
   starwars_blocks_start_button: Опитайте сега
   starwars_watch_videos: Преди да започнете, гледайте едно от тези вдъхновяващи видеа
   starwars_speak_languages: Говорите друг език?
@@ -349,11 +344,7 @@
     приключението чрез този Minecraft свят.
   mc_gradelevel: Възраст 6 +
   mc_platformtext: Съвременни браузъри, смартфони, таблети
-<<<<<<< HEAD
   mc_specs: На много езици | Съвременни браузъри и таблети | Възраст 6 +
-=======
-  mc_specs: Many languages | Modern browsers and tablets | Ages 6+
->>>>>>> d2c4eb48
   minecraft_subtitle: Minecraft Hour of Code
   volunteer_engineer_submission_title: Вдъхнови ученици и доброволци за Hour of Code.
   volunteer_engineer_submission_subtitle_generic: '100 000 учители ще бъдат домакини
