---
bg-BG:
  hour_of_code: Hour of Code
  hello: Здравей, свят
  'yes': Да
  'no': Не
  select_language: Моля, изберете вашия език
  upgrade_ie_message: Code.org скоро ще спре поддръжката за Internet Explorer 8, 9
    и 10. Надстройте до модерен браузър.
  upgrade_ie_message_csedweek: CSEdWeek.org скоро ще спре да поддръжа Internet Explorer
    8, 9 и 10. Надстройте до модерен браузър.
  upgrade_ie_link: Научете повече
  en: Компютърни науки
  computer_science_edweek: Седмица на Компютърните Науки
  csedweek_dates: 8-14 Декември 2014 г.
  csedweek_banner_hoc: '<a href="http://hourofcode.com" style="color: white; text-decoration:underline;
    font-weight:bold"> Часът на кодирането</a> идва. Призоваваме всички учители и
    организатори, <a href="http://hourofcode.com" style="color: white; text-decoration:underline;
    font-weight:bold"> да планират техния Час на кодирането</a>'
  csedweek_banner_teachers: '<a href="/csteacher" style="color: white; text-decoration:
    none; font-weight: 400">Вие учител по информатика ли сте? Вhttps://crowdin.com/translate/codeorg/56/enus-bg#вижте
    други ресурси на CSEdWeek</a>'
  n_have_learned_an_hoc: "<h1>Опитайте</h1><h2>Часът на кодирането</h2><h3># пробваха</h3>"
  anybody_can_learn: Всеки може да се научи.
  learn_now: Научете сега
  petition_message: Всеки ученик в училище трябва да има възможност да учи компютърни
    науки
  petition_sign_message: 'Ако сте съгласни, подпишете се с името си. Присъединете
    се към # други.'
  petition_sign_message_support: 'Ако ни подкрепяте, запишете се.  Присъединете се
    # към другите.'
  petition_join_others: 'Присъединете се към # другите'
  name: Име
  email: Имейл
  zipcode: Пощенски код или държава
  submit: Подаване
  twentyhours_heading: Опитайте нашите въвеждащи курсове по компютърни науки
  twentyhours_text: Завършихте ли първия Час на кодиране? Научете повече за основните
    понятия в компютърните науки и програмиране в този следващ курс.
  og_title: Всяко дете заслужава възможност
  og_title_soon: Hour of Code идва
  og_title_here: Часът на Кода е тук!
  og_description: Всеки ученик във всяко училище заслужава възможност да учи компютърни
    науки.
  og_description_celeb: Опитайте новите уроци, спечелете видео чат със знаменитост
    за себе си или вашия клас!
  csedweek_og_title: Hour of Code идва
  csedweek_og_description: Hour of Code е глобално движение, достигащо до десетки
    милиони ученици от 180+ страни на над 45 езика.
  csedweek_og_description_soon: Часът на кода идва през декември 3-9, 2018. Компютърните
    науки са основополагащи и всеки ученик трябва да има възможност да учи.
  csedweek_og_description_here: Часът на кода е тук. Компютърните науки са основополагащи
    дисциплина за всеки ученик.
  hoc2014_heading: Присъединете се към <a href="http://hourofcode.com"> Часът на кодирането</a>
    <br/>на 8-14 декември 2014 г. <br/>
  hoc2014_students: Ученици
  hoc2014_try: Опитайте го
  hoc2014_teachers: Учители
  hoc2014_host: Организирайте го
  hoc2014_everyone: Всички
  hoc2014_support: Подкрепете  &#x25BE;
  hoc2014_whatishoc: Какво представлява Часът на кодирането?
  csedweek_map_header: "# CSEdWeek / Часът на кода събития по света"
  csedweek_map_signup: Запишете вашето събитие
  csedweek_map_search_placeholder: Търсене на събития
  csedweek_map_search_search: Търси
  csedweek_map_search_reset: Начално състояние
  csedweek_map_legend_title: Легенда
  csedweek_map_legend_event: Hour of Code събитие
  csedweek_map_legend_cs_tech_jam: Cs Tech събитие
  cded_sign_up: Регистрирайте се
  cded_try_it: Опитайте го
  try_now: Научете повече
  california_heading: Попитайте във Вашето училище дали се изучават компютърни науки
  california_text: Всеки учител може да предложи нашия <a href='http://studio.code.org/'>
    безплатен въвеждащ курс</a>.  Всяко основно училище може да<a href='http://code.org/educate/k5'>
    въведе предметът  компютърни науки</a>. Попитайте гимназиите дали са <a href =
    'http://code.org/educate/districts'> партньори с нас.
  california_button: Научете повече
  flappy_heading: Flappy рожден ден на Code.org
  flappy_text: Code.org навърши 1 година. <br/> <br/> Празнувай с нас като направиш
    своя собствена персонализирана <b>Flappy</b> игра. Кодирай по свои собствени правила
    и  я сподели с приятели!
  view_english_site: Вижте сайта на английски
  non_english_tutorials: 'Уроци, преведени на множество езици:'
  write_your_first_program: Напишете първата си компютърна програма
  learn_cs_concepts: Научете основните понятия на компютърните науки чрез визуално
    програмиране. Това е урок-игра, с  видео лекции от Бил Гейтс, Марк Зукерберг,
    Ядосаните Птици и Растенията срещу Зомбитата. Научете се да създавате циклични
    повторения, условия 'ако-то-иначе' и някои основни алгоритми.
  all_ages: Всички възрасти
  beginner: Начинаещ
  n_participants: "# участници"
  go: Започни
  thank_you_: Благодарим Ви!
  congratulations: Поздравления!
  congratulations_on_completing_hoc: Поздравления за завършване на предизвикателството
    Един Час Кодиране
  congratulations_volunteer: 'Поздравления: сега, когато сте опитали Hour of Code,
    <a href="https://code.org/volunteer"> регистрирайте се като доброволци в класната
    стая</a> и помогнете на учениците да учат с Hour of Code!'
  congratulations_on_completing_course: Поздравления за завършване на %{course}
  congrats_next_tutorials_title: Опитайте тези уроци
  congrats_next_tutorials_desc: Опитайте тези кратки, едночасови уроци или пробвайте
    <a href="%{current_path}/next"> партньорските предложения</a>.
  get_a_certificate_of_achievement: Получете сертификат за постижение
  view_course: Преглед на курса
  view_unit: Преглед на частта
  make_app: Направи приложение
  congrats_guest_speaker_title: Намери гост-лектор за твоята класна стая
  congrats_guest_speaker_desc: Сега след като твоите ученици завършиха курса по компютърни
    науки, помисли за отпразнуване и поканете гост-лектор във Вашата класна стая.
    Можете да използвате нашата карта на доброволците, за да се свържете с местни
    доброволци които да посетят класна стая, или потърсете в друг град студенти по
    компютърни науки или специалисти по компютърни технологии, които са готови да
    вдъхновяват вашите ученици от разстояние, чрез видео чат.
  congrats_guest_speaker_cta: Намери гост-лектор
  congrats_third_party_title: Използвайте новите си умения с тези приложения и уеб
    сайтове
  third_party_gradelevel_kto8: Класове K-8
  third_party_gradelevel_kto2: Класове K-2
  third_party_gradelevel_2to8: Класове 2-8
  third_party_gradelevel_4to12: Класове 4-12
  third_party_gradelevel_5to12: Класове 5 -12
  third_party_gradelevel_6plus: Клас 6 +
  third_party_gradelevel_8plus: Клас 8 +
  third_party_platform_all: 'Платформа: Уеб, iPad & андроид'
  third_party_platform_mobile: 'Платформа: iPad & андроид'
  third_party_platform_web: 'Платформа: уеб'
  third_party_price_varies: 'Цена: Варианти на планове'
  third_party_price_free: 'Цена: безплатно'
  third_party_price_299: 'Цена: $2.99/изтегляне'
  third_party_price_individual: 'Индивидуална цена: Безплатен пробен период & 25 $/
    на месец'
  third_party_price_school: 'Училищна цена: Безплатни планове & Pro от $2500 +'
  third_party_tynker_desc: Творческата платформа на Tynker помага на децата да развиват
    изчислително мислене и умения за програмиране по забавен, интуитивен и творчески
    начин. Нашият новаторски визуален език за програмиране, интерактивни самостоятелни
    курсове и програмните дейности, базирани на игра, предоставят лесен начин за въведение
    в програмирането и дават възможност на децата за иновативност и творчество.
  third_party_tynker_btn_curriculum: Опитайте Tynker учебната програма на Tynker за
    неможещи да четат деца
  third_party_tynker_btn_site: Посетете Tynker
  third_party_scratchjr_desc: Scratch Jr. е език за запознаване с програмирането,
    който позволява на малки деца (на възраст 5-7) да създават свои собствени интерактивни
    истории и игри. Децата свързват заедно графични блокове за програмиране, за да
    задвижат героите си, да ги накарат да скачат, танцуват и пеят. Децата може да
    модифицират героите в редактора за рисуване, да добавят свои собствени гласове
    и звуци, дори да вмъкват снимки на себе си - тогава да използват блокове за програмиране,
    за да накарат своите герои да оживеят.
  third_party_scratchjr_btn_curriculum: Изтегляне на Scratch Jr. учебна програма
  third_party_scratchjr_btn_site: Посетете Scratch Jr.
  third_party_scratch_desc: В Scratch можете да програмирате свои собствени интерактивни
    истории, игри и анимации и споделяте творенията си с други хора в онлайн общността.
    Scratch помага младите хора да се учат да мислят креативно, систематично и да
    работят в екип - основни умения, необходими през 21 век.
  third_party_scratch_btn_curriculum: Изтегляне на Scratch учебна програма
  third_party_scratch_btn_forum: Scratch учителски форум
  third_party_scratch_btn_site: Посетете Scratch
  third_party_lightbot_desc: В Lightbot учениците трябва да програмират робот с команди,
    за да решават пъзели. Учениците могат да играят играта в браузъра (изисква Flash
    Player), или на Android или iOS устройства. Те решават първоначален набор от "Основни"
    нива в Lightbot. Чрез тях ще се научат как да кажат на компютъра какво да прави
    с поредица от основни команди и ще разберат общия процес, чрез който са създадени
    компютърните програми.
  third_party_lightbot_btn_curriculum: Изтегли Lightbot учебна програма
  third_party_lightbot_btn_site: Посетете Lightbot
  third_party_khan_desc: Научете как да програмирате рисунки, анимации и игри, използвайки
    JavaScript & ProcessingJS, или се научете как да създавате уеб страници с HTML
    & CSS. Можете да споделяте каквото създавате и да разглеждате това, което други
    са създали, за да се учите едни от други!
  third_party_khan_btn_learn: Научете CS с Khan Academy
  third_party_khan_btn_forum: Khan Academy CS Форум
  third_party_appinv_desc: MIT App Inventor е блок базиран програмен инструмент, който
    позволява на всеки, дори новак, да започне програмиране и изграждане на напълно
    функционални приложения за Android устройства. Новодошлите в MIT App Inventor
    могат създадат своите първи приложения за около един час или по-малко и да програмират
    по-сложни приложения в значително по-кратко време, отколкото с по-традиционни,
    текстово базирани езици.
  third_party_appinv_btn_curriculum: Изтегли Mit App Inventor2 уроци
  third_party_appinv_btn_forum: Mit App Inventor 2 Форум
  third_party_appinv_btn_site: Посетете Mit App Inventor 2
  third_party_codehs_desc: CodeHS ще Ви въведе в програмирането с кратки клипове,
    примерен код, както и с много упражнения по програмиране, които правят кодирането
    забавно и достъпно за начинаещи. За училищата и учителите CodeHS осигурява учебна
    програма, учителски инструментариум и PD. За учащите е предвидена помощ чрез свързване
    в мрежа с преподаватели.
  third_party_codehs_btn_try: Въведение в CS Научете повече за училищата
  third_party_codecademy_desc: Ние променяме образованието напълно. Интернет преосмисля
    почти всичко - търговия, социални мрежи, здравеопазване и др. Ние изграждаме образованието
    според нуждите на хората - наистина за пръв път родно нет образование.
  third_party_codecademy_btn_curriculum: Изтегляне на Codecademy учебна програма
  third_party_codecademy_btn_site: Посетете Codecademy
  third_party_organization: Организация
  third_party_curriculum: Учебна програма
  third_party_pricing: Ценообразуване
  third_party_cost_free: Безплатен за ученици и учители
  third_party_cost_5permonth: "$5/ на месец за клас"
  third_party_cost_299: "$2.99/за изтегляне"
  third_party_cost_free_399: Свободен за пробване, $399/за класна стая
  third_party_cost_free_2: Свободен за пробване, $2/за ученик
  third_party_cost_free_10: Свободен за пробване, $9.99/ на месец
  third_party_desc_5_4to8: Приблизително 5 урока, насочени към класове от 4-8
  third_party_desc_10to12_kto3: Приблизително 10-12 урока, насочени към класове K-3
  third_party_desc_11_kto5: Приблизително 11 урока, насочени към класове K-5
  third_party_desc_10to12_kto5: Приблизително 10-12 урока, насочени към класове K-3
  third_party_desc_40_4to8: Повече от 40 уроци, насочени към класове от 4-8
  third_party_desc_dozens_kto8: Десетки уроци за всички класове K-8
  third_party_desc_10to15_3to12: Между 10 & 15 урока, насочени към 3-12 клас
  third_party_desc_25to40_3to12: От 25-40 урока, предназначени за 3-12 клас
  third_party_desc_20_2to8: Около 20 урока, насочени към класове 2-8
  third_party_desc_7to22_5to12: Между 7 и 22 урока, насочени към 5-12 клас
  third_party_desc_20_4to12: Повече от 20 урока, насочени към 4-12 клас
  enter_valid_age: Моля, изберете валидна възраст
  enter_valid_email: Моля, въведете валиден имейл адрес
  get_a_certificate_message: Ние ще Ви изпратим сертификат и информация за това как
    да <a href='/learn/beyond'> учите и след първия час кодиране</a>
  get_a_certificate_message_after: Щракнете върху сертификата, за да го изтеглите
    или да го отпечатате. Сега продължете с нашият <a href='http://studio.code.org'>
    20-часов курс</a>, или вижте повече възможности да <a href='/learn/beyond'> учите
    и след Часът на кодирането</a>.
  thanks_for_submitting: Благодарим за изпращането!
  if_you_enjoyed: Ако Ви е харесало наученото, споделете с приятелите си, за да пробват
    и те! Ние искаме целият свят да научи.
  personalize_certificate: Персонализирайте вашия сертификат
  share_achievement: Споделете вашето постижение
  beyond_hour_message: Продължете с нашия<a href='http://studio.code.org'> 20-часов
    курс</a>, или вижте повече възможности да <a href='/learn/beyond'> учите след
    ПЪРВИЯ час</a>.
  leaderboards_for_hoc: Класации за Часа на Кодирането.
  support_url: http://support.code.org
  country: Държава
  city: Град
  gender: Пол
  boys: Момчета
  girls: Момичета
  give_my_hour: 'Дай ми час, за да:'
  girls_team: Момичешки отбор
  boys_team: Момчешки отбор
  tell_the_world: Кажете на света!
  thanks_for_voting: Благодарим за гласуването!
  share_on_facebook: Споделяне във Facebook
  share_on_twitter: Споделяне във Twitter
  beyond_an_hour: 'След Часът на кодирането '
  get_started: Старт
  i_agree: Приемам
  participant_select: "-Изберете-"
  participant_student: Ученик
  participant_parent: Родител
  participant_educator: Преподавател
  participant_engineer: Софтуерен инженер
  participant_other: Никое от горните
  print_all: Печат на всички
  print_ice_art: Отпечатай своето ледено изкуство
  create_art_with_zombie: 'или направи още нещо, използвайки Зомбито '
  i_am_a: Аз съм
  never_spam: Ние никога няма да ви изпратим спам
  enter_country: Въведете Държава, ако се намирате извън САЩ
  used_infrequent_updates: Използва се само за редки  актуализации
  privacy_practices_children: Вижте нашите правила за поверителност за деца
  petition_thankyou: Благодаря В, че подписахте петицията
  continue_learning_header: Продължи обучението след Часа
  continue_learning_body: Има много възможности.  Можете да учите онлайн в местното
    училище или на летен лагер.
  learn_code_studio: Опитайте курсовете в Студиото по кодиране
  learn_next_level: Продължи към следващото ниво
  learn_online: Опитайте други курсове онлайн
  learn_classes: Намерете местни класове
  learn_back_to_minecraft: Продължете да учите с Minecraft
  hoc_is_here: "#HourOfCode идва отново на 5-11 декември. https://youtu.be/KsOIlDT145A."
  just_did_hoc: 'Току-що направих #HourOfCode - вижте го! @codeorg'
  just_did_course1: Току-що завърших курс 1 - Проверете го! @codeorg
  just_did_course2: Току-що завърших курс 2 - Проверете го! @codeorg
  just_did_course3: Току-що завърших курс 3 - Проверете го! @codeorg
  just_did_course4: Току-що завърших курс 4 - Проверете го! @codeorg
  just_did_coursea: Току-що завърших курс A - Проверете го! @codeorg
  just_did_courseb: Току-що завърших курс B - Проверете го! @codeorg
  just_did_coursec: Току-що завърших курс C - Проверете го! @codeorg
  just_did_coursed: Току-що завърших курс D - Проверете го! @codeorg
  just_did_coursee: Току-що завърших курс E - Проверете го! @codeorg
  just_did_coursef: Току-що завърших курс F - Проверете го! @codeorg
  just_did_accelerated: Току-що завърших ускореният курс - Проверете го! @codeorg
  just_did_hoc_donor: 'Току-що завърших #HourOfCode - Проверете го! (Благодаря на
    %{donor_twitter} за подкрепата на @codeorg)'
  just_did_course_donor: Току-що завърших %{course} - проверете! Благодаря, %{donor_twitter}
    за подкрепа на @codeorg
  twitter_teach_cs: 9 от 10 човека са съгласни, че в училищата трябва да се учат компютърни
    науки. http://youtu.be/nKIu9yen5nc. Посетете https://code.org/.
  twitter_cs_foundational: Компютърните науки са основополагащи за всеки ученик. Https://Youtu.be/QvyTEx1wyOY.
  learn_hoc: Научете се да програмирате с "Часът на кодирането"
  beyond_hoc: След Часа по Кодиране
  what_gender: Какъв пол сте?
  girl: Момиче
  boy: Момче
  help_recruit_coders: Помогнете ни да привлечем повече програмисти към вашия екип!
  help_recruit: Помогнете ни да привлечем още програмисти!
  lines_of_code: НАД<b># РЕДА КОД</b> НАПИСАНИ ДО МОМЕНТА.
  lines_of_code_alt: "<b>#</b> РЕДОВЕ КОД, НАПИСАНИ ОТ УЧЕНИЦИ"
  who_has_done_hoc: 'Кой приключи #HourOfCode? @codeorg'
  who_has_done_hoc_donor: 'Кой е направи #HourOfCode? (Благодаря %{donor_twitter}
    за подкрепа на @codeorg)'
  hoc_leaderboards: The Hour of Code класации
  students_and_lines: "%{students} ученици са направили Часът на кода и са написали
    %{lines} реда код."
  start_hoc: Започнете "Часът на кодиране" сега
  contact_form_topic_press: Преса/медии (интервю или публично изказване)
  stats_nina: '"Всеки ден отчитам същите резултати &mdash; 100 % ангажираност."-Нина
    Никълс Пири, учител'
  stats_student: '"Знаех, че това е <b>еднократна</b> възможност в живота."-Мариана
    Алзейт, 5-ти клас'
  stats_michael: Аз никога <b>до сега не съм</b> виждал учениците си толкова развълнувани
    за нещо в обучението им. -Франк Мартинес, учител
  studiobar_title: Разгледайте <a href='http://studio.code.org'> Студиото за програмиране</a>
  studiobar_title_nolink: Разгледайте Студиото за кодиране
  studiobar_elementary_title: Начални курсове
  studiobar_elementary_body: Нашите три нови курса за K &#8209; 5
  studiobar_hoc_title: Часът на кодирането
  studiobar_hoc_body: Научете се дапрограмирате с Angry Birds
  studiobar_flappy_title: Flappy код
  studiobar_flappy_body: Направете и споделете своя собствена Flappy игра
  studiobar_teacher_title: За учители
  studiobar_teacher_body: Използвайте Студиото по кодиране в класната си стая
  studiobar_frozen_title: Hour of Code
  studiobar_frozen_body: Създаване на зимна приказка с Анна и Елза
  studiobar_donate_title: Дарения
  studiobar_donate_body: Едно дете  получава вузможност да учи от всеки долар, който
    си дарил
  studiobar_shop_title: Магазин
  studiobar_shop_body: Разбий стереотипите. Носи логото ни с гордост.
  homepage_stats_female: на нашите ученици са от женски пол
  homepage_stats_teachers: учителите използват Code.org
  homepage_stats_hourofcodde: в света ученици са опитвали Часа на кода
  homepage_stats_policy: щати са променили политиката си в подкрепа на компютърните
    науки
  homepage_stats_title: Ние правим разлика
  homepage_hero_text_malala: '&ldquo;"Предизвиквам момичетата от всяка страна да учат
    с  Един Час Кодиране&rdquo; Малала, носител на Нобелова награда за мир'
  homepage_hero_text_susan: '&ldquo;"Ако можете да промените технологията, можете
    да промените света."&rdquo; Сюзън, изпълнителен директор на YouTube'
  homepage_hero_text_fistbump: '&ldquo;"Не само играйте на телефона, програмирайте
    за него."&rdquo; президент Барак Обама'
  homepage_hero_text_sheryl: "&ldquo;Нашите деца &mdash; включително момичетата &mdash;
    имат нужда от възможност да изучават компютърни науки&rdquo; Шерил, главен оперативен
    директор на Facebook"
  homepage_hero_text_satya: "&ldquo;Инфроматиката може да отключи най-добрите възможности
    в света.&rdquo; Сатя, изпълнителен директор на Microsoft"
  homepage_hero_text_satya_new: |-
    &ldquo;компютърните науки дава възможност на
    учениците да създадат света на утрешния ден.&rdquo;
    Сатя, изпълнителен директор на Microsoft
  homepage_hero_text_bosh: '&ldquo;"Ако се научите да програмирате, можете да определите
    и изберете посоката на вашия живот."&rdquo; Крис Бош'
  homepage_hero_text_student1: "&ldquo;Тези умения промениха бъдещето ми. Да не говорим,
    че това е забавно.&rdquo; Луна, 7-ми клас"
  homepage_hero_text_student2: '&ldquo;"Аз никога, никога не съм виждал децата ми
    толкова развълнувани от обучението."&rdquo; Майкъл, учител'
  homepage_hero_text_student3: '&ldquo;"Компютърните науки са област, която няма как
    да разберете дали ви харесва или не, ако не сте опитали да програмирате"&rdquo;
    Джаксън, 6-ти клас'
  homepage_hero_text_student4: '&ldquo;"Можете да направите всичко, което ви хрумне
    с програмиране."&rdquo; Мая, 2-ри клас'
  homepage_hero_text_student5: '&ldquo;"Компютърните науки не са за други хора. Те
    са за вас, тук и сега."&rdquo; Джералдо, учител'
  homepage_hero_text_teacher1: '&ldquo;"Писането на код разпалва креативност, вдъхновение
    и иновации, &mdash; които са от съществено значение за всяка кариера."&rdquo;
    Флорес, учител'
  homepage_hero_text_teacher2: "&ldquo;Тази програма ангажира и увлича  учениците
    ми на 100%&rdquo; Адам, учител"
  homepage_hero_text_stat_loc: "#loc линии код, написани от учениците"
  homepage_hero_text_stat_students: "#student_count Ученически акаунти на Студиото
    по кодиране"
  homepage_hero_text_stat_served: 'Часът на кодирането: #served пробваха'
  homepage_hero_hoc_is_coming: Hour of Code идва
  homepage_hero_hoc_is_here: Часът на Кода е тук
  homepage_slot_text_hoc: Часът на кодирането
  homepage_slot_text_frozen: Frozen с Анна и Елза
  homepage_slot_text_teacher: Учителско табло
  homepage_slot_text_studio: Всичко от нашите уроци
  homepage_slot_text_course4: Курс 4
  homepage_slot_text_shop: Магазин
  homepage_slot_text_flappy: Flappy код
  homepage_action_text_hoc: Hour of Code за всеки ученик.
  homepage_action_text_num_served: "# опитаха"
  homepage_action_text_join_us: Присъединете се към нас
  homepage_action_text_sign_up: Регистрирайте се
  homepage_action_text_try_it: Опитайте го
  homepage_action_text_volunteers: Технически доброволци се търсят
  homepage_action_text_codevideo: Гледайте видеото
  homepage_action_text_teachervideo: Гледайте видеото
  homepage_action_text_watchvideo: Гледайте видеото
  homepage_action_text_girlvideo: Вдъхновете момиче
  homepage_action_text_learn: Започнете обучение
  homepage_action_text_signpetition: Подпишете петицията
  homepage_action_text_wincelebritychat: Спечели чат със знаменитост
  homepage_signpetition_dropdown: Съгласен&#x25BE;
  homepage_diversity_pledge: Вземете разнообразни подаръци
  homepage_banner_text_prizes: 'Часът на кода идва отново, декември 7-13. '
  homepage_banner_link_prizes: 'Присъединете се към най-голямото обучително събитие
    в историята. '
  homepage_banner_text_main: Code.org и College Board се обединяват, за да премахнат
    различията в обучението по компютърни науки.
  homepage_banner_text_link: Научете повече
  homepage_banner_privacy_link: Научете повече
  homepage_banner_20k_teachers: 20 000 учители са обучени, а сега ще преподават компютърни
    науки в класните стаи.
  homepage_banner_20k_teachers_link: Научете повече
  homepage_banner_congress: Американските лидери искат от Конгреса финансиране за
    K-12 компютърни науки.
  homepage_banner_congress_link: Дайте своята подкрепа
  homepage_banner_emailprivacy: Направихме важна промяна към подобравяне поверителността
    на ученическите данни.
  homepage_banner_emailprivacy_link: Прочети още
  homepage_banner_40k_teachers_link: Научете повече
  homepage_slot_text_title_hoc: Hour of Code
  homepage_slot_text_blurb_hoc: Всеки може да се научи. Започнете днес
  homepage_slot_text_link_hoc: Опитайте Hour of Code
  homepage_slot_text_link_about_hoc: За Часа на кода
  homepage_slot_text_link_host: Организирайте Hour of Code
  homepage_slot_text_link_hocserved: "# опитаха"
  homepage_solot_text_link_volunteer: Доброволец за Часа на кода
  homepage_slot_text_title_students: Ученици
  homepage_slot_text_blurb_students: Разгледайте всички наши уроци
  homepage_slot_text_blurb_students_courses: Разгледайте нашите курсове
  homepage_slot_text_link_codestudio: Опитайте Студиото по Програмиране
  homepage_slot_text_link_local: Намерете  клас в близост до Вас
  homepage_slot_text_link_othercourses: Други онлайн курсове
  homepage_slot_text_title_educators: Обучители
  homepage_slot_text_blurb_educators: Преподавайте на  учениците си
  homepage_slot_text_link_elementary: Начално училище
  homepage_slot_text_link_middle: Средно училище
  homepage_slot_text_link_high: Гимназия
  homepage_slot_text_link_k5: Курсове от предучилищна до 5-ти клас
  homepage_slot_text_link_fullcurriculum: Вижте нашата пълна програма
  homepage_slot_text_link_pd: Професионално развитие
  homepage_slot_text_title_advocates: Поддръжници
  homepage_slot_text_blurb_advocates: Подкрепете разнообразие в компютърните науки
  homepage_slot_text_link_stats: Виждате статистиката
  homepage_slot_text_link_buy: Включете се
  homepage_slot_text_link_donate: Направете дарение
  homepage_slot_text_link_shop: Тениски, шапки & повече
  homepage_slot_text_link_administrators: Въведете CS във вашето училище
  homepage_header_codestudio: Проекти  на ученици в Студиото по програмиране
  homepage_header_donors: Code.org благодари на своите привърженици
  homepage_donors_seall: Вижте всички
  homepage_donors_donate: Дарения
  homepage_below_hero_announcement_text: Ние се грижим за вашата поверителност и направихме
    някои актуализации за поверителността, влезнаха в сила от 25 май.
  homepage_below_hero_announcement_link_text: Научете повече
  contact_form_topic_student: Аз съм ученик
  contact_form_topic_parent: Аз съм родител
  contact_form_topic_teacher: Аз съм учител/обучител
  contact_form_topic_outside_us: Аз съм извън САЩ
  contact_form_topic_contribution: Благотворителен принос
  contact_form_topic_partner: Бих искал да бъда партньор
  contact_form_topic_other: Друго
  contact_form_label_topic: Тема
  contact_form_label_email: Вашият имейл адрес
  contact_form_label_message: Съобщение
  contact_form_label_submit: Изпрати съобщение
  class_submission_in_school: В училище
  class_submission_in_school_daily_programming_course: Ежедневен курс по програмиране
  class_submission_in_school_ap_computer_science: разширен курс по компютърни науки
  class_submission_in_school_full_university_cs_curriculum: 'Пълна университетска
    учебна програма по Инфроматика '
  class_submission_in_school_robotics_club: Клуб по роботика
  class_submission_in_school_programming_integrated_in_other_classes: Програмиране,
    интегрирано в други предмети (математика, наука и др.)
  class_submission_in_school_summer_school_cs_program: Лятно училище  с класове по
    Инфроматика
  class_submission_in_school_exploring_computer_science: Изследване на компютърните
    науки
  class_submission_in_school_other: Други в училище
  class_submission_out_of_school: Извън училище
  class_submission_out_of_school_summer_camp: Летен лагер
  class_submission_out_of_school_afterschool_program: Програма след училище
  class_submission_out_of_school_all-day_workshop: Целодневен семинар (до 1 седмица)
  class_submission_out_of_school_multi-week_workshop: Няколко седмична работна среща
  class_submission_out_of_school_other: Други извън училище
  class_submission_online: Онлайн
  class_submission_online_programming_class: Онлайн клас по програмиране
  class_submission_online_teacher_resource: Онлайн преподавателски ресурс
  class_submission_online_other: Други онлайн
  class_submission_level_preschool: Предучилищна
  class_submission_level_elementary: Начално
  class_submission_level_middle_school: Средно училище
  class_submission_level_high_school: Гимназия
  class_submission_level_college: Колеж
  class_submission_level_vocational: Професионално
  class_submission_languages_other: Друг език (и)
  videos_more: Още <a href='%{inspiring_videos_playlist}'> вдъхновяващи видеа</a>
    с модели и знаменитости
  careers_page_more: Още <a href='%{careers_url}' target='_blank'> вдъхновяващи видеа</a>
    с участието на специалисти от областта на технологиите
  playlab_choose_theme: Изберете си тема за Игрална лаборатория
  playlab_classic_title: Класически
  playlab_gumball_title: Гъмбол
  playlab_iceage_title: Ледена епоха - Очаквайте скоро
  playlab_iceage_title_live: Ледена епоха
  starwars_subtitle: Изграждане на галактика с код
  starwars_javascript_title: JavaScript
  starwars_javascript_description: Използвайте блокове и JavaScript.
  starwars_javascript_specs: Английски само | Модерни браузъри | Възраст 11 +
  starwars_blocks_title: Блокове
  starwars_blocks_description: Използвайте drag-drop блокове.
  starwars_blocks_specs: На много езици | Съвременни браузъри, смартфони, таблетки
    | Възраст 6-10
  starwars_platform_text: Съвременни браузъри, смартфони, таблети
  mc_name: Minecraft Hour of Code
  mc_longdescription: Използвайте блокове с код, за да въведете Steve или Alex в приключението
    чрез този Minecraft свят.
  mc_shortdescription: Използвайте блокове с код, за да въведете Steve или Alex в
    приключението чрез този Minecraft свят.
  mc_gradelevel: Възраст 6 +
  mc_platformtext: Съвременни браузъри, смартфони, таблети
  mc_specs: На много езици | Съвременни браузъри и таблети | Възраст 6 +
  minecraft_agent: 'Minecraft: Пътуването на героя'
  minecraft_designer: Minecraft дизайнер
  minecraft_adventurer: Minecraft авантюрист
  minecraft_tutorials: Minecraft Hour of Code уроци
  minecraft_specs: Много езици | Съвременни браузъри и таблети | Клас 2 +
  minecraft_agent_description: Minecraft се завръща за часът на кода с чисто нова
    дейност! Пътешествай през Minecraft с код.
  minecraft_agent_button: Старт
  minecraft_designer_description: Програмирай животни и други Minecraft същества в
    своя собствена версия на Minecraft.
  minecraft_designer_button: Старт
  minecraft_adventurer_description: Използвайте код, за да изпратите Алекс или Стив
    на приключение.
  minecraft_adventurer_button: Старт
  minecraft_no_internet: Нямате интернет?
  minecraft_download_adventurer: Изтегляне на офлайн версията на Minecraft авантюрист.
  minecraft_subtitle: Minecraft Hour of Code
  minecraft_store_camps: Безплатни Minecraft Часът на кода лагери в магазините на
    Microsoft
  minecraft_signup_store_camps: <a href="%{signup_store_camp}"> Включете се</a> в
    Hour of Code лагерите на Microsoft Store в Австралия, Канада, Пуерто Рико или
    Сащ. Ще се научите как да се съчетавате вашата креативност с програмиране.
  minecraft_host_event: Организирай Minecraft Hour of Code събитие
  minecraft_teach_resources: Ресурси за учители и урочни планове.
  minecraft_leader_guide: Изтеглете ресурси, които ще ви помогнат да планирате и водите
    събитие.
  minecraft_facilitating_event: "<a href='%{minecraft_facilitator_download}', target='_blank'>изтегляне</a>
    ръководство за бърз старт на фасилитатор и PowerPoint презентации за ученици,
    млади и стари сега."
  minecraft_join_online_training: Готови сте да организирате собствен час на кода
    с Minecraft, но не сте сигурен откъде да започнете? Вижте нашите <a href='%{minecraft_webinar_url}',
    target='_blank'>уебинари</a>. Вие ще научите най-добрите практики, ще имате достъп
    до готови материали и ще получите презентация на новото пътешествие на героя урок
    от екипа на Minecraft.
  minecraft_og_agent: Minecraft се завръща за часът на кода, и ти си героят там! Пиши
    код за пътуване през Minecraft средата.
  sports_page_title: Спортен Hour of Code
  sports_og_title: Опитай. Всеки може да се научи.
  sports_og_description: Изберете между NBA и WNBA или от всички спортни уроци за
    кодиране.
  sports_title: Програмирай своя спортна игра
  sports_watch_video: Гледайте видеото
  sports_video_title: Опитай. Всеки може да се научи.
  sports_select_theme: Изберете вашата обучителна тема
  sports_basketball_title: Направете баскетболна игра
  sports_all_sports_title: Програмирай свой собствен спорт
  watch_inspirational_videos: Преди да започнете, гледайте едно от тези вдъхновяващи
    видеа
  video_title_inspire_girl: Вдъхновете момиче
  video_title_cs_intro: Въведение в компютърните науки
  video_title_schools_dont_teach: Това, което повечето училища не преподават
  video_title_obama: Президентът Обама за компютърните науки
  video_title_hoc_is_here: Hour of Code е тук - всеки може да се научи
  video_title_anybody_can_learn: Всеки може да се научи
  video_title_draymond_green: Hour of Code с Draymond Green
  video_title_russell_okung: Hour of Code с Russell Okung
  video_title_real_madrid: Russell Okung с Real Madrid
  video_title_marco_belinelli: Hour of Code с Marco Belinelli
  video_title_chris_bosh: Крис Бош за компютърните науки
  video_1min: 1 мин.
  video_2min: 2 мин.
  video_5min: 5 мин.
  speak_another_language: Говорите друг език?
  help_translate: Помогнете ни с превода.
  no_internet: Нямате интернет?
  download_offline: Изтеглете офлайн версията.
  are_you_teacher: Учител ли сте?
  review_lesson_plan: Преглед на урочен план и други ресурси за учителя.
  volunteer_engineer_submission_title: Вдъхнови ученици и доброволци за Hour of Code.
  volunteer_engineer_submission_subtitle_generic: '100 000 учители ще бъдат домакини
    на Hour of Code в техния клас тази година, 7-13 декември 2015. Те искат вашата
    помощ! '
  volunteer_engineer_submission_subtitle_specific: "%{num_teachers} Учителите търсят
    доброволци, които са вдъхновени от образованието по компютърни науки, за да помогнат
    с Hour of Code през декември. <br>%{num_volunteers} доброволци са се регистрирали.
    Присъединете се към тях."
  volunteer_engineer_submission_intro_background: " Hour of Code е глобално движение,
    което предоставя един час въведение в компютърните науки. То достига до десетки
    милиони ученици в 180 + страни. Моля, включете се по време на CSEdWeek, декември
    7-13."
  volunteer_engineer_submission_intro_recruit: 'Тези учители ще се радват да има някой,
    <span style="font-family: ''Gotham 7r'', sans-serif;"> технически спец,</span>
    който може да помогне в класната стая, или някой, който може да <span style="font-family:
    ''Gotham 7r'', sans-serif;"> вдъхнови</span> учениците с разговори за многобройните
    възможности на компютърните науки (което може да бъде направено и чрез видео чат).
    Ако не желаеш да бъдеш доброволец, <a href="%{url}"> научи повече</a> за възможността
    сам да организираш Hour of Code събитие.'
  volunteer_engineer_submission_intro_signup: Моля, въведете следната информация,
    ако сте студент, учещ компютърни науки или професионален софтуерен инжинер. Полетата,
    отбелязани със <span class="form-required-field"> *</span> са задължителни.
  volunteer_engineer_submission_intro_links: Не сте доброволец? <a href="%{learn_more}">
    Научете повече</a> за организиране на Ваш Hour of Code събитие и намерете местни
    доброволци на нашата <a href="%{volunteer_local}"> доброволческа карта</a>.
  volunteer_engineer_submission_update_information: Актуализирайте вашата информация
  volunteer_engineer_submission_header_shared: Информацията, споделена от учители
    на доброволческата карта
  volunteer_engineer_submission_field_name: Име
  volunteer_engineer_submission_field_name_placeholder: Пълно име
  volunteer_engineer_submission_field_company: Фирма (или университет)
  volunteer_engineer_submission_field_company_placeholder: Фирма (или университет)
  volunteer_engineer_submission_field_experience_level: Ниво на опит
  volunteer_engineer_submission_field_location: Адрес
  volunteer_engineer_submission_field_location_desc: Ако въведете вашия точен адрес,
    ние няма да го споделяме, просто ще Ви отбележим с Пин на картата.
  volunteer_engineer_submission_field_location_placeholder: Пощенски код, град и държава/страна
    или адрес
  volunteer_engineer_submission_field_location_flexibility: Мога да помогна по време
    на Часът на кода от... (изберете всички възможни)
  volunteer_engineer_submission_checkbox_after_hoc: Аз се интересувам от доброволчеството
    и след Часът на кода
  volunteer_engineer_submission_field_time_commitment: Време, което мога да отделя
    и след Часа на кода
  volunteer_engineer_submission_field_linkedin: LinkedIn профил
  volunteer_engineer_submission_field_linkedin_placeholder: http://www.linkedin.com/in/your_name
  volunteer_engineer_submission_field_facebook: Facebook профил
  volunteer_engineer_submission_field_facebook_placeholder: https://www.facebook.com/your_name
  volunteer_engineer_submission_field_description: Описание
  volunteer_engineer_submission_field_description_desc: Опишете вашия опит с компютър
    и как искате да участвате като доброволец в помощ на местни учители.
  volunteer_engineer_submission_field_description_placeholder: Описание на опит и/или
    участие
  volunteer_engineer_submission_header_private: Информацията е поверителна и никога
    няма да бъде споделена
  volunteer_engineer_submission_field_email: Имейл адрес
  volunteer_engineer_submission_field_email_desc: Вашият имейл адрес няма да бъде
    споделен, но ние ще Ви изпратим заявки от учителите.
  volunteer_engineer_submission_field_email_placeholder: Имейл адрес
  volunteer_engineer_submission_field_email_preference_privacy: "(Вижте нашата политика
    за поверителност)"
  volunteer_engineer_submission_field_email_preference_yes: Да
  volunteer_engineer_submission_field_email_preference_no: Не
  volunteer_engineer_submission_final_paragraph: Вие ще бъдете отбелязан на картата
    в помощ на местните учители, за да се свържем с Вас за Часът на кода или други
    възможности за доброволчество. Вашата електронна поща и точния адрес няма да бъдат
    споделяни. Но друга информация (включително приблизителното местоположение) ще
    бъде публична и видима от местните учители.
  volunteer_engineer_submission_checkbox_contact: 'Съгласен съм, учителите да могат
    да се свържат с мен за доброволческа помощ (Забележка: Вашият имейл адрес няма
    да бъде споделен)'
  volunteer_engineer_submission_submit: Подаване
  volunteer_engineer_submission_thankyou: Благодарим Ви за изпращане на Вашата информация.
  volunteer_engineer_submission_commitment_uncertain: Неопределено
  volunteer_engineer_submission_commitment_one_hr_per_week: 1 час седмично
  volunteer_engineer_submission_commitment_three_hrs_per_week: 3 часа в седмицата
  volunteer_engineer_submission_commitment_five_hrs_per_week: 5 часа в седмицата
  volunteer_engineer_submission_commitment_now_and_then: От време на време
  volunteer_engineer_submission_commitment_annually: 2 - 3 пъти годишно
  volunteer_engineer_submission_commitment_monthly: Няколко часа на месец
  volunteer_engineer_submission_commitment_weekly: Няколко часа на седмица
  volunteer_engineer_submission_commitment_more: Повече
  volunteer_engineer_submission_location_flexibility_onsite: посещение в сайта от
    училище (1-2 часа в класната стая или в кръжок)
  volunteer_engineer_submission_location_flexibility_remote: Дистанционно обучение
    (учители или ученици)
  volunteer_engineer_submission_location_flexibility_curriculum: Желае да допринесе
    за проекти с отворен код
  volunteer_engineer_submission_experience_unspecified: Неизвестен
  volunteer_engineer_submission_experience_tech_company: Не съм инженер в технологична
    компания
  volunteer_engineer_submission_experience_university_student_or_researcher: Студент
    по информатика
  volunteer_engineer_submission_experience_software_professional: Софтуерен инженер
    или специалист
  volunteer_engineer_submission_distance_8: 5 мили
  volunteer_engineer_submission_distance_16: 10 мили
  volunteer_engineer_submission_distance_24: 15 мили
  volunteer_engineer_submission_distance_32: 20 мили
  volunteer_engineer_submission_num_volunteers_5: 5 доброволци
  volunteer_engineer_submission_num_volunteers_10: 10 доброволци
  volunteer_engineer_submission_num_volunteers_25: 25 доброволци
  volunteer_engineer_submission_num_volunteers_50: 50 доброволци
  volunteer_engineer_submission_type_task_onsite: Искам да посетите моята класна стая
    за техническа помощ и вдъхновение
  volunteer_engineer_submission_type_task_remote: Искам Skype разговор в моята класна
    стая за няколко думи и вдъхновение за децата
  volunteer_engineer_submission_type_task_mentor: Аз търся наставник, който да ми
    помогне да подготвя учениците си за кодиране
  petition_age: Възраст
  dashboard_announce_learn_more_button: Научете повече
  dashboard_landing_title: Начална страница на учителя
  dashboard_landing_welcome: Добре дошли в новото и подобрено учителско табло.
  dashboard_landing_video: Гледайте  видеото
  dashboard_landing_watch_video: за запознаване с новите функции!
  dashboard_landing_view_as_student: Вижте сайта като ученик
  dashboard_landing_students_title: Вашите ученици
  dashboard_landing_students_manage: Преглед и управление на вашите ученици
  dashboard_landing_news_title: K-5 ресурси за учителя (само на английски език)
  dashboard_landing_new_beta: Ново! Опитайте нашите бета курсове за ученици в предучилищна
    и училищна възраст до 5 клас
  dashboard_landing_new_k5courses: Ново! Опитайте нашите курсове за ученици в предучилищна
    и училищна възраст до 5 клас
  dashboard_landing_useful_links: Други полезни връзки (само на английски език)
  dashboard_landing_classroom_resources: Ресурси за вашата класна стая
  dashboard_landing_office_hours: Задайте въпрос лично! Посетете ни в работно време.
  dashboard_landing_print_certificates: Печат на сертификати за ученици, които завършват
    този курс
  dashboard_landing_educator_blog: Прочетете за новини и актуализации на нашите материали
    в нашия учителски блог
  dashboard_landing_video_player: Тествайте нашият нов видео плейър във вашето училище
  dashboard_landing_progress_title: Общ напредък на класа
  dashboard_landing_progress_biggest: Това е напредъкът във най-големия ви раздел.
  dashboard_landing_view_progress: Преглед на прогреса за %{biggest_section}
  dashboard_landing_print_progress: Отпечатайте прогреса
  dashboard_landing_available_title: Налични курсове
  dashboard_landing_available_courses: Ето курсове, които в момента са достъпни за
    вас и вашите ученици.
  dashboard_landing_more_tutorials: Искате ли да видите още уроци?
  dashboard_landing_more_tutorials_desc: Има повече уроци <a href="/learn/beyond">,
    предлагани от нашите партньори.</a> Научете се да програмирате с роботи, да правите
    уеб страници, да направете свое собствено  приложение или разгледайте уроци с
    други езици като C++, Ruby или Python!
  dashboard_landing_inspire: Вдъхнови учениците си с плакати, видео и др.
  dashboard_landing_video_library: Използвайте видео от видео библиотеката на компютърни
    понятия.
  dashboard_landing_report_bug: Заявка за функция или докладване на проблем.
  dashboard_landing_teacher_forum: Присъединете се към Общността.
  dashboard_hoc_courses: Часът на кода за всички възрасти
  dashboard_hoc_courses_desc: Опитайте някои от тези кратки едночасови уроци с учениците
    си!
  dashboard_hoc_courses_desc_and_cta: Опитайте тези кратки, едночасови уроци с учениците
    си. <a href="https://hourofcode.com"> Включете се в Hour of Code движението</a>
    по време на седмицата на компютърни науки и образованието.
  dashboard_k5_courses: 20-часов курс за K-5 (детска градина- 5 клас)
  dashboard_k5_courses_desc: Тези онлайн курсове съдържат самонасочващи уроци за обучение  с  дейности,
    които не изискват компютър на всички. Всеки курс се състои от около 20 уроци,
    които могат да се прилагат еднократно или като обучение в течение на семестъра.
    Дори деца от детската градина, които не могат да четат, могат да участват. За
    да Ви помогнем да започнете, ние предлагаме семинари с високо качество  за професионално
    развитие в САЩ безплатно. <a href="/professional-development-workshops"> Намерете
    един близо до Вас!</a>
  dashboard_middle_courses: 20-часови курсове за средно училище
  dashboard_middle_courses_desc: Нашата учебна програма за Средното училище използва
    компютърните науки и програмиране в контекста на обучението по математика и наука
    - като инструмент, за преподаване на математически и научни концепции. За да се
    регистрирате в семинари за професионално развитие, регистрирайте се за <a href="/educate/districts">  партньорство</a>
    с Code.org.
  dashboard_high_courses: Едногодишни гимназиални курсове
  dashboard_high_courses_desc: Нашата гимназиална програма подпомага училищата да
    предлагат целогодишни компютърни курсове чрез подготовка на съществуващия преподавателски
    състав, който да се обучи в това ново предизвикателство. Регистрирате се за семинари
    за професионално развитие <a href="/educate/districts">  и широко партньорство</a>
    с Code.org.
  dashboard_course_csina: Компютърни науки в алгебрата
  dashboard_course_csina_desc: Code.org си партнира с Bootstrap за разработване на
    учебна програма, която представя алгебрични и геометрични понятия чрез компютърно
    програмиране.
  dashboard_course_csins: Компютърни науки в науката
  dashboard_course_csins_desc: Code.org си партнира с проект GUTS, за да предостави
    въведение в понятията и концепциите на компютърните науки в контекста на моделирането
    и симулацията.
  dashboard_course_ecs: Изследване на компютърните науки
  dashboard_course_ecs_desc: 'Изследването на компютърните науки е целогодишен курс,
    който се състои от 6 единици: човек- компютър взаимодействие, решаване на проблеми,
    уеб дизайн, програмиране, компютинг и анализ на данни,  роботика.'
  dashboard_course_csp: AP ® Принципи на компютърните науки
  dashboard_course_csp_desc: Code.org е проектирал взискателен, ангажиращ и достъпен
    курс, който изследва фундаменталните идеи на изчислителната техника.
  dashboard_landing_loading: Зареждане...
  dashboard_action_cancel: Отмяна
  dashboard_action_delete: Изтриване
  dashboard_action_delete_yes: Да
  dashboard_action_delete_no: Не
  dashboard_action_confirm: Да се изтрие ли?
  dashboard_action_done: Готово
  dashboard_action_print_certificates: Печат на сертификати
  dashboard_assessments_view: 'Виж оценките в:'
  dashboard_assessments_none: Няма оценки
  dashboard_assessments_none_part2: Ако вие преподавате в курс, имаме нужда от оценъчни
    въпроси, налични като част от Code Studio, за да помогнете на учениците си да
    се подготвят за AP теста. За да използвате тези оценки, първо трябва да добавите
    класа си в системата и след това да изберете курса от падащото меню по-горе. Така
    и вие ще можете да видите отговорите на вашите ученици тук.
  dashboard_assessments_summaries: Резюмета
  dashboard_assessments_answers: Всички отговори
  dashboard_surveys_answers: Проучвания
  dashboard_percent: Процент
  dashboard_filter_by_stage: 'Филтрирай по етикети:'
  dashboard_filter_all: Всичи
  dashboard_download_csv: Сваляне на CSV
  dashboard_navigation_home_page: Начална страница на учителя
  dashboard_navigation_section_student_progress: Ученически акаунти и прогрес
  dashboard_navigation_section_teacher_progress: Прогреса Ви в курса
  dashboard_navigation_section_lesson_plans: Учебни планове и ресурси
  dashboard_navigation_section_community: Помощ
  dashboard_navigation_section_pd: Професионално развитие
  dashboard_navigation_section_speakers: Компютърни науки <br/> гости говорители
  dashboard_navigation_all_sections: Ученически акаунти и прогрес
  dashboard_navigation_view_progress: Прогрес
  dashboard_navigation_view_text_responses: Текстови отговори
  dashboard_navigation_view_assessments: Оценки
  dashboard_navigation_view_assessments_surveys: Оценки и анкети
  dashboard_navigation_add_students: Добавяне на ученици
  dashboard_navigation_manage_students: Управление на ученици
  dashboard_navigation_lesson_plans_resources: Учебни планове и ресурси
  dashboard_navigation_view_stats: Статистика
  dashboard_navigation_section: 'Раздел: %{section_name}'
  dashboard_navigation_student: 'Ученик: %{student_name}'
  dashboard_progress_not_started: не е стартиран
  dashboard_progress_in_progress: в ход
  dashboard_progress_not_completed: не е завършено
  dashboard_progress_completed_too_many_blocks: завършено, но с повече блокове
  dashboard_progress_completed_perfect: завършено перфектно
  dashboard_progress_furthest_level_attempted: последното пробвано ниво
  dashboard_progress_submitted: предоставени
  dashboard_progress_view: 'Преглед на напредъка:'
  dashboard_progress_student_in_script: Информация за напредъка за %{student_name}
    в %{script_name}
  dashboard_progress_pair_programming: Програмиране по двойки
  dashboard_responses_view: 'Изглед на текстовите отговори:'
  dashboard_responses_none: Няма текстови отговори
  dashboard_sections_new_section: Нов раздел
  dashboard_sections_jumbotron_instruction: Създайте нови раздели и добавете ученици
    към тях. Разделите ще Ви помогнат да организирате учениците в по-малки групи,
    така че да можете да следите напредъка им и да управлявате техните акаунти.
  dashboard_sections_table_section: Раздел
  dashboard_sections_table_secret: Тип парола за влизане
  dashboard_sections_table_grade: Клас
  dashboard_sections_table_course: Курс
  dashboard_sections_table_pairing_allowed: Програмиране по двойки
  dashboard_sections_table_stage_extras: Екстри
  dashboard_sections_table_students: Ученици
  dashboard_sections_table_code: Код за раздел
  dashboard_sections_name: Име на раздел
  dashboard_sections_choose_secret: Ако искате да предоставите акаунти на учениците
    си, изберете специален фромат  <b>дума</b> или <b>картина</b> за този раздел.
  dashboard_sections_secret_word: "<b>Дума</b>Ви позволява да зададете парола за всеки
    ученик."
  dashboard_sections_secret_picture: "<b>Картина</b> Ви позволява да зададете специфично
    изображение за всеки ученик, идеален вариант за по-малките ученици, които все
    още не могат да пишат на компютър."
  dashboard_sections_secret_none: Ако искате вашите ученици да управляват своите акаунти
    сами, включително и изборът на парола, изберете </b>без<b>.
  dashboard_sections_print_secrets: След това може да разпечатате на листове информацията
    за акаунтите и да ги раздадете на учениците си.
  dashboard_sections_switch_section: 'Преминаване към раздел:'
  dashboard_sections_close: Затваряне
  dashboard_sections_move_students_desc: Изберете учениците, които да се преместят
    в нов раздел. Преместването няма да промени и изчисти напредъка им.
  dashboard_sections_one_per_teacher: Учениците може да бъдат само в една секция за
    всеки учител. Вашите ученици ще бъдат добавени към този нов раздел и ще се премахнат
    от стария раздел.
  dashboard_sections_move_to_section: 'Премести в раздел:'
  dashboard_sections_enter_code: 'Въведете код на раздел:'
  dashboard_sections_code_placeholder: 6 знаков код (ABCDEF)
  dashboard_sections_other_section: Друг учител
  dashboard_sections_both_sections: Желаете ли student(s) да бъдат в двата раздела?
  dashboard_sections_yes_both: Да, искам да копирате student(s) да бъде в този текущ
    раздел и новия раздел
  dashboard_sections_no_move: Не, искам да се преместят student(s) в новия раздел.
  dashboard_sections_move_students: Преместване на ученици
  dashboard_sections_assign_hoc_script_desc: Ще участваш ли в часът на кода?
  dashboard_sections_assign_hoc_script_msg: Моля, обърнете внимание, че ние няма да
    запазим напредъка в този курс по време на седмицата през декември 5-11, поради
    безпрецедентно ниво на трафика на нашия сайт по време на часа на кода.  Все още
    може да признаете курса и да дадете на учениците си сертификати за участие.  (Повечето
    учители <a href='%{certificate_url}'> ги печатат предварително</a>.) <br/> <br/>
    Ние сме развълнувани от броя на преподавателите и учениците, които участват и
    съжаляваме, че няма да можете да запишете всичко.  Ако вашият клас иска да отиде
    по-далеч, можете да отидете след часът на кода, за да изберете друг курс по компютърни
    науки.  Нашето учителско табло ще ви позволи да следите прогреса на учениците
    си през всяка седмица от годината.
  dashboard_sections_assign_activity: Присвояване на курс
  dashboard_error_none_selected: Не сте избрали ученици, които да преместите. Моля,
    изберете поне един ученик.
  dashboard_error_other_section: Ако премествате ученици между собствените си раздели,
    изберете вашия раздел от падащото меню. Само изберете "Друг раздел", за да преместите
    вашите ученици в различен учителски раздел.
  dashboard_students_add_multiple: 'Въведете или поставете имената на вашите ученици,
    по едно име на ред:'
  dashboard_students_new_section: Създали сте нов раздел! Сега добавете вашите ученици,
    използвайки <b>Добавяне на ученик</b> и <b>Добавяне на няколко ученици</b> от
    бутоните по-горе.
  dashboard_students_name: Име
  dashboard_students_progress: Прогрес
  dashboard_students_male: Мъж
  dashboard_students_female: Жена
  dashboard_students_completed_levels: Завършени нива
  dashboard_students_total_lines: Редове с код
  dashboard_students_share_section: 'Споделете този код за раздел с вашите ученици:'
  dashboard_students_print_info: Отпечатайте карти с информация за влизане в сайта
    на вашите ученици.
  dashboard_students_secret_picture_title: Тайна картинка
  dashboard_students_secret_picture: Този раздел използва <b>картина</b> като начин
    за достъп.  Това означава, че всеки от вашите ученици има тайна картина, която
    използва вместо парола за влизане.  Учениците трябва да използват посочения уеб
    адрес за достъп.
  dashboard_students_reset_picture: Може да зададете нова тайна картина на ученика
    по всяко време като изберете <b>Покажи тайна</b> и след това <b>възстанови тайна</b>.
    Нова тайна картина ще бъде генерирана за този ученик. Той ще я използва, когато
    влезне отново в сайта.
  dashboard_students_secret_word_title: Тайни думи
  dashboard_students_secret_word: Този раздел използва <b>дума</b> като начин за достъп.  Това
    означава, че всеки от вашите ученици има две тайни думи, използвани вместо парола
    за влизане.  Учениците трябва да използват посочения уеб адрес за достъп.
  dashboard_students_reset_word: 'Може да зададете нови тайни думи на учениците си
    по всяко време като изберете <b>Покажи тайна</b> и след това <b>възстанови тайна</b>.
    Нова двойка тайни думи ще се генерира, за да се използват при следващото влизане. '
  dashboard_students_join_link: 'Кажете на вашите ученици да си създат свои собствени
    акаунти и да се присъединят към вашият раздел '
  dashboard_students_no_email: Ако учениците ви нямат свой имейл адрес, но искате
    да създадете акаунти за тях, променете начина на влизане в този раздел на <b>дума</b>
    или <b>картина</b>.
  dashboard_students_print_page: Печат на тази страница
  dashboard_students_url: URL АДРЕС
  dashboard_privacy_document_link: <a href="/privacy/student-privacy", target="_blank">
    Щракнете тук</a> за нашата декларация за поверителност, която може да се сподели
    или да се отпечата за вашите ученици.
  dashboard_curriculum_k5_title: K-5 ресурси за учителя
  dashboard_curriculum_middle_title: Ресурси за средни училища
  dashboard_curriculum_high_title: Ресурси за гимназии
  dashboard_lesson_plans: Планове на уроци
  dashboard_view_all_lesson_plans: Разгледай всички урочни планове
  dashboard_course1: 'Курс 1:'
  dashboard_course2: 'Курс 2:'
  dashboard_course3: 'Курс 3:'
  dashboard_course4: 'Курс 4: '
  dashboard_unplugged: Ако не разполагате с компютри, <a href='%{unplugged_url}'>
    Опитайте тези уроци без компютър</a> в класната стая.
  dashboard_curriculum: Учебна програма
  dashboard_curriculum_overview: K-5 преглед на програмата
  dashboard_overview: Общ преглед
  dashboard_sequence: Последователност
  dashboard_framework: Рамка
  dashboard_standards: Стандарти
  dashboard_implementation_guide: Ръководство за използване
  dashboard_glossary: Речник
  dashboard_classroom_strategies: Стратегии за учителите в класната стая
  dashboard_debugging: 'Отстраняване на грешки:'
  dashboard_puzzle_solving: 'Решаване на пъзел:'
  dashboard_student_worksheet: Ученически лист
  dashboard_teacher_worksheet: Учителски лист
  dashboard_curriculum_csina: 'Компютърни науки в алгебрата:'
  dashboard_curriculum_csins: 'Компютърни науки в науката:'
  dashboard_curriculum_csp: 'AP ® Принципи на компютърните науки:'
  dashboard_curriculum_ecs: 'Изследване на компютърните науки:'
  dashboard_grade_k: Предучилище
  dashboard_grade_other: Друго
  dashboard_login_word: Дума
  dashboard_login_picture: Картина
  dashboard_login_none: Имейл
  dashboard_stage: Етап
  dashboard_puzzle: Пъзел
  dashboard_question: Въпрос
  dashboard_response: Отговор
  dashboard_correctness: Коректност
  dashboard_correctness_free_response: Свободен отговор
  dashboard_correctness_unsubmitted: Не е добавен
  dashboard_correctness_correct: Правилно
  dashboard_correctness_incorrect: Неправилен
  dashboard_submission_submitted: Въведен
  dashboard_submission_in_progress: В ход
  dashboard_status: Състояние
  dashboard_multi_correct: "# правилен избор от много отговори"
  dashboard_multi_count: Избор с няколко отговора
  dashboard_multi_correct_percent: "# правилен избор от много отговори"
  dashboard_submission_timestamp: Подаване на дата и час
  stats_hoc_2013_heading: Невероятната статистика от миналата година за Часът на кодирането.
    Само за една седмица
  stats_hoc_2013_image_alt: Статистика Часът на кодирането от 2013
  dashboard_teacher: Учител
  dashboard_student: Ученик
  dashboard_sections_email_question: Имат ли всички ученици валиден имейл адрес?
  dashboard_sections_account_creation_question: Кой създава акаунта на ученика?
  dashboard_sections_password_question: Какво учениците да използват като "парола"?
  dashboard_sections_picture_account_creation: Картинка от Code.org
  dashboard_sections_word_account_creation: Проста дума от Code.org
  dashboard_sections_sign_in_question: Откъде учениците да влезнат в сайта?
  dashboard_sections_sign_in_unique: Уникална уеб-страница за регистриране в раздел
    "Управление на ученици"
  dashboard_sections_sign_in_main: http://Code.org и натиснете "вход"
  dashboard_sections_password_account_creation: Създадена от учениците, текстова парола
  dashboard_sections_login_type_explanation: Тази таблица помага да изберете кой от
    тези типове - <b>картина, дума или електронна поща</b>,да използвате за вход в
    раздела.
  dashboard_faq: Често задавани въпроси
  dashboard_faq_k5: K-5 често задавани въпроси
  code_hoc_coming: Часът на кода е тук - декември 8-14!
  code_sign_up: Регистрирайте се за участие по време на CS седмицата на образованието
  host_an_hour: Домакин на час
  learn_banner_title: Присъединете се към нас за Часът на кода
  learn_banner_desc: Часът на кода е глобално движение, достигнало до над 100 милиона
    ученици в над 180 страни. Всеки, навсякъде, може да организира Часът на кода събитие.
    Помогнете ни дадем възможност на всеки ученик да изучава компютърни науки! Организаторите
    могат да следват нашия <a href='%{how_to_url}' target='_blank'> наръчник </a>
    за преподаване на Часът на кода и вдъхновят учениците с <a href='%{videos_url}'
    target='_blank'> тези клипове</a>.
  learn_more: Научете повече
  learn_sign_up_description: Регистрирайте се, за да участвате в Hour of Code по време
    на CS образователната седмица
  learn_sign_up_button: Регистрирайте се
  learn_videos_watch: Гледайте това вдъхновяващо видео в класна стая
  learn_videos_show: Покажи този вдъхновяващ видео клип в клас
  learn_videos_before_hoc: Гледайте вдъхновяващо видео преди Hour of Code
  learn_educator_resources_description: Научете как да преподавате Hour of Code
  learn_educator_resources_button: Ресурси за учители
  learn_are_you_educator: Вие сте учител? Научете <a href="http://hourofcode.com/resources/how-to">
    как да преподавате часът на кода</a>
  learn_find_volunteer: <a href="https://code.org/volunteer/local"> Намерете местни
    доброволци</a> да помогнат по време на Hour of Code
  learn_teacher_led_lesson_plans: Вдъхновете се от <a href="https://code.org/teacher-led">
    от учебните планове за Hour of Code</a>
  learn_how_to_hoc: Следвайте <a href="https://hourofcode.com/how-to"> нашето "как
    да" ръководство</a> за обучение по време на Hour of Code
  learn_hoc_prizes: <a href="https://hourofcode.com/prizes"> Научете повече</a> за
    наградите за всеки учител.
  learn_inspirational_videos: Вдъхнови учениците като им покажеш <a href="https://code.org/educate/inspire">
    тези клипове</a>
  hoc2014_try_new_tutorials: Опитайте нашите нови уроци за Часа на кода
  hoc2014_try_new_tutorial: Опитайте нашия нов Час на кода (бета версия)
  hoc2014_try_scrat: Angry Birds, PvZ и Scrat
  hoc2014_try_frozen: Художникът с Анна и Елза от Frozen
  carousel_heading_codeorg: Уроци от Code.org
  carousel_heading_codeorg_any_device: Уроци от Code.org (за всички устройства)
  carousel_heading_3rd_party: Уроци от трети страни
  carousel_heading_third_party: Уроци от трети страни
  carousel_heading_international: Уроци на вашия език
  carousel_heading_domestic: Уроци на английски
  carousel_heading_beginners: Уроци за K-8
  carousel_heading_beyond_beginners: Уроци за начинаещи
  carousel_heading_javascript: Уроци, които преподават Javascript
  carousel_heading_beyond_javascript: Уроци, които преподават Javascript
  carousel_heading_unplugged: Нямате устройство или интернет? Опитайте "ънплъгд" уроците
    по компютърни науки
  carousel_heading_devices: Образователни приложения за телефони и таблети
  carousel_heading_beyond_devices: Образователни приложения за телефони и таблети
  carousel_heading_languages: Уроци по други езици за програмиране
  carousel_heading_beyond_languages: Уроци по други езици за програмиране
  carousel_heading_apps_games: Направете си собствени приложения или игри
  carousel_heading_university: Университетски онлайн курсове
  carousel_heading_webpages: Научете се да програмирате уеб страници
  carousel_heading_robots: Научете се да програмирате с роботи
  carousel_heading_ide: Платформи, популярни сред учителите
  educator_notes: Бележки за учители
  teach_led_lesson_plans: Ръководство с учебни планове за учители
  learn_footer_all_tutorials: Вижте <a href="https://code.org/educate/allhourofcode">
    пълен списък с уроците на Hour of Code</a>. За да видите нашите критерии за кандидатстване
    и насоки за уроците, <a href="https://hourofcode.com/tutorial-guidelines"> щракнете
    тук,.</a>
  how_to_teach_hoc: Как да преподавате един Час на Кода
  more_resources_educators: Повече ресурси за учители и възпитатели
  beyond_submission: Искате ли да продължите с уроците и след Часа на кода? Вижте
    критериите за попълване на форма.
  participants: участници
  teachers_notes: Указания за учители
  teachers_notes_hoc: 'Учители: Прочетете важни бележки тук'
  previous: Предишен
  next: Напред
  older_systems: Уроци, които работят на по-стари системи
  older_systems_subheading: Тези работят в по-стари браузъри. За достъп до всички
    уроци, надградете до <a href="http://browsehappy.com/" target="_blank"> по-модерен
    уеб браузър.</a>
  mobile_devices: Уроци за мобилни устройства
  frozen_name: Код с Анна и Елза
  starwars_name: 'Междузвездни войни: Изграждане на галактика с код'
  codeorg_name: Класически лабиринт
  codeintl_name: Класически лабиринт
  thinkersmithspanish_name: Моите приятели роботи
  khan_name: Въведение в JavaScript
  khanes_name: Въведение в JavaScript
  khanpt_name: Въведение в JavaScript
  khanhe_name: Въведение в JavaScript
  khanfr_name: Въведение в JavaScript
  khanpl_name: Въведение в JavaScript
  tynker_name: Създайте своя собствена игра
  scratch_name: Развихрете се с кодиране
  lightbot_name: Lightbot
  thinkersmith_name: Моите приятели роботи
  condcards_name: Условия с карти
  lightbotintl_name: Lightbot
  codehs_name: Научете се да програмирате с кучето Карел
  codecademy_name: Codecademy
  codecombat_name: CodeCombat
  codemonkey_name: CodeMonkey
  codeavengers_name: Изграждане игра с JavaScript
  processing_name: Рисуване с код
  robomind_name: Програмирайте виртуален робот
  groklearning_name: Елиза Chatterbot лекар
  quorum_name: Достъпно програмиране (с екранен четец)
  codespark_name: The Foos (малките читатели са добре дошли)
  kodable_name: Kodable (малките читатели са добре дошли)
  tynkerapp_name: Tynker -за таблети
  robomindnl_name: Програмирайте виртуален робот
  flappy_name: Направи Flappy игра
  bitsbox_name: Bitsbox - направи игра
  makeschool_name: Създайте iPhone игра в браузъра си!
  touchdevelop_name: TouchDevelop
  appinventor_name: Часът на кода с AppInventor
  blockly_name: Blockly
  thinkersmith2_name: Двоични Baubles (дрънкулки)
  kodableunplugged_name: fuzzFamily Frenzy
  projguts_name: Камък, хартия, ножица
  hourofcode_name: Класически лабиринт
  playlab_name: Театрална лаборатория
  infinity_name: Infinity Игрална лаборатория
  artist_name: Художник
  monstercoding_name: Мистериозният остров - търси с код
  allcancode_name: Тичай, Марко!
  csfirst_name: CS First
  boxisland_name: Островът на кутиите
  texasinstruments_name: 10 минути код
  teacherled_name: Ръководство с учебни планове за учители
  course2_name: Курс 2
  course3_name: Курс 3
  course4_name: Курс 4
  accelerated_name: Ускорен курс
  cspunit1_name: "(стар) Урок 1: Цифрова информация"
  cspunit2_name: "(стар) Раздел 2: Интернет"
  cspunit3_name: "(стар) Раздел 3: програмиране"
  cspunit4_name: "(стар) Раздел 4: данни"
  cspunit5_name: "(стар) Раздел 5: Изследване и създаване на PT"
  cspunit6_name: 'Пост AP: Бази данни в приложения'
  csp1-2017_name: 'Раздел 1: Интернет'
  csp2-2017_name: Част 1 - Дигитална информация
  csp1-2018_name: 'Раздел 1: Интернет'
  csp2-2018_name: Част 1 - Дигитална информация
  csp1_name: 'Раздел 1: Интернет'
  csp2_name: Част 1 - Дигитална информация
  cspassessment_name: Пълен тест - 50 въпроса
  cspexam1-mWU7ilDYM9_name: Тест част 1-25 въпроси
  cspexam2-AKwgAh1ac5_name: Тест част 2 - 25 въпроси
  cspunit3_gradelevel: Класове 9-12
  cspunit3_shortdescription_congrats: Тази част въвежда фундаменталните концепции
    за компютърно програмиране, което отключва възможността да се правят богати, интерактивни
    приложения. Този курс използва JavaScript като език за програмиране, както и Ап
    лабораторията като програмната среда за изграждане на приложения, но концепцията,
    която ще научите в тези уроци обхваща всички езици за програмиране и инструменти.
  20-hour_name: Ускорен курс
  algebra_name: CS в алгебрата
  AlgebraA_name: CS в алгебрата курс А
  AlgebraB_name: CS в алгебрата курс B
  gumball_name: Гъмбол
  classicmaze_name: Класически лабиринт
  iceage_name: Ледена епоха
  minecraft_name: Minecraft
  starwarsblocks_name: Междузвездни войни (блокове)
  text-compression_name: Компресия на текста
  math_category_name: Математика
  hoc_category_name: Hour of Code
  csf_category_name: CS основи
  csp_category_name: '"15-" 16 CS принципи'
  csp17_category_name: '"15-" 16 CS принципи'
  cspexams_category_name: CS принципи практически тест
  applab_name: Лаборатория за приложения
  gamelab_name: Играта лаборатория
  basketball_name: Направете баскетболна игра
  sports_name: Програмирай своя спортна игра
  applab_gradelevel: Възраст 13 +
  applab_shortdescription_congrats: App Lab е програмна среда, в която създавате прости
    приложения. Създайте дизайна на приложението си, програмирайте с блокове или JavaScript,
    проверете дали работи, а след това го споделете за секунди
  codeorg_gradelevel: Възраст 4-104
  codeintl_gradelevel: Възраст 4-104
  thinkersmithspanish_gradelevel: От всички
  khan_gradelevel: Основно училище +
  khanes_gradelevel: Средно училище +
  khanpt_gradelevel: Средно училище +
  khanhe_gradelevel: Средно училище +
  khanfr_gradelevel: Средно училище +
  khanpl_gradelevel: Средно училище +
  tynker_gradelevel: Възраст 5-13
  scratch_gradelevel: Възраст 8 +
  lightbot_gradelevel: Всички възрасти
  thinkersmith_gradelevel: Всички възрасти
  condcards_gradelevel: Възраст 8-12
  lightbotintl_gradelevel: Всички възрасти
  codehs_gradelevel: Гимназия
  codecademy_gradelevel: Гимназия
  codecombat_gradelevel: Основно училище +
  codemonkey_gradelevel: Основно училище +
  codeavengers_gradelevel: Основно училище +
  processing_gradelevel: Гимназия
  robomind_gradelevel: Възраст 8-13
  groklearning_gradelevel: Средно училище +
  quorum_gradelevel: Основно училище +
  codespark_gradelevel: Начално
  kodable_gradelevel: Начално
  tynkerapp_gradelevel: Възраст 5-13
  robomindnl_gradelevel: Възраст 8-13
  flappy_gradelevel: Възраст 6 +
  bitsbox_gradelevel: Начално
  makeschool_gradelevel: Гимназия
  touchdevelop_gradelevel: Гимназия
  appinventor_gradelevel: Основно училище +
  blockly_gradelevel: Всички възрасти
  thinkersmith2_gradelevel: Възраст 8 +
  kodableunplugged_gradelevel: Възраст 8-13
  projguts_gradelevel: Възраст 10-13
  hourofcode_gradelevel: Възраст 4-104
  frozen_gradelevel: Възраст 4-104
  starwars_gradelevel: Възраст 6 +
  playlab_gradelevel: Възраст 4-104
  infinity_gradelevel: Възраст 4-104
  artist_gradelevel: Възраст 4-104
  monstercoding_gradelevel: Възраст 5-13
  allcancode_gradelevel: Възраст 5-10
  csfirst_gradelevel: Възраст 9-14
  boxisland_gradelevel: Начално
  codesters_gradelevel: Възраст 12-14
  texasinstruments_gradelevel: Възраст 13-16
  teacherled_gradelevel: Възраст 5 +
  course1_gradelevel: Възраст 4 + (за учещи се да четат)
  course2_gradelevel: Възраст 6 + (необходими са умения за четене)
  course3_gradelevel: Възраст 8 + (след курс 2)
  course4_gradelevel: Възраст 10 + (след курс 3)
  coursed_gradelevel: Клас 8 +
  coursee_gradelevel: Възраст 8-12
  coursed-2017_gradelevel: Клас 8 +
  coursee-2017_gradelevel: Възраст 8-12
  coursed-2018_gradelevel: Клас 8 +
  coursee-2018_gradelevel: Възраст 8-12
  accelerated_gradelevel: Възраст 10 + (след курс 3)
  codeorg_platformtext: Съвременни браузъри, смартфони, таблети
  codeintl_platformtext: Съвременни браузъри, смартфони, таблети
  thinkersmithspanish_platformtext: Без компютър
  khan_platformtext: Съвременни уеб браузъри
  khanes_platformtext: Съвременни уеб браузъри
  khanpt_platformtext: Съвременни уеб браузъри
  khanhe_platformtext: Съвременни уеб браузъри
  khanfr_platformtext: Съвременни уеб браузъри
  khanpl_platformtext: Съвременни уеб браузъри
  tynker_platformtext: Съвременни уеб браузъри
  scratch_platformtext: Само за десктоп браузъри (не е за таблети)
  lightbot_platformtext: ВСИЧКИ браузъри и iOS, Android или игрова конзола
  thinkersmith_platformtext: Без компютър
  condcards_platformtext: Ънплъгд
  lightbotintl_platformtext: iOS, Android (или уеб браузър)
  codehs_platformtext: Съвременни браузъри. (Започването на курса изисква $$)
  codecademy_platformtext: Съвременни уеб браузъри. iOS, Android приложения
  codecombat_platformtext: Съвременни браузъри. (Започването на курса изисква $$)
  codemonkey_platformtext: Съвременни уеб браузъри
  codeavengers_platformtext: Съвременни уеб браузъри
  processing_platformtext: Съвременни уеб браузъри
  robomind_platformtext: Съвременни уеб браузъри, мобилен интернет
  groklearning_platformtext: Съвременни уеб браузъри
  quorum_platformtext: Съвременни уеб браузъри. Екранни четци се поддържат
  codespark_platformtext: iOS, Android (или уеб браузър)
  kodable_platformtext: iPad
  tynkerapp_platformtext: iPad, Андроид таблети
  robomindnl_platformtext: Съвременни уеб браузъри, мобилен интернет
  flappy_platformtext: Съвременни браузъри, смартфони, таблети
  bitsbox_platformtext: Съвременни уеб браузъри
  makeschool_platformtext: Съвременни уеб браузъри
  touchdevelop_platformtext: Съвременни браузъри, смартфони, всички устройства
  appinventor_platformtext: Модерен браузър + Android
  blockly_platformtext: Съвременни браузъри само
  thinkersmith2_platformtext: Без компютър
  kodableunplugged_platformtext: Без компютър
  projguts_platformtext: Без компютър
  hourofcode_platformtext: Съвременни браузъри, смартфони, таблети
  frozen_platformtext: Съвременни браузъри + таблети
  starwars_platformtext: Съвременни браузъри + таблети
  playlab_platformtext: Съвременни браузъри, смартфони, таблети
  monstercoding_platformtext: Съвременни уеб браузъри, iOS, Android
  allcancode_platformtext: Съвременни уеб браузъри, iOS
  csfirst_platformtext: Съвременни уеб браузъри
  boxisland_platformtext: Андроид, iOS
  codesters_platformtext: Съвременни уеб браузъри
  texasinstruments_platformtext: TI калкулатори
  teacherled_platformtext: Съвременни браузъри, смартфони, таблети
  codeorg_shortdescription: Научете се да кодирате с Марк Зукерберг и Angry Birds!
  codeintl_shortdescription: Научете се да кодирате с Марк Зукерберг и Angry Birds!
  thinkersmithspanish_shortdescription: Урок за група без компютри
  khan_shortdescription: Научете се да рисувате в JavaScript
  khanes_shortdescription: Научете се да рисувате в JavaScript
  khanpt_shortdescription: Научете се да рисувате в JavaScript
  khanhe_shortdescription: Научете се да рисувате в JavaScript
  khanfr_shortdescription: Научете се да рисувате в JavaScript
  khanpl_shortdescription: Научете се да рисувате в JavaScript
  tynker_shortdescription: Научете се да кодирате чрез решаване на забавни пъзели
    и изградете свои собствени мобилни игри.
  scratch_shortdescription: Създайте интерактивни игри, истории и анимации.
  lightbot_shortdescription: Програмирайте Lightbot за решаване на пъзели, като използвате  процедури
    и повторения!
  thinkersmith_shortdescription: Урок без компютър за група без устройства
  condcards_shortdescription: Научете алгоритмите с тесте карти
  lightbotintl_shortdescription: Игра за преподаване на концепциите в програмирането
  codehs_shortdescription: Започнете да програмирате с кучето Карел, забавно и визуално
    въведение в програмирането!
  codecademy_shortdescription: Научете да програмирате с JavaScript в уеб браузър
  codecombat_shortdescription: Победете Огритата, за да научите JavaScript или Python,
    чрез тази епична игра за програмиране!
  codemonkey_shortdescription: Учениците създават програма за маймунка, която трябва
    да си вземе банани.
  codeavengers_shortdescription: Научете да програмирате с JavaScript в уеб браузър
  processing_shortdescription: Едночасов урок на езика Processing
  robomind_shortdescription: Писане на код за виртуален робот
  groklearning_shortdescription: Научете "Елиза" chatbot-ът да излъже вашите приятели,
    че е човек!
  quorum_shortdescription: Присъединете се към Мери, която се отправя на екскурзия,
    за да научи езика за програмиране Quorum.
  codespark_shortdescription: Foos е забавна, насочена към децата игра за изучаване
    на програмирането.
  kodable_shortdescription: Забавна игра на iPad за преподаване на понятия от компютърното
    програмиране
  tynkerapp_shortdescription: 'Научете се да програмирате чрез решаване на забавни
    пъзели за кодиране. '
  robomindnl_shortdescription: Писане на код за виртуален робот
  flappy_shortdescription: Направете своя собствена игра - Flappy Bird, Shark или
    Submarine
  bitsbox_shortdescription: Кодирай серия от приложения за игра и сподели, използвайки  JavaScript.
  makeschool_shortdescription: Направете iPhone игра! Научете се да пишете код, за
    да обучите чудовището си да се движи!
  touchdevelop_shortdescription: 'Решавайте пъзели, създавайте игри и се научете да
    кодирате на вашия телефон. '
  appinventor_shortdescription: Направете свое приложение! (Само за Android)
  blockly_shortdescription: Изтеглете ZIP файла, за да програмирате офлайн
  thinkersmith2_shortdescription: Научете как компютрите използват единици и нули
    за представяне на информация
  kodableunplugged_shortdescription: Забавно упражнение без компютър
  projguts_shortdescription: Опитайте моделиране и симулация, използвайки камък/ножица/хартия
    /
  hourofcode_shortdescription: Научете се да кодирате с Марк Зукерберг и Angry Birds!
  frozen_shortdescription: Нека да използваме кода, за да се присъединим към Анна
    и Елза и заедно  опознаем  магията и красотата на леда.
  starwars_shortdescription: Научете се да програмирате дроиди и създайте своя собствена
    игра "Междузвездни войни" в галактиката далече, далече.
  playlab_shortdescription: Създайте история или направете игра с Театрална лаборатория!
  infinity_shortdescription: Използвайте "Игрална лаборатория", за да създадете история
    или игра с участието на героите от Дисни Инфинити.
  artist_shortdescription: Начертайте готини картинки и дизайни с художника!
  monsterocding_shortdescription: Цветно и самонасочващо приключение по програмиране
    за деца.
  allcancode_shortdescription: Завладяваща игра, в която ръководиш Марко с визуален
    език за програмиране.
  csfirst_shortdescription: Анимирайте история за двама герои в океана. Добавете свой
    собствен стил!
  boxisland_shortdescription: Предприемете пътуване чрез кодиране в острова на кутиите
    заедно със смелия Хиро.
  codesters_shortdescription: Създайте свои собствени игри, анимации и картини, използвайки
    Python.
  texasinstruments_shortdescription: Научете основите на програмирането като използвате
    TI-84 &#8482; плюс калкулатор.
  teacherled_shortdescription: Вдъхновете се да проектирате свое собствено Hour of
    Code събитие с тези учебни планове.
  course2_shortdescription_congrats: За учениците с базисни умения за четене, този
    курс се основава на курс 1. Учениците ще създават програми за решаване на проблеми
    и ще разработват интерактивни игри или истории, които ще могат да споделят. Препоръчва
    се за класове от 2-5.
  course3_shortdescription_congrats: Готови ли сте за следващото ниво? Учениците ще
    задълбаят в темите по програмиране, въведени в предишните курсове, за да намират
    гъвкави решения на по-сложни проблеми. До края на този курс те ще създават интерактивни
    истории и игри, които ще могат да споделят. Препоръчва се за класове от 4-5.
  course4_shortdescription_congrats: Готови ли сте да стигнете по-далеч? Учениците
    ще се задълбочат в темите по програмиране, въведени в предишни курсове, за да
    намират гъвкави решения за по-сложни проблеми. До края на този курс те ще създават
    интерактивни истории и игри, които да могат да споделят. Препоръчва се за класове
    от 4-8.
  codeorg_longdescription: Научете основните понятия на компютърните науки с drag
    and drop програмиране. Това е като игра, самонасочващи уроци с  видео лекции от
    Бил Гейтс, Марк Зукерберг, Angry Birds и Plants vs. Zombies. Научете за повторенията-цикли,
    условията и основните алгоритми. Наличен на 34 езика.
  codeintl_longdescription: Научете основните понятия на компютърните науки с drag
    and drop програмиране. Това е като игра, самонасочващи уроци с  видео лекции от
    Бил Гейтс, Марк Зукерберг, Angry Birds и Plants vs. Zombies. Научете за повторенията-цикли,
    условията и основните алгоритми. Наличен на 34 езика.
  thinkersmithspanish_longdescription: Използвайки въведените вече функции, учениците
    ще трябва да се насочват взаимно без предварително обсъждане. Урока показва връзката
    между символи и действия
  khan_longdescription: Научете основите на програмирането с JavaScript, докато създавате
    забавни рисунки с вашия код. Направете го сами или с класа си!
  khanes_longdescription: Научете основите на програмирането с JavaScript, докато
    създавате забавни рисунки с вашия код. Направете го сами или с класа си!
  khanpt_longdescription: Научете основите на програмирането с JavaScript, докато
    създавате забавни рисунки с вашия код. Направете го сами или с класа си!
  khanhe_longdescription: Научете основите на програмирането с JavaScript, докато
    създавате забавни рисунки с вашия код. Направете го сами или с класа си!
  khanfr_longdescription: Научете основите на програмирането с JavaScript, докато
    създавате забавни рисунки с вашия код. Направете го сами или с класа си!
  khanpl_longdescription: Научете основите на програмирането с JavaScript, докато
    създавате забавни рисунки с вашия код. Направете го сами или с класа си!
  tynker_longdescription: Изградете свои собствени игри  и ги споделете с приятели!
    Решете забавни пъзели за кодиране и научете понятия от програмирането на всяко
    ниво. Персонализирайте  игри с анимационни герои, няколко нива и богата гама от
    добавки. Направете си игри с реалистична  физика. Вижте кода си като визуални
    блокове или JavaScript. Вземете  игрите си за iPad и Андроид таблети. Повече от
    дузина забавни дейности, от които да избирате!
  scratch_longdescription: В Scratch, можете да създадете свои собствени интерактивни
    игри, истории, анимации &mdash; и да ги споделите с вашите приятели. Започнете
    с анимиране на вашето име, създаване на поздравителна картчка или понг игра.
  lightbot_longdescription: Помогнете на Lightbot да светне всички сини плочки! Lightbot
    е пъзел игра, която представя програмирането като игра за да ви позволи  да получите
    практическо разбиране на основите на кодирането. Научете се да подреждате инструкции,
    пишете процедури и използвате повторения за решавате нивата. Идеално за всички
    възрасти.
  thinkersmith_longdescription: Използвайки предварително дефиниран "роботски речник",
    учениците ще разберат как да извършат конкретни задачи. Този урок учи децата на
    връзката между символите и действията, както и на безценни умения за отстраняване
    на грешки. "Моите роботи приятели" работи най-добре като групова дейност и включва
    указания за учителя и за класа.
  condcards_longdescription: Научете повече за алгоритмите и условните отчети в тези
    "ънплъгд" дейности с използване на тесте карти. Учениците правят тази дейност
    по отбори и трябва по едно тесте от карти за всеки отбор.
  lightbotintl_longdescription: Научете се на логиката на програмирането, започвайки
    от основни действия, за възраст 4 +, на iOS или Android (или уеб браузър). Научете
    как да подреждате команди, да определяте моделите, да използвате процедури и цикли!
  codehs_longdescription: Давайте команди към компютъра, в което е и смисълът на програмирането,  така
    както давате команди на куче. Научете как да кодирате с Карел кучето &mdash; забавно,
    достъпно и визуално въведение в програмирането, което учи на основни понятия като
    команди и функции за абсолютно начинаещи. Уроците са насочени към ученици, но
    учителите трябва да се регистрират за достъп до инструментите за учители и проследяване
    на ученическия успех!
  codecademy_longdescription: Codecademy е интерактивно, предназначено за ученици,
    въведение в основите на CS чрез JavaScript, езикът който се използва от десетки
    милиони по целия свят. Ние сме подготвили  за Часът на кодирането  придружаващи
    викторини, с които да проверим знанията ви, слайдове и  проект за ученици в края.
  codecombat_longdescription: Победете Огритата, за да научите JavaScript или Python,
    чрез тази епична игра за програмиране!
  codemonkey_longdescription: 'CodeMonkey е онлайн игра, която учи реално на програмен
    език! Учениците програмират маймунка да си улови банани, като мисията става все
    по-трудна с всяко следващо ниво. Учениците получават звезди за решенията си и
    могат да ги споделят с едно щракване. '
  codeavengers_longdescription: Изградете 2D игра за двама с JavaScript като решите
    10 кратки задачи. След това, ще продължите да изучавате основите на програмирането
    (променливи и "ако" отчети) като създавате тест, който да споделите с приятели.
    През цялото време вие печелите точки и значки, докато се конкурирате с други за
    да достигне върха на класацията.
  processing_longdescription: Въведение в програмирането в контекста на визуалните
    изкуства, с помощта на езикът за програмиране Processing. Кратките видео уроци
    ще ви разяснят  упражненията по програмиране, които ще ви позволят да проектирате
    интерактивна програма за рисуване
  robomind_longdescription: 'Учениците изучават основите на програмирането чрез контролиране
    на техните собствени виртуални роботи. Онлайн курсът е напълно самостоятелен и
    придружен от кратки презентации, филми, викторини и съвети, за да ви помогнем
    в упражненията по програмиране. '
  groklearning_longdescription: Използвайте езика за програмиране Python за изграждане
    chatbot наречен "Елиза", който действа като робот психотерапевт. Елиза ще се научи,
    как да говори и да казва правилно нещо. Тя може ли да измами вашите приятели,
    че е човешко същество а не компютър?
  quorum_longdescription: Този урок е достъпен за лица с увредено зрение и работи
    с  екранен четец. Присъединете се към Мери на турне, в което тя ще се присъедини
    към биологична лаборатория като програмист и ще научи езикът за програмиране Quorum.
    Този урок е насочен към ученици  с примерни онлайн дейности.
  codespark_longdescription: С Foos е забавно и за най-малките деца, защото те ще
    научат по забавен начин програмирането.  Програмата  има сладки геройчета, които
    трябва да решават пъзели и вдъхват живот на един виртуален свят.  Играта е "без
    думи", така че всички могат да я играят!
  kodable_longdescription: Kodable е самонасочваща iPad игра, която въвежда децата
    на 5 + в основите на програмирането. Наличието на учител или родител е желателно,
    но не задължително.
  tynkerapp_longdescription: Научете се да програмирате чрез решаване на забавни пъзели
    за кодиране. Лесно изграждане на игри и истории чрез използване с тематични графики,
    10 + игри – комплекти и адаптивни знаци. Не се изисква Интернет връзка. Можете
    също да достъпите до вашите творения в Интернет.
  robomindnl_longdescription: 'Учениците изучават основите на програмирането чрез
    контролиране на техните собствени виртуални роботи. Онлайн курсът е напълно самостоятелен
    и придружен от кратки презентации, филми, викторини и съвети, за да ви помогнем
    в упражненията по програмиране. '
  flappy_longdescription: Използвайте drag-and-drop програмиране, за да направите
    своя  Flappy  Bird игра и я персонализирайте (Flappy акула, Flappy Санта и др.).
    Добавете играта на телефона си с едно щракване.
  bitsbox_longdescription: Персонализирайте ваш собствен виртуален таблет, след което
    създайте серия от приложения за игра и споделяне. Опростеният пътеводител прави
    възможно дори за малки деца да програмират на real Javascript, а по-напредналите
    да продължат напред.
  makeschool_longdescription: Научете се да програмирате като направите iPhone игра,
    използвайки чисто нов и предназначен за начинаещи език за програмиране, наречен
    Swift! Създавайте Пок&eacute;емон вдъхновена екшън игра и чрез писане на код ще
    научите вашето чудовище на нови движения. Ще научите как да използвате променливи,
    методи и обекти, за да помогнете да спечели чудовището Ви!
  touchdevelop_longdescription: 'Насочения към тъч устройства, редактор ще ви помогне
    в създаването на пиксел изкуство, решаването на мечи пъзел или в правенето на
    своя jumping bird" игра. '
  appinventor_longdescription: Забавни, бързи видео уроци ще ви преведат през изграждането
    на три прости приложения за Вашия андроид телефон или таблет. Курсът е предназначен
    за начинаещи и за експерти. В този Час на кодирането ще се научите да изграждате
    собствени програми. Представете си възможността да споделите собствените си приложения
    с вашите приятели! Тези дейности са подходящи индивидуално и за класове.
  blockly_longdescription: Имате бавни компютри с бавен (или липсва) достъп до интернет?
    Изтеглете Blockly уроците, които са предшественик на Code.org уроците - размерът
    е само 3 MB ZIP  файл и може да бъдат инсталирани на всеки компютър или флаш памет
  thinkersmith2_longdescription: Учениците ще научават за представяне и съхранение
    на буквите бинарно, като функциите за включване и изключване. Накрая учениците
    получават задача да кодират своите инициали и да ги занесат вкъщи.
  kodableunplugged_longdescription: 'Предназначен за използване с обикновена хартия,
    fuzzFamily Frenzy е Въведение в програмирането за деца на 5 и нагоре. Учителят
    трябва да обясни играта, а след това учениците, програмирайки партньор, трябва
    да завършат курса. '
  projguts_longdescription: Тази "Ънплъгд"  дейност помага на учениците да научат
    как да създават модели и как работи симулацията, чрез игра на група от ученици
    на различни версии на камък / хартия / ножици, те ще виждат резултатите като различно
    моделиране на експерименти.
  hourofcode_longdescription: Хранилище за нови code.org/hoc
  frozen_longdescription: Нека да използваме кода, за да се присъединим към Анна и
    Елза, които опознават магията и красотата на леда. Вие ще създадете снежинки и
    модели в градината на своята зимна приказка, които след това можете да споделите
    с приятелите си!
  starwars_longdescription: Научете се да програмирате дроиди и създайте своя собствена
    игра "Междузвездни войни" в галактиката далече, далече.
  playlab_longdescription: Създайте история или направете игра с Театрална лаборатория!
    Направете животни, пирати, зомбита, нинджи и други да се  движат, да говорят,
    давайте им точки, дори направете така, че да хвърлят огнени топки!
  monstercoding_longdescription: Проучването на мистериозния остров чрез програмиране
    на чудовище предлага забавно и самостоятелно приключение, което учи децата на
    няколко ключови понятия в програмирането. Всяка блок базирана дейност се основава
    на предишната, запознава децата с понятия като функции, булеви стойности, цикли,
    If/Else отчети и масиви, като за целта се използват цветни анимирани графики и
    аудио инструкции.
  allcancode_longdescription: Учениците играят приключенска игра, базирана на оригинална
    история. Те ръководят Марко - главният герой - през всяко ниво като му дават подробни
    инструкции чрез визуален програмен език, използван в Hour of Code. Децата се запознават
    неусетно с последователност в командите, итерация и условия.
  csfirst_longdescription: Създайте историята за двама герои в морето. Анимиране на
    водата и персонализиране на пейзажа, добавете свой собствен стил. Използвайте
    код, за да разкажете своята история!
  boxisland_longdescription: Елате на екскурзия на кутиения остров и помогнете Хиро
    да събере всички часовници, разпръснати в пустинята! В този урок ще научите основите
    на алгоритмите, последователност, цикли и условия!
  codesters_longdescription: 'Създайте свои собствени игри, анимации и картини, използвайки
    Python.  След като сте готови, ги споделете с приятели! Програмирайте в Python,
    истински програмен език, използван всеки ден на компании - нашите drag and drop
    инструменти го правят лесно за учене!  Опитайте да изградите баскетболна игра,
    хореография на танц, или проектирайте анимирана карта! '
  texasinstruments_longdescription: 'Дейностите в "10 минути програмиране" могат да
    се използват в клас като начин да предизвикате интереса към IT и програмирането.  Научете
    основите на програмирането, използвайки TI-84 &#8482; плюс ще започнете да пишете
    код само след 10 минути – не е нужен опит!  '
  teacherled_longdescription: Сега, след като десетки хиляди преподаватели са пробвали
    Hour of Code, много класни стаи са готови за по-творчески идеи, по- универсални
    дейности, които преподават основите на компютърните науки. За да помогнем на учителите
    да намерят вдъхновение, ние събрахме подбрани Hour of Code уроци, ръководени от
    учители и с планове за провеждане, предназначени за различни тематични области
    за Hour of Code ветерани.
  codeorg_beyond_name: Въведение в компютърните науки (клас K-8)
  khan_beyond_name: Научете се да програмирате на компютър
  tynker_beyond_name: Научете програмиране у дома
  scratch_beyond_name: Развихрете се с кодиране
  lightbot_beyond_name: LightBot
  codecademy_beyond_name: Codecademy
  kodable_beyond_name: Kodable
  scratchjr_beyond_name: ScratchJR за нечетящи
  hopscotch_beyond_name: 'Hopscotch: Програмирайте на Вашия iPad'
  pocketcode_beyond_name: Pocket Code
  groklearning_beyond_name: Научете се да програмирате с Python
  hacketyhack_beyond_name: Научете Ruby
  robomind_beyond_name: Програмирайте виртуален робот
  makeschool_beyond_name: Създайте iPhone игра в браузъра си!
  appinventor_beyond_name: Часът на кода с AppInventor
  touchdevelop_beyond_name: TouchDevelop
  codehs_beyond_name: Научете се да програмирате с кучето Карел
  udemy_beyond_name: Онлайн курсове по програмиране
  lynda_beyond_name: Онлайн курсове по програмиране
  edx_beyond_name: Харвард CS50 клас
  coursera_beyond_name: Станфорд CS 101 клас
  udacity_beyond_name: CS 101
  teachingtree_beyond_name: Университетски онлайн курсове
  kodu_beyond_name: Kodu
  cargobot_beyond_name: Cargobot
  kidsruby_beyond_name: KidsRuby
  w3schools_beyond_name: Научете HTML
  codeavengers_beyond_name: Научете се да създавате сайтове
  mozilla_beyond_name: Webmaker
  codecombat_beyond_name: CodeCombat
  codea_beyond_name: Codea
  lego_beyond_name: Mindstorms
  finch_beyond_name: Finch
  arduino_beyond_name: Arduino със Sparkfun
  processing_beyond_name: Програмирайте с Processing
  alice_beyond_name: Alice
  sphero_beyond_name: SPRK
  codeorg_beyond_gradelevel: Възраст 4-104
  khan_beyond_gradelevel: Средно училище +
  tynker_beyond_gradelevel: Възраст 5-13
  scratch_beyond_gradelevel: Възраст 8 +
  lightbot_beyond_gradelevel: Всички възрасти
  codecademy_beyond_gradelevel: Гимназия
  kodable_beyond_gradelevel: Начално
  scratchjr_beyond_gradelevel: Начално
  hopscotch_beyond_gradelevel: Средно училище +
  pocketcode_beyond_gradelevel: Средно училище +
  groklearning_beyond_gradelevel: Средно училище +
  hacketyhack_beyond_gradelevel: Гимназия
  robomind_beyond_gradelevel: Възраст 8-13
  makeschool_beyond_gradelevel: Гимназия
  appinventor_beyond_gradelevel: Средно училище +
  touchdevelop_beyond_gradelevel: Гимназия
  codehs_beyond_gradelevel: Гимназия
  udemy_beyond_gradelevel: Гимназия +
  lynda_beyond_gradelevel: Гимназия +
  edx_beyond_gradelevel: Университет
  coursera_beyond_gradelevel: Университет
  udacity_beyond_gradelevel: Университет
  teachingtree_beyond_gradelevel: Университет
  kodu_beyond_gradelevel: Възраст 8 +
  cargobot_beyond_gradelevel: Възраст 8 +
  kidsruby_beyond_gradelevel: Възраст 12 +
  w3schools_beyond_gradelevel: Възраст 12 +
  codeavengers_beyond_gradelevel: Средно училище +
  mozilla_beyond_gradelevel: Възраст 12 +
  codecombat_beyond_gradelevel: Средно училище +
  codea_beyond_gradelevel: Гимназия +
  lego_beyond_gradelevel: Средно училище +
  finch_beyond_gradelevel: Възраст 8 +
  arduino_beyond_gradelevel: Гимназия +
  processing_beyond_gradelevel: Висше училище
  alice_beyond_gradelevel: Средно училище +
  sphero_beyond_gradelevel: Възраст 8 +
  codeorg_beyond_platformtext: Съвременни браузъри, таблети
  khan_beyond_platformtext: Съвременни уеб браузъри
  tynker_beyond_platformtext: Съвременни уеб браузъри ($$ се изисква)
  scratch_beyond_platformtext: Всеки браузър
  lightbot_beyond_platformtext: iOS, Android (или уеб браузър)
  codecademy_beyond_platformtext: Съвременни уеб браузъри. iOS, Android приложения
  kodable_beyond_platformtext: iPad
  scratchjr_beyond_platformtext: iPad
  hopscotch_beyond_platformtext: iPad
  pocketcode_beyond_platformtext: Мобилно приложение
  groklearning_beyond_platformtext: Съвременни уеб браузъри
  hacketyhack_beyond_platformtext: Инсталиране на работния плот
  robomind_beyond_platformtext: Съвременни уеб браузъри, мобилен интернет
  makeschool_beyond_platformtext: Съвременни уеб браузъри
  appinventor_beyond_platformtext: Модерен браузър + Android
  touchdevelop_beyond_platformtext: Съвременни браузъри, смартфони, всички устройства
  codehs_beyond_platformtext: Съвременни браузъри ($$ се изисква)
  udemy_beyond_platformtext: Уеб базирани
  lynda_beyond_platformtext: Уеб базирани ($$ се изисква)
  edx_beyond_platformtext: Съвременни браузъри
  coursera_beyond_platformtext: Съвременни браузъри
  udacity_beyond_platformtext: Съвременни браузъри
  teachingtree_beyond_platformtext: Уеб базирани
  kodu_beyond_platformtext: Windows, xBox
  cargobot_beyond_platformtext: iPad
  kidsruby_beyond_platformtext: Инсталиране на работния плот
  w3schools_beyond_platformtext: Съвременни уеб браузъри
  codeavengers_beyond_platformtext: Съвременни уеб браузъри
  mozilla_beyond_platformtext: Съвременни уеб браузъри
  codecombat_beyond_platformtext: Уеб базирани (Firefox, Chrome, Safari, IE9 +)
  codea_beyond_platformtext: iPad
  lego_beyond_platformtext: Покупка на робот
  finch_beyond_platformtext: Покупка на робот
  arduino_beyond_platformtext: Уеб браузър, а след това покупка на комплект
  processing_beyond_platformtext: Съвременни уеб браузъри
  alice_beyond_platformtext: Windows или Mac (изисква инсталиране)
  sphero_beyond_platformtext: Покупка на робот
  codeorg_beyond_shortdescription: Научете се да кодирате с Марк Зукерберг и Angry
    Birds!
  khan_beyond_shortdescription: Научете се да рисувате в JavaScript
  tynker_beyond_shortdescription: Забавен и ангажиращ курс за деца в клас 4-8
  scratch_beyond_shortdescription: Създайте интерактивни игри, истории и анимации.
  lightbot_beyond_shortdescription: Игра за преподаване на концепциите в програмирането
  codecademy_beyond_shortdescription: Научете да програмирате с JavaScript в уеб браузър
  kodable_beyond_shortdescription: Забавна игра на iPad за преподаване на понятия
    от компютърното програмиране
  scratchjr_beyond_shortdescription: 'Създаване на интерактивни истории и игри с помощта
    на ScratchJr. '
  hopscotch_beyond_shortdescription: Научете визуално програмиране на iPad
  pocketcode_beyond_shortdescription: Създай  игра на  смартфона си и я сподели с
    приятели!
  groklearning_beyond_shortdescription: Въведение в програмирането на Python
  hacketyhack_beyond_shortdescription: Научете основите на Ruby
  robomind_beyond_shortdescription: Писане на код за виртуален робот
  makeschool_beyond_shortdescription: Научете се в рамките на един час да сътворите
    игра за iPhone
  appinventor_beyond_shortdescription: Направете свое приложение! (Само за Android)
  touchdevelop_beyond_shortdescription: Създавайте мобилни приложения директно на
    вашия телефон, таблет или лаптоп
  codehs_beyond_shortdescription: Научете JavaScript програмиране в забавна визуалната
    среда
  udemy_beyond_shortdescription: Десетки онлайн курсове по програмиране
  lynda_beyond_shortdescription: Десетки онлайн курсове по програмиране
  edx_beyond_shortdescription: Най-популярните курсове в Харвард
  coursera_beyond_shortdescription: Започнете с CS101
  udacity_beyond_shortdescription: Започнете с CS101
  teachingtree_beyond_shortdescription: 'Онлайн знания: Бързо и непринудено'
  kodu_beyond_shortdescription: Проектиране на 3D свят
  cargobot_beyond_shortdescription: Програмирайте  роботска ръка на вашия iPad
  kidsruby_beyond_shortdescription: Научете се да програмирате с помощта на Ruby
  w3schools_beyond_shortdescription: Научете се да правите уеб сайтове
  codeavengers_beyond_shortdescription: Научете се да създавате игри и уеб сайтове
  mozilla_beyond_shortdescription: Създавайте и споделяйте  уеб страници
  codecombat_beyond_shortdescription: Играйте, за да научите JavaScript и да спечелите
  codea_beyond_shortdescription: Създавайте приложения на вашия iPad
  lego_beyond_shortdescription: Сглобете и програмирайте робот
  finch_beyond_shortdescription: Робот за компютърно образование
  arduino_beyond_shortdescription: Научете Arduino със Sparkfun в Digital Sandbox.
  processing_beyond_shortdescription: Научете езикът Processing
  alice_beyond_shortdescription: Научете програмирането в 3D среда
  sphero_beyond_shortdescription: SPRK уроците дават на децата забавление при програмирането
    на роботи докато подобряват уменията си по математика и наука.
  codeorg_beyond_longdescription: Научете основните понятия на компютърните науки
    с drag and drop програмиране. 3 пълни курса, всеки от които се състои от 15-20
    урока, които са смес от  "unplugged" занимания, наситени  с игри, както и самостоятелно
    насочени уроци, с участието на видео лекции от Бил Гейтс, Марк Зукерберг,  Angry
    Birds и  Plants vs. Zombies. Научете повторения-цикли, условия, основни алгоритми,
    функции и променливи.
  khan_beyond_longdescription: Научете основите на програмирането с JavaScript, докато
    създавате забавни рисунки с вашия код. Направете го сами или с класа си!
  tynker_beyond_longdescription: Tynker прави забавно и лесно изучаването на програмирането.
    Това става визуално. Децата ще изградят игри и мобилни приложения чрез подреждане
    на блокове с код. Премахва се необходимостта да се знае синтаксиса на програмирането.
    Децата превръщат идеите си в анимирани истории и изкуство. Насърчава се прогресивното
    знание. Когато децата научат основите, Tynker въвежда нови концепции, включително
    синтаксис, използван в програмирането.
  scratch_beyond_longdescription: В Scratch, можете да създадете свои собствени интерактивни
    игри, истории, анимации &mdash; и да ги споделите с вашите приятели. Започнете
    с анимиране на вашето име, създаване на поздравителна картчка или понг игра.
  lightbot_beyond_longdescription: Научете се на логиката на програмирането, започвайки
    от основни действия, за възраст 4 +, на iOS или Android (или уеб браузър). Научете
    как да подреждате команди, да определяте моделите, да използвате процедури и цикли!
  codecademy_beyond_longdescription: Codecademy е интерактивно, предназначено за ученици,
    въведение в основите на CS чрез JavaScript, езикът който се използва от десетки
    милиони по целия свят. Ние сме подготвили  за Часът на кодирането  придружаващи
    викторини, с които да проверим знанията ви, слайдове и  проект за ученици в края.
  kodable_beyond_longdescription: Kodable е самонасочваща iPad игра, която въвежда
    децата на 5 + в основите на програмирането. Наличието на учител или родител е
    желателно, но не задължително.
  scratchjr_beyond_longdescription: ScratchJr е въвеждащ език за програмиране, който
    позволява на децата да създават свои собствени интерактивни истории и игри. Деца
    свързват заедно блокове за графично програмиране, за да се движат героите им,
    да скачат, танцуват и пеят
  hopscotch_beyond_longdescription: Ученическите уроци на iPad използват Hopscotch
    език за програмиране. Учениците ще създават игри и приложения за  iPad-и на техните
    iPad-и. Те могат да работят самостоятелно или с приятели (до 3-ма на iPad).
  pocketcode_beyond_longdescription: Създайте своя собствена игра на вашия телефон
    с Pocket Code! Помогнете на skydiver Steve да достави пратките. Можете да  споделите
    играта с приятели и други потребители, които да я пробват!
  groklearning_beyond_longdescription: Уводен курс в използването на програмния език
    Python за хора без опит в програмирането. Нашата уникална комбинация от уводни
    уроци и предизвикателства ще ви помогне да разберете по-задълбочено Python и програмирането.
    Ние сме подготвили съдържание за ученици от различна възраст, за да сме сигурни,
    че ще ви хареса.
  hacketyhack_beyond_longdescription: 'Hackety Hack ще ви научи на базисните основи
    на програмирането. Не е нужен предварителен опит! С Hackety Hack ще научите програмния
    език Ruby. Ruby се използва за всички видове програми, включително десктоп приложения
    и уеб сайтове. [Забележка:  инсталиране е необходимо]'
  robomind_beyond_longdescription: 'Учениците изучават основите на програмирането
    чрез контролиране на техен собствен виртуален робот. Онлайн курсът е напълно самостоятелен
    и придружен от кратки презентации, филми, викторини и съвети, за да ви помогнем
    в упражненията по програмиране. '
  makeschool_beyond_longdescription: Имате ли някакви умения в ObjectiveC? Научете
    се да програмирате iPhone игра в рамките на един час! Ние ще ви преведем през
    този процес, за да напишете кода, да тествате и играете играта си изцяло в браузъра
    и след това, да я споделите във Facebook с приятелите си! Не е необходим предварителен
    опит с iPhone. Ще разберете какво са променливите, методите и обектите.
  appinventor_beyond_longdescription: Забавни, бързи видео уроци ще ви преведат през
    изграждането на три прости приложения за Вашия андроид телефон или таблет. Курсът
    е предназначен за начинаещи и за експерти. В този Час на кодирането ще се научите
    да изграждате собствени програми. Представете си възможността да споделите собствените
    си приложения с вашите приятели! Тези дейности са подходящи индивидуално и за
    класове.
  touchdevelop_beyond_longdescription: TouchDevelop ви позволява да създавате приложения
    за iPad, iPhone, Android, PC, Mac, Windows Phone. Нашият touch-friendly редактор
    прави кодирането забавно, дори на вашия телефон или таблет!
  codehs_beyond_longdescription: Научете основите на програмирането с кучето Карел,
    забавно, достъпно и визуално въведение в програмирането, където давате команди
    на компютъра, така както давате команди на куче. Този урок е страхотен ако се
    води от учител, но също така може да се направи самостоятелно
  udemy_beyond_longdescription: 'Независимо дали не сте виждали линия  код или кодирането
    е Вашия живот, Udemy има курсове за Вас, преподавани от професионални инструктори.
    [Забележка: изисква се плащане]'
  lynda_beyond_longdescription: 'Научете как да програмирате, създавате и изграждате
    уеб приложения на базата на обектно ориентираното програмиране в C и C++ и как
    да пишете на Java. Нашите разработени уроци може да Ви помогнат да се научите
    да развивате и създавате мобилни приложения, да работите с PHP и MySQL бази данни,
    да започнете с езика на статистическата обработка R и много повече. [Забележка:
    изисква се плащане]'
  edx_beyond_longdescription: CS50x е курс на Харвардския университет за представянето
    на интелектуалната стойност на компютърните науки и изкуството на програмирането
    за специалисти и неспециалисти с или без предварителен опит в програмирането.
    Темите включват абстракция, алгоритми, структури от данни, капсулиране, управление
    на ресурсите, сигурност, софтуерно инженерство и уеб програмиране. Изучават се
    C, PHP и JavaScript плюс SQL, CSS и HTML.
  coursera_beyond_longdescription: 'Станфорд CS 101 курс, преподаван от Ник Парлант
    (безплатно!).От CS101 ще научите основните идеи на компютърните науки. Да проигравате
    и да експериментирате с код,чрез който да вдъхнете живот на компютрите. CS101
    също така предоставя обща информация за развитието на компютрите днес: Какво е
    компютър, какво е хардуер, какво е софтуер, какво е интернет. Не се изисква предишен
    опит освен възможността за използване на уеб браузър.'
  udacity_beyond_longdescription: В този курс ще научите основните понятия в компютърните
    науки и как да напишете ваши собствени компютърни програми в контекста на изграждането
    на уеб робот. Не се изискват никакви предварителни познания по програмиране за
    този курс. Начинаещите са добре дошли! В края на този курс Вие ще сте научили
    основните понятия в компютърните науки и достатъчно за програмирането, за да можете
    да пишете програми на Python  и да решавате проблемите ситуации по своему. Този
    курс ще ви подготви да преминете към средно ниво на компютърните курсове.
  teachingtree_beyond_longdescription: TeachingTree е отворена платформа, която позволява
    на всеки да организира учебно съдържание. Нашата цел е учениците да имат бърз
    достъп до точните клипове за да учат  понятия. Всички са насърчавани да помогнат
    чрез добавяне на видео или маркиране концепции.
  kodu_beyond_longdescription: Kodu позволява на децата да създават игри за PC и XBox
    чрез прост визуален език за програмиране. Kodu може да се използва да се обучение
    в творчество, разрешаване на проблемни ситуации, създаване на истории, както и
    програмиране. Всеки може да използва Kodu за да направи игра, малки деца, не са
    необходими умения на дизайн или умения за програмиране. Kodu за компютър е наличен
    за изтегляне безплатно. Kodu за XBox е също на разположение в САЩ на XBox маркета,
    в  Indie Games канала за около $5.
  cargobot_beyond_longdescription: Cargo-Bot е пъзел игра, където Вие учите робот
    как да премества каси. Звучи просто, нали? Имате на разположение 36 интересни
    пъзела, запомняща се музика и зашеметяваща графика. Можете дори да записвате Вашите
    решения и да ги споделяте в YouTube, за да покажете постигнатото на вашите приятели.
  kidsruby_beyond_longdescription: 'Забавлявайте се, правейки игри или хакнете домашното
    си с помощта на Ruby! Просто кажете на родителите си или учителите си, че искате
    да изучавате Ruby програмиране...;). Безплатно е и работи на всеки компютър. [Забележка:
    необходимо е инсталирате]'
  w3schools_beyond_longdescription: Научете се да създавате уеб сайтове на вашия компютър.
    Научете основите на сървъра за по-малко от един ден. Научете се да добавяте бази
    данни към вашия сайт
  codeavengers_beyond_longdescription: Научете се как да програмирате игри, приложения
    и уеб сайтове. Уроците ни са проектирани от експерти с перфектно ниво на трудност
    за начинаещи, лесни за разбиране инструкции и помощ, когато имате нужда от нея.
    HTML, CSS и JavaScript курсовете включват код предизвикателства и обучителни игри,
    които правят ученето забавно и ефективно за всички възрасти.
  mozilla_beyond_longdescription: Thimble прави абсурдно лесно създаването и споделянето
    на вашите уеб страници. Пишете и редактирайте на HTML и CSS директно в браузъра,
    след което веднага можете да видите резултата от работата си. Хоствайте и споделяйте
    вашите готови проекти с едно кликване. Перфектен за начинаещи и за експерти.
  codecombat_beyond_longdescription: Станете магьосник, използващ код (магии) за да
    контролира героите, да навигира през лабиринти, да побеждава огритата, да надхитря
    врагове, както и да спасява съюзници! Научете JavaScript с тази HTML 5 уеб игра
    за начинаещи.
  codea_beyond_longdescription: Codea за iPad ви позволява да създавате игри и симулации
    &mdash; или всяка визуална идея, която имате. Превърнете мислите си в интерактивни
    творения, които използват iPad функции като мултитъч и акселерометър. Смятаме,
    че Codea е най-красивият редактор на код, който ще използвате, и при това е лесен.
    Codea е проектиран  за визуално програмиране на тъч екран. Просто натиснете и
    плъзнете.
  lego_beyond_longdescription: Създаване на малки, адаптивни и програмируеми роботи
    чрез части Лего.
  finch_beyond_longdescription: Finch е робот за въвеждане на компютърните науки в
    образованието. Дизайнът му е резултат от четири години проучване в Carnegie Mellon's
    CREATE lab.  Finch е проектиран да въведе по ангажиращ и интересен начин децата
    в изкуството на програмирането. Той има поддръжка за над дузина програмни езици
    и среди, включително няколко среди, подходящи за ученици още на осем години.  Finch
    е проектиран да позволи на учениците да пишат съдържателни интерактивни програми.
  arduino_beyond_longdescription: Arduino е популярна платформа, създадена с цел да
    позволи на художници и дизайнери да работят с реални сензори, светодиоди, buzzers
    и др. Sparkfun Virtual Sandbox ще ви научи да програмирате Arduino директно в
    браузъра.
  processing_beyond_longdescription: Processing е език за програмиране, развойна среда
    и онлайн общност. От 2001 г. Processing насърчава софтуерната грамотност в рамките
    на визуалните изкуства и визуална грамотност в технологията. Първоначално създаден
    да служи като софтуерен скицник за преподаване на компютърно програмиране, Processing
    се превърна в инструмент за развитие на професионалисти. Днес има десетки хиляди
    студенти, художници, дизайнери, изследователи и любители, които използват Processing
    за обучение, създаване на прототипи и производство.
  alice_beyond_longdescription: Използвайки новаторска програмна среда в подкрепа
    на създаването на 3D анимации, Проектът Alice предоставя инструменти и материали
    за преподаване и изучаване на изчислително мислене, решаване на проблеми и компютърно
    програмиране за всички възрасти.
  sphero_beyond_longdescription: Независимо дали сте учител или родител,  уроците
    " Училище-Родител-Дете-Робот" ще дадат на децата ви време за забавления.Чрез програмиране
    на роботи, те ще подобряват уменията си по математика и наука.
  compatibility_hide_this_warning: Скрий това предупреждение
  compatibility_unsupported_browser: Вашият браузър не се поддържа. Моля, надстройте
    браузъра си до <a href='%{supported_browsers_url}', target='_blank'> един от нашите
    поддържани браузъри</a>. Можете да опитате да разгледате страницата, но е възможно
    да не функционира както трябва.
  starwars_shortcode: звезда
  flappy_shortcode: плесни с крила
  header_home: Начало
  header_my_dashboard: Моето табло
  header_courses: Курсове
  header_course_catalog: Каталог на курса
  header_project_gallery: Проекти
  header_sections: Раздели
  header_educate_overview: Въведение за учителя
  header_educate_elementary: Начално училище
  header_educate_middle: Средно училище
  header_educate_high: Гимназия
  header_educate_hoc: Hour of Code
  header_educate_partner: Партньорство с нас
  header_educate_beyond: Отвъд Code.org
  header_educate_inspire: Вдъхнови ученик
  header_educate_community: Онлайн общност
  header_educate_tools: Инструменти и видео
  header_about_us: За нас
  header_about_leadership: Лидерство
  header_about_donors: Спонсори
  header_about_partners: Партньори
  header_about_team: Екипът
  header_about_news: Новини
  header_about_evaluation: Оценка
  header_about_jobs: Работа
  header_about_contact: Връзка с нас
  header_about_faqs: Често задавани въпроси
  header_learn: Научете
  header_teach: Обучи
  header_stats: Статистика
  header_help_us: Помогнете ни
  header_about: Относно
  header_teacher_community: Учителска общност
  header_report_bug: Съобщи за бъгове
  csp_name: '"15-" 16 CS принципи'
  user_header_label: Здравейте %{username}
  user_header_settings: Моят акаунт
  user_header_logout: Изход
  user_header_signin: Вход
<<<<<<< HEAD
  user_header_gamelab: Играта лаборатория
  user_header_playlab: Театрална лаборатория
  user_header_minecraft: Minecraft
  user_header_flappy: Flappy
  user_header_view_my_projects: Покажи моите проекти
  view_all_sections: Покажи всички раздели
  hero_name: 'Minecraft: Пътуването на героя'
  creativity_create: Създай
=======
  view_all_sections: Покажи всички раздели
  hero_name: 'Minecraft: Пътуването на героя'
  ! '': 
  homepage_stats_students: of US students have accounts on Code.org
  homepage_banner_privacy_main: 'Aug 3: We''ve updated our privacy policy to include
    tools used in our new high school CS Principles course.'
  homepage_banner_40k_teachers: We've prepared 40,000 new computer science teachers.
  minecraft_continue_learning: 'Computer Science for Everyone: Beyond an Hour of Code
    at the Microsoft Store'
  minecraft_continue_learning_description: No computer science experience required!
    Help ensure all youth can learn the valuable skills gained through computer science
    education. Join us at the Microsoft Store to engage in a free series of three,
    1-hour workshops where you will experience coding in a fun and stress-free environment,
    become familiar with key computer science concepts, and get ready to lead an Hour
    of Code in your classroom or community. You got this! <a href='%{minecraft_continue_learning_url}',
    target='_blank'>Sign up today</a>.
  minecraft_future: Help all youth become future ready
  minecraft_future_description: Find out how other schools and nonprofits are bringing
    digital skills, from digital literacy to computer science education, to their
    communities. Consider different models, get tips and tricks, and <a href='%{minecraft_future_url}',
    target='_blank'>access the resources</a> they found most valuable.
  minecraft_og_designer: Minecraft is back with a new activity for the Hour of Code.
    Program animals and other Minecraft creatures in your own version of Minecraft.
  sports_featured_athletes: See featured athletes
  sports_athletes_title: Featured athletes
  sports_athlete_Draymond: Draymond Green, Olympic Gold Medalist and NBA Champion,
    Golden State Warriors
  sports_athlete_Serena: Serena Williams, Olympic Gold Medalist and Tennis Champion
  sports_athlete_Russell: Russell Okung, Super Bowl Champion and NFL player, Denver
    Broncos
  sports_athlete_Sergio: Sergio Ramos, World Cup Champion and Soccer/Futbol Player,
    Real Madrid
  sports_athlete_Sue: Sue Bird, Olympic Gold Medalist and WNBA Champion, Seattle Storm
  sports_athlete_Alana: Alana Beard, Gold Medalist and WNBA All-Star, Los Angeles
    Sparks
  sports_athlete_Angelo: Angelo Matthews, Captain of the Sri Lankan Cricket Team
  sports_athlete_Nneka: Nneka Ogwumike, Gold Medalist, WNBA Champion and 2016 MVP,
    Los Angeles Sparks
  sports_athlete_Carmelo: Carmelo Anthony, Olympic Gold Medalist and NBA All-Star,
    New York Knicks
  sports_athlete_Marco: Marco Belinelli, NBA Champion, Charlotte Hornets
  sports_athlete_Neymar: Neymar Jr., Olympic Gold Medalist and Soccer/Futbol Player,
    FC Barcelona and Brazil National Team
  sports_athlete_Sarah: Sarah Quita Offringa, Windsurfing Champion
  sports_athlete_Marcelo: Marcelo, Soccer/Futbol Champion, Real Madrid and Brazil
    National Team
  sports_athlete_Erika: Erika Olivera, Champion Marathon Runner
  sports_athlete_John: John Wall, NBA All-Star, Washington Wizards
  sports_athlete_Chris: Chris Bosh, Olympic Gold Medalist and NBA Champion, Miami
    Heat
  sports_athlete_Harrison: Harrison Barnes, Olympic Gold Medalist and NBA Champion,
    Dallas Mavericks
  video_title_cs_is_everything: Computer Science is Changing Everything
  video_title_steph_curry: Hour of Code with Steph Curry
  video_title_my_name_is_aracely: My Name is Aracely
  video_3min: 3 min
  volunteer_engineer_submission_intro_guide: Learn more about our <a href="%{volunteer_guide}">volunteer
    program here</a>.
  volunteer_engineer_submission_field_email_preference: Can we email you about updates
    to our courses, volunteer opportunities, or other computer science news?
  volunteer_engineer_submission_checkbox_age_18_plus: I certify that I am at least
    18 years old.
  dashboard_announce_hoc_scaling_progress: Yikes! We are experiencing high Hour of
    Code traffic. We are unable to save any progress this week, but progress from
    before this week is still safe.
  dashboard_sections_new_google_section: Import section from Google Classroom
  dashboard_students_new_google_classroom_section: To add students, use <a href='http://classroom.google.com'
    target='_blank'>Google Classroom</a> and then click the <b>Sync students from
    Google Classroom</b> button above.
  dashboard_students_share_section_secondary: 'Alternatively, share this section''s
    sign in page with your students:'
  dashboard_students_signin_card: Visit %{join_url} and enter %{section_code}
  dashboard_coursea: 'Course A: '
  dashboard_courseb: 'Course B: '
  dashboard_coursec: 'Course C: '
  dashboard_coursed: 'Course D: '
  dashboard_coursee: 'Course E: '
  dashboard_coursef: 'Course F: '
  dashboard_pre-express: 'Pre-reader Express Course: '
  dashboard_express: 'Express Course: '
  dashboard_tools: 'Tools: '
  dashboard_curriculum_csd: 'Computer Science Discoveries: '
  dashboard_curriculum_apcsa: 'AP Computer Science in Java: '
  carousel_heading_desktop: Learn to code on a computer
  carousel_heading_mobtabelem: For phones and tablets
  carousel_heading_prereader: For pre-readers
  carousel_heading_beyondblocks: Go beyond blocks - learn a programming language
  carousel_heading_nointernet: Unreliable or no internet? Install these apps on your
    computer
  third_party_submission: Want to submit a tutorial to be listed here? <a href="%{submission_url}">See
    the criteria and submission form.</a>
  codesters_name: Codesters
  course1_name: Course 1
  coursea-draft_name: Course A
  coursea_name: Course A
  courseb-draft_name: Course B
  courseb_name: Course B
  coursec-draft_name: Course C
  coursec_name: Course C
  coursed-draft_name: Course D
  coursed_name: Course D
  coursee-draft_name: Course E
  coursee_name: Course E
  coursef-draft_name: Course F
  coursef_name: Course F
  coursea-2017_name: Course A (2017)
  courseb-2017_name: Course B (2017)
  coursec-2017_name: Course C (2017)
  coursed-2017_name: Course D (2017)
  coursee-2017_name: Course E (2017)
  coursef-2017_name: Course F (2017)
  coursea-2018_name: Course A (2018)
  courseb-2018_name: Course B (2018)
  coursec-2018_name: Course C (2018)
  coursed-2018_name: Course D (2018)
  coursee-2018_name: Course E (2018)
  coursef-2018_name: Course F (2018)
  express_name: Express Course
  pre-express_name: Pre-reader Express Course
  express-2017_name: Express Course (2017)
  pre-express-2017_name: Pre-reader Express Course (2017)
  express-2018_name: Express Course (2018)
  pre-express-2018_name: Pre-reader Express Course (2018)
  csd1_name: 'Unit 1: Problem Solving'
  csd2_name: 'Unit 2: Web Development'
  csd3_name: 'Unit 3: Animation and Games'
  csd4_name: 'Unit 4: The Design Process'
  csd5_name: 'Unit 5: Data and Society'
  csd6_name: 'Unit 6: Physical Computing'
  csd1-2017_name: 'Unit 1: Problem Solving'
  csd2-2017_name: 'Unit 2: Web Development'
  csd3-2017_name: 'Unit 3: Animation and Games'
  csd4-2017_name: 'Unit 4: The Design Process'
  csd5-2017_name: 'Unit 5: Data and Society'
  csd6-2017_name: 'Unit 6: Physical Computing'
  csd1-2018_name: 'Unit 1: Problem Solving'
  csd2-2018_name: 'Unit 2: Web Development'
  csd3-2018_name: 'Unit 3: Animation and Games'
  csd4-2018_name: 'Unit 4: The Design Process'
  csd5-2018_name: 'Unit 5: Data and Society'
  csd6-2018_name: 'Unit 6: Physical Computing'
  csp3-2017_name: 'Unit 3: Algorithms and Programming'
  csp4-2017_name: 'Unit 4: Big Data and Privacy'
  csp5-2017_name: 'Unit 5: Building Apps'
  csp-explore-2017_name: 'AP: Explore PT Prep'
  csp-create-2017_name: 'AP: Create PT Prep'
  csppostap-2017_name: 'Post AP: Databases in Apps'
  csp3-2018_name: 'Unit 3: Algorithms and Programming'
  csp4-2018_name: 'Unit 4: Big Data and Privacy'
  csp5-2018_name: 'Unit 5: Building Apps'
  csp-explore-2018_name: 'AP: Explore PT Prep'
  csp-create-2018_name: 'AP: Create PT Prep'
  csppostap-2018_name: 'Post AP: Databases in Apps'
  csp3_name: 'Unit 3: Algorithms and Programming'
  csp3-a_name: 'Unit 3: Intro Programming (version A)'
  csp3-research-mxghyt_name: 'Unit 3: Intro Programming (Subgoals)'
  csp4_name: 'Unit 4: Big Data and Privacy'
  csp5_name: 'Unit 5: Building Apps'
  csp6_name: 'Unit 6: AP Performance Tasks'
  csp-ap_name: AP Performance Tasks
  csppostap_name: 'Post AP: Databases in Apps'
  csp-post-survey_name: Student Post-Course Survey
  csp-explore_name: 'AP: Explore PT Prep'
  csp-create_name: 'AP: Create PT Prep'
  hoc-impact-study_name: Classic Maze with Survey
  flappy-impact-study_name: Flappy Code with Survey
  hoc-encryption_name: Simple Encryption
  csf_2017_category_name: CS Fundamentals (2017)
  csf_2018_category_name: CS Fundamentals (2018)
  csf_international_category_name: CS Fundamentals International
  csf2_draft_category_name: 'Under Development: Courses A - F'
  csd_category_name: CS Discoveries ('17-'18)
  csd_2018_category_name: CS Discoveries ('18-'19)
  csp_2018_category_name: CS Principles ('18-'19)
  research_studies_category_name: Research Studies
  coursea_gradelevel: Ages 4-7
  courseb_gradelevel: Ages 5-8
  coursec_gradelevel: Ages 6-10
  coursef_gradelevel: Ages 9-13
  coursea-2017_gradelevel: Ages 4-7
  courseb-2017_gradelevel: Ages 5-8
  coursec-2017_gradelevel: Ages 6-10
  coursef-2017_gradelevel: Ages 9-13
  coursea-2018_gradelevel: Ages 4-7
  courseb-2018_gradelevel: Ages 5-8
  coursec-2018_gradelevel: Ages 6-10
  coursef-2018_gradelevel: Ages 9-13
  coursea_shortdescription_congrats: An introduction to computer science for pre-readers.
  courseb_shortdescription_congrats: An introduction to computer science for pre-readers.
    (Similar to Course A, but with more variety for older students.)
  coursec_shortdescription_congrats: Learn the basics of computer science and create
    your own art, stories, and games.
  coursed_shortdescription_congrats: Quickly cover concepts from Course C, then go
    further with algorithms, nested loops, conditionals, and more.
  coursee_shortdescription_congrats: Quickly cover concepts in Course C & D and then
    go further with functions.
  coursef_shortdescription_congrats: Learn all the concepts in Computer Science Fundamentals
    and create your own art, story or game.
  coursea-2017_shortdescription_congrats: An introduction to computer science for
    pre-readers.
  courseb-2017_shortdescription_congrats: An introduction to computer science for
    pre-readers. (Similar to Course A, but with more variety for older students.)
  coursec-2017_shortdescription_congrats: Learn the basics of computer science and
    create your own art, stories, and games.
  coursed-2017_shortdescription_congrats: Quickly cover concepts from Course C, then
    go further with algorithms, nested loops, conditionals, and more.
  coursee-2017_shortdescription_congrats: Quickly cover concepts in Course C & D and
    then go further with functions.
  coursef-2017_shortdescription_congrats: Learn all the concepts in Computer Science
    Fundamentals and create your own art, story or game.
  coursea-2018_shortdescription_congrats: An introduction to computer science for
    pre-readers.
  courseb-2018_shortdescription_congrats: An introduction to computer science for
    pre-readers. (Similar to Course A, but with more variety for older students.)
  coursec-2018_shortdescription_congrats: Learn the basics of computer science and
    create your own art, stories, and games.
  coursed-2018_shortdescription_congrats: Quickly cover concepts from Course C, then
    go further with algorithms, nested loops, conditionals, and more.
  coursee-2018_shortdescription_congrats: Quickly cover concepts in Course C & D and
    then go further with functions.
  coursef-2018_shortdescription_congrats: Learn all the concepts in Computer Science
    Fundamentals and create your own art, story or game.
  mc_shortcode: mc
  frozen_shortcode: frzn
  hourofcode_shortcode: code
  infinity_shortcode: inf
  playlab_shortcode: lab
  artist_shortcode: art
  header_professional_learning: Professional Learning
  header_help_support: 'Help and support '
  header_tutorials: Tutorials
  header_documentation: Documentation
  csd_name: CS Discoveries
  csd_2018_name: CS Discoveries
  full_course_category_name: Full Courses
  user_header_create: 'Create '
  user_header_applab: 'App Lab '
  user_header_artist: 'Artist '
  user_header_gamelab: Game Lab
  user_header_playlab: Play Lab
  user_header_spritelab: Sprite Lab
  user_header_minecraft: Minecraft
  user_header_flappy: Flappy
  user_header_view_all: View all projects...
  user_header_view_project_gallery: View project gallery
  user_header_view_my_projects: View my projects
  view_section: View Section
  view_named_section: View %{section_name}
  privacy_doc_explanation: Click here for our privacy document that can be shared
    or printed for your students.
  signing_in: Signing In
  sign_in_overview: 'Your students can sign in to their Code.org accounts by following
    these steps:'
  sign_in_instruct_website: Go to %{code_org_url}.
  sign_in_instruct_code: 'Type in their section code: %{section_code}.'
  sign_in_instruct_name: Choose their display name.
  sign_in_instruct_secret: Choose their secret %{secret}.
  sign_in_instruct_button: Click the “Sign in” button.
  sign_in_overview_cards: Students can find all of this information, including their
    secret %{secret}, in the login cards below.
  reset_student_password: Resetting student passwords
  reset_student_password_instructions: You can reset the secret <word/picture> for
    any of your students by going to the “Manage Students” tab for the section, clicking
    the “Show secret” button under the “Password” column, and clicking the “Reset
    secret” button.
  login_cards: Login Cards
  print_login_cards: Print login cards
  joining_section: Joining your section (one-time only)
  joining_section_overview: If a student has not already joined your section, please
    ask them to do the following steps. Note that they only need to do this once.
    By joining your section, students will be able see the course assigned to them
    and you will be able to track the progress of the work they complete while they
    are signed in.
  joining_section_instruct_website: 'Create a Code.org account if they haven’t already
    done so. They can do this at https://studio.code.org/users/sign_up. Note that
    they can either sign up with an email address and password, or sign up through
    Google, Facebook, or Microsoft by clicking on one of these buttons:'
  joining_section_instruct_account: Sign in to their Code.org account.
  joining_section_instruct_code: 'Navigate to %{code_org_url} and type in their section
    code: %{section_code}.'
  joining_section_instruct_button: Once they press the “Go” button, they should be
    added to your section.
  signing_in_single_instruct: Your students can sign in to their Code.org accounts
    by going to https://code.org/ and clicking on the “Sign in” button on the top
    right corner.
  reset_student_password_email: If your student created a Code.org account by using
    their email address and password (instead of signing in through their Google,
    Facebook, Microsoft, or Clever account), you can reset their password by going
    to the “Manage Students” tab for the section, and clicking the “Reset password”
    button under the “Password” column.
  syncing_students: Syncing your students
  syncing_students_instructions: 'If your Code.org section is ever out of date with
    your list of students in Google Classroom, click on the “Sync students from Google
    Classroom” button on the “Manage students” tab:'
  google_sign_in_instruct: 'From there, they should choose the “Sign in with Google
    Account” option:'
  applab-intro_name: App Lab Intro
  aquatic_name: 'Minecraft: Voyage Aquatic'
  creativity: creativity
  creativity_create: Create
  creativity_hoc_coming: The Hour of Code is coming…
  creativity_what_will_you_create: What will you create?
  creativity_homepage: Give flight to imagination and birth to innovation. Start with
    an Hour of Code and your own brand of creativity, whatever it may be. Watch our
    video.
  creativity_hoc_about: 'This year, the Hour of Code is all about creativity. '
  creativity_social_media: 'This year''s #HourOfCode is about creativity. I’m in!
    Are you?'
  creativity_social_media_2: 'This year''s #HourOfCode is about creativity. What will
    you create?'
  creativity_courses: Go further with Code.org courses
  creativity_courses_link: Go further with <a href="https://studio.code.org/courses">Code.org
    courses</a>
  account_sign_up_email_opt_in: Can we email you about updates to our courses, local
    opportunities, or other computer science news? (roughly once a month)
  account_sign_up_child_accept_terms: I confirm that I have my parent or legal guardian's
    permission to use the Code.org services.
>>>>>>> 92fadfce
<|MERGE_RESOLUTION|>--- conflicted
+++ resolved
@@ -1,5 +1,4 @@
----
-bg-BG:
+"bg-BG":
   hour_of_code: Hour of Code
   hello: Здравей, свят
   'yes': Да
@@ -1899,7 +1898,6 @@
   user_header_settings: Моят акаунт
   user_header_logout: Изход
   user_header_signin: Вход
-<<<<<<< HEAD
   user_header_gamelab: Играта лаборатория
   user_header_playlab: Театрална лаборатория
   user_header_minecraft: Minecraft
@@ -1908,9 +1906,6 @@
   view_all_sections: Покажи всички раздели
   hero_name: 'Minecraft: Пътуването на героя'
   creativity_create: Създай
-=======
-  view_all_sections: Покажи всички раздели
-  hero_name: 'Minecraft: Пътуването на героя'
   ! '': 
   homepage_stats_students: of US students have accounts on Code.org
   homepage_banner_privacy_main: 'Aug 3: We''ve updated our privacy policy to include
@@ -2147,14 +2142,9 @@
   user_header_create: 'Create '
   user_header_applab: 'App Lab '
   user_header_artist: 'Artist '
-  user_header_gamelab: Game Lab
-  user_header_playlab: Play Lab
   user_header_spritelab: Sprite Lab
-  user_header_minecraft: Minecraft
-  user_header_flappy: Flappy
   user_header_view_all: View all projects...
   user_header_view_project_gallery: View project gallery
-  user_header_view_my_projects: View my projects
   view_section: View Section
   view_named_section: View %{section_name}
   privacy_doc_explanation: Click here for our privacy document that can be shared
@@ -2208,7 +2198,6 @@
   applab-intro_name: App Lab Intro
   aquatic_name: 'Minecraft: Voyage Aquatic'
   creativity: creativity
-  creativity_create: Create
   creativity_hoc_coming: The Hour of Code is coming…
   creativity_what_will_you_create: What will you create?
   creativity_homepage: Give flight to imagination and birth to innovation. Start with
@@ -2225,5 +2214,4 @@
   account_sign_up_email_opt_in: Can we email you about updates to our courses, local
     opportunities, or other computer science news? (roughly once a month)
   account_sign_up_child_accept_terms: I confirm that I have my parent or legal guardian's
-    permission to use the Code.org services.
->>>>>>> 92fadfce
+    permission to use the Code.org services.