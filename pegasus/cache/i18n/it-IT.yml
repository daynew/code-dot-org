"it-IT":
  hour_of_code: Ora del codice
  hello: Ciao a tutti
  'yes': Sì
  'no': 'No'
  select_language: Seleziona per favore la tua lingua
  upgrade_ie_message: Code.org non supporterà più Internet Explorer 8, 9 e 10. Effettua
    l'aggiornamento ad un browser più moderno.
  upgrade_ie_message_csedweek: CSEdWeek.org non supporterà più Internet Explorer 8,
    9 e 10. Effettua l'aggiornamento ad un browser più moderno.
  upgrade_ie_link: Ulteriori informazioni
  en: Informatica
  computer_science_edweek: Settimana di Educazione all'Informatica
  csedweek_dates: 3-9 dicembre 2018
  csedweek_banner_hoc: 'L''<a href="http://hourofcode.com" style="color: white; text-decoration:underline;
    font-weight:bold">Ora del Codice</a> è in arrivo. Insegnanti ed educatori, <a
    href="http://hourofcode.com" style="color: white; text-decoration:underline; font-weight:bold">programmate
    la vostra Ora del Codice</a>'
  csedweek_banner_teachers: '<a href="/csteacher" style="color: white; text-decoration:
    none; font-weight: 400">Sei un insegnante interessato all''Informatica? Guarda
    le altre risorse disponibili</a>'
  n_have_learned_an_hoc: "<h1>Prova una</h1><h3># completa</h3><h2>Ora del Codice</h2>"
  anybody_can_learn: Chiunque può imparare.
  learn_now: Impara Adesso
  petition_message: Ogni studente di ogni Scuola dovrebbe avere l'opportunità di imparare
    informatica
  petition_sign_message: 'Se sei d''accordo, firma con il tuo nome.  Unisciti agli
    altri #.'
  petition_sign_message_support: 'Per sostenerci, aggiungi il tuo nome. Unisciti agli
    altri #.'
  petition_join_others: 'Unisciti agli # altri'
  name: Nome
  email: Indirizzo di posta elettronica
  zipcode: CAP o Città
  submit: Invia
  twentyhours_heading: Prova la nostra introduzione all'Informatica
  twentyhours_text: Hai terminato la tua prima Ora del Codice? Impara un altro po'
    di concetti di informatica e di programmazione in quest'altro corso.
  og_title: Ogni bambino merita un'opportunità
  og_title_soon: L'Ora del Codice è in arrivo
  og_title_here: L'Ora del Codice è qui!
  og_description: Ogni studente di ogni scuola merita l'opportunità di studiare informatica.
  og_description_celeb: Prova i nuovi tutorial e vinci una video conferenza con una
    celebrità per te o la tua classe!
  csedweek_og_title: Ora di CodiceOra di Codice
  csedweek_og_description: Dal 3 al 9 dicembre 2018. È fondamentale che ogni studente
    impari l'informatica.
  csedweek_og_description_soon: 'L''Ora del Codice è in arrivo: 3-9 dicembre 2018.
    Imparare l''informatica è fondamentale per ogni studente.'
  csedweek_og_description_here: L'Ora del Codice è qui. Imparare l'informatica è fondamentale
    per ogni studente.
  hoc2014_heading: Iscriviti alla <a href="http://hourofcode.com/it">Ora del Codice</a>
    <br/>8-14 dicembre 2014 <br/>
  hoc2014_students: Studenti
  hoc2014_try: Prova
  hoc2014_teachers: Insegnanti
  hoc2014_host: Ospita
  hoc2014_everyone: Tutti
  hoc2014_support: Sostienilo &#x25BE;
  hoc2014_whatishoc: Cosa è l'Ora del Codice?
  csedweek_map_header: Eventi dell'Ora del Codice nel mondo
  csedweek_map_signup: Iscrivi il tuo evento
  csedweek_map_search_placeholder: Cerca eventi per l'Ora del codice
  csedweek_map_search_search: Cerca
  csedweek_map_search_reset: Ricomincia
  csedweek_map_legend_title: Legenda
  csedweek_map_legend_event: Eventi de L'Ora del Codice
  csedweek_map_legend_cs_tech_jam: Eventi speciali
  cded_sign_up: Iscriviti
  cded_try_it: Prova
  try_now: Prova adesso
  california_heading: Chiedi alla tua scuola di insegnare informatica
  california_text: Ogni insegnante può offrire i nostri <a href='http://learn.code.org/'>corsi
    gratuiti</a>.  Qualsiasi scuola elementare può <a href='http://code.org/educate/k5'>insegnare
    informatica</a>. Chiedi alle scuole superiori di <a href = 'http://code.org/educate/districts'
    >collaborare con noi</a>.
  california_button: Ulteriori informazioni
  flappy_heading: Buon Compleanno da Flappy a Code.org
  flappy_text: Code.org ha appena compiuto 1 anno di età. <br/> <br/> Festeggia con
    noi, costruendo la tua versione personalizzata del gioco <b>Flappy</b>. Programma
    le tue regole e condividile con gli amici!
  view_english_site: Vedi il sito in inglese
  non_english_tutorials: 'Corsi tradotti in varie lingue:'
  write_your_first_program: Scrivi il tuo primo programma
  learn_cs_concepts: Impara i concetti di base dell'informatica con la programmazione
    visuale. Questo è un corso divertente, illustrato da lezioni video di Bill Gates
    e Mark Zuckerberg, ed ispirato ai giochi "Angry Birds" e "Plants vs Zombies".
    Impara le istruzioni di ripetizione, le istruzioni di scelta e gli algoritmi fondamentali.
  all_ages: Per tutte le età
  beginner: Principiante
  n_participants: "# partecipanti"
  go: Inizia
  thank_you_: Grazie!
  congratulations: Complimenti!
  congratulations_on_completing_hoc: Complimenti per aver completato un'Ora del Codice
  congratulations_volunteer: 'Complimenti: ora che hai provato l''Ora del Codice,
    <a href="https://code.org/volunteer">iscriviti come volontario in una scuola</a>
    e aiuta gli studenti a imparare un''Ora del Codice!'
  congratulations_on_completing_course1: Complimenti per aver completato il Corso
    1
  congratulations_on_completing_course2: Complimenti per aver completato il Corso
    2
  congratulations_on_completing_course3: Complimenti per aver completato il Corso
    3
  congratulations_on_completing_course4: Complimenti per aver completato il Corso
    4
  congratulations_on_completing_coursea: Complimenti per aver completato il Corso
    A
  congratulations_on_completing_courseb: Complimenti per aver completato il Corso
    B
  congratulations_on_completing_coursec: Complimenti per aver completato il Corso
    C
  congratulations_on_completing_coursed: Complimenti per aver completato il Corso
    D
  congratulations_on_completing_coursee: Complimenti per aver completato il Corso
    E
  congratulations_on_completing_coursef: Complimenti per aver completato il Corso
    F
  congratulations_on_completing_accelerated: Complimenti per aver completato il Corso
    Rapido
  congrats_next_tutorials_title: Promosso ai corsi successivi!
  congrats_next_tutorials_desc: Prova questi corsi più brevi, da 1 ora, oppure prova
    un <a href="%{current_path}/next">corso di un partner</a>.
  get_a_certificate_of_achievement: Ottieni un attestato dei risultati ottenuti
  view_course: Visualizza il corso
  view_unit: Guarda unità
  make_app: Fai un'app
  congrats_guest_speaker_title: Trova un relatore da ospitare per la tua classe
  congrats_guest_speaker_desc: Ora che i tuoi studenti hanno finito un corso di informatica,
    considera l'idea di festeggiare e di fare collegamenti con cose che possono creare
    nel mondo reale invitando un ospite d'onore per la tua classe. Puoi usare la nostra
    mappa di volontari per contattare volontari in zona per visitare la tua classe,
    oppure cerca in qualsiasi citta' per trovare studenti di informatica o professionisti
    pronti ad ispirare i tuoi studenti da remoto, tramite video chat.
  congrats_guest_speaker_cta: Trova testimonial (USA)
  congrats_third_party_title: Usa le tue nuova capacità con queste app e siti web
  third_party_gradelevel_kto8: Da 5 a 13 anni
  third_party_gradelevel_kto2: Da 5 a 7 anni
  third_party_gradelevel_2to8: Da 7 a 13 anni
  third_party_gradelevel_4to12: Da 9 a 17 anni
  third_party_gradelevel_5to12: Da 10 a 17 anni
  third_party_gradelevel_6plus: Da 11 anni in su
  third_party_gradelevel_8plus: Classi 8+
  third_party_platform_all: 'Piattaforma: Web, iPad e Android'
  third_party_platform_mobile: 'Piattaforma: iPad e Android'
  third_party_platform_web: 'Piattaforma: Web'
  third_party_price_varies: 'Prezzo: varie possibilità'
  third_party_price_free: 'Prezzo: gratuito'
  third_party_price_299: 'Prezzo: $ 2,99/per download'
  third_party_price_individual: 'Prezzo individuale: Prova gratuita & $25/mese'
  third_party_price_school: 'Prezzo della scuola: Progetti gratuiti & pro a $2500+'
  third_party_tynker_desc: La piattaforma Tynker di computazione creativa aiuta i
    bambini a sviluppare il pensiero computazionale e le abilita' di programmazione
    in maniera divertente, intuitiva e fantasiosa. Il nostro innovativo linguaggio
    di programmazione visuale, corsi interattivi autoregolati e attivita' di programmazione
    basate sul gioco, forniscono un'introduzione semplice alla programmazione e permettono
    ai bambini di innovare e creare.
  third_party_tynker_btn_curriculum: Prova il Curriculum di Trynker per primi lettori
  third_party_tynker_btn_site: Visita Tynker
  third_party_scratchjr_desc: Scratch Junior e' un linguaggio di programmazione introduttivo
    che consente a bambini piccoli (eta' 5-7) di creare i propri giochi e le proprie
    storie interattive. I bambini collegano insieme dei blocchi di programmazione
    grafica per far muovere, saltare, ballare e cantare i personaggi. I bambini possono
    modificare i personaggi nell'editor di disegno, aggiungere le proprie voci e suoni,
    perfino aggiungere foto di se' stessi, e poi usare i blocchi di programmazione
    per dar vita ai propri personaggi.
  third_party_scratchjr_btn_curriculum: Scarica il curriculum di Scratch Jr.
  third_party_scratchjr_btn_site: Visita Scratch Jr.
  third_party_scratch_desc: Con Scratch puoi programmare le tue storie interattive,
    giochi e animazioni e puoi condividere le tue creazione con altri nella comunita'
    online. Scratch aiuta i giovani ad imparare a pensare in modo creativo, ragionare
    in maniera sistematica e a lavorare in modo collaborativo - competenze essenziali
    per la vita nel 21mo secolo.
  third_party_scratch_btn_curriculum: Scarica il curriculum di Scratch
  third_party_scratch_btn_forum: Forum docenti di Scratch
  third_party_scratch_btn_site: Visita il sito del programma Scratch
  third_party_lightbot_desc: In Lightbot, gli studenti devono programmare un robot
    con comandi per risolvere dei puzzle. Gli studenti possono giocare nel Broswer
    (Flash Player e' richiesto), o su dispositivi Android e iOS. Gli studenti giocano
    ai livelli iniziali del set  "Base" in Lightbot. Impareranno come dire ad un computer
    come eseguire una serie di comandi base e apprenderanno il processo generale con
    il quale si scrivono programmi per computer.
  third_party_lightbot_btn_curriculum: Scarica il curriculum di Lightbot
  third_party_lightbot_btn_site: Visita Lightbot
  third_party_khan_desc: Impara come programmare disegni, animazioni e giochi usando
    JavaScript e ProcessingJS, oppure impara come creare pagine web con HTML e CSS.
    Potrai condividere qualsiasi cosa tu crei, esplorare cosa hanno creato gli altri
    e imparare l'uno dall'altro!
  third_party_khan_btn_learn: Imparare l'informatica con Khan Academy
  third_party_khan_btn_forum: Forum sull'informatica della Khan Academy
  third_party_appinv_desc: MIT App Inventor e' uno strumento di programmazione basato
    su blocchi che permette a tutti, anche ai principianti, di iniziare a programmare
    e creare app completamente funzionanti su dispositivi Android. Chi e' agli inizi
    con App Inventor sara' capace di avere la loro prima app pronta e funzionante
    in un'ora o meno e puo' programmare app piu' complesse in molto meno tempo che
    usando i tradizionali linguaggi basati su testo.
  third_party_appinv_btn_curriculum: Scarica il curriculum di App Inventor 2
  third_party_appinv_btn_forum: Forum di App Inventor 2
  third_party_appinv_btn_site: Visita App Inventor 2
  third_party_codehs_desc: CodeHS introduce i blocchi di programmazione con brevi
    video, esempi di codice e tantissimi esercizi di programmazione che rendono scrivere
    codice divertente e accessibile ai principianti. Per le scuole e gli insegnanti,
    CodeHS fornisce un curriculum, strumenti di insegnamento e sviluppo professionale.
    I singoli studenti possono ottenere l'aiuto necessario lungo il percorso tramite
    una rete di tutor.
  third_party_codehs_btn_try: Prova l'ntroduzione all'informatica di CodeHS
  third_party_codecademy_desc: Stiamo ripensare l'istruzione dal basso verso l'alto.
    Il web ha ripensato quasi tutto - commercio, social networking, assistenza sanitaria
    e altro ancora. Stiamo costruendo il modello formativo di cui il mondo ha bisogno
    - il primo modello formativo veramente nativo digitale.
  third_party_codecademy_btn_curriculum: Scarica il curriculum Codecademy
  third_party_codecademy_btn_site: Visita Codecademy
  third_party_organization: Organizzazione
  third_party_curriculum: Curriculum
  third_party_pricing: Prezzi
  third_party_cost_free: Gratuito
  third_party_cost_5permonth: "$5/ mese per ogni classe"
  third_party_cost_299: "$2.99/per download"
  third_party_cost_free_399: Prova gratuita, $399/classe
  third_party_cost_free_2: Prova gratuita, $2/studente
  third_party_cost_free_10: Prova gratuita, $9.99/ mese
  third_party_desc_5_4to8: Approssimativamente 5 lezioni, pensate per studenti da
    9 a 13 anni
  third_party_desc_10to12_kto3: Approssimativamente 10-12 lezioni, pensate per studenti
    da 5 a 8 anni
  third_party_desc_11_kto5: Approssimativamente 11 lezioni, pensate per studenti da
    5 a 10 anni
  third_party_desc_10to12_kto5: Approssimativamente 10-12 lezioni, pensate per studenti
    da 5 a 10 anni
  third_party_desc_40_4to8: Più di 40 lezioni, pensate per studenti da 9 a 13 anni
  third_party_desc_dozens_kto8: Decine di lezioni, pensate per studenti da 5 a 13
    anni
  third_party_desc_10to15_3to12: Da 10 a 15 lezioni, pensate per studenti da 8 a 17
    anni
  third_party_desc_25to40_3to12: Da 25 a 40 lezioni, pensate per studenti da 8 a 17
    anni
  third_party_desc_20_2to8: Approssimativamente 20 lezioni, pensate per studenti da
    7 a 13 anni
  third_party_desc_7to22_5to12: Tra 7 e 22 lezioni, pensate per studenti da 10 a 17
    anni
  third_party_desc_20_4to12: Più di 20 lezioni, pensate per studenti da 9 a 17 anni
  enter_valid_age: Si prega di indicare una età valida
  enter_valid_email: Per favore inserisci un indirizzo valido di posta elettronica
  get_a_certificate_message: Ti manderemo un attestato e le informazioni su come <a
    href='/learn/beyond'>continuare ad imparare dopo la prima Ora del Codice</a>
  get_a_certificate_message_after: |-
    Clicca sull'attestato per scaricarlo o stamparlo. Se sei un insegnante di una scuola italiana scarica gli attestati dal sito di <a href="http://www.programmailfuturo.it/come/attestati-personalizzati" target="_blank">Programma il Futuro</a>.<br><br>
    Poi, continua con <a href='http://studio.code.org'>altri corsi</a>, o vedi altre possibilità per <a href='/learn/beyond'>Imparare dopo l'Ora del Codice</a>.
  thanks_for_submitting: Grazie per l'invio!
  if_you_enjoyed: Se ti è piaciuto imparare, chiedi anche ai tuoi amici di provare!  Vogliamo
    che tutto il mondo impari.
  personalize_certificate: Personalizza il tuo attestato<br>(se sei in una scuola
    italiana usa l'attestato di <a href="http://www.programmailfuturo.it/come/attestati-personalizzati"
    target="_blank">Programma il Futuro</a>)
  share_achievement: Condividi il tuo successo
  beyond_hour_message: Vai avanti con <a href='http://studio.code.org'>altri corsi</a>,
    o vedi altre opzioni per <a href='/learn/beyond'>Imparare dopo l'Ora del Codice</a>.
  leaderboards_for_hoc: Classifiche per l'Ora del Codice.
  support_url: http://programmailfuturo.it/aiuto
  country: Nazione
  city: Città
  gender: Sesso
  boys: Ragazzi
  girls: Ragazze
  give_my_hour: 'Dona la mia ora a:'
  girls_team: La squadra delle ragazze
  boys_team: La squadra dei ragazzi
  tell_the_world: Dillo a tutto il mondo!
  thanks_for_voting: Grazie per aver votato!
  share_on_facebook: Condividi su Facebook
  share_on_twitter: Condividi su Twitter
  beyond_an_hour: Dopo l'Ora del Codice
  get_started: Inizia
  i_agree: Accetto
  participant_select: "- Seleziona -"
  participant_student: Studente
  participant_parent: Genitore
  participant_educator: Insegnante
  participant_engineer: Informatico
  participant_other: Nessuna delle precedenti
  print_all: Stampa tutto
  print_ice_art: Stampa la tua arte di ghiaccio
  create_art_with_zombie: o fai dell'arte avanzata con gli zombie
  i_am_a: Io sono un
  never_spam: Non ti invieremo mai posta elettronica indesiderata
  enter_country: Inserisci la tua nazione se non sei negli Stati Uniti
  used_infrequent_updates: Utilizzato solo per aggiornamenti poco frequenti
  privacy_practices_children: Vedi la nostra informativa sulla privacy per i bambini
  petition_thankyou: Grazie per aver firmato la petizione
  continue_learning_header: Continua ad imparare dopo l'Ora del Codice
  continue_learning_body: Ci sono molte opzioni.  Puoi imparare online, o presso una
    scuola locale, o presso un campo estivo.
  learn_code_studio: Try Code Studio courses
  learn_next_level: Prova un altro corso di Code Studio
  learn_online: Prova altri corsi on-line
  learn_classes: Trova le scuole locali
  learn_back_to_minecraft: Continua ad imparare con Minecraft
  hoc_is_here: Impara la scienza dell'informatica. Sta cambiando ogni cosa.
  just_did_hoc: 'Ho appena completato la mia prima Ora del Codice #HourOfCode - provala!
    @codeorg @programmafuturo'
  just_did_course1: Ho appena completato il Corso 1 - Provalo! Su @codeorg @programmafuturo
  just_did_course2: Ho appena completato il Corso 2 - Provalo! Su @codeorg @programmafuturo
  just_did_course3: Ho appena completato il Corso 3 - Provalo! Su @codeorg @programmafuturo
  just_did_course4: Ho appena completato il Corso 4 - Provalo! Su @codeorg @programmafuturo
  just_did_coursea: Ho appena completato il Corso A - Provalo! Su @codeorg @programmafuturo
  just_did_courseb: Ho appena completato il Corso B - Provalo! Su @codeorg @programmafuturo
  just_did_coursec: Ho appena completato il Corso C - Provalo! Su @codeorg @programmafuturo
  just_did_coursed: Ho appena completato il Corso D - Provalo! Su @codeorg @programmafuturo
  just_did_coursee: Ho appena completato il Corso E - Provalo! Su @codeorg @programmafuturo
  just_did_coursef: Ho appena completato il Corso F - Provalo! Su @codeorg @programmafuturo
  just_did_accelerated: Ho appena completato il Corso Rapido - Provalo! Su @codeorg
    @programmafuturo
  just_did_hoc_donor: Ho appena finito l'Ora del Codice (#HourOfCode) - Provalo! Grazie
    %{donor_twitter} per aver supportato @codeorg
  just_did_course1_donor: Ho appena finito il Corso 1 - Provalo! Grazie %{donor_twitter}
    per aver supportato @codeorg
  just_did_course2_donor: Ho appena finito il Corso 2 - Provalo! Grazie %{donor_twitter}
    per aver supportato @codeorg
  just_did_course3_donor: Ho appena finito il Corso 3 - Provalo! Grazie %{donor_twitter}
    per aver supportato @codeorg
  just_did_course4_donor: Ho appena finito il Corso 4 - Provalo! Grazie %{donor_twitter}
    per aver supportato @codeorg
  just_did_coursea_donor: Ho appena finito il Corso A - Provalo! Grazie %{donor_twitter}
    per aver supportato @codeorg
  just_did_courseb_donor: Ho appena finito il Corso B - Provalo! Grazie %{donor_twitter}
    per aver supportato @codeorg
  just_did_coursec_donor: Ho appena finito il Corso C - Provalo! Grazie %{donor_twitter}
    per aver supportato @codeorg
  just_did_coursed_donor: Ho appena finito il Corso D - Provalo! Grazie %{donor_twitter}
    per aver supportato @codeorg
  just_did_coursee_donor: Ho appena finito il Corso E - Provalo! Grazie %{donor_twitter}
    per aver supportato @codeorg
  just_did_coursef_donor: Ho appena finito il Corso F - Provalo! Grazie %{donor_twitter}
    per aver supportato @codeorg
  just_did_accelerated_donor: Ho appena finito il Corso Rapido - Provalo! Grazie %{donor_twitter}
    per aver supportato @codeorg
  twitter_teach_cs: 9 su 10 persone sono d'accordo, le scuole dovrebbero insegnare
    informatica. http://youtu.be/nKIu9yen5nc. Visita https://code.org/.
  twitter_cs_foundational: |-
    L'apprendimento dell'informatica è fondamentale per ogni studente.
    https://youtu.be/QvyTEx1wyOY.
  learn_hoc: Fai l'Ora del Codice
  beyond_hoc: Dopo l'Ora del Codice
  what_gender: Di che sesso sei?
  girl: Ragazza
  boy: Ragazzo
  help_recruit_coders: Aiutaci a reclutare più scrittori di codice per la tua squadra!
  help_recruit: Aiutaci a reclutare più scrittori di codice!
  lines_of_code: OLTRE <b># LINEE DI CODICE</b> SCRITTE FINO AD ORA.
  lines_of_code_alt: "<b>#</b> LINEE DI CODICE SCRITTE DAGLI STUDENTI"
  who_has_done_hoc: 'Chi ha realizzato l''Ora del Codice #HourOfCode? @codeorg'
  who_has_done_hoc_donor: Chi ha svolto l'Ora del Codice (#HourOfCode)? - Provalo!
    Grazie %{donor_twitter} per aver supportato @codeorg
  hoc_leaderboards: Le classifiche dell'Ora del Codice
  students_and_lines: "%{students} studenti hanno svolto l'Ora del Codice e scritto
    %{lines} linee di codice."
  start_hoc: Inizia l'Ora del Codice adesso
  contact_form_topic_press: Stampa/media (appuntamento per un'intervista o per un
    intervento)
  stats_nina: '"Ogni giorno si ottiene lo stesso risultato &mdash; il 100% di attenzione."-Nina
    Nichols Peery, Insegnante'
  stats_student: '"Sapevo che questa era una occasione <b>irripetibile</b>."-Mariana
    Alzate, 5a Elementare'
  stats_michael: '"Non ho <b>mai e poi mai</b> visto i miei studenti così entusiasti
    di imparare." - Michael Clark, Insegnante'
  studiobar_title: Esplora l'<a href='http://studio.code.org'>Officina del Codice</a>
  studiobar_title_nolink: Esplora l'Officina del Codice
  studiobar_elementary_title: Scuola Primaria
  studiobar_elementary_body: I nostri tre nuovi corsi, specifici per la Scuola Primaria
  studiobar_hoc_title: L'Ora del Codice
  studiobar_hoc_body: Imparare a programmare con Angry Birds
  studiobar_flappy_title: Flappy
  studiobar_flappy_body: Crea e condividi la tua versione di Flappy
  studiobar_teacher_title: Fatto per gli insegnanti
  studiobar_teacher_body: Introduci l'Officina del Codice nella tua classe
  studiobar_frozen_title: L'Ora del Codice
  studiobar_frozen_body: Crea un meraviglioso paesaggio invernale con Anna ed Elsa
  studiobar_donate_title: Sostienici
  studiobar_donate_body: Per ogni dollaro che dai un bambino ha la possibilità di
    imparare
  studiobar_shop_title: Negozio
  studiobar_shop_body: Rompete gli stereotipi. Indossate con orgoglio il nostro logo.
  homepage_stats_students: di studenti americani hanno un account su Code.org
  homepage_stats_female: dei nostri studenti sono ragazze
  homepage_stats_teachers: insegnanti usano Code.org
  homepage_stats_hourofcodde: degli studenti di tutto il mondo hanno partecipato all'Ora
    del Codice
  homepage_stats_policy: stati ha cambiato le loro politiche di insegnamento a sostegno
    dell'informatica
  homepage_stats_title: Stiamo facendo la differenza
  homepage_hero_text_malala: |-
    &ldquo;Invito le ragazze di ogni singola nazione ad imparare una Ora di Codice
    &rdquo; 
    Malala, Premio Nobel per la pace
  homepage_hero_text_susan: |-
    &ldquo;Se si può cambiare la tecnologia,
    si può cambiare il mondo.&rdquo;
    Susan, Amministratore Delegato di YouTube
  homepage_hero_text_fistbump: |-
    &ldquo;Col tuo telefono non giocarci soltanto,
    programmalo.&rdquo;
    Il Presidente Barack Obama
  homepage_hero_text_sheryl: |-
    &ldquo;I nostri figli &mdash; tra cui le nostre ragazze &mdash;
    devono avere l'opportunità di imparare informatica.&rdquo;
    Sheryl, Direttore Operativo di Facebook
  homepage_hero_text_satya: "&ldquo;L'informatica può creare \nle migliori opportunità
    del mondo.&rdquo;\nSatya, Amministratore Delegato di Microsoft"
  homepage_hero_text_satya_new: |-
    &ldquo;L'informatica darà agli studenti il potere
    di creare il mondo di domani.&rdquo;
    Satya, CEO of Microsoft
  homepage_hero_text_bosh: |-
    &ldquo;Se scrivi codice, puoi determinare il corso della tua vita.&rdquo;
    Chris Bosh
  homepage_hero_text_student1: |-
    &ldquo;Queste competenze hanno cambiato il mio futuro.
    Per non parlare del fatto che per me è puro divertimento.&rdquo;
    Luna, 2° media
  homepage_hero_text_student2: |-
    &ldquo;Non ho mai e poi mai visto i miei studenti
    così entusiasti di imparare.&rdquo; 
    Michael, insegnante
  homepage_hero_text_student3: |-
    &ldquo;Non puoi sapere se l'informatica ti piacerà o meno prima di provarla.&rdquo;
    Jackson, 1° Media
  homepage_hero_text_student4: |-
    &ldquo; Con la programmazione puoi fare qualsiasi cosa la tua mente riesca ad immaginare.&rdquo;
    Maya, 2° elementare
  homepage_hero_text_student5: |-
    &ldquo;Informatica non è per qualcun altro. È per te, qui e ora.&rdquo;
    Geraldo, insegnante
  homepage_hero_text_teacher1: "&ldquo;La programmazione stimola la creatività, l'ispirazione
    e l'innovazione &mdash; tutte qualità essenziali in qualsiasi settore lavorativo.&rdquo;
    \nFloresa, insegnante"
  homepage_hero_text_teacher2: |-
    &ldquo;Questo programma ha fatto sì che il 100% dei miei studenti fosse impegnato, coinvolto e partecipe.&rdquo;
    Adam, insegnante
  homepage_hero_text_stat_loc: 8,5 milioni di ragazze si sono iscritte per imparare
    su Code.org
  homepage_hero_text_stat_students: "#student_count account di studenti su Code.org"
  homepage_hero_text_stat_served: 'L''Ora del Codice: ne hanno già fatte #served'
  homepage_hero_hoc_is_coming: L'Ora del Codice è in arrivo
  homepage_hero_hoc_is_here: L'Ora del Codice è qui
  homepage_slot_text_hoc: L'Ora del Codice
  homepage_slot_text_frozen: Frozen con Anna ed Elsa
  homepage_slot_text_teacher: Cruscotto dell'Insegnante
  homepage_slot_text_studio: Tutti i nostri corsi
  homepage_slot_text_course4: Corso 4
  homepage_slot_text_shop: Negozio
  homepage_slot_text_flappy: Flappy
  homepage_action_text_hoc: Un'Ora del Codice per ogni studente.
  homepage_action_text_num_served: "# fatte"
  homepage_action_text_join_us: Unisciti a noi
  homepage_action_text_sign_up: Iscriviti
  homepage_action_text_try_it: Prova
  homepage_action_text_volunteers: Siamo alla ricerca di volontari tecnici
  homepage_action_text_codevideo: Guarda il video
  homepage_action_text_teachervideo: Guarda il video
  homepage_action_text_watchvideo: Guarda il video
  homepage_action_text_girlvideo: Convinci una ragazza a partecipare
  homepage_action_text_learn: Inizia ad apprendere
  homepage_action_text_signpetition: Firma la petizione
  homepage_action_text_wincelebritychat: Vinci una conversazione con una celebrità
  homepage_signpetition_dropdown: Firma la nostra petizione &#x25BE;
  homepage_diversity_pledge: Abbraccia la causa in favore delle diversità
  homepage_banner_text_prizes: 'L''Ora di Codice sta per ripartire, 7-13 Dicembre. '
  homepage_banner_link_prizes: Partecipa all'evento didattico più popolare del mondo.
  homepage_banner_text_main: Code.org e College Board lavorano insieme diffondere
    l'apprendimento dell'informatica e ad aumentare la partecipazione da parte delle
    donne e degli studenti delle minoranze.
  homepage_banner_text_link: Ulteriori informazioni
  homepage_banner_privacy_main: 'Aug 3: We''ve updated our privacy policy to include
    tools used in our new high school CS Principles course.'
  homepage_banner_privacy_link: Ulteriori informazioni
  homepage_banner_20k_teachers: 20.000 insegnanti addestrati negli USA, che ora insegnano
    informatica nelle loro classi.
  homepage_banner_20k_teachers_link: Ulteriori informazioni
  homepage_banner_congress: 'Alcune personalità americane di rilievo chiedono al Congresso
    di finanziare il programma di formazione sull''informatica per tutti gli studenti
    (K-12: dalla prima elementare all''ultima classe delle superiori).'
  homepage_banner_congress_link: Aggiungi il tuo sostegno
  homepage_banner_emailprivacy: Stiamo facendo un cambiamento importante per tutelare
    ancora di più la privacy degli studenti.
  homepage_banner_emailprivacy_link: Ulteriori informazioni…
  homepage_banner_40k_teachers: We've prepared 40,000 new computer science teachers.
  homepage_banner_40k_teachers_link: Ulteriori informazioni
  homepage_slot_text_title_hoc: L'Ora del Codice
  homepage_slot_text_blurb_hoc: Chiunque può imparare. Inizia oggi
  homepage_slot_text_link_hoc: Prova l'Ora del Codice
  homepage_slot_text_link_about_hoc: Informazioni sull'Ora del Codice
  homepage_slot_text_link_host: Organizza un'Ora del Codice
  homepage_slot_text_link_hocserved: "# fatte"
  homepage_solot_text_link_volunteer: Volontario per l'Ora del Codice
  homepage_slot_text_title_students: Studenti
  homepage_slot_text_blurb_students: Guarda tutti i nostri corsi
  homepage_slot_text_blurb_students_courses: Esplora i nostri corsi
  homepage_slot_text_link_codestudio: Prova Code Studio
  homepage_slot_text_link_local: Trova una classe nella tua zona
  homepage_slot_text_link_othercourses: Altri corsi online
  homepage_slot_text_title_educators: Insegnanti
  homepage_slot_text_blurb_educators: Insegna ai tuoi studenti
  homepage_slot_text_link_elementary: Scuola primaria
  homepage_slot_text_link_middle: Scuola media
  homepage_slot_text_link_high: Scuola superiore
  homepage_slot_text_link_k5: Corsi pensati per studenti da 5 a 10 anni
  homepage_slot_text_link_fullcurriculum: Guarda il nostro curriculum completo
  homepage_slot_text_link_pd: Professional Development
  homepage_slot_text_title_advocates: Sostenitori
  homepage_slot_text_blurb_advocates: Appoggia la diffusione della diversità nell'informatica
  homepage_slot_text_link_stats: Guarda le statistiche
  homepage_slot_text_link_buy: Fatti coinvolgere
  homepage_slot_text_link_donate: Fai una donazione
  homepage_slot_text_link_shop: T-shirts, cappellini & altro
  homepage_slot_text_link_administrators: Porta l'informatica nella tua scuola
  homepage_header_codestudio: Creazioni degli studenti di Code.org
  homepage_header_donors: Code.org ringrazia i suoi sostenitori
  homepage_donors_seall: Mostra tutto
  homepage_donors_donate: Sostienici
  homepage_below_hero_announcement_text: We care about your privacy and are making
    some updates to our privacy policy, effective May 25.
  homepage_below_hero_announcement_link_text: Ulteriori informazioni
  contact_form_topic_student: Io sono uno studente
  contact_form_topic_parent: Io sono un genitore
  contact_form_topic_teacher: Io sono un insegnante
  contact_form_topic_outside_us: Io non sono negli Stati Uniti
  contact_form_topic_contribution: Contributo di beneficenza
  contact_form_topic_partner: Vorrei diventare partner dell'iniziativa
  contact_form_topic_other: Altro
  contact_form_label_topic: Argomento
  contact_form_label_email: Il tuo indirizzo di posta elettronica
  contact_form_label_message: Messaggio
  contact_form_label_submit: Invia il messaggio
  class_submission_in_school: Nella scuola
  class_submission_in_school_daily_programming_course: Corso giornaliero di programmazione
  class_submission_in_school_ap_computer_science: Corso di Informatica preparatorio
    per l'università
  class_submission_in_school_full_university_cs_curriculum: Curriculum universitario
    di Informatica
  class_submission_in_school_robotics_club: Club di robotica
  class_submission_in_school_programming_integrated_in_other_classes: Programmazione
    integrata con altre materie (matematica, scienze, ecc.)
  class_submission_in_school_summer_school_cs_program: Scuola estiva di Informatica
  class_submission_in_school_exploring_computer_science: Esplorando l'Informatica
  class_submission_in_school_other: Altro nella scuola
  class_submission_out_of_school: Fuori dalla scuola
  class_submission_out_of_school_summer_camp: Campo estivo
  class_submission_out_of_school_afterschool_program: Programma del doposcuola
  class_submission_out_of_school_all-day_workshop: Laboratorio tutto il giorno (fino
    a 1 settimana)
  class_submission_out_of_school_multi-week_workshop: Laboratorio pluri-settimanale
  class_submission_out_of_school_other: Altre attività fuori dalla scuola
  class_submission_online: On-line
  class_submission_online_programming_class: Classe di programmazione online
  class_submission_online_teacher_resource: Risorsa online per l'insegnante
  class_submission_online_other: Altre attività online
  class_submission_level_preschool: Scuola materna
  class_submission_level_elementary: Scuola elementare
  class_submission_level_middle_school: Scuola media
  class_submission_level_high_school: Scuola superiore
  class_submission_level_college: Università
  class_submission_level_vocational: Formazione professionale
  class_submission_languages_other: Altre lingue
  videos_more: Ulteriori<a href='%{inspiring_videos_playlist}'> video stimolanti</a>
    con modelli di ruolo e celebrità e <a href="https://www.programmailfuturo.it/notizie/il-terzo-anno-del-progetto/marco-belinelli-con-programma-il-futuro"
    target="_blank">un video in italiano di Programma il Futuro</a>
  careers_page_more: Ulteriori <a href='%{careers_url}' target='_blank'> video stimolanti</a>
    con professionisti in settori tecnologici
  playlab_choose_theme: Scegli il tema del tuo Laboratorio
  playlab_classic_title: Classico
  playlab_gumball_title: Lo straordinario mondo di Gumball
  playlab_iceage_title: L'Era Glaciale - È in arrivo
  playlab_iceage_title_live: L'Era Glaciale
  starwars_subtitle: Costruisci una galassia con il codice
  starwars_javascript_title: Javascript
  starwars_javascript_description: Usa la programmazione a blocchi e il JavaScript.
  starwars_javascript_specs: Solo in inglese | Browser moderni | Da 11 anni in su
  starwars_blocks_title: Blocchi
  starwars_blocks_description: Usa la programmazione a blocchi.
  starwars_blocks_specs: Molte lingue | Browser, smartphone e tablet moderni | Da
    6 anni in su
  starwars_platform_text: Browser moderni, smartphone, tablet
  mc_name: L'Ora del Codice con Minecraft
  mc_longdescription: Usa i blocchi di codice per avventurarti nel mondo di Minecraft
    con Steve o Alex.
  mc_shortdescription: Usa i blocchi di codice per avventurarti nel mondo di Minecraft
    con Steve o Alex.
  mc_gradelevel: Da 4 a 104 anni
  mc_platformtext: Browser moderni, smartphone, Tablet
  mc_specs: Molte lingue | Browser e tablet moderni | Da 6 anni in su
  minecraft_agent: 'Minecraft: Il viaggio dell''eroe'
  minecraft_designer: Programma il tuo Minecraft
  minecraft_adventurer: Un'avventura con Minecraft
  minecraft_tutorials: I corsi di Minecraft per l'Ora del Codice
  minecraft_specs: Molte lingue | Browser e tablet moderni | Da 7 anni in su
  minecraft_agent_description: Minecraft è tornato per l'Ora del Codice con una nuovissima
    attività! Viaggia attraverso Minecraft grazie al coding.
  minecraft_agent_button: Inizia
  minecraft_designer_description: Programma il comportamento degli animali e delle
    altre creature di Minecraft nella tua versione di questo gioco.
  minecraft_designer_button: Inizia
  minecraft_adventurer_description: Usa il codice per far vivere un'avventura ad Alex
    o Steve.
  minecraft_adventurer_button: Inizia
  minecraft_no_internet: Non hai Internet?
  minecraft_download_adventurer: Scarica la versione da usare <i>in locale</i> di
    "Un avventura con Minecraft".
  minecraft_subtitle: L'Ora del Codice con Minecraft
  minecraft_store_camps: Free Minecraft Hour of Code Camps at the Microsoft Store
  minecraft_signup_store_camps: "<a href='%{signup_store_camp}'>Sign up</a> for the
    free Minecraft Hour of Code workshops at Microsoft Stores in Australia, Canada,
    Puerto Rico or the US. Learn how coding is for everyone and combines creativity,
    problem solving and loads of fun."
  minecraft_host_event: Host a Minecraft Hour of Code Event
  minecraft_teach_resources: Risorse per l'insegnante e piano di lavoro della lezione.
  minecraft_leader_guide: Scarica le risorse per aiutarti a pianificare ed organizzare
    un evento.
  minecraft_facilitating_event: "<a href='%{minecraft_facilitator_download}'>Download</a>
    facilitator quick start guide and PowerPoint presentations for younger and older
    students now."
  minecraft_join_online_training: Ready to facilitate your own Hour of Code with Minecraft,
    but not sure where to start? Check out our <a href='%{minecraft_webinar_url}'>on-demand
    webinar</a>. You will learn best practices, access ready-to-go facilitator materials,
    and get a walk-through of the new Hero’s Journey tutorial from the Minecraft team.
    Get a head start on thinking through what you need to bring Hour of Code to young
    people during Computer Science Education week (December 4-10) and beyond.
  minecraft_continue_learning: 'Computer Science for Everyone: Beyond an Hour of Code
    at the Microsoft Store'
  minecraft_continue_learning_description: No computer science experience required!
    Help ensure all youth can learn the valuable skills gained through computer science
    education. Join us at the Microsoft Store to engage in a free series of three,
    1-hour workshops where you will experience coding in a fun and stress-free environment,
    become familiar with key computer science concepts, and get ready to lead an Hour
    of Code in your classroom or community. You got this! <a href='%{minecraft_continue_learning_url}'>Sign
    up today</a>.
  minecraft_future: Aiuta tutti i giovani a prepararsi al futuro
  minecraft_future_description: Find out how other schools and nonprofits are bringing
    digital skills, from digital literacy to computer science education, to their
    communities. Consider different models, get tips and tricks, and <a href='%{minecraft_future_url}'>access
    the resources</a> they found most valuable.
  minecraft_og_designer: Minecraft is back with a new activity for the Hour of Code.
    Program animals and other Minecraft creatures in your own version of Minecraft.
  minecraft_og_agent: Minecraft è tornato per l'Ora del Codice e tu sei l'eroe! Programma
    il tuo viaggio attraverso le creature di Minecraft.
  sports_page_title: L'Ora del Codice con gli sport
  sports_og_title: Forza! Chiunque può imparare...
  sports_og_description: Campioni e medaglie d'oro vi incoraggiano a provare l'Ora
    del Codice. Inventa e programma il tuo nuovo sport.
  sports_title: Programma il tuo sport
  sports_watch_video: Guarda il video
  sports_video_title: Forza! Chiunque può imparare...
  sports_select_theme: Seleziona il tema della tua esercitazione
  sports_basketball_title: Crea una partita di basket
  sports_all_sports_title: Combina diversi sport
  sports_featured_athletes: Guarda gli atleti menzionati
  sports_athletes_title: Atleti menzionati
  sports_athlete_Draymond: Draymond Green, medaglia d'oro olimpica e campione NBA,
    Golden State Warriors
  sports_athlete_Serena: Serena Williams, medaglia d'oro olimpica e campionessa di
    Tennis
  sports_athlete_Russell: Russell Okung, campione del Super Bowl e giocatore NFL,
    Denver Broncos
  sports_athlete_Sergio: Sergio Ramos, giocatore di calcio campione di Coppa del Mondo,
    Real Madrid
  sports_athlete_Sue: Sue Bird, medaglia d'oro olimpica e campionessa WNBA, Seattle
    Storm
  sports_athlete_Alana: Alana Beard, medaglia d'oro e WNBA All-Star, Los Angeles Sparks
  sports_athlete_Angelo: Angelo Matthews, capitano della squadra di Sri Lanka Cricket
  sports_athlete_Nneka: Nneka Ogwumike, medaglia d'oro, campione WNBA e 2016 MVP,
    Los Angeles Sparks
  sports_athlete_Carmelo: Carmelo Anthony, medaglia d'oro olimpica e NBA All-Star,
    New York Knicks
  sports_athlete_Marco: Marco Belinelli, campione NBA, Charlotte Hornets
  sports_athlete_Neymar: Neymar Jr., giocatore di calcio medaglia d'oro olimpica,
    FC Barcelona e squadra nazionale Brasile
  sports_athlete_Sarah: Sarah Quita Offringa, campionessa di windsurf
  sports_athlete_Marcelo: Marcelo, campione di calcio, Real Madrid e squadra nazionale
    Brasile
  sports_athlete_Erika: Erika Olivera, campionessa maratoneta
  sports_athlete_John: John Wall, NBA All-Star, Washington Wizards
  sports_athlete_Chris: Chris Bosh, medaglia d'oro olimpica e campione NBA, Miami
    Heat
  sports_athlete_Harrison: Harrison Barnes, medaglia d'oro olimpica e campione NBA,
    Dallas Mavericks
  watch_inspirational_videos: Prima di iniziare, guarda uno di questi video stimolanti
  video_title_cs_is_everything: L'informatica sta cambiando ogni cosa
  video_title_inspire_girl: Convinci una ragazza a partecipare
  video_title_cs_intro: Introduzione all'Informatica
  video_title_schools_dont_teach: Cosa NON Insegnano nella maggior parte delle Scuole
  video_title_obama: Il Presidente Obama a proposito dell'informatica
  video_title_hoc_is_here: L'Ora del Codice è Qui - Chiunque Può Imparare
  video_title_anybody_can_learn: Chiunque Può Imparare
  video_title_steph_curry: L'Ora del Codice con Steph Curry
  video_title_draymond_green: Ora del Codice con Draymond Green
  video_title_russell_okung: Ora del Codice con Russell Okung
  video_title_real_madrid: Ora del Codice con il Real Madrid
  video_title_marco_belinelli: Ora del Codice con Marco Belinelli
  video_title_chris_bosh: Chris Bosh a proposito dell'Informatica
  video_title_my_name_is_aracely: Mi chiamo Aracely
  video_1min: 1 min
  video_2min: 2 min
  video_3min: 3 min
  video_5min: 5 min
  speak_another_language: Parli un'altra lingua?
  help_translate: Aiutaci a tradurre.
  no_internet: Non hai Internet?
  download_offline: Scarica la versione da usare <i>in locale</i>.
  are_you_teacher: Sei un insegnante?
  review_lesson_plan: Valuta il piano di lavoro della lezione e le altre risorse per
    l’insegnante.
  volunteer_engineer_submission_title: Invita studenti e volontari a partecipare all'ora
    del codice.
  volunteer_engineer_submission_subtitle_generic: '100.000 insegnanti ospiteranno
    un''Ora di Codice nelle loro classi quest''anno: 7-13 Dicembre 2015. Hanno bisogno
    del tuo aiuto! '
  volunteer_engineer_submission_subtitle_specific: "%{num_teachers} insegnanti cercano
    volontari appassionati di formazione informatica per aiutarli nella loro Ora del
    Codice questo Dicembre.<br>%{num_volunteers} volontari hanno aderito. Unisciti
    a loro."
  volunteer_engineer_submission_intro_background: L'Ora del Codice è un movimento
    globale per far provare un'ora di introduzione all'informatica, che raggiunge
    decine di milioni di studenti in più di 180 nazioni. Partecipa durante la Settimana
    di Educazione all'Informatica, dal 7-13 Dicembre 2015.
  volunteer_engineer_submission_intro_recruit: 'Gli insegnanti cercano <span style="font-family:
    ''Gotham 7r'', sans-serif;"> appassionati di formazione informatica</span> che
    possano aiutare in classe, o qualcuno che possa <span style="font-family: ''Gotham
    7r'', sans-serif;"> ispirare</span> i loro studenti parlando delle grandi possibilità
    dell''informatica (che potrebbe essere fatto con una chat video).'
  volunteer_engineer_submission_intro_guide: Scopri di più sul nostro <a href="%{volunteer_guide}">programma
    volontari</a>.
  volunteer_engineer_submission_intro_signup: Compila i campi sottostanti se sei uno
    studente di informatica o uno sviluppatore professionista. I campi contrassegnati
    con un <span class="form-required-field">*</span> sono obbligatori.
  volunteer_engineer_submission_intro_links: Sei un insegnante in cerca di volontari?
    Trova un volontario locale sulla nostra <a href="%{volunteer_local}">Mappa Volontari</a>
    (solo per gli USA).
  volunteer_engineer_submission_update_information: Aggiorna le tue informazioni
  volunteer_engineer_submission_header_shared: Informazioni condivise con gli insegnanti
    sulla mappa dei volontari
  volunteer_engineer_submission_field_name: Nome
  volunteer_engineer_submission_field_name_placeholder: Cognome e nome
  volunteer_engineer_submission_field_company: Società (o università)
  volunteer_engineer_submission_field_company_placeholder: Società (o università)
  volunteer_engineer_submission_field_experience_level: Livello di esperienza
  volunteer_engineer_submission_field_location: Luogo
  volunteer_engineer_submission_field_location_desc: Se si immette l'indirizzo esatto
    non lo condivideremo ma mostraremo solo una puntina sulla mappa.
  volunteer_engineer_submission_field_location_placeholder: CAP, città e nazione o
    un indirizzo
  volunteer_engineer_submission_field_location_flexibility: Posso fornire aiuto durante
    l'ora del codice di... (selezionare tutte le risposte applicabili)
  volunteer_engineer_submission_checkbox_after_hoc: Sono interessato a fare volontariato
    tutto l'anno
  volunteer_engineer_submission_field_time_commitment: Impegno di tempo dopo l'Ora
    del Codice
  volunteer_engineer_submission_field_linkedin: Profilo LinkedIn
  volunteer_engineer_submission_field_linkedin_placeholder: http://www.linkedin.com/in/tuo_nome
  volunteer_engineer_submission_field_facebook: Profilo Facebook
  volunteer_engineer_submission_field_facebook_placeholder: https://www.facebook.com/tuo_nome
  volunteer_engineer_submission_field_description: Descrizione
  volunteer_engineer_submission_field_description_desc: Descrivete il vostro livello
    di esperienza in informatica e come v piacerebbe partecipare come volontario a
    supporto degli insegnanti.
  volunteer_engineer_submission_field_description_placeholder: Descrizione dell'esperienza
    e/o partecipazione
  volunteer_engineer_submission_header_private: Le informazioni sono mantenute private
    e mai condivise
  volunteer_engineer_submission_field_email: Indirizzo di posta elettronica
  volunteer_engineer_submission_field_email_desc: Il tuo indirizzo di posta elettronica
    non sarà mai condiviso. Ti invieremo le richieste da parte degli insegnanti.
  volunteer_engineer_submission_field_email_placeholder: Indirizzo di posta elettronica
  volunteer_engineer_submission_field_email_preference: Can we email you about updates
    to our courses, volunteer opportunities, or other computer science news?
  volunteer_engineer_submission_field_email_preference_yes: Sì
  volunteer_engineer_submission_field_email_preference_no: 'No'
  volunteer_engineer_submission_final_paragraph: Sarai segnalato su una mappa così
    da poter essere contattato dagli insegnanti locali per l'Ora di Codice o altre
    opportunità di volontariato. Non comunicheremo MAI il tuo indirizzo di posta elettronica
    e l'indirizzo esatto. Le altre informazioni invece (inclusa la localizzazione
    approssimata) saranno pubblicamente accessibili dagli insegnanti locali.
  volunteer_engineer_submission_checkbox_contact: 'Sono d''accordo che gli insegnanti
    possano contattarmi per richiedere attività di volontariato (Nota: il tuo indirizzo
    di posta elettronica non sarà condiviso)'
  volunteer_engineer_submission_checkbox_age_18_plus: Dichiaro di avere più di 18
    anni.
  volunteer_engineer_submission_submit: Invia
  volunteer_engineer_submission_thankyou: Grazie per il l'attività di volontariato
    per l'Ora di Codice. Pre prepararsi all'Ora del Codice e reclutare altri appassionati,
    <a href="%{url}"> per saperne di più.</a>
  volunteer_engineer_submission_commitment_uncertain: Incerto
  volunteer_engineer_submission_commitment_one_hr_per_week: 1 ora alla settimana
  volunteer_engineer_submission_commitment_three_hrs_per_week: 3 ore alla settimana
  volunteer_engineer_submission_commitment_five_hrs_per_week: 5 ore alla settimana
  volunteer_engineer_submission_commitment_now_and_then: Da ora in poi
  volunteer_engineer_submission_commitment_annually: 2 - 3 volte l'anno
  volunteer_engineer_submission_commitment_monthly: Un paio d'ore al mese
  volunteer_engineer_submission_commitment_weekly: Un paio d'ore a settimana
  volunteer_engineer_submission_commitment_more: Di più
  volunteer_engineer_submission_location_flexibility_onsite: visitando direttamente
    una scuola (1-2 ore in aula presso la scuola)
  volunteer_engineer_submission_location_flexibility_remote: avendo una breve sessione
    di domande e risposte con gli studenti in video conferenza
  volunteer_engineer_submission_location_flexibility_curriculum: contribuire a progetti
    open-source curricolari
  volunteer_engineer_submission_experience_unspecified: Non specificata
  volunteer_engineer_submission_experience_tech_company: Non informatico presso una
    società di tecnologia
  volunteer_engineer_submission_experience_university_student_or_researcher: Studente
    universitario di informatica
  volunteer_engineer_submission_experience_software_professional: Professionista informatico
  volunteer_engineer_submission_distance_8: meno di 10 chilometri
  volunteer_engineer_submission_distance_16: circa 15 chilometri
  volunteer_engineer_submission_distance_24: circa 25 chilometri
  volunteer_engineer_submission_distance_32: circa 30 chilometri
  volunteer_engineer_submission_num_volunteers_5: 5 volontari
  volunteer_engineer_submission_num_volunteers_10: 10 volontari
  volunteer_engineer_submission_num_volunteers_25: 25 volontari
  volunteer_engineer_submission_num_volunteers_50: 50 volontari
  volunteer_engineer_submission_type_task_onsite: Vorrei che visitassi la mia scuola
    per avere assistenza tecnica e fare da stimolo
  volunteer_engineer_submission_type_task_remote: Vorrei che facessi una chiamata
    via Skype alla mia classe per dire poche parole che possano stimolare i miei bambini
  volunteer_engineer_submission_type_task_mentor: Sto cercando un mentore che mi aiuti
    a prepararmi per poter scrivere il codice con i miei studenti
  petition_age: Età
  dashboard_announce_hoc_scaling_progress: Yikes! We are experiencing high Hour of
    Code traffic. We are unable to save any progress this week, but progress from
    before this week is still safe.
  dashboard_announce_learn_more_button: Ulteriori informazioni
  dashboard_landing_title: Cruscotto di Controllo dell'insegnante
  dashboard_landing_welcome: Benvenuti al nuovo cruscotto di controllo dell'insegnante.
  dashboard_landing_video: Guarda questo video
  dashboard_landing_watch_video: per vedere le sue nuove funzioni!
  dashboard_landing_view_as_student: Guarda come appare il sito ad uno studente
  dashboard_landing_students_title: I tuoi studenti
  dashboard_landing_students_manage: Vedi e gestisci gli studenti
  dashboard_landing_news_title: K-5 Educator Resources (in English only)
  dashboard_landing_new_beta: Novità! Prova i nostri corsi specifici per studenti
    delle scuole elementari (in versione provvisoria).
  dashboard_landing_new_k5courses: Nuovo! Prova i nostri corsi per gli studenti della
    scuola primaria.
  dashboard_landing_useful_links: Altre pagine utili (alcune solo in lingua inglese)
  dashboard_landing_classroom_resources: Risorse per la tua classe
  dashboard_landing_office_hours: Fai una domanda di persona! Visita il nostro ufficio
    di assistenza. L'assistenza viene fornita in inglese dal personale di code.org.
  dashboard_landing_print_certificates: Stampa gli attestati per gli studenti che
    completano questo corso
  dashboard_landing_educator_blog: Leggi notizie e aggiornamenti relativi al nostro
    materiale didattico su <a href="http://programmailfuturo.it">programmailfuturo.it</a>
  dashboard_landing_video_player: Prova nella tua scuola  il nostro nuovo visualizzatore
    di video
  dashboard_landing_progress_title: Progressi della classe principale
  dashboard_landing_progress_biggest: Questo è la situazione per la tua classe principale.
  dashboard_landing_view_progress: Controlla i progressi della classe %{biggest_section}
  dashboard_landing_print_progress: Avanzamento della stampa
  dashboard_landing_available_title: Corsi disponibili
  dashboard_landing_available_courses: Ecco i corsi attualmente disponibili per te
    e i tuoi studenti.
  dashboard_landing_more_tutorials: Vuoi vedere ulteriori corsi?
  dashboard_landing_more_tutorials_desc: Sono disponibili altri corsi <a href="/learn/beyond">
    messi a disposizione dai nostri partner.</a> Impara a programmare con i robot,
    crea pagine web, costruisci una tua app o esplora altri linguaggi di programmazione
    come C++, Ruby o Python!
  dashboard_landing_inspire: Ispira i tuoi studenti con poster, video e molto altro.
  dashboard_landing_video_library: Scegli tra i video sui concetti base di informatica.
  dashboard_landing_report_bug: Richiedere una funzionalità o segnalare un bug.
  dashboard_landing_teacher_forum: Unisciti alla comunità di apprendimento professionale.
  dashboard_hoc_courses: L'ora del codice per tutte le età
  dashboard_hoc_courses_desc: Prova con i tuoi studenti una qualsiasi di questi corsi
    da un'ora!
  dashboard_hoc_courses_desc_and_cta: 'Prova con i tuoi studenti uno di questi corsi
    da un''ora. <a href="https://hourofcode.com">Aderisci all''Ora del Codice</a>
    durante la Settimana di Educazione all''Informatica. Per gli insegnanti della
    scuola italiana: aderisci attraverso <a href="http://programmailfuturo.it">Programma
    il Futuro</a>.'
  dashboard_k5_courses: Corsi da 20 ore
  dashboard_k5_courses_desc: 'Questi corsi uniscono attività on line, tutorial autoguidati
    e adatti al vostro ritmo, anche con attività da svolgere senza essere connessi
    (attività tradizionali o "unplugged"). Ogni corso è composto da circa 20 lezioni
    che possono essere svolte tutte di seguito o durante l''anno. Per gli insegnanti
    della scuola italiana: accedi a <a href="http://programmailfuturo.it">Programma
    il Futuro</a> per avere assistenza specifica. Per gli insegnanti negli USA offriamo
    dei laboratori/workshop professionali gratuiti e di elevata qualità: <a href="/professional-development-workshops">trovate
    quello più vicino a voi!</a>'
  dashboard_middle_courses: Corsi da 20 ore per la scuola secondaria di primo grado
  dashboard_middle_courses_desc: 'I nostri corsi per la scuola secondaria di primo
    grado utilizzano l''informatica e la programmazione all''interno della matematica
    e delle scienze - come strumento per insegnare concetti matematici e scientifici.
    Per gli insegnanti della scuola italiana: accedi a <a href="http://programmailfuturo.it">Programma
    il Futuro</a> per avere assistenza specifica. Altrimenti iscriviti al <a href="/educate/districts">partenariato</a>
    con Code.org.'
  dashboard_high_courses: Corsi di un anno per la scuola secondaria superiore
  dashboard_high_courses_desc: 'Il nostro programma per la scuola secondaria di secondo
    grado offre corsi di informatica per l''intero anno, preparando i docenti ad ampliare
    l''offerta formativa in questo nuovo campo. Per gli insegnanti della scuola italiana:
    accedi a <a href="http://programmailfuturo.it">Programma il Futuro</a> per avere
    assistenza specifica. Altrimenti iscriviti al <a href="/educate/districts">partenariato</a>
    con Code.org.'
  dashboard_course_csina: Informatica in Algebra
  dashboard_course_csina_desc: Code.org ha collaborato con Bootstrap per sviluppare
    un curriculum che insegni i concetti algebrici e geometrici attraverso la programmazione
    dei computer.
  dashboard_course_csins: Informatica nelle scienze
  dashboard_course_csins_desc: Code.org ha collaborato con Project GUTS per fornire
    un'introduzione ai concetti di informatica all'interno di contesti di modellazione
    e simulazione.
  dashboard_course_ecs: Esplorando l'Informatica
  dashboard_course_ecs_desc: Esplorare l'Informatica in un corso annuale costituito
    da 6 unità. Interazione Uomo-Computer, Risoluzione Problemi, Web Design, Programmazione,
    Elaborazione ed Analisi dei Dati e Robotica.
  dashboard_course_csp: Principi di informatica ® AP
  dashboard_course_csp_desc: I corsi di Code.org sono stati progettati in modo rigoroso,
    coinvolgente e approcciabile in modo da esplorare le idee alla base dei fondamenti
    dell'informatica.
  dashboard_landing_loading: Sto caricando...
  dashboard_action_cancel: Annulla
  dashboard_action_delete: Elimina
  dashboard_action_delete_yes: Sì
  dashboard_action_delete_no: 'No'
  dashboard_action_confirm: Elimina?
  dashboard_action_done: Fatto
  dashboard_action_print_certificates: Stampa gli attestati
  dashboard_assessments_view: 'Mostra risultati in:'
  dashboard_assessments_none: 'La maggior parte degli insegnanti misura i progressi
    degli studenti utilizzando la scheda "Avanzamento": clicca sul link "Avanzamento"
    sotto il nome della classe nella sezione "Gestione delle classi e degli studenti".
    Se sei interessato ad effettuare ulteriori valutazioni dei tuoi studenti, puoi
    trovare argomenti e domande consigliate nei piani di attività di ogni lezione.
    Dovrai però gestire queste valutazioni al di fuori di questo cruscotto di controllo.'
  dashboard_assessments_none_part2: Se stai insegnando informatica nella scuola secondaria
    utilizzando il nostro corso <i>CS Principles</i>, ci sono domande di valutazione
    disponibili per aiutare gli studenti a prepararsi per l'esame finale. Per utilizzare
    queste domande, assegna alla classe uno dei corsi disponibili nella sezione <i>CS
    Principles and Practice Test</i> e poi scegli il corso dal menu a tendina qui
    sopra per vedere le risposte degli studenti.
  dashboard_assessments_summaries: Sintesi dei risultati
  dashboard_assessments_answers: Risultati in dettaglio
  dashboard_surveys_answers: Sondaggi
  dashboard_percent: Percento
  dashboard_filter_by_stage: 'Filtra per fase:'
  dashboard_filter_all: Tutti
  dashboard_download_csv: Scarica foglio elettronico (formato CSV)
  dashboard_navigation_home_page: Cruscotto di Controllo dell'insegnante
  dashboard_navigation_section_student_progress: Gestione delle classi e degli studenti
  dashboard_navigation_section_teacher_progress: I tuoi progressi
  dashboard_navigation_section_lesson_plans: Lesson Plans and Resources
  dashboard_navigation_section_community: Help and Community
  dashboard_navigation_section_pd: Professional Development
  dashboard_navigation_section_speakers: Computer Science <br/> Guest Speakers
  dashboard_navigation_all_sections: Gestione delle classi e degli studenti
  dashboard_navigation_view_progress: Avanzamento
  dashboard_navigation_view_text_responses: Risposte a testo libero
  dashboard_navigation_view_assessments: Risultati dei test
  dashboard_navigation_view_assessments_surveys: Risultati dei test
  dashboard_navigation_add_students: Aggiungi i tuoi studenti
  dashboard_navigation_manage_students: Gestisci gli studenti
  dashboard_navigation_lesson_plans_resources: Lesson Plans and Resources
  dashboard_navigation_view_stats: Statistiche
  dashboard_navigation_section: 'Classe: %{section_name}'
  dashboard_navigation_student: 'Studente: %{student_name}'
  dashboard_progress_not_started: non avviato
  dashboard_progress_in_progress: in corso
  dashboard_progress_not_completed: non completato
  dashboard_progress_completed_too_many_blocks: completato, ma usando troppi blocchi
  dashboard_progress_completed_perfect: completato in modo perfetto
  dashboard_progress_furthest_level_attempted: esercizio più avanzato che è stato
    provato
  dashboard_progress_submitted: inviato
  dashboard_progress_view: 'Controlla i progressi in:'
  dashboard_progress_student_in_script: Informazioni sui progressi di %{student_name}
    in %{script_name}
  dashboard_progress_pair_programming: Programmazione in Coppia
  dashboard_responses_view: 'Visualizza il testo delle risposte in:'
  dashboard_responses_none: Nessuna risposta
  dashboard_sections_new_section: Nuova classe
  dashboard_sections_new_google_section: Importa classe da Google Classrom
  dashboard_sections_jumbotron_instruction: Crea nuove classi e aggiungici studenti.
    Le classi ti aiutano a organizzare gli studenti in gruppi più piccoli, così è
    possibile controllare i loro progressi e gestire i loro account.
  dashboard_sections_table_section: Classe
  dashboard_sections_table_secret: Tipo di accesso
  dashboard_sections_table_grade: Livello
  dashboard_sections_table_course: Corso
  dashboard_sections_table_pairing_allowed: Programmazione in Coppia
  dashboard_sections_table_stage_extras: Fase extra
  dashboard_sections_table_students: Studenti
  dashboard_sections_table_code: Codice-Classe
  dashboard_sections_name: Nome della classe
  dashboard_sections_choose_secret: Se vuoi creare tu gli account per i tuoi studenti,
    scegli un tipo di accesso <b>parola</b> o <b>immagine</b> per quella classe.
  dashboard_sections_secret_word: Una <b>parola</b> ti permette di impostare come
    password una parola segreta per ogni studente.
  dashboard_sections_secret_picture: Un'<b>immagine</b> ti permette di impostare come
    password un'immagine segreta per ogni studente. È la scelta ideale per gli studenti
    più piccoli che ancora non sanno digitare sulla tastiera.
  dashboard_sections_secret_none: Se vuoi che i tuoi studenti gestiscano da soli i
    propri account, scegliendo anche la propria password, imposta il tipo di accesso
    a <b>email</b>.
  dashboard_sections_print_secrets: Dopo puoi stampare un insieme di schede contenenti
    le informazioni degli account di ognuno dei tuoi studenti.
  dashboard_sections_switch_section: 'Cambia classe:'
  dashboard_sections_close: Chiudi
  dashboard_sections_move_students_desc: |-
    Seleziona gli studenti da spostare in una nuova classe. Spostare gli studenti non eliminerà i loro progressi.<br><br>
    Se alla classe in cui vengono inseriti è assegnato un corso <b>diverso</b> da quello della classe da cui provengono, per vedere i loro progressi nella scheda "Avanzamento" dovrai selezionare dal menù a tendina il corso che avevano nella classe da cui provengono.<br><br>
    Inoltre, se la classe in cui vengono inseriti ha un diverso <i>tipo di accesso</i> rispetto alla classe da cui provengono, gli studenti riceveranno delle nuove password.
  dashboard_sections_one_per_teacher: Gli studenti possono trovarsi in una sola delle
    classi di uno stesso insegnante. I tuoi studenti verranno quindi assegnati alla
    nuova classe e lasceranno la precedente.
  dashboard_sections_move_to_section: 'Sposta nella classe:'
  dashboard_sections_enter_code: 'Inserisci il codice della classe:'
  dashboard_sections_code_placeholder: Codice di 6 caratteri (ABCDEF)
  dashboard_sections_other_section: Altro insegnante
  dashboard_sections_both_sections: Vuoi che gli studenti appartengano ad entrambe
    le classi?
  dashboard_sections_yes_both: Sì, voglio <b><u>copiare</u></b> gli studenti nella
    nuova classe <b><u>mantenendoli</u></b> anche in quella attuale.
  dashboard_sections_no_move: No, voglio <b><u>spostare</u></b> gli studenti nella
    nuova classe <b><u>togliendoli</u></b> da quella attuale.
  dashboard_sections_move_students: Sposta gli studenti
  dashboard_sections_assign_hoc_script_desc: Partecipi all'ora del codice?
  dashboard_sections_assign_hoc_script_msg: Vi preghiamo considerare che in questo
    corso, durante la settimana del 5-11 dicembre, i progressi non saranno salvati
    a causa del livello di traffico che riceveremo senza precedenti sul nostro sito
    per l'Ora del Codice.  Si può ancora assegnare il corso e dare tutti gli studenti
    il certificato di partecipazione.  (La maggior parte delle insegnanti <a href='%{certificate_url}'>
    li stampa in anticipo</a>.) <br/> <br/> Siamo entusiasti per il numero di insegnanti
    e studenti partecipanti e ci dispiace non poter essere in grado di salvare tutto.  Se
    la classe volesse procedere, è possibile avviare un corso dell'Ora del Codice
    per insegnare Fondamenti di Informatica.  Il nostro cruscotto insegnante vi permetterà
    di monitorare i progressi dei vostri studenti ogni altra settimana dell'anno.
  dashboard_sections_assign_activity: Assegna un corso
  dashboard_error_none_selected: Non hai selezionato alcuno studente. Per favore,
    scegli almeno uno studente.
  dashboard_error_other_section: Se stai spostando degli studenti tra le tue classi,
    selezionane una dal primo menù a tendina. Scegli "<b>Altro insegnante</b>" in
    tale menù a tendina <b>solo</b> se devi spostare degli studenti nella classe di
    un <b>altro<b> insegnante.
  dashboard_students_add_multiple: 'Scrivi o incolla i nomi dei tuoi studenti, uno
    per riga:'
  dashboard_students_new_google_classroom_section: Per aggiungere studenti, use <a
    href='http://classroom.google.com' target='_blank'>Google Classroom</a>, quindi
    quindi clicca il pulsante in alto <b>Sincronizza studenti da Google Classroom</b>.
  dashboard_students_new_section: Hai creato una nuova classe! Ora aggiungi gli studenti
    utilizzando i pulsanti <b>Aggiungi uno studente</b> e <b>Aggiungi più studenti</b>
    qui sopra.
  dashboard_students_name: Nome
  dashboard_students_progress: Avanzamento
  dashboard_students_male: Maschile
  dashboard_students_female: Femminile
  dashboard_students_completed_levels: Livelli completati
  dashboard_students_total_lines: Linee di codice
  dashboard_students_share_section: 'Condividi la pagina di accesso di questa classe
    con i tuoi studenti:'
  dashboard_students_share_section_secondary: 'In alternativa, condividi con i tuoi
    studenti il link alla pagina di login della classe:'
  dashboard_students_print_info: Stampa le schede con le informazioni di accesso dei
    tuoi studenti.
  dashboard_students_secret_picture_title: Immagine segreta
  dashboard_students_secret_picture: Questa classe utilizza un'<b>immagine</b> come
    tipo di accesso.  Vuol dire che ognuno dei tuoi studenti ha un'immagine segreta,
    che usa come password per accedere.  Gli studenti devono prima accedere alla pagina
    web sopra indicata, poi selezionare il proprio nome ed infine scegliere la loro
    immagine segreta.
  dashboard_students_reset_picture: Puoi reimpostare l'immagine segreta di uno studente
    in qualsiasi momento scegliendo <b>Mostra la password</b> e quindi <b>Reimposta
    la password</b>. Una nuova immagine segreta verrà generata come password per quello
    studente, da usare per l'accesso.
  dashboard_students_secret_word_title: Parola segreta
  dashboard_students_secret_word: Questa classe utilizza una <b>parola</b> come tipo
    di accesso.  Vuol dire che ognuno dei tuoi studenti ha una coppia di parole segrete,
    che usa come password per accedere. Gli studenti devono prima accedere alla pagina
    web sopra indicata, poi selezionare il proprio nome ed infine scrivere la loro
    coppia di parole segrete.
  dashboard_students_reset_word: Puoi reimpostare la coppia di parole segrete di uno
    studente in qualsiasi momento scegliendo <b>Mostra la password</b> e quindi <b>Reimposta
    la password</b>. Una nuova coppia di parole segrete verrà generata come password
    per quello studente, da usare per l'accesso.
  dashboard_students_join_link: I tuoi studenti possono partecipare a questa classe
    creando il loro account (se sei in Italia faglielo creare attraverso <a href="http://programmailfuturo.it/chi/iscrizione-per-studenti/"
    target="_blank">Programma il Futuro</a>) e poi accedendo alla pagina
  dashboard_students_no_email: Se i tuoi studenti non hanno indirizzi di posta elettronica,
    o tu vuoi creare gli account per loro, imposta il tipo di accesso di questa classe
    a <b>parola</b> o <b>immagine</b>.
  dashboard_students_print_page: Stampa questa pagina
  dashboard_students_signin_card: Visita %{join_url} e inserisci il codice %{section_code}
  dashboard_students_url: URL
  dashboard_privacy_document_link: <a href="/privacy/student-privacy", target="_blank">Clicca
    qui</a> per il nostro documento sulla privacy che puoi stampare e distribuire
    ai tuoi studenti.
  dashboard_curriculum_k5_title: Risorse per insegnanti K-5
  dashboard_curriculum_middle_title: Risorse per insegnanti della secondaria di primo
    grado
  dashboard_curriculum_high_title: Risorse per insegnanti della secondaria superiore
  dashboard_lesson_plans: Piano di lavoro delle lezioni
  dashboard_view_all_lesson_plans: Scarica il curriculum completo per i corsi 1-4
  dashboard_course1: 'Corso 1:'
  dashboard_course2: 'Corso 2:'
  dashboard_course3: 'Corso 3:'
  dashboard_course4: 'Corso 4: '
  dashboard_coursea: 'Corso A: '
  dashboard_courseb: 'Corso B: '
  dashboard_coursec: 'Corso C: '
  dashboard_coursed: 'Corso D: '
  dashboard_coursee: 'Corso E: '
  dashboard_coursef: 'Corso F: '
  dashboard_pre-express: 'Corso Rapido pre-scolare: '
  dashboard_express: 'Corso Rapido: '
  dashboard_unplugged: Se non hai un computer, <a href='%{unplugged_url}'>usa queste
    lezioni tradizionali</a> nella tua classe.
  dashboard_tools: 'Strumenti: '
  dashboard_curriculum: Curriculum
  dashboard_curriculum_overview: K-5 Curriculum Overview
  dashboard_overview: Panoramica
  dashboard_sequence: Sequenza
  dashboard_framework: Framework
  dashboard_standards: Livelli di riferimento
  dashboard_implementation_guide: Implementation Guide
  dashboard_glossary: Glossary
  dashboard_classroom_strategies: Classroom strategies for teachers
  dashboard_debugging: 'Debugging:'
  dashboard_puzzle_solving: 'Puzzle-solving:'
  dashboard_student_worksheet: student worksheet
  dashboard_teacher_worksheet: teacher worksheet
  dashboard_curriculum_csina: 'Informatica in Algebra:'
  dashboard_curriculum_csins: 'Informatica nelle Scienze:'
  dashboard_curriculum_csp: 'Principi di informatica ® AP:'
  dashboard_curriculum_ecs: 'Esplorando l''Informatica:'
  dashboard_curriculum_csd: 'Alla Scoperta dell''Informatica (scuole medie - in inglese): '
  dashboard_curriculum_apcsa: 'AP Computer Science in Java: '
  dashboard_grade_k: livello
  dashboard_grade_other: Altro
  dashboard_login_word: Parola
  dashboard_login_picture: Immagine
  dashboard_login_none: Indirizzo di posta elettronica
  dashboard_stage: Lezione
  dashboard_puzzle: Esercizio
  dashboard_question: Domanda
  dashboard_response: Risposta
  dashboard_correctness: Valutazione
  dashboard_correctness_free_response: Risposta aperta
  dashboard_correctness_unsubmitted: Non risposto
  dashboard_correctness_correct: Corretta
  dashboard_correctness_incorrect: Sbagliata
  dashboard_submission_submitted: Risposte inviate
  dashboard_submission_in_progress: In corso
  dashboard_status: Stato
  dashboard_multi_correct: "# risposte corrette"
  dashboard_multi_count: "# risposta multipla"
  dashboard_multi_correct_percent: "% risposte corrette"
  dashboard_submission_timestamp: Data e ora dell'invio
  stats_hoc_2013_heading: 'incredibili statistiche dell''Ora del Codice dello scorso
    anno. In una settimana soltanto:'
  stats_hoc_2013_image_alt: Statistiche dell'Ora del Codice per il 2013
  dashboard_teacher: Insegnante
  dashboard_student: Studente
  dashboard_sections_email_question: Tutti gli studenti hanno un indirizzo di posta
    elettronica valido?
  dashboard_sections_account_creation_question: Chi crea gli account per gli studenti?
  dashboard_sections_password_question: Che cosa usano gli studenti come password?
  dashboard_sections_picture_account_creation: Un immagine scelta da Code.org
  dashboard_sections_word_account_creation: Una coppia di parole semplici scelte da
    Code.org
  dashboard_sections_sign_in_question: Dove fanno accesso gli studenti?
  dashboard_sections_sign_in_unique: L'unica pagina Web elencata nella scheda "Gestisci
    gli studenti"
  dashboard_sections_sign_in_main: http://code.org e clicca su "Accedi"
  dashboard_sections_password_account_creation: Password testuale creata dallo studente
  dashboard_sections_login_type_explanation: 'Questa tabella aiuta a spiegare quale
    tipo di accesso: <b>immagine</b>, <b>parola</b> oppure <b>e-mail</b>, scegliere
    per una classe.'
  dashboard_faq: FAQ - Domande e risposte
  dashboard_faq_k5: Domande frequenti FAQ K-5
  code_hoc_coming: 'L''Ora del Codice è qui: 8-14 Dicembre!'
  code_sign_up: Iscriviti per partecipare durante la Settimana di Educazione all'Informatica
  host_an_hour: Ospita un'ora
  learn_banner_title: Unisciti a noi per l'Ora del Codice
  learn_banner_desc: L'ora del codice è un movimento globale che coinvolge oltre 100
    milioni di studenti in più di 180 paesi. Chiunque, dovunque, può organizzare un
    evento dell'Ora Del Codice. Aiutaci a dare ad ogni studente l'opportunità di imparare
    le basi dell'informatica! Gli organizzatori possono seguire la nostra <a href='%{how_to_url}'
    target='_blank'>Guida</a> per insegnare un'Ora del Codice ed ispirare gli studenti
    con <a href='%{videos_url}' target='_blank'>questi video</a>.
  learn_more: Ulteriori informazioni
  learn_sign_up_description: Iscriviti per partecipare all'Ora del Codice durante
    la Settimana di Educazione all'Informatica
  learn_sign_up_button: Iscriviti
  learn_videos_watch: Guarda questo video stimolante con la classe
  learn_videos_show: Mostra questo video stimolante alla tua classe
  learn_videos_before_hoc: Guarda un video stimolante prima della tua Ora di Codice
  learn_educator_resources_description: Impara ad insegnare l'Ora del Codice
  learn_educator_resources_button: Risorse per gli insegnanti
  learn_are_you_educator: Sei un insegnante? Impara <a href="http://hourofcode.com/resources/how-to">
    con insegnare un'Ora del Codice</a>
  learn_find_volunteer: <a href="https://code.org/volunteer/local">Trova un volontario
    locale</a> che aiuti durante l'Ora del Codice
  learn_teacher_led_lesson_plans: Ispirati<a href="https://code.org/teacher-led">a
    piani di lezioni per l'Ora del Codice guidate da professori</a>
  learn_how_to_hoc: Segui <a href="https://hourofcode.com/how-to">la nostra guida
    </a> su come insegnare l'Ora del Codice
  learn_hoc_prizes: <a href="https://hourofcode.com/prizes">Scopri</a> i premi per
    gli organizzatori.
  learn_inspirational_videos: Ispira student mostrandogli <a href="https://code.org/educate/inspire">questi
    video</a>
  hoc2014_try_new_tutorials: Prova i nuovi corsi dell'Ora del Codice
  hoc2014_try_new_tutorial: Prova il nuovo corso dell'Ora del Codice in versione provvisoria
  hoc2014_try_scrat: Angry Birds, PvZ, e Scrat
  hoc2014_try_frozen: Artista con Anna ed Elsa, da Frozen
  carousel_heading_codeorg: Tutorial di Code.org
  carousel_heading_codeorg_any_device: Tutorial di Code.org (per tutti i dispositivi)
  carousel_heading_3rd_party: Tutorial di terze parti
  carousel_heading_third_party: Tutorial di terze parti
  carousel_heading_international: Corsi nella tua lingua
  carousel_heading_domestic: Corsi disponibili in Inglese
  carousel_heading_beginners: Corsi per principianti
  carousel_heading_beyond_beginners: Tutorial per principianti
  carousel_heading_javascript: Lezioni che insegnano il linguaggio Javascript
  carousel_heading_beyond_javascript: Tutorial che insegnano JavaScript
  carousel_heading_unplugged: Non hai Internet o dispositivi informatici? Prova l'informatica
    con mezzi tradizionali!
  carousel_heading_devices: App per imparare su smartphone e tablet
  carousel_heading_beyond_devices: Applicazioni tutorial per smartphone e tablet
  carousel_heading_languages: Corsi per imparare altri linguaggi di programmazione
  carousel_heading_beyond_languages: Tutorial in altre lingue di programmazione
  carousel_heading_apps_games: Costruisci la tua app o il tuo gioco
  carousel_heading_university: Corsi universitari online
  carousel_heading_webpages: Impara a costruire pagine web
  carousel_heading_robots: Impara a programmare giocando con un robot
  carousel_heading_ide: Piattaforme didattiche popolari tra gli insegnanti
  carousel_heading_desktop: Impara a programmare un computer
  carousel_heading_mobtabelem: Per telefoni e tablet
  carousel_heading_prereader: Pre-scolare
  carousel_heading_beyondblocks: Vai oltre ai blocchi - impara un linguaggio di programmazione
  carousel_heading_nointernet: Connessione lenta? Installa queste app sul tuo computer
  educator_notes: Note per gli insegnanti
  teach_led_lesson_plans: Piani di attività "Gestite dagli Insegnanti" per l'Ora del
    Codice
  learn_footer_all_tutorials: Guarda <a href="https://code.org/educate/allhourofcode">la
    lista comprensiva dei tutorial per l'Ora del Codice</a>. Per vedere I criteri
    e linee guida di sottomissione per l'Ora del Codice, <a href="https://hourofcode.com/tutorial-guidelines">clicca
    qui.</a>
  how_to_teach_hoc: Come insegnare un ora di codice
  more_resources_educators: Ulteriori risorse per insegnanti ed educatori in generale
  beyond_submission: Desideri inviarci un corso da svolgere "Dopo l'Ora del Codice"?
    Leggi i criteri e il modulo di invio.
  third_party_submission: Want to submit a tutorial to be listed here? <a href="%{submission_url}">See
    the criteria and submission form.</a>
  participants: partecipanti
  teachers_notes: Note per gli insegnanti
  teachers_notes_hoc: 'Insegnanti: leggete qui gli avvisi per gli educatori'
  previous: Precedente
  next: Seguente
  older_systems: Corsi che funzionano anche su vecchi sistemi
  older_systems_subheading: Questi corsi dovrebbero funzionare anche su vecchie versioni
    dei browser. Per poter usare tutti i corsi, aggiorna il tuo browser a una <a href="http://browsehappy.com/"
    target="_blank">versione più moderna</a>.
  mobile_devices: Corsi per dispositivi mobili
  frozen_name: Programma con Anna ed Elsa
  starwars_name: 'Guerre Stellari: Costruisci una galassia con il codice'
  codeorg_name: Labirinto Classico
  codeintl_name: Labirinto Classico
  thinkersmithspanish_name: Mis Amigos Roboticos
  khan_name: Un'introduzione a JavaScript
  khanes_name: Un'introduzione a JavaScript
  khanpt_name: Un'introduzione a JavaScript
  khanhe_name: Un'introduzione a JavaScript
  khanfr_name: Un'introduzione a JavaScript
  khanpl_name: Un'introduzione a JavaScript
  tynker_name: Costruisci un gioco come vuoi tu
  scratch_name: Scopri la tua creatività con la programmazione
  lightbot_name: Lightbot
  thinkersmith_name: I miei amici robotici
  condcards_name: Istruzioni condizionali con le Carte da Gioco
  lightbotintl_name: Lightbot
  codehs_name: Imparare a programmare con il cane Karel
  codecademy_name: Codecademy
  codecombat_name: CodeCombat
  codemonkey_name: CodeMonkey
  codeavengers_name: Costruisci un gioco con JavaScript
  processing_name: Disegna con il codice
  robomind_name: Programma un robot virtuale
  groklearning_name: Eliza la dottoressa robotica
  quorum_name: Programmazione in modalità accessibile (con il supporto di un lettore
    di schermo)
  codespark_name: The Foos (adatto anche a bambini che ancora non leggono)
  kodable_name: Kodable (adatto anche a bambini che ancora non leggono)
  tynkerapp_name: Tynker - per tablet
  robomindnl_name: Programma un robot virtuale
  flappy_name: Costruisci la tua versione del gioco Flappy
  bitsbox_name: Bitsbox - crea un gioco
  makeschool_name: Costruisci un gioco per l'iPhone nel tuo browser!
  touchdevelop_name: TouchDevelop
  appinventor_name: L'ora del codice per AppInventor
  blockly_name: Blockly
  thinkersmith2_name: Binary Baubles
  kodableunplugged_name: fuzzFamily Frenzy
  projguts_name: Sasso, Carta, Forbici
  hourofcode_name: Labirinto Classico
  playlab_name: Laboratorio
  infinity_name: Laboratorio con Disney Infinity
  artist_name: Artista
  monstercoding_name: Missione del Coding dell' Isola Misteriosa
  allcancode_name: Corri Marco!
  csfirst_name: Prima il CS
  boxisland_name: Isola scatola
  codesters_name: Codesters
  texasinstruments_name: 10 minuti di Coding
  teacherled_name: Piani di attività "Gestite dagli Insegnanti" per l'Ora del Codice
  course1_name: Corso 1
  course2_name: Corso 2
  course3_name: Corso 3
  course4_name: Corso 4
  coursea-draft_name: Corso A
  coursea_name: Corso A
  courseb-draft_name: Corso B
  courseb_name: Corso B
  coursec-draft_name: Corso C
  coursec_name: Corso C
  coursed-draft_name: Corso D
  coursed_name: Corso D
  coursee-draft_name: Corso E
  coursee_name: Corso E
  coursef-draft_name: Corso F
  coursef_name: Corso F
  accelerated_name: Corso rapido
  express_name: Corso Rapido
  pre-express_name: Corso Rapido pre-scolare
  cspunit1_name: Princìpi dell'Informatica - Unità 1
  cspunit2_name: Princìpi dell'Informatica - Unità 2
  cspunit3_name: Princìpi dell'Informatica - Unità 3
  cspunit4_name: Princìpi dell'Informatica - Unità 4
  cspunit5_name: Princìpi dell'Informatica - Unità 5
  cspunit6_name: 'Dopo il corso Princìpi dell''Informatica: uso di database nelle
    App'
  csd1_name: 'Unit 1: Computers and Logic'
  csd2_name: 'Unit 2: Web Development'
  csd3_name: 'Unit 3: Interactive Games and Animations'
  csd4_name: 'Unit 4: The Design Process'
  csd5_name: 'Unit 5: Dati e società'
  csd6_name: 'Unit 6: Informatica applicata'
  csd1-2018_name: 'Unit 1: Problem Solving'
  csd2-2018_name: 'Unit 2: Web Development'
  csd3-2018_name: 'Unit 3: Animation and Games'
  csd4-2018_name: 'Unit 4: The Design Process'
  csd5-2018_name: 'Unit 5: Dati e società'
  csd6-2018_name: 'Unit 6: Informatica applicata'
  csp1-2018_name: 'Unità 1: Internet'
  csp2-2018_name: 'Unità 2: Informazioni digitali'
  csp3-2018_name: 'Unit 3: Algorithms and Programming'
  csp4-2018_name: 'Unit 4: Big Data and Privacy'
  csp5-2018_name: 'Unit 5: Building Apps'
  csp-explore-2018_name: 'AP: Explore PT Prep'
  csp-create-2018_name: 'AP: Create PT Prep'
  csppostap-2018_name: 'Messaggio AP: Database in Apps'
  csp1_name: 'Unità 1: Internet'
  csp2_name: 'Unità 2: Informazioni digitali'
  csp3_name: 'Unit 3: Algorithms and Programming'
  csp3-a_name: 'Unit 3: Intro Programming (version A)'
  csp3-research-mxghyt_name: 'Unit 3: Intro Programming (Subgoals)'
  csp4_name: 'Unit 4: Big Data and Privacy'
  csp5_name: 'Unit 5: Building Apps'
  csp6_name: 'Unit 6: AP Performance Tasks'
  csp-ap_name: AP Performance Tasks
  csppostap_name: 'Messaggio AP: Database in Apps'
  csp-post-survey_name: Student Post-Course Survey
  cspassessment_name: Test completo - 50 domande
  csp-explore_name: 'AP: Explore PT Prep'
  csp-create_name: 'AP: Create PT Prep'
  cspexam1-mWU7ilDYM9_name: Prova parte 1-25 domande
  cspexam2-AKwgAh1ac5_name: Prova parte 2-25 domande
  cspunit3_gradelevel: Da 14 a 17 anni
  cspunit3_shortdescription_congrats: This unit introduces the foundational concepts
    of computer programming, which unlocks the ability to make rich, interactive apps.
    This course uses JavaScript as the programming language, and App Lab as the programming
    environment to build apps, but the concepts learned in these lessons span all
    programming languages and tools.
  20-hour_name: Corso rapido
  algebra_name: L'informatica in algebra
  AlgebraA_name: Informatica nell'algebra Corso A
  AlgebraB_name: Informatica nell'algebra Corso B
  gumball_name: Palla di gomma
  classicmaze_name: Labirinto Classico
  iceage_name: L'Era Glaciale
  minecraft_name: Minecraft
  starwarsblocks_name: Guerre Stellari (Blocchi)
  hoc-impact-study_name: Classic Maze with Survey
  flappy-impact-study_name: Flappy Code with Survey
  hoc-encryption_name: Crittografia semplice
  text-compression_name: Compressione del Testo
  math_category_name: Matematica
  hoc_category_name: L'Ora del Codice
  csf_category_name: Corsi base
  csf_international_category_name: Fondamenti di Informatica (in Italiano)
  csf2_draft_category_name: 'Corsi A - F: In fase di sviluppo'
  csd_category_name: 'Under Development: CS Discoveries'
  csd_2018_category_name: CS Discoveries ('18-'19)
  csp_category_name: Princìpi dell'Informatica (versione 2015-16)
  csp17_category_name: "'16-'17 principi d'informatica"
  csp_2018_category_name: CS Principles ('18-'19)
  cspexams_category_name: Prova pratica di principi d'informatica
  research_studies_category_name: Research Studies
  applab_name: Sviluppo App
  gamelab_name: Sviluppo Giochi
  basketball_name: Crea una partita di basket
  sports_name: Programma il tuo sport
  applab_gradelevel: Da 13 anni in su
  applab_shortdescription_congrats: Sviluppo App è un ambiente di programmazione in
    cui puoi creare semplici applicazioni. Progetta una App, sviluppala usando i blocchi
    o JavaScript, e infine condividila.
  codeorg_gradelevel: Da 4 a 104 anni
  codeintl_gradelevel: Da 4 a 104 anni
  thinkersmithspanish_gradelevel: Por todos
  khan_gradelevel: Dalla scuola media in su
  khanes_gradelevel: Dalla scuola media in su
  khanpt_gradelevel: Dalla scuola media in su
  khanhe_gradelevel: Dalla scuola media in su
  khanfr_gradelevel: Dalla scuola media in su
  khanpl_gradelevel: Dalla scuola media in su
  tynker_gradelevel: Da 5 a 13 anni
  scratch_gradelevel: Da 8 anni in su
  lightbot_gradelevel: Per tutte le età
  thinkersmith_gradelevel: Per tutte le età
  condcards_gradelevel: Da 8 a 12 anni
  lightbotintl_gradelevel: Per tutte le età
  codehs_gradelevel: Scuola superiore
  codecademy_gradelevel: Scuola superiore
  codecombat_gradelevel: Dalla scuola media in su
  codemonkey_gradelevel: Dalla scuola media in su
  codeavengers_gradelevel: Dalla scuola media in su
  processing_gradelevel: Scuola superiore
  robomind_gradelevel: Da 8 a 13 anni
  groklearning_gradelevel: Dalla scuola media in su
  quorum_gradelevel: Dalla scuola media in su
  codespark_gradelevel: Scuola elementare
  kodable_gradelevel: Scuola elementare
  tynkerapp_gradelevel: Da 5 a 13 anni
  robomindnl_gradelevel: Da 8 a 13 anni
  flappy_gradelevel: Da 4 a 104 anni
  bitsbox_gradelevel: Scuola elementare
  makeschool_gradelevel: Scuola superiore
  touchdevelop_gradelevel: Scuola superiore
  appinventor_gradelevel: Dalla scuola media in su
  blockly_gradelevel: Per tutte le età
  thinkersmith2_gradelevel: Da 8 anni in su
  kodableunplugged_gradelevel: Da 8 a 13 anni
  projguts_gradelevel: Da 10 a 13 anni
  hourofcode_gradelevel: Da 4 a 104 anni
  frozen_gradelevel: Da 8 anni in su
  starwars_gradelevel: Da 6 a 106 anni
  playlab_gradelevel: Da 4 a 104 anni
  infinity_gradelevel: Da 4 a 104 anni
  artist_gradelevel: Da 8 anni in su
  monstercoding_gradelevel: Da 5 a 13 anni
  allcancode_gradelevel: Anni 5-10
  csfirst_gradelevel: Anni 9-14
  boxisland_gradelevel: Scuola elementare
  codesters_gradelevel: Anni 12-14
  texasinstruments_gradelevel: Anni 13-16
  teacherled_gradelevel: Anni 5+
  course1_gradelevel: Da 4 anni in su (pre-scolare)
  course2_gradelevel: Da 6 anni in su (per chi sa leggere)
  course3_gradelevel: Da 8 anni in su (dopo il Corso 2)
  course4_gradelevel: Da 10 anni in su (dopo il Corso 3)
  coursea_gradelevel: Da 4 a 7 anni
  courseb_gradelevel: Da 5 a 8 anni
  coursec_gradelevel: Da 6 a 10 anni
  coursed_gradelevel: Da 7 a 11 anni
  coursee_gradelevel: Da 8 a 12 anni
  coursef_gradelevel: Da 9 a 13 anni
  accelerated_gradelevel: Da 10 anni in su (dopo il Corso 3)
  codeorg_platformtext: Browser moderni, smartphone, Tablet
  codeintl_platformtext: Browser moderni, smartphone, Tablet
  thinkersmithspanish_platformtext: Tradizionale
  khan_platformtext: Browser Web moderni
  khanes_platformtext: Browser Web moderni
  khanpt_platformtext: Browser Web moderni
  khanhe_platformtext: Browser Web moderni
  khanfr_platformtext: Browser Web moderni
  khanpl_platformtext: Browser Web moderni
  tynker_platformtext: Browser Web moderni
  scratch_platformtext: Browser web solo per computer da tavolo (non per tablet)
  lightbot_platformtext: Tutti i browser, sistemi iOS o Android, console di gioco
  thinkersmith_platformtext: Tradizionale
  condcards_platformtext: Tradizionali
  lightbotintl_platformtext: iOS, Android (o browser web)
  codehs_platformtext: Browser moderni. (Il proseguimento del corso è a pagamento)
  codecademy_platformtext: Browser web moderni. iOS, applicazioni Android
  codecombat_platformtext: Browser web moderni (Il proseguimento del corso è a pagamento)
  codemonkey_platformtext: Browser Web moderni
  codeavengers_platformtext: Browser Web moderni
  processing_platformtext: Browser Web moderni
  robomind_platformtext: Browser web moderni, Browser web mobili
  groklearning_platformtext: Browser Web moderni
  quorum_platformtext: Browser web moderni. I lettori di schermo sono supportati
  codespark_platformtext: iOS, Android (o browser web)
  kodable_platformtext: iPad
  tynkerapp_platformtext: iPad, tablet Android
  robomindnl_platformtext: Browser web moderni, Browser web mobili
  flappy_platformtext: Browser moderni, smartphone, Tablet
  bitsbox_platformtext: Browser Web moderni
  makeschool_platformtext: Browser Web moderni
  touchdevelop_platformtext: Browser moderni, smartphone, tutti i dispositivi
  appinventor_platformtext: Browser moderni + Android
  blockly_platformtext: Solo per browser moderni
  thinkersmith2_platformtext: Tradizionale
  kodableunplugged_platformtext: Tradizionale
  projguts_platformtext: Tradizionale
  hourofcode_platformtext: Browser moderni, smartphone, Tablet
  frozen_platformtext: Browser moderni  + tablet
  starwars_platformtext: Browser moderni  + tablet
  playlab_platformtext: Browser moderni, smartphone, Tablet
  monstercoding_platformtext: Browser moderni, iOS e Android
  allcancode_platformtext: Browser moderni e iOS
  csfirst_platformtext: Browser Web moderni
  boxisland_platformtext: Android e iOS
  codesters_platformtext: Browser Web moderni
  texasinstruments_platformtext: Calcolatori TI
  teacherled_platformtext: Browser moderni, smartphone, Tablet
  codeorg_shortdescription: Impara a programmare con Mark Zuckerberg e Angry Birds!
  codeintl_shortdescription: Impara a programmare con Mark Zuckerberg e Angry Birds!
  thinkersmithspanish_shortdescription: Tutorial para un grupo sin computadoras
  khan_shortdescription: Imparare a disegnare usando codice JavaScript
  khanes_shortdescription: Imparare a disegnare usando codice JavaScript
  khanpt_shortdescription: Imparare a disegnare usando codice JavaScript
  khanhe_shortdescription: Imparare a disegnare usando codice JavaScript
  khanfr_shortdescription: Imparare a disegnare usando codice JavaScript
  khanpl_shortdescription: Imparare a disegnare usando codice JavaScript
  tynker_shortdescription: Impara a programmare risolvendo divertenti esercizi e costruisci
    la tua versione di giochi per dispositivi mobili.
  scratch_shortdescription: Crea giochi interattivi, storie e animazioni.
  lightbot_shortdescription: Programma il robot Lightbot a risolvere esercizi usando
    procedure e cicli!
  thinkersmith_shortdescription: Corsi "tradizionali" per studenti senza computer
    o tablet o smartphone
  condcards_shortdescription: Impara gli algoritmi con un mazzo di carte
  lightbotintl_shortdescription: Un gioco per insegnare concetti base della programmazione
  codehs_shortdescription: Inizia a programmare con il cane Karel, un'introduzione
    divertente alla programmazione visuale!
  codecademy_shortdescription: Imparare a programmare in JavaScript, nel tuo browser
    Web
  codecombat_shortdescription: Sconfiggi gli orchi mentre impari Python o Javascript
    programmando questo gioco di guerra!
  codemonkey_shortdescription: Gli studenti programmano una scimmia a prendere le
    banane.
  codeavengers_shortdescription: Imparare a programmare in JavaScript, nel tuo browser
    Web
  processing_shortdescription: Un corso di un'ora sul linguaggio Processing
  robomind_shortdescription: Scrivi programmi per un robot virtuale
  groklearning_shortdescription: Insegna a Eliza, la dottoressa robotica, a far credere
    ai tuoi amici che è una persona!
  quorum_shortdescription: Segui Mary in una visita guidata mentre impara il linguaggio
    di programmazione Quorum.
  codespark_shortdescription: The Foos è un gioco adatto ai bambini e divertente,
    per imparare a programmare.
  kodable_shortdescription: Un divertente gioco per l'iPad per insegnare i concetti
    base della programmazione
  tynkerapp_shortdescription: 'Impara a programmare risolvendo divertenti enigmi. '
  robomindnl_shortdescription: Scrivi programmi per un robot virtuale
  flappy_shortdescription: 'Crea la tua versione dei giochi: Flappy, Squalo o Sottomarino'
  bitsbox_shortdescription: 'Ssando del vero codice JavaScript, crea una serie di
    app per giocare e da condividere '
  makeschool_shortdescription: Costruisci un gioco per l'iPhone! Impara scrivendo
    codice che insegna nuove mosse ai tuoi mostri!
  touchdevelop_shortdescription: 'Risolvi enigmi, crea giochi e impara a programmare
    usando il tuo telefono. '
  appinventor_shortdescription: Costruisci la tua app! (Solo per dispositivi Android)
  blockly_shortdescription: Scarica un file ZIP per imparare quando non sei connesso
    a Internet
  thinkersmith2_shortdescription: Impara come i computer utilizzano gli uni e gli
    zeri per rappresentare le informazioni
  kodableunplugged_shortdescription: Un divertente esercizio tradizionale
  projguts_shortdescription: Prova a modellare e simulare usando il gioco sasso/carta/forbici
  hourofcode_shortdescription: Impara a programmare con Mark Zuckerberg e Angry Birds!
  frozen_shortdescription: Usa la programmazione per unirti ad Anna ed Elsa mentre
    esplorano la magia e la bellezza del ghiaccio.
  starwars_shortdescription: Impara a programmare i droidi e crea la tua versione
    di Guerre Stellari, in una galassia lontana lontana...
  playlab_shortdescription: Crea una storia o inventa un gioco col Laboratorio!
  infinity_shortdescription: Usa il Laboratorio per creare una storia o inventare
    un gioco con i personaggi di Disney Infinity come protagonisti!
  artist_shortdescription: Disegna fantastiche immagini e decorazioni con l'artista!
  monsterocding_shortdescription: Una colorata avventura dir programmazione autoguidata  per
    i bambini.
  allcancode_shortdescription: Un gioco coinvolgente per guidare Marco tramite un
    linguaggio di programmazione visuale.
  csfirst_shortdescription: Anima una storia di due personaggi sull'oceano. Aggiungi
    il tuo stile!
  boxisland_shortdescription: Fare un viaggio di codifica sull'isola di Box con il
    coraggioso Hiro.
  codesters_shortdescription: Creare il proprio giochi, animazioni e grafica usando
    Python.
  texasinstruments_shortdescription: Imparare la codificazione di base utilizzando
    la calcolatrice TI-84 &#8482; Plus.
  teacherled_shortdescription: Essere ispirati a progettare il tuo evento per l'ora
    di codice con queste proposte di lezione.
  course2_shortdescription_congrats: Per gli studenti con competenze di lettura di
    base, questo corso si basa sul Corso 1. Gli studenti creeranno programmi per risolvere
    problemi e sviluppare giochi interattivi o storie che potranno condividere. Consigliato
    per le classi 2-5.
  course3_shortdescription_congrats: Pronti ad andare oltre? Gli studenti potranno
    approfondire gli argomenti di programmazione introdotti nei corsi precedenti per
    trovare soluzioni a problemi più complessi. Alla fine di questo corso, gli studenti
    saranno in grado di creare storie interattive e giochi che potranno condividere
    con chiunque.
  course4_shortdescription_congrats: Pronti ad andare oltre? Gli studenti potranno
    approfondire gli argomenti di programmazione introdotti nei corsi precedenti per
    trovare soluzioni a problemi più complessi. Alla fine di questo corso, gli studenti
    saranno in grado di creare storie interattive e giochi che potranno condividere
    con chiunque.
  coursea_shortdescription_congrats: Un'introduzione all'informatica per bambini che
    non leggono ancora.
  courseb_shortdescription_congrats: ''
  coursec_shortdescription_congrats: Impara le basi dell'informatica e dai vita a
    creazioni artistiche, storie animate o giochi interattivi.
  coursed_shortdescription_congrats: ''
  coursee_shortdescription_congrats: ''
  coursef_shortdescription_congrats: ''
  codeorg_longdescription: Impara i concetti di base dell'informatica con la programmazione
    visuale. Questo è un corso divertente, illustrato da lezioni video di Bill Gates
    e Mark Zuckerberg, ed ispirato ai giochi "Angry Birds" e "Plants vs Zombies".
    Impara le istruzioni di ripetizione, le istruzioni di scelta e gli algoritmi fondamentali.
    Disponibile in 34 lingue.
  codeintl_longdescription: Impara i concetti di base dell'informatica con la programmazione
    visuale. Questo è un corso divertente, illustrato da lezioni video di Bill Gates
    e Mark Zuckerberg, ed ispirato ai giochi "Angry Birds" e "Plants vs Zombies".
    Impara le istruzioni di ripetizione, le istruzioni di scelta e gli algoritmi fondamentali.
    Disponibile in 34 lingue.
  thinkersmithspanish_longdescription: Usando un "Vocabolario per Robot" pre-definito
    gli studenti capiscono come guidarsi a vicenda per svolgere compiti specifici
    senza essersi prima accordati. Questa lezione insegna ai bambini la connessione
    tra simboli e azioni, nonché la preziosa capacità di debugging (correzione dei
    programmi). La lezione "I miei amici robotici" funziona meglio se sviluppata in
    gruppo e include una guida per l'insegnante per l'uso in aula.
  khan_longdescription: Imparare le basi della programmazione JavaScript creando divertenti
    disegni con il tuo codice. Fallo per conto tuo o con la tua classe!
  khanes_longdescription: Imparare le basi della programmazione JavaScript creando
    divertenti disegni con il tuo codice. Fallo per conto tuo o con la tua classe!
  khanpt_longdescription: Imparare le basi della programmazione JavaScript creando
    divertenti disegni con il tuo codice. Fallo per conto tuo o con la tua classe!
  khanhe_longdescription: Imparare le basi della programmazione JavaScript creando
    divertenti disegni con il tuo codice. Fallo per conto tuo o con la tua classe!
  khanfr_longdescription: Imparare le basi della programmazione JavaScript creando
    divertenti disegni con il tuo codice. Fallo per conto tuo o con la tua classe!
  khanpl_longdescription: Imparare le basi della programmazione JavaScript creando
    divertenti disegni con il tuo codice. Fallo per conto tuo o con la tua classe!
  tynker_longdescription: Costruisci i tuoi giochi e condividili con gli amici! Risolvi
    divertenti rompicapo di programmazione e impara i concetti della programmazione
    ad ogni livello. Personalizza i giochi con personaggi animati e livelli multipli.
    Rendi realistici i tuoi giochi usando le leggi della fisica. Guarda il codice
    sotto forma di blocchi visuali o di JavaScript. Usa i tuoi giochi su iPad e tablet
    Android. Più di una dozzina di divertenti attività tra cui scegliere!
  scratch_longdescription: Con Scratch puoi creare da solo giochi interattivi, storie
    e animazioni &mdash; e condividerli con i tuoi amici. Inizia animando il tuo nome,
    creando un biglietto di auguri oppure creando il classico gioco pong.
  lightbot_longdescription: Guida Lightbot in modo che illumini tutte le caselle blu!
    Lightbot è un rompicapo che usa gli stessi meccanismi della programmazione dei
    giochi elettronici  in modo che i giocatori raggiungano una comprensione pratica
    dei fondamenti della programmazione. Impara a mettere le istruzioni in sequenza,
    a scrivere procedure e ad usare i cicli per risolvere i livelli del gioco. Ideale
    per tutte le età.
  thinkersmith_longdescription: Usando un "Vocabolario per Robot" pre-definito gli
    studenti capiscono come guidarsi a vicenda per svolgere compiti specifici senza
    essersi prima accordati. Questa lezione insegna ai bambini la connessione tra
    simboli e azioni, nonché la preziosa capacità di <i>debugging</i> (correzione
    di errori). La lezione "I miei amici robotici" funziona meglio se sviluppata in
    gruppo e include una guida per l'insegnante per l'uso in aula.
  condcards_longdescription: Impara cosa sono gli algoritmi e le istruzioni condizionali
    in questa attività usando un semplice mazzo di carte (non sono necessari dei PC).
    Gli studenti svolgono questa attività in squadre e hanno bisogno di un mazzo di
    carte per ogni squadra.
  lightbotintl_longdescription: Impara la logica fondamentale della programmazione
    partendo dalle tecniche di programmazione più semplici, per età 4+, su dispositivi  iOS
    o Android (o browser Web). Impara come mettere i comandi in sequenza, come identificare
    degli schemi, come usare le procedure e i cicli!
  codehs_longdescription: Fornire comandi a un computer, che è ciò in cui consiste
    la programmazione, è come dare i comandi a un cane. Impara come programmare con
    Karel  il cane&mdash; una introduzione alla programmazione visuale, divertente
    e accessibile che insegna concetti fondamentali, come comandi e funzioni, a dei
    principianti assoluti. Il tutorial è pensato per gli studenti ma anche gli insegnanti
    possono registrarsi per accedere agli strumenti a loro dedicati e per monitorare
    i progressi degli studenti!
  codecademy_longdescription: Codecademy è un'introduzione interattiva ai concetti
    di base dell'Informatica tramite JavaScript pensata per gli studenti  che viene
    già usata da decine di milioni di studenti in tutto il mondo. Abbiamo preparato
    un semplice tutorial per l'Ora del Codice arricchito di quiz, di diapositive e
    di un progetto completato di accompagnamento per gli studenti.
  codecombat_longdescription: Sconfiggi gli orchi mentre impari Python o Javascript
    programmando questo gioco di guerra!
  codemonkey_longdescription: 'CodeMonkey è un gioco online che insegna a programmare
    usando un vero linguaggio di programmazione! Gli studenti programmano una scimmia
    affinché prenda delle banane e la situazione diventa un po'' più complicata di
    livello in livello. Gli studenti ottengono punti per ogni soluzione e possono
    condividerla con un singolo clic. '
  codeavengers_longdescription: Costruisci un gioco 2D a scorrimento verticale per
    2 giocatori con JavaScript in 10 brevi passi. Poi continua imparando alcuni elementi
    di base della programmazione (variabili e istruzioni condizionali "se-altrimenti")
    mediante la creazione di un Quiz da condividere con gli amici. Lungo il percorso
    guadagna punti e medaglie mentre gareggi per raggiungere la cima della classifica
    della classe.
  processing_longdescription: Un'introduzione alla programmazione nell'ambito delle
    arti visive utilizzando il linguaggio di programmazione Processing. Brevi videolezioni
    introducono gli esercizi di programmazione che portano a progettare un programma
    di disegno interattivo
  robomind_longdescription: 'Gli studenti imparano le basi della programmazione controllando
    il proprio robot virtuale. Il corso online è completamente autonomo con brevi
    presentazioni, filmati, quiz e orientamento/suggerimenti automatici per aiutare
    dello svolgimento degli esercizi di programmazione. '
  groklearning_longdescription: Usa il linguaggio di programmazione Python per costruire
    una dottoressa robotica chiamata "Eliza" che agisce come uno psicoterapeuta. Insegna
    ad Eliza come parlare e le cose giuste da dire. Riuscirà ad ingannare i tuoi amici
    facendo pensare che lei sia un essere umano, non un computer?
  quorum_longdescription: Questo tutorial è accessibile per i non vedenti e funziona
    con gli screenreader. Unisciti a Maria in un tour mentre partecipa come programmatore
    ad un laboratorio di biologia e impara il linguaggio di programmazione Quorum.
    Questo tutorial è pensato per gli studenti ed ha attività di esempio online.
  codespark_longdescription: I Foos sono un modo divertente e specifico per i bambini
    per imparare a conoscere la programmazione dei computer.  Programma dei simpatici
    personaggi per risolvere degli enigmi e far vivere un mondo virtuale.  Il gioco
    è "senza parole" così possono giocare tutti!
  kodable_longdescription: Kodable è un gioco per iPad auto-guidato che introduce
    alle basi della programmazione i bambini dai 5 anni in su. La presenza di un insegnante
    o di un genitore è preferibile, ma non necessaria.
  tynkerapp_longdescription: Impara a programmare risolvendo divertenti enigmi. Crea
    facilmente giochi e storie utilizzando grafica a tema, più di 10 kit di gioco
    e personaggi personalizzabili. Non è necessaria la connessione a Internet. Puoi
    accedere alle tue creazioni sul web.
  robomindnl_longdescription: 'Gli studenti imparano le basi della programmazione
    controllando il proprio robot virtuale. Il corso online è completamente autonomo
    con brevi presentazioni, filmati, quiz e orientamento/suggerimenti automatici
    per aiutare dello svolgimento degli esercizi di programmazione. '
  flappy_longdescription: Usa la programmazione a blocchi per creare il tuo gioco
    Flappy Bird e personalizzarlo per trasformarlo (Flappy Shark, Santa Flappy, quello
    che preferisci). Carica il gioco sul tuo cellulare con un click.
  bitsbox_longdescription: Personalizza il tuo tablet virtuale personale e programma
    tutta una serie di applicazioni per giocare e da condividere. Semplici procedure
    dettagliate rendono possibile anche per i più giovani programmare in Javascript,
    e più sai più potrai imparare.
  makeschool_longdescription: Impara a programmare creando un gioco per iPhone utilizzando
    un linguaggio di programmazione nuovo di zecca e adatto ai principianti chiamato
    Swift! Crea un gioco di azione ispirato a Pok&eacute;mon e scrivi un programma
    per insegnare nuove mosse al tuo mostro. Imparerai come usare variabili, metodi
    e oggetti per aiutare il tuo mostro a vincere!
  touchdevelop_longdescription: 'L''editor ti guida in modo amichevole nell''arte
    della creazione di pixel, nel risolvere i puzzle dell''orso o nel creare la tua
    versione del gioco dell''uccello che salta. '
  appinventor_longdescription: Divertenti e veloci video tutorial ti guidano attraverso
    la costruzione di tre semplici app per il tuo telefono o tablet Android. Progettato
    per principianti ed esperti, questa attività della Ora del Codice ti insegnerà
    a costruire da solo le tue app prima che tu te ne accorga. Immagina poter condividere  le
    app da te create con i tuoi amici! Queste attività sono adatte sia per singoli
    studenti sia per classi guidate da insegnanti.
  blockly_longdescription: Avete PC con connessione internet lenta (o addirittura
    senza)? Scaricate i tutorial di Blockly che sono stati creati prima delle esercitazioni
    Code.org - un singolo file ZIP di 3MB che può essere caricato su qualsiasi computer
    o usato direttamente su una pennina USB
  thinkersmith2_longdescription: Gli studenti imparano come rappresentare e memorizzare
    le lettere in formato binario, come funzioni di acceso e spento. Alla fine tutti
    gli studenti della classe potranno codificare le proprie iniziali da portare a
    casa con loro.
  kodableunplugged_longdescription: 'Progettato per essere usato con semplice carta,
    il fuzzFamily Frenzy è un''introduzione alla logica della programmazione per bambini
    dai 5 anni in su. L''insegnante deve spiegare il gioco, quindi gli studenti "programmano"
    un compagno per completare un semplice percorso ad ostacoli. '
  projguts_longdescription: Questa attività senza PC aiuta gli studenti a imparare
    come funzionano la modellazione e la simulazione facendo giocare un gruppo di
    studenti a diverse versioni del gioco sasso/carta/forbici e vedendo i risultati
    come diversi esperimenti di modellazione.
  hourofcode_longdescription: Segnaposto per il nuovo code.org/hoc
  frozen_longdescription: Usa la programmazione per unirti ad Anna ed Elsa mentre
    esplorano la magia e la bellezza del ghiaccio. Farai fiocchi di neve, pattinerai
    sul ghiaccio e realizzerai un meraviglioso paesaggio invernale che potrai poi
    condividere con i tuoi amici!
  starwars_longdescription: Impara a programmare i droidi e crea la tua versione di
    Guerre Stellari, in una galassia lontana lontana...
  playlab_longdescription: Crea una storia o realizza un gioco col Laboratorio! Fai
    muovere animali, zombie, Ninja, pirati e molti altri personaggi. Crea suoni, fai
    guadagnare punti e addirittura lancia palle di fuoco!
  monstercoding_longdescription: L'isola del Mistero codificata da Quest Monster propone
    che una divertente avventura autoguidata che insegna alcuni concetti chiave sulla
    programmazione per bambini. Ogni blocco è basato su attività apprese nel blocco
    precedente, introducendo i bambini a funzioni, valori booleani, loop, istruzioni
    If/Else e matrici, utilizzando una grafica animata colorata, istruzioni audio.
  allcancode_longdescription: Gli studenti sviluppano un gioco di avventura basato
    su una storia originale. Marco, il personaggio principale, guida attraverso ogni
    livello dando istruzioni dettagliate sotto forma di linguaggio di programmazione
    visuale utilizzato dalle ore di codice. Hanno introdotto i comandi di sequenziamento,
    di iterazione e condizioni senza accorgersene.
  csfirst_longdescription: Creare una storia di due personaggi in mare. Animare l'acqua
    e personalizzare il paesaggio per aggiungere il tuo riflesso. Utilizzare il codice
    per raccontare la storia che volete narrare!
  boxisland_longdescription: Partire per un viaggio sull'isola Box e aiutare Hiro
    a raccogliere tutti gli orologi sparsi nel deserto! In questo tutorial imparerete
    le nozioni di base sugli algoritmi, le sequenze, i cicli e le istruzioni condizionali!
  codesters_longdescription: 'Creare il proprio giochi, animazioni e grafica usando
    Python.  Una volta che hai finito, è possibile condividerli con gli amici! Programmare
    in Python, un linguaggio di programmazione vero e proprio utilizzato ogni giorno
    nelle aziende - il nostro Toolkit copia ed incolla rende facile da imparare!  Provare
    a costruire un gioco di basket, coreografare una danza, o disegnare un biglietto
    animato! '
  texasinstruments_longdescription: 'I 10 minuti di attività di codice utilizzabile
    in classe come un modo per suscitare l''interesse degli studenti nella codifica
    con la tecnologia TI che portano nel loro zaino tutti i giorni.  Nozioni di base
    di codifica utilizzando la TI-84 &#8482; Plus e iniziare la programmazione in
    soli 10 minuti – nessuna esperienza è necessaria!  '
  teacherled_longdescription: Ora che decine di migliaia di educatori hanno provato
    l'ora di codice, molte aule sono pronte per essere più creative, meno omologate
    per insegnare le basi dell'informatica. Per aiutare gli insegnanti a trovare una
    ispirazione, abbiamo raccolto e curato un'ora guidata dal Maestro e piani di attività
    progettati per diverse aree tematiche per i veterani dell'ora di codice.
  codeorg_beyond_name: Corso Introduttivo di Informatica per scuole elementari e medie
    inferiori
  khan_beyond_name: Impara la programmazione informatica
  tynker_beyond_name: Impara a casa la programmazione informatica
  scratch_beyond_name: Scopri la tua creatività con la programmazione
  lightbot_beyond_name: LightBot
  codecademy_beyond_name: Codecademy
  kodable_beyond_name: Kodable
  scratchjr_beyond_name: ScratchJR per i bambini che non sanno ancora leggere
  hopscotch_beyond_name: 'Il Gioco della Campana: programma sul tuo iPad'
  pocketcode_beyond_name: Pocket Code
  groklearning_beyond_name: Impara la programmazione Python
  hacketyhack_beyond_name: Impara il linguaggio Ruby
  robomind_beyond_name: Programma un robot virtuale
  makeschool_beyond_name: Costruisci un gioco per l'iPhone nel tuo browser!
  appinventor_beyond_name: L'ora del codice per AppInventor
  touchdevelop_beyond_name: TouchDevelop
  codehs_beyond_name: Imparare a programmare con il cane Karel
  udemy_beyond_name: Corsi di programmazione online
  lynda_beyond_name: Corsi di programmazione online
  edx_beyond_name: Corso CS50 di Harvard
  coursera_beyond_name: Corso CS 101 di Stanford
  udacity_beyond_name: CS 101
  teachingtree_beyond_name: Corsi universitari online
  kodu_beyond_name: Kodu
  cargobot_beyond_name: Cargobot
  kidsruby_beyond_name: KidsRuby
  w3schools_beyond_name: Impara il linguaggio HTML
  codeavengers_beyond_name: Impara a programmare siti Web
  mozilla_beyond_name: Webmaker
  codecombat_beyond_name: CodeCombat
  codea_beyond_name: Codea
  lego_beyond_name: Mindstorms
  finch_beyond_name: Finch
  arduino_beyond_name: Arduino con Sparkfun
  processing_beyond_name: Programma con il linguaggio Processing
  alice_beyond_name: Alice
  sphero_beyond_name: SPRK
  codeorg_beyond_gradelevel: Da 4 a 104 anni
  khan_beyond_gradelevel: Dalla scuola media in su
  tynker_beyond_gradelevel: Da 5 a 13 anni
  scratch_beyond_gradelevel: Da 8 anni in su
  lightbot_beyond_gradelevel: Per tutte le età
  codecademy_beyond_gradelevel: Scuola superiore
  kodable_beyond_gradelevel: Scuola elementare
  scratchjr_beyond_gradelevel: Scuola elementare
  hopscotch_beyond_gradelevel: Dalla scuola media in su
  pocketcode_beyond_gradelevel: Dalla scuola media in su
  groklearning_beyond_gradelevel: Dalla scuola media in su
  hacketyhack_beyond_gradelevel: Scuola superiore
  robomind_beyond_gradelevel: Da 8 a 13 anni
  makeschool_beyond_gradelevel: Scuola superiore
  appinventor_beyond_gradelevel: Dalla scuola media in su
  touchdevelop_beyond_gradelevel: Scuola superiore
  codehs_beyond_gradelevel: Scuola superiore
  udemy_beyond_gradelevel: Dalla scuola superiore in su
  lynda_beyond_gradelevel: Dalla scuola superiore in su
  edx_beyond_gradelevel: Università
  coursera_beyond_gradelevel: Università
  udacity_beyond_gradelevel: Università
  teachingtree_beyond_gradelevel: Università
  kodu_beyond_gradelevel: Da 8 anni in su
  cargobot_beyond_gradelevel: Da 8 anni in su
  kidsruby_beyond_gradelevel: Da 12 anni in su
  w3schools_beyond_gradelevel: Da 12 anni in su
  codeavengers_beyond_gradelevel: Dalla scuola media in su
  mozilla_beyond_gradelevel: Da 12 anni in su
  codecombat_beyond_gradelevel: Dalla scuola media in su
  codea_beyond_gradelevel: Dalla scuola superiore in su
  lego_beyond_gradelevel: Dalla scuola media in su
  finch_beyond_gradelevel: Da 8 anni in su
  arduino_beyond_gradelevel: Dalla scuola superiore in su
  processing_beyond_gradelevel: Scuola superiore
  alice_beyond_gradelevel: Dalla scuola media in su
  sphero_beyond_gradelevel: Da 8 anni in su
  codeorg_beyond_platformtext: Browser moderni, tablet
  khan_beyond_platformtext: Browser Web moderni
  tynker_beyond_platformtext: Browser Web moderni (a pagamento)
  scratch_beyond_platformtext: Qualsiasi browser Web
  lightbot_beyond_platformtext: iOS, Android (o browser web)
  codecademy_beyond_platformtext: Browser web moderni. iOS, applicazioni Android
  kodable_beyond_platformtext: iPad
  scratchjr_beyond_platformtext: iPad
  hopscotch_beyond_platformtext: iPad
  pocketcode_beyond_platformtext: App mobile
  groklearning_beyond_platformtext: Browser Web moderni
  hacketyhack_beyond_platformtext: Installazione sul computer
  robomind_beyond_platformtext: Browser web moderni, Browser web mobili
  makeschool_beyond_platformtext: Browser Web moderni
  appinventor_beyond_platformtext: Browser moderni + Android
  touchdevelop_beyond_platformtext: Browser moderni, smartphone, tutti i dispositivi
  codehs_beyond_platformtext: Browser moderni (a pagamento)
  udemy_beyond_platformtext: Attività basate sul Web
  lynda_beyond_platformtext: Web based (richiesto $$ )
  edx_beyond_platformtext: Browser moderni
  coursera_beyond_platformtext: Browser moderni
  udacity_beyond_platformtext: Browser moderni
  teachingtree_beyond_platformtext: Attività basate sul Web
  kodu_beyond_platformtext: Windows, xBox
  cargobot_beyond_platformtext: iPad
  kidsruby_beyond_platformtext: Installazione sul computer
  w3schools_beyond_platformtext: Browser Web moderni
  codeavengers_beyond_platformtext: Browser Web moderni
  mozilla_beyond_platformtext: Browser Web moderni
  codecombat_beyond_platformtext: Attività basate sul Web (Firefox, Chrome, Safari,
    IE10 +)
  codea_beyond_platformtext: iPad
  lego_beyond_platformtext: Acquisto di un robot
  finch_beyond_platformtext: Acquisto di un robot
  arduino_beyond_platformtext: Browser Web, poi acquisto del Kit
  processing_beyond_platformtext: Browser Web moderni
  alice_beyond_platformtext: Per Windows o Mac (installazione richiesta)
  sphero_beyond_platformtext: Acquisto di un robot
  codeorg_beyond_shortdescription: Impara a programmare con Mark Zuckerberg e Angry
    Birds!
  khan_beyond_shortdescription: Imparare a disegnare usando codice JavaScript
  tynker_beyond_shortdescription: Un corso divertente e coinvolgente corso per studenti
    dalla quarta elementare alla terza media
  scratch_beyond_shortdescription: Crea giochi interattivi, storie e animazioni.
  lightbot_beyond_shortdescription: Un gioco per insegnare concetti base della programmazione
  codecademy_beyond_shortdescription: Imparare a programmare in JavaScript, nel tuo
    browser Web
  kodable_beyond_shortdescription: Un divertente gioco per l'iPad per insegnare i
    concetti base della programmazione
  scratchjr_beyond_shortdescription: 'Crea giochi e storie interattive con ScratchJr. '
  hopscotch_beyond_shortdescription: Imparare a programmare su un iPad con un ambiente
    visuale
  pocketcode_beyond_shortdescription: Crea un gioco sul tuo smartphone e condividilo
    per farlo provare ai tuoi amici!
  groklearning_beyond_shortdescription: Introduzione di base alla programmazione Python
  hacketyhack_beyond_shortdescription: Impara il linguaggio Ruby da zero
  robomind_beyond_shortdescription: Scrivi programmi per un robot virtuale
  makeschool_beyond_shortdescription: Impara a realizzare un gioco per iPhone in un'ora
  appinventor_beyond_shortdescription: Costruisci la tua app! (Solo per dispositivi
    Android)
  touchdevelop_beyond_shortdescription: Sviluppa app per dispositivi mobili direttamente
    sul tuo smartphone, tablet o computer
  codehs_beyond_shortdescription: Impara la programmazione JavaScript con un divertente
    ambiente visuale
  udemy_beyond_shortdescription: Decine di corsi di programmazione online
  lynda_beyond_shortdescription: Decine di corsi di programmazione online
  edx_beyond_shortdescription: Il corso più popolare di Harvard
  coursera_beyond_shortdescription: Inizia con CS 101
  udacity_beyond_shortdescription: Inizia con CS 101
  teachingtree_beyond_shortdescription: 'Apprendimento online: veloce e senza vincoli'
  kodu_beyond_shortdescription: Progetta il mondo di un gioco in 3D
  cargobot_beyond_shortdescription: Programma un braccio robot sul tuo iPad
  kidsruby_beyond_shortdescription: Impara a programmare usando il linguaggio Ruby
  w3schools_beyond_shortdescription: Impara a realizzare siti web
  codeavengers_beyond_shortdescription: Impara a programmare siti Web e giochi
  mozilla_beyond_shortdescription: Crea e condividi pagine web
  codecombat_beyond_shortdescription: Fai un gioco e impara JavaScript per vincere
  codea_beyond_shortdescription: Sviluppa applicazioni sul tuo iPad
  lego_beyond_shortdescription: Costruisci e programa un robot
  finch_beyond_shortdescription: Un robot per studiare l'informatica
  arduino_beyond_shortdescription: Impara Arduino con il Digital Sandbox di Sparkfun.
  processing_beyond_shortdescription: Impara il linguaggio Processing
  alice_beyond_shortdescription: Insegna la programmazione in un ambiente 3D
  sphero_beyond_shortdescription: Le Lezioni di SPRK forniscono ai bambini un divertente
    corso accelerato di programmazione dei robot e al contempo affinano le loro competenze
    in scienze e matematica.
  codeorg_beyond_longdescription: Impara i concetti di base dell'informatica con la
    programmazione visuale. 3 corsi completi ognuno di 15-20 lezioni che mescolano
    lezioni tradizionali con divertenti lezioni interattive sul web. I corsi sono
    illustrati da lezioni video di Bill Gates e Mark Zuckerberg, ed ispirati ai giochi
    "Angry Birds" e "Plants vs Zombies". Impara le istruzioni di ripetizione, le istruzioni
    di scelta, le variabili e le funzioni ed alcuni algoritmi fondamentali.
  khan_beyond_longdescription: Imparare le basi della programmazione JavaScript creando
    divertenti disegni con il tuo codice. Fallo per conto tuo o con la tua classe!
  tynker_beyond_longdescription: Con Tynker imparare a programmare è facile e divertente.
    È un ambiente visuale in cui gli studenti costruiscono giochi e applicazioni per
    dispositivi mobili combinando blocchi di codice. Elimina la necessità di conoscere
    la sintassi di un linguaggio di programmazione. I ragazzi trasformano le idee
    in storie animate, matematica, arte, da subito. Promuove un apprendimento progressivo.
    Man mano che gli studenti apprendono i concetti fondamentali, Tynker introduce
    concetti più avanzati, tra cui la programmazione guidata dalla sintassi.
  scratch_beyond_longdescription: Con Scratch puoi creare da solo giochi interattivi,
    storie e animazioni &mdash; e condividerli con i tuoi amici. Inizia animando il
    tuo nome, creando un biglietto di auguri oppure creando il classico gioco pong.
  lightbot_beyond_longdescription: Impara la logica fondamentale della programmazione
    partendo dalle tecniche di programmazione più semplici, per età 4+, su dispositivi  iOS
    o Android (o browser Web). Impara come mettere i comandi in sequenza, come identificare
    degli schemi, come usare le procedure e i cicli!
  codecademy_beyond_longdescription: Codecademy è un'introduzione interattiva ai concetti
    di base dell'Informatica tramite JavaScript pensata per gli studenti  che viene
    già usata da decine di milioni di studenti in tutto il mondo. Abbiamo preparato
    un semplice tutorial per l'Ora del Codice arricchito di quiz, di diapositive e
    di un progetto completato di accompagnamento per gli studenti.
  kodable_beyond_longdescription: Kodable è un gioco per iPad auto-guidato che introduce
    alle basi della programmazione i bambini dai 5 anni in su. La presenza di un insegnante
    o di un genitore è preferibile, ma non necessaria.
  scratchjr_beyond_longdescription: ScratchJr è un linguaggio introduttivo di programmazione
    che consente a bambini più piccoli di creare storie interattive e giochi. I bambini
    fanno muovere i personaggi, li fanno saltare, ballare e cantare attaccando insieme
    dei blocchi grafici di programmazione
  hopscotch_beyond_longdescription: Tutorial auto-guidato che utilizza il linguaggio
    di programmazione Hopscotch su iPad. Gli studenti costruiranno giochi e app per
    il loro iPad usando il loro iPad. Gli studenti possono lavorare individualmente
    o in gruppi (al massimo 3 studenti per ogni iPad).
  pocketcode_beyond_longdescription: Crea un gioco sul tuo smartphone con Pocket Code!
    Aiuta Steve il paracadutista a consegnare i suoi pacchi. Puoi condividerlo per
    farlo provare ai tuoi amici o agli altri utenti!
  groklearning_beyond_longdescription: Un corso introduttivo che usa il linguaggio
    di programmazione Python pensato per persone senza alcuna esperienza di programmazione.
    Il nostro mix unico di contenuti introduttivi e di sfide ti porterà a un'approfondita
    conoscenza di Python e della programmazione stessa. Questi contenuti sono stati
    già usati con studenti di diverse età e con conoscenze diverse e siamo sicuri
    che saranno adatti anche per te.
  hacketyhack_beyond_longdescription: 'Hackety Hack vi insegnerà le basi più elementari
    della programmazione a partire dalle fondamenta. Non è necessaria alcuna precedente
    esperienza di programmazione! Con Hackety Hack imparerai il linguaggio di programmazione
    Ruby. Ruby può essere usato per creare programmi di ogni tipo, inclusi siti Web
    e applicazioni desktop. [Nota: è necessaria l''installazione sul tuo PC]'
  robomind_beyond_longdescription: 'Gli studenti imparano le basi della programmazione
    controllando il proprio robot virtuale. Il corso online è completamente autonomo
    con brevi presentazioni, filmati, quiz e orientamento e suggerimenti automatici
    che aiutano nello svolgimento degli esercizi di programmazione. '
  makeschool_beyond_longdescription: Conosci già ObjectiveC? Impara a creare un gioco
    per iPhone in un'ora! Ti guideremo nel processo, a programmare, verificare e giocare
    con il tuo gioco interamente nel browser e poi condividerlo su Facebook per farlo
    provare ai tuoi amici! Nessuna precedente esperienza di sviluppo su iPhone è necessaria.
    Devi però sapere cosa sono variabili, metodi e oggetti.
  appinventor_beyond_longdescription: Divertenti e veloci video tutorial ti guidano
    attraverso la costruzione di tre semplici app per il tuo telefono o tablet Android.
    Progettato per principianti ed esperti, questa attività della Ora del Codice ti
    insegnerà a costruire da solo le tue app prima che tu te ne accorga. Immagina
    poter condividere  le app da te create con i tuoi amici! Queste attività sono
    adatte sia per singoli studenti sia per classi guidate da insegnanti.
  touchdevelop_beyond_longdescription: TouchDevelop ti consente di creare app per
    iPad, iPhone, PC, Mac, Android e Windows Phone. Il nostro editor progettato per
    l'uso su dispositivi touch rende divertente la programmazione anche sul tuo telefono
    o tablet!
  codehs_beyond_longdescription: 'Impara le basi della programmazione con il cane
    Karel, un''introduzione divertente, facile e visuale alla programmazione, dove
    dare comandi a un computer è proprio come dare dei comandi a un cane. Questo tutorial
    è perfetto se guidati da un insegnante, ma può essere fatto anche in autonomia.
    [Nota: è richiesto un pagamento]'
  udemy_beyond_longdescription: 'Sia che tu non abbia mai visto una riga di codice
    sia che tu lo faccia per vivere, Udemy ha il corso giusto per te, tenuto da istruttori
    professionisti. [Nota: è richiesto un pagamento]'
  lynda_beyond_longdescription: 'Imparare a programmare, creare e costruire applicazioni
    web, partendo dai fondamenti della programmazione ad oggetti in C e C++ fino alla
    scrittura di programmi Java. I nostri tutorial per sviluppatori possono aiutarti
    ad imparare a sviluppare e creare applicazioni mobili, a lavorare con PHP e database
    MySQL, ad imparare il linguaggio di elaborazione statistica R e molto altro ancora.
    [Nota: è richiesto un pagamento]'
  edx_beyond_longdescription: CS50x è l'introduzione creata dall'Università di Harvard
    all'impresa intellettuale dell'informatica e all'arte della programmazione sia
    per studenti di informatica che di altri corsi di laurea con o senza precedente
    esperienza di programmazione. Gli argomenti includono l'astrazione, gli algoritmi,
    le strutture dati, l'incapsulamento, la gestione delle risorse, la sicurezza,
    l'ingegneria del software e lo sviluppo web. I linguaggi includono C, PHP e JavaScript
    oltre a SQL, CSS e HTML. La versione in presenza di CS50x è, per numerosità di
    studenti, il secondo corso di Harvard.
  coursera_beyond_longdescription: 'Il corso CS 101 dell''università di Stanford tenuto
    da Nick Parlante (gratis!). CS101 insegna le idee essenziali dell''informatica
    per un pubblico senza alcuna esperienza precedente. Gioca e sperimenta con brevi
    porzioni di codice vedere dal vivo il potere e le limitazioni dei computer. CS101
    fornisce anche conoscenze generali sui computer di oggi: che cosa è un computer,
    cos''è l''hardware, cos''è il software, che cosa è internet. Non è richiesta alcuna
    esperienza precedente oltre alla capacità di usare un browser web.'
  udacity_beyond_longdescription: In questo corso imparerai i concetti chiave dell'informatica
    e imparerai a scrivere programmi per il tuo computer lavorando sulla costruzione
    di un crawler web. Non è necessaria alcuna conoscenza di programmazione iniziale
    per seguire questo corso. I principianti sono i benvenuti! Alla fine del corso
    avrai imparato i concetti chiave dell'informatica e abbastanza programmazione
    da essere in grado di scrivere programmi Python per risolvere problemi autonomamente.
    Questo corso ti preparerà per poter passare a corsi di informatica di livello
    intermedio.
  teachingtree_beyond_longdescription: TeachingTree è una piattaforma aperta che permette
    a chiunque di organizzare i propri contenuti educativi. Il nostro obiettivo è
    permettere agli studenti di accedere rapidamente esattamente alle clip di cui
    hanno bisogno per imparare singoli concetti. Tutti sono incoraggiati a contribuire
    aggiungendo i loro video o etichettando i concetti.
  kodu_beyond_longdescription: Kodu permette ai bambini di creare giochi su PC e XBox
    tramite un semplice linguaggio di programmazione visuale. Kodu può essere usato
    per insegnare il pensiero creativo, il problem solving e la narrazione oltre alla
    programmazione. Chiunque può utilizzare Kodu per creare un gioco, sia i bambini
    che gli adulti senza precedenti abilità di progettazione o di programmazione.
    Kodu per PC è disponibile per il download gratuito. Kodu per XBox è anche disponibile
    negli USA sul Marketplace XBox, nel canale di Giochi Indipendenti al costo di
    circa $5.
  cargobot_beyond_longdescription: Cargo-Bot è un gioco di rompicapo dove devi insegnare
    ad un robot come spostare delle casse. Suona semplice, giusto? È dotato di 36
    rompicapo diabolicamente intelligenti, musica inquietante e una splendida grafica
    pensata per il display retina. Puoi anche registrare le tue soluzioni e condividerle
    su YouTube per mostrarle ai tuoi amici.
  kidsruby_beyond_longdescription: 'Divertiti a creare giochi o a trasformare i compiti
    per casa usando Ruby! Basta dire ai tuoi genitori o insegnanti che stai imparando
    la programmazione con Ruby ... ;) . È gratuito e funziona su qualsiasi computer.
    [Nota: è necessario installarlo sul PC]'
  w3schools_beyond_longdescription: Impara a creare siti Web sul tuo computer. Impara
    i concetti fondamentali di un server Web in meno di un giorno. Impara come aggiungere
    delle basi di dati al tuo sito Web
  codeavengers_beyond_longdescription: Impara a programmare giochi, app e siti Web.
    Progettato da esperti con il perfetto livello di difficoltà per i principianti,
    con istruzioni facili da capire e un eccezionale supporto quando ne hai bisogno.
    I nostri corsi di HTML, CSS e JavaScript includono sfide di programmazione e giochi
    di revisione che rendono l'apprendimento divertente ed efficace per tutte le età.
  mozilla_beyond_longdescription: Thimble rende ridicolmente semplice creare e condividere
    le pagine di un sito web. Scrivi e modifica il codice HTML e CSS direttamente
    nel tuo browser, poi vedi subito un'anteprima del tuo lavoro. Ospita e condividi
    i tuoi progetti con un solo clic. Perfetto per principianti ed esperti.
  codecombat_beyond_longdescription: Gioca impersonando un Mago e usando la programmazione
    (incantesimi) per controllare il tuo eroe, per attraversare i labirinti, sconfiggere
    gli orchi, ingannare i nemici e salvare i tuoi compagni! Impara JavaScript in
    questo gioco web scritto in HTML5 per principianti assoluti .
  codea_beyond_longdescription: Codea per Ipad ti permette di creare giochi e simulazioni;
    oppure sviluppare una tua idea. Converti i tuoi pensieri in creazioni interattive
    che sfruttino le caratteristiche dell'ipad come il multi tocco e l'accelerometro.
    Sarà il miglior editor che tu abbia mai usato e di facile utilizzo. Codea è disegnato
    per permetterti di toccare con mano il tuo codice. Vuoi cambiare un numero? Toccalo
    e trascinalo. E un colore o un'immagine? Un semplice tocco mostrerà menù visuali
    che ti permetteranno di scegliere ciò che vuoi.
  lego_beyond_longdescription: Crea piccoli robot personalizzati e programmabili utilizzando
    i mattoncini LEGO.
  finch_beyond_longdescription: Finch è un nuovo robot per l'apprendimento dell'informatica.
    Il suo design è il risultato di quattro anni di studi nel CREATE lab della Carnegie
    Mellon University. Finch è progettato per offrire un'avvincente introduzione all'arte
    della programmazione. Supporta più di una dozzina di linguaggi e ambienti di programmazione,
    inclusi diversi ambienti pensati per studenti dagli otto anni in su. Finch è stato
    creato per permettere agli studenti di scrivere programmi estremamente interattivi.
  arduino_beyond_longdescription: Arduino è una popolare piattaforma progettata per
    permettere ad artisti e progettisti di lavorare con veri sensori, luci, suoni
    e molto altro. La Virtual Sandbox di Sparkfun ti insegnerà il vero codice di Arduino
    direttamente nel tuo browser.
  processing_beyond_longdescription: Processing è un linguaggio di programmazione,
    un ambiente di sviluppo e una comunità online. Dal 2001 Processing ha promosso
    l'alfabetizzazione software nelle arti visive e l'alfabetizzazione visuale nella
    tecnologia. Creato Inizialmente come un quaderno per bozze digitale e per insegnare
    i fondamenti della programmazione all'interno di un contesto visivo, Processing
    si è evoluto in uno strumento di sviluppo per professionisti. Oggi ci sono decine
    di migliaia di studenti, artisti, progettisti, ricercatori e appassionati che
    usano Processing per imparare, per creare prototipi e per produrre.
  alice_beyond_longdescription: Utilizzando un innovativo ambiente di programmazione
    per supportare la creazione di animazioni 3D, il progetto Alice fornisce strumenti
    e risorse per insegnare ed imparare il pensiero computazionale, il problem solving
    e la programmazione a studenti di tutte le età e a tutti i livelli.
  sphero_beyond_longdescription: Se sei un educatore o un genitore, le lezioni SPRK
    permetteranno ai ragazzi di seguire un divertente corso accelerato per imparare
    a programmare dei robot ed affinare allo stesso tempo le loro capacità in scienze
    e matematica.
  compatibility_hide_this_warning: Nascondi questo avviso
  compatibility_unsupported_browser: Il tuo browser non è supportato. Si prega di
    aggiornare il browser ad <a href='%{supported_browsers_url}', target='_blank'>
    uno dei nostri browser supportati</a>. Puoi provare a visualizzare la pagina,
    ma aspettati qualche malfunzionamento.
  starwars_shortcode: sw
  mc_shortcode: mc
  frozen_shortcode: frzn
  hourofcode_shortcode: code
  flappy_shortcode: sbatti le ali
  infinity_shortcode: inf
  playlab_shortcode: inizia
  artist_shortcode: art
  header_home: Home
  header_my_dashboard: Controllo
  header_courses: Corsi
  header_course_catalog: Corsi
  header_project_gallery: Progetti
  header_sections: Classi
  header_professional_learning: Professional learning
  header_educate_overview: Panoramica dei corsi
  header_educate_elementary: Scuola elementare
  header_educate_middle: Scuola media
  header_educate_high: Scuola superiore
  header_educate_hoc: L'Ora del Codice
  header_educate_partner: Collabora con noi
  header_educate_beyond: Dopo Code.org
  header_educate_inspire: Ispira uno studente
  header_educate_community: Comunità Online
  header_educate_tools: Strumenti e video
  header_about_us: Chi siamo
  header_about_leadership: Leadership
  header_about_donors: Sostenitori
  header_about_partners: Partner
  header_about_team: Tutto il team
  header_about_news: Rassegna stampa
  header_about_evaluation: Valutazione
  header_about_jobs: Lavora con noi
  header_about_contact: Contattaci
  header_about_faqs: FAQ
  header_learn: Impara
  header_teach: Insegna
  header_stats: Statistiche
  header_help_us: Aiutaci
  header_about: Informazioni
  header_teacher_community: Teacher community
  header_help_support: Help and support
  header_report_bug: Report Bug
  header_tutorials: Corsi
  header_documentation: Documentazione
  csp_name: "'16-'17 principi d'informatica"
  csd_name: CS Discoveries
  csd_2018_name: CS Discoveries
  full_course_category_name: Corsi Avanzati
  user_header_label: Ciao %{username}
  user_header_settings: Il mio account
  user_header_logout: Esci
  user_header_signin: Accedi
  view_all_sections: Mostra tutte le classi
  view_section: Mostra Classe
  view_named_section: Mostra %{section_name}
  privacy_doc_explanation: Clicca qui per il nostro documento sulla privacy (in inglese)
    che puoi stampare e distribuire ai tuoi studenti.
  signing_in: Accesso in corso
  sign_in_overview: 'Gli studenti possono accedere ai loro account Code.org con la
    seguente procedura:'
  sign_in_instruct_website: Andare alla pagina %{code_org_url}.
  sign_in_instruct_code: 'Scrivere il codice di 6 lettere della classe: %{section_code}.'
  sign_in_instruct_name: Scegliere il loro nome.
  sign_in_instruct_secret: Inserire la loro %{secret} segreta.
  sign_in_instruct_button: Cliccare sul pulsante "Accedi".
  sign_in_overview_cards: Gli studenti trovano tutte queste informazioni, tra cui
    la loro %{secret} segreta, sulle schede di accesso qui sotto.
  reset_student_password: Reimpostazione delle password degli studenti
  reset_student_password_instructions: È possibile reimpostare la <word/picture> segreta
    per uno qualsiasi dei tuoi studenti andando nella scheda "Gestisci gli studenti"
    della classe, cliccando sul tasto "Mostra la password" sotto la colonna "Password"
    e poi cliccando sul pulsante "Reimposta la password".
  login_cards: Schede di accesso
  print_login_cards: Stampa le schede di accesso
  joining_section: Iscrizione alla tua classe (una tantum)
  joining_section_overview: If a student has not already joined your section, please
    ask them to do the following steps. Note that they only need to do this once.
    By joining your section, students will be able see the course assigned to them
    and you will be able to track the progress of the work they complete while they
    are signed in.
  joining_section_instruct_website: 'Create a Code.org account if they haven’t already
    done so. They can do this at https://studio.code.org/users/sign_up. Note that
    they can either sign up with an email address and password, or sign up through
    Google, Facebook, or Microsoft by clicking on one of these buttons:'
  joining_section_instruct_account: Sign in to their Code.org account.
  joining_section_instruct_code: 'Accedere alla pagina %{code_org_url} ed inserire
    il codice classe: %{section_code}.'
  joining_section_instruct_button: Alla pressione del pulsante “Go”, loro dovrebbero
    essere iscritti alla tua classe.
  signing_in_single_instruct: Gli studenti possono accedere ai loro account Code.org
    andando alla pagina https://code.org/ e cliccando sul pulsante "Accedi" in alto
    a destra.
  reset_student_password_email: Se il tuo studente ha creato un account di Code.org
    utilizzando il suo indirizzo email e la password (anziché accedere tramite il
    proprio account Google, Facebook, Microsoft o Clever), è possibile reimpostare
    la password accedendo alla scheda "Gestisci gli studenti" per la classe, e cliccare
    sul pulsante "Reimposta la password" sotto la colonna "Password".
  syncing_students: Sincronizzazione studenti
  syncing_students_instructions: 'If your Code.org section is ever out of date with
    your list of students in Google Classroom, click on the “Sync students from Google
    Classroom” button on the “Manage students” tab:'
  google_sign_in_instruct: 'From there, they should choose the “Sign in with Google
    Account” option:'
  hero_name: 'Minecraft: Il viaggio dell''eroe'
  applab-intro_name: Introduzione a Sviluppo App
<<<<<<< HEAD
  homepage_below_hero_announcement_text: Rispettiamo la tua privacy e stiamo
    apportando alcuni aggiornamenti alla Privacy policy che entreranno in vigore il
    25 maggio.
  homepage_below_hero_announcement_link_text: Ulteriori informazioni
  volunteer_engineer_submission_field_email_preference: Can we email you about updates
    to our courses, volunteer opportunities, or other computer science news?
=======
>>>>>>> 018c8651
  volunteer_engineer_submission_field_email_preference_privacy: "(See our privacy
    policy)"<|MERGE_RESOLUTION|>--- conflicted
+++ resolved
@@ -517,8 +517,9 @@
   homepage_header_donors: Code.org ringrazia i suoi sostenitori
   homepage_donors_seall: Mostra tutto
   homepage_donors_donate: Sostienici
-  homepage_below_hero_announcement_text: We care about your privacy and are making
-    some updates to our privacy policy, effective May 25.
+  homepage_below_hero_announcement_text: Rispettiamo la tua privacy e stiamo
+    apportando alcuni aggiornamenti alla Privacy policy che entreranno in vigore il
+    25 maggio.
   homepage_below_hero_announcement_link_text: Ulteriori informazioni
   contact_form_topic_student: Io sono uno studente
   contact_form_topic_parent: Io sono un genitore
@@ -769,8 +770,10 @@
   volunteer_engineer_submission_field_email_desc: Il tuo indirizzo di posta elettronica
     non sarà mai condiviso. Ti invieremo le richieste da parte degli insegnanti.
   volunteer_engineer_submission_field_email_placeholder: Indirizzo di posta elettronica
-  volunteer_engineer_submission_field_email_preference: Can we email you about updates
-    to our courses, volunteer opportunities, or other computer science news?
+  volunteer_engineer_submission_field_email_preference: Consenti l’invio di aggiornamenti sui
+    nostri corsi, opportunità a livello locale o altre notizie informatiche?
+  volunteer_engineer_submission_field_email_preference_privacy: (Per dettagli, vedi la nostra
+    Privacy policy)
   volunteer_engineer_submission_field_email_preference_yes: Sì
   volunteer_engineer_submission_field_email_preference_no: 'No'
   volunteer_engineer_submission_final_paragraph: Sarai segnalato su una mappa così
@@ -2259,15 +2262,4 @@
   google_sign_in_instruct: 'From there, they should choose the “Sign in with Google
     Account” option:'
   hero_name: 'Minecraft: Il viaggio dell''eroe'
-  applab-intro_name: Introduzione a Sviluppo App
-<<<<<<< HEAD
-  homepage_below_hero_announcement_text: Rispettiamo la tua privacy e stiamo
-    apportando alcuni aggiornamenti alla Privacy policy che entreranno in vigore il
-    25 maggio.
-  homepage_below_hero_announcement_link_text: Ulteriori informazioni
-  volunteer_engineer_submission_field_email_preference: Can we email you about updates
-    to our courses, volunteer opportunities, or other computer science news?
-=======
->>>>>>> 018c8651
-  volunteer_engineer_submission_field_email_preference_privacy: "(See our privacy
-    policy)"+  applab-intro_name: Introduzione a Sviluppo App