--- conflicted
+++ resolved
@@ -332,11 +332,7 @@
     šiame Minecraft pasaulyje.
   mc_shortdescription: Panaudokite kodo blokelius aprašant Stivo ir Alekso nuotykius
     šiame Minecraft pasaulyje.
-<<<<<<< HEAD
-  mc_gradelevel: Amžius 4-104
-=======
   mc_gradelevel: Ages 6+
->>>>>>> c8123dff
   mc_platformtext: Šiuolaikinės naršyklės, išmanieji telefonai, planšetės
   mc_specs: Many languages (coming soon) | Modern browsers and tablets | Ages 6+
   minecraft_subtitle: Minecraft programavimo valanda
