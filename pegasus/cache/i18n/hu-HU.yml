"hu-HU":
  hour_of_code: Kódolás Órája
  hello: Helló világ
  select_language: Válassz nyelvet
  en: Számítógép-tudomány
  computer_science_edweek: Számítógép Tudomány Oktatási Hét
  csedweek_dates: 2014. december 8-14
  csedweek_banner_hoc: 'Hamarosan itt a <a href="http://hourofcode.com" style="color:
    white; text-decoration:underline; font-weight:bold">Kódolás Órája</a>. Kérünk
    minden tanárt és szervezőt, hogy tervezze meg a <a href="http://hourofcode.com"
    style="color: white; text-decoration:underline; font-weight:bold">saját Kódolás
    Órája programját</a>!'
  csedweek_banner_teachers: '<a href="/csteacher" style="color: white; text-decoration:
    none; font-weight: 400">Számítástechnika tanár vagy? Nézz meg más CSEdWeek anyagokat
    is!</a>'
  n_have_learned_an_hoc: <h1>Próbálj ki egy</h1><h2>Kódolás óráját</h2><h3># ember
    már kipróbálta</h3>
  anybody_can_learn: Mindenki tanulhat.
  learn_now: Tanulj most
  petition_message: Minden diáknak, minden iskolában meg kellene adni a lehetőséget,
    hogy számítástechnikát tanuljon
  petition_sign_message: 'Ha elfogadod, írd be a nevedet. Csatlakozz # másokhoz.'
  petition_sign_message_support: 'Ha támogatsz, írd alá. Csatlakozz egy # fős csapathoz.'
  petition_join_others: '# ember vár, hogy csatlakozz'
  name: Név
  email: Email
  zipcode: Irányítószám vagy ország
  submit: Elküldés
  twentyhours_heading: Próbáld ki a Bevezetés a számítástechnikába tanfolyamunkat
  twentyhours_text: Végeztél az első tanfolyammal? Tudj meg többet a számítástechnikáról
    és a programozási koncepciókról a következő tanfolyamon.
  og_title: Every child deserves opportunity
  og_description: Every student in every school deserves the opportunity to study
    computer science.
  hoc2014_heading: Csatlakozz a <a href="http://hourofcode.com"> Kódolás Órájához</a><br/>2014.
    December 8-14.<br/>
  hoc2014_students: Tanuló
  hoc2014_try: Próbáld ki
  hoc2014_teachers: Tanárok
  hoc2014_host: Szervezd
  hoc2014_everyone: Mindenki
  hoc2014_support: Támogasd &#x25BE;
  hoc2014_whatishoc: Mi az a Kódolás Órája?
  csedweek_map_header: '# Programozás hete / Kódolás órája események világszerte'
  csedweek_map_signup: Feliratkozás az eseményre
  csedweek_map_search_placeholder: Kódolás órája események keresése
  csedweek_map_search_search: Keresés
  csedweek_map_search_reset: Visszaállítás
  csedweek_map_legend_title: Jelmagyarázat
  csedweek_map_legend_event: A Kódolás Órája esmény
  csedweek_map_legend_cs_tech_jam: Informatikai stúdió
  cded_sign_up: Regisztrálás
  cded_try_it: Próbáld ki
  twentyhours_trynow: Próbálja ki most
  california_heading: Kérd a sulidban, hogy tanítsanak számítstechnikát
  california_text: Bármelyik tanár oktathatja az általunk kínált <a href='http://studio.code.org/'>ingyenes
    anyagokat</a>.  Bármelyik általános iskola <a href='http://code.org/educate/k5'>taníthat
    számítástechnikát</a>. Kérj meg középiskolákat, hogy <a href='http://code.org/educate/districts'>csatlakozzanak
    hozzánk.
  california_button: Tudj meg többet
  flappy_heading: Kódog szülinapot Code.org
  flappy_text: 1 éves lett a Code.org. <br/> <br/> Ünnepelj velünk, ás készítsd el
    saját <b>Kódorgó</b> játékodat. Programozd le a saját szabályaidat és oszd meg
    az eredményt a barátaiddal!
  view_english_site: Az angol oldal megtekintése
  non_english_tutorials: 'Több nyelvre lefordított útmutatók:'
  write_your_first_program: Írd meg az első számítógépes programod
  learn_cs_concepts: Tanulja meg a Számítógép Tudomány alapvető fogalmait. A útmutatók
    játék szerűek ,a videók-előadások főszereplői Bill Gates, Mark Zuckerberg, Angry
    Birds és Plants vs. Zombies. Tanulj ciklusokról, if utasításról és alapvető algoritmusokról.
  all_ages: Minden korosztály számára
  beginner: Kezdő
  n_participants: '# résztvevő'
  go: Menj
  thank_you_: Köszönjük!
  congratulations: Gratulálok!
  congratulations_on_completing_hoc: Gratulálunk egy Kód Órája befejezéséhez
  congratulations_volunteer: Gratulálunk, most, hogy kipróbáltad a Kódolás óráját,
    <a href="https://code.org/volunteer">regisztrálj be egy osztállyal</a> és segíts
    a tanulóknak egy órán át a kódolásról tanulni!
  course_name_accelerated: Gyorsított tanfolyam
  course_name_course1: 1. tanfolyam
  course_name_course2: 2. tanfolyam
  course_name_course3: 3. tanfolyam
  course_name_course4: 4. tanfolyam
  congratulations_on_completing_course: Gratulálok a %{course} befejezéséhez!
  congrats_next_tutorials_title: Ezután próbálja meg ezeket a tanfolyamokat
  congrats_next_tutorials_desc: Próbáld ki ezeket a rövidebb, egy órás gyakorlatokat,
    vagy próbáld ki <a href="%{current_path}/next">egy partnerünk gyakorlatát</a>.
  get_a_certificate_of_achievement: Kapjon egy bízonyítványt teljesítményéért
  enter_valid_age: Kérlek válassz egy érvényes életkort
  enter_valid_email: Adj meg egy érvényes e-mail címet
  get_a_certificate_message: Küldeni fogunk neked egy tanúsítványt, illetve információt
    arról, hogyan <a href='/learn/beyond'>tanulhatsz tovább az első óra után</a>
  get_a_certificate_message_after: Mentéshez vagy nyomtatáshoz kattints az oklevélre.
    Haladj tovább a <a href='http://studio.code.org'>többi kurzussal</a>, vagy nézd
    meg, hogy mit lehet <a href='/learn/beyond'>Tanulni a Következő Órában</a>.
  thanks_for_submitting: Köszönjük előterjesztés!
  if_you_enjoyed: Ha tetszett a tanulás, akkor kérje meg barátait is, hogy próbálják
    ki! Szeretnénk, hogy az egész világ tanuljon.
  personalize_certificate: Legyen névre szóló a tanúsítványod
  share_achievement: Oszd meg az elért eredményed
  beyond_hour_message: Haladj tovább a <a href='http://studio.code.org'>többi kurzussal</a>,
    vagy nézd meg, hogy mit lehet <a href='/learn/beyond'>Tanulni a Következő Órában</a>.
  leaderboards_for_hoc: Ranglisták a Kódolás Órájáról.
  support_url: http://support.code.org/
  country: Ország
  city: Település
  gender: Nem
  boys: Fiúk
  girls: Lányok
  give_my_hour: 'Add az órám a:'
  girls_team: Lány csapatnak
  boys_team: Fiú csapatnak
  tell_the_world: Kürtöld világgá!
  thanks_for_voting: Köszönet a szavazásért!
  share_on_facebook: Megosztás a Facebookon
  share_on_twitter: Megosztás a Twitteren
  beyond_an_hour: A Kódolás óráján túl
  get_started: Kezdés
  i_agree: Egyetértek
  participant_select: '- Válassz -'
  participant_student: Diák
  participant_parent: Szülő
  participant_educator: Pedagógus
  participant_engineer: Informatikus mérnök
  participant_other: A fentiek egyike sem
  print_all: Kinyomtatni mindet
  print_ice_art: A jégrajzod kinyomtatása
  create_art_with_zombie: vagy készíts bonyolultabb műalkotást a zombival
  i_am_a: Én vagyok egy
  never_spam: Mi soha sem fogunk spamet küldeni
  enter_country: Add meg az országot, ha az Egyesült Államokon kívül élsz
  used_infrequent_updates: Csak ritka frissítéshez használatos
  privacy_practices_children: Itt találod gyerekeknek szóló adatvédelmi gyakorlatunkat
  petition_thankyou: Köszönjük, hogy aláírtad a petíciót
  continue_learning_header: Folytasd a tanulást az első Kódolás Óra után is
  continue_learning_body: Több választási lehetősége is van. Tanulhat akár online,
    esetleg egy helyi iskolában, vagy nyári táborban.
  learn_next_level: Tovább a következő szintre
  learn_online: Megpróbáljon ki  más online tanfolyamokat
  learn_classes: Találjon helyi osztályokat
  hoc_is_here: 'Elérkezett a #HourOfCode - nézd meg! @codeorg'
  just_did_hoc: 'Épp most csináltam végig a #HourOfCode -t - nézd meg! @codeorg'
  twitter_teach_cs: Miért nem tanítanak több iskolában programozást? Van megoldásunk.
    http://youtu.be/nKIu9yen5nc. Látogasd meg a http://code.org/ honlapot, hogy többet
    megtudj róla.
  learn_hoc: Ismerd meg a Kódolás Óráját
  beyond_hoc: Az első órán túl
  what_gender: Milyen nemű vagy?
  girl: Lány
  boy: Fiú
  help_recruit_coders: Segíts nekünk, hogy a csapatodba még több kódert toborozzunk!
  help_recruit: Segíts nekünk további kódereket toborozni!
  lines_of_code: <b># LINES OF CODE</b> SOR ALATT ÍRT A MAI NAPIG.
  lines_of_code_alt: <b>#</b> SOR A KÓDBÓL MEGÍRVA TANULÓK ÁLTAL
  who_has_done_hoc: 'Ki vett már részt a #HourOfCode programon? @codeorg'
  hoc_leaderboards: A Kódolás Órája ranglista
  students_and_lines: '%{students} tanuló fejezte be a Kód Óráját, s írt %{lines}
    sort a kódból.'
  start_hoc: Kezdd el a Kódolás Órája programot most
  contact_form_topic_press: Sajtó/média (interjú vagy igéret)
  stats_nina: „Minden egyes nap ugyanazzal az eredménnyel&mdash; 100%-os elkötelezettség.”
    - Nina Nichols Peery, tanár
  stats_student: '"Tudtam, hogy ez egy <b>egyszeri lehetőség az életemben</b>." -
    Mariana Alzate, 5. osztályos'
  stats_michael: '"<b>Soha életemben</b> nem láttam még ennyire izgatottnak a diákjaimat
    tanulás közben." - Michael Clark, tanár'
  studiobar_title: Fedezd fel a <a href='http://studio.code.org'>Kód stúdiót</a>
  studiobar_title_nolink: Fedezd fel a Kód stúdiót
  studiobar_elementary_title: Kurzusok alsósoknak
  studiobar_elementary_body: Három új tanfolyamunk k &#8209; 5 nek
  studiobar_hoc_title: A kódolás órája
  studiobar_hoc_body: Tanulj programozni a dühös madarakkal
  studiobar_flappy_title: Flappy kód
  studiobar_flappy_body: Készítsd el és oszd meg saját Flappy Bird játékodat
  studiobar_teacher_title: Tanároknak
  studiobar_teacher_body: Mutasd be a Kód stúdiót az osztályodnak
  studiobar_frozen_title: A kódolás órája
  studiobar_frozen_body: Hozz létre egy téli csodaországot Annával és Elsával!
  studiobar_donate_title: Támogatás
  studiobar_donate_body: Egy gyermek tanulását támogatja minden egyes dollár adományozásával
  studiobar_shop_title: Áruház
  studiobar_shop_body: Számoljunk le az előítéletekkel. Viseld büszkén a logónkat.
  homepage_hero_text_malala: "&ldquo;Kihívom a lányokat a világ minden országában,
    hogy vegyenek részt a Kódolás óráján&rdquo; \nMalala, Nobel Békedíjas\n"
  homepage_hero_text_susan: |
    &ldquo;Ha változtatni tudsz a technológián,
    a világot is meg tudod változtatni.&rdquo;
    Susan, a YouTube vezérigazgatója
  homepage_hero_text_fistbump: |
    &ldquo;Ne csak játssz a telefonodon,
    programozd is.&rdquo;
    Barack Obama, az USA elnöke
  homepage_hero_text_sheryl: |
    &ldquo;A gyermekeinknek &mdash; ideértve a lányokat is &mdash;
    szükségük van a lehetőségre, hogy informatikát tanuljanak.&rdquo;
    Sheryl, Facebook üzemeltetési igazgató
  homepage_hero_text_satya: |
    &ldquo;A számítástechnika a világ
    legjobb lehetőségeit nyitja meg.&rdquo;
    Satya, a Microsoft vezérigazgatója
  homepage_hero_text_bosh: |
    &ldquo;Ha kódolsz, akkor életed legjobb tanfolyamán vehetsz részt.&rdquo;
    Chris Bosh
  homepage_hero_text_student1: |
    &ldquo;Ezek a képességek megváltoztatták a jövőmet. Arról nem is beszélve, hogy ez tisztán szórakozás.&rdquo;
    Luna, 7. osztály
  homepage_hero_text_student2: |
    &ldquo;Soha nem láttam a gyermekeimet ennyire izgatottnak amikor tanulásról volt szó.&rdquo;
    Michael, tanár
  homepage_hero_text_student3: |
    &ldquo;Az informatika egy olyan dolog, amiről nem tudod eldönteni, hogy szereted vagy nem, amíg ki nem próbálod.&rdquo;
    Jackson, 6. osztály
  homepage_hero_text_student4: "&ldquo;A programozás segítségével bármit megvalósíthatsz,
    amit az elméd ki tud találni.&rdquo; \nMaya, 2. osztály\n"
  homepage_hero_text_student5: "&ldquo;Az informatika nem valaki más karrierje, hanem
    a tiéd. Itt és most.&rdquo; \nGeraldo, tanár\n"
  homepage_hero_text_teacher1: |
    &ldquo;A kódolás beindítja a kreativitást, inspriációt és az innovációt &mdash; ezekre minden karrier esetén szükség van.&rdquo;
    Floresa, tanár
  homepage_hero_text_teacher2: |
    &ldquo;Ez a program minden diákom érdeklődését felkeltette, így aktívak voltak és részt vettek a munkában.&rdquo;
    Adam, tanár
  homepage_hero_text_stat_loc: '#loc sor kód, amit a diákok írtak'
  homepage_hero_text_stat_students: '#student_count diák hozzáférés a Kód stúdió rendszerben'
  homepage_hero_text_stat_served: 'A Kódolás órája: #served megtartva'
  homepage_slot_text_hoc: A kódolás órája
  homepage_slot_text_frozen: Jégvarázs Annával és Elzával
  homepage_slot_text_teacher: Teacher Dashboard
  homepage_slot_text_studio: Az összes gyakorlatunk
  homepage_slot_text_course4: 4. tanfolyam
  homepage_slot_text_shop: Áruház
  homepage_slot_text_flappy: Flappy kód
  homepage_action_text_hoc: Minden diáknak legyen egy Kódolás Órája.
  homepage_action_text_num_served: '# fő már kipróbálta'
  homepage_action_text_join_us: Csatlakozz
  homepage_action_text_sign_up: Regisztrálás
  homepage_action_text_try_it: Próbáld ki
  homepage_action_text_volunteers: Technikai önkénteseket keresünk
  homepage_action_text_codevideo: Nézd meg a videót
  homepage_action_text_teachervideo: Nézd meg a videót
  homepage_action_text_girlvideo: Inspirálj egy lányt
  homepage_action_text_learn: Kezdj tanulni
  homepage_action_text_signpetition: Írd alá a petíciót
  homepage_signpetition_dropdown: Írd alá a petíciót &#x25BE;
  homepage_diversity_pledge: Csatlakozz a diverzitási peticióhoz
  homepage_banner_text_prizes: 'Újra közeledik a Kódolás órája, december 7-13. '
  homepage_banner_link_prizes: Csatlakozz a történelem legnagyobb tanulási eseményéhez!
  homepage_banner_text_main: A Code.org és a felsőoktatás összefog az informatika
    sokszínűségének javítása érdekében.
  homepage_banner_text_link: Tudj meg többet
  homepage_banner_privacy_main: 'Aug 3: We''ve updated our privacy policy to include
    tools used in our new high school CS Principles course.'
  homepage_banner_privacy_link: Tudj meg többet
  homepage_slot_text_title_hoc: A kódolás órája
  homepage_slot_text_blurb_hoc: Bárki megtanulhatja. Kezdd el ma
  homepage_slot_text_link_hoc: Próbáld ki a Kódolás Óráját
  homepage_slot_text_link_host: Tarts egy Kódolás óráját
  homepage_slot_text_link_hocserved: '# fő már kipróbálta'
  homepage_solot_text_link_volunteer: Önkéntes az kódolás órájához
  homepage_slot_text_title_students: Tanuló
  homepage_slot_text_blurb_students: Tekintsd meg az összes gyakorlatunkat
  homepage_slot_text_link_codestudio: Próbáld ki a Kód stúdiót
  homepage_slot_text_link_local: Keress egy helyi osztályt
  homepage_slot_text_link_othercourses: További online tanfolyamok
  homepage_slot_text_title_educators: Oktatók
  homepage_slot_text_blurb_educators: Tanítsd a diákjaidat
  homepage_slot_text_link_k5: Tanfolyamok alsó tagozatosoknak
  homepage_slot_text_link_fullcurriculum: Teljes tananyag megtekintése
  homepage_slot_text_link_pd: Szakmai fejlődés
  homepage_slot_text_title_advocates: Szószólók
  homepage_slot_text_blurb_advocates: Támogasd munkánkat
  homepage_slot_text_link_stats: Nézd meg a statisztikákat
  homepage_slot_text_link_buy: Légy részese
  homepage_slot_text_link_donate: Adományozz
  homepage_header_codestudio: Kód stúdiós diákalkotások
  homepage_header_donors: A Code.org megköszöni a támogatásokat
  homepage_donors_seall: Összes megtekintése
  homepage_donors_donate: Támogatás
  contact_form_topic_student: Diák vagyok
  contact_form_topic_parent: Szülő vagyok
  contact_form_topic_teacher: Tanár/Oktató vagyok
  contact_form_topic_outside_us: Nem élek az Egyesült Államokban.
  contact_form_topic_contribution: Jótékonysági hozzájárulás
  contact_form_topic_partner: Szeretnék  partner lenni
  contact_form_topic_other: Egyéb
  contact_form_label_topic: Témakör
  contact_form_label_email: E-mail címe
  contact_form_label_message: Üzenet
  contact_form_label_submit: Küldjön üzenetet
  class_submission_in_school: Az iskolában
  class_submission_in_school_daily_programming_course: Napi programozási tanfolyam
  class_submission_in_school_ap_computer_science: Haladó számítástechnika
  class_submission_in_school_full_university_cs_curriculum: Teljes egyetemi tananyag
  class_submission_in_school_robotics_club: Robotika club
  class_submission_in_school_programming_integrated_in_other_classes: Programozás
    oktatása integráltan más tantárgyakkal (matematika, fizika, stb.)
  class_submission_in_school_summer_school_cs_program: Nyári számtech programok
  class_submission_in_school_exploring_computer_science: A számítástechnika felfedezése
  class_submission_in_school_other: Más az iskolában
  class_submission_out_of_school: Iskolán kívül
  class_submission_out_of_school_summer_camp: Nyári tábor
  class_submission_out_of_school_afterschool_program: Iskola utáni program
  class_submission_out_of_school_all-day_workshop: Egész napos workshop (akár 1 hét)
  class_submission_out_of_school_multi-week_workshop: Több hetes workshop
  class_submission_out_of_school_other: Más az iskolán kívül
  class_submission_online: Online
  class_submission_online_programming_class: Online programozási osztály
  class_submission_online_teacher_resource: Online tanári forrásanyag
  class_submission_online_other: Más online
  class_submission_level_preschool: Óvoda
  class_submission_level_elementary: Általános iskola
  class_submission_level_middle_school: Általános iskola felső tagozat
  class_submission_level_high_school: Középiskola
  class_submission_level_college: Főiskola
  class_submission_level_vocational: Szakmai
  class_submission_languages_other: Egyéb nyelv(ek)
  inspirational_videos_more: További<a href="https://www.youtube.com/playlist?list=PLzdnOPI1iJNfpD8i4Sx7U0y2MccnrNZuP">inspiráló
    videók</a> példaképekkel és hírességekkel
  playlab_choose_theme: Choose your Play Lab theme
  playlab_classic_title: Classic
  playlab_gumball_title: Gumball
  playlab_iceage_title: Ice Age - Coming soon
  playlab_iceage_title_live: Ice Age
  starwars_subtitle: Galaxis építése kóddal
  starwars_javascript_title: Javascript
  starwars_javascript_description: Használd a mozgatható blokkokat és JavaScriptet.
  starwars_javascript_specs: 'Csak angol nyelvű | Modern böngészők | Korosztály: 11
    +'
  starwars_javascript_start_button: Próbálja ki most
  starwars_blocks_title: blokkok
  starwars_blocks_description: Használd a mozgatható blokkokat.
<<<<<<< HEAD
  starwars_blocks_specs: 'Több nyelv | Modern böngészők, okostelefonok, táblagépek
    | Korosztál: 6-10 évesek'
=======
  starwars_blocks_specs: Many languages | Modern browsers, smartphones, tablets |
    Ages 6-10
>>>>>>> d2c4eb48
  starwars_blocks_start_button: Próbálja ki most
  starwars_watch_videos: Mielőtt elkezded, nézz meg egy inspiráló videót
  starwars_speak_languages: Beszél egy másik nyelven is?
  starwars_help_translate: Segítsen a fordításban
  starwars_platform_text: Modern böngészők, okostelefonok, tabletek
  mc_name: Minecraft Kódolás Órája
  mc_longdescription: Használd a kódblokkokat, hogy segítsd Steve és Alex kalandjait
    a Minecraft világában.
  mc_shortdescription: Használd a kódblokkokat, hogy segítsd Steve és Alex kalandjait
    a Minecraft világában.
  mc_gradelevel: 4-től 104 éves korig
  mc_platformtext: Modern böngészők, okostelefonok, tabletek
  mc_specs: Many languages | Modern browsers and tablets | Ages 6+
  minecraft_subtitle: Minecraft Kódolás Órája
  volunteer_engineer_submission_title: Ösztönözz tanulókat és önkénteseket a Kódolás
    Órájára.
  volunteer_engineer_submission_subtitle_generic: '100 000 tanár for Kódolás Óráját
    tartani idén az osztályában, 2015. december 7-13 között. Szükségük van a segítségedre! '
  volunteer_engineer_submission_subtitle_specific: '%{num_teachers} tanárnak van szüksége
    számítástechnikai oktatással lelkesedő önkéntesekre, akik segítenének nekik idén
    decemberben a Kódolás Órája lebonyolításában.<br>%{num_volunteers} önkéntes már
    csatlakozott. Csatlakozz hozzájuk.'
  volunteer_engineer_submission_intro_background: A Kódolás Órája egy globális mozgalom,
    amely abban segít, hogy kipróbáld egy órán keresztül a programozást, amely már
    diákok millióihoz jutott el már a világ több, mint 180 országban. Kérlek vegyél
    részt rajta a Számítástechnikai Oktatási Hét keretein belül december 7-13. között.
  volunteer_engineer_submission_intro_recruit: 'These teachers would love to have
    somebody <span style="font-family: ''Gotham 7r'', sans-serif;">passionate about
    computer science education</span> who can help in the classroom, or for somebody
    who can <span style="font-family: ''Gotham 7r'', sans-serif;">inspire</span> their
    students by talking about the breadth of possibilities with computer science (which
    could be done through a video chat).'
  volunteer_engineer_submission_intro_signup: Please enter the following information
    if you are a computer science student or software professional. Fields marked
    with a <span class="form-required-field">*</span> are required.
  volunteer_engineer_submission_intro_links: Not looking to volunteer? <a href="%{learn_more}">Learn
    more</a> about organizing your own Hour of Code event and finding a local volunteer
    on our <a href="%{volunteer_local}">volunteer map</a>.
  volunteer_engineer_submission_update_information: Update your information
  volunteer_engineer_submission_header_shared: Az információ meg lett osztva az önkéntes
    tanárok térképén
  volunteer_engineer_submission_field_name: Név
  volunteer_engineer_submission_field_name_placeholder: Teljes név
  volunteer_engineer_submission_field_company: Cég (vagy Egyetem)
  volunteer_engineer_submission_field_company_placeholder: Cég (vagy Egyetem)
  volunteer_engineer_submission_field_experience_level: Tapasztalat szint
  volunteer_engineer_submission_field_location: Helyszín
  volunteer_engineer_submission_field_location_desc: If you enter your exact address
    we won't share it, just show you as a pin on map.
  volunteer_engineer_submission_field_location_placeholder: Irányítószám, város és
    állam/ország vagy utca
  volunteer_engineer_submission_field_location_flexibility: Tudok segíteni a kódolás
    órája alatt a... (jelölje ki az összes vállalni kívánt tevékenységet)
  volunteer_engineer_submission_checkbox_after_hoc: Éngem érdekel az önkéntesség a
    Kódolás Órája után
  volunteer_engineer_submission_field_time_commitment: Time commitment after the Hour
    of Code
  volunteer_engineer_submission_field_linkedin: LinkedIn adatlap
  volunteer_engineer_submission_field_linkedin_placeholder: http://www.linkedin.com/in/your_name
  volunteer_engineer_submission_field_facebook: Facebook adatlap
  volunteer_engineer_submission_field_facebook_placeholder: https://www.facebook.com/your_name
  volunteer_engineer_submission_field_description: Leírás
  volunteer_engineer_submission_field_description_desc: Describe your computer science
    experience and how you would like to participate as a volunteer for local teachers.
  volunteer_engineer_submission_field_description_placeholder: Description of experience
    and/or participation
  volunteer_engineer_submission_header_private: Az információt bizalmasan kezeljük
    és nem adjuk tovább harmadik személyeknek
  volunteer_engineer_submission_field_email: E-mail cím
  volunteer_engineer_submission_field_email_desc: Your email address will never be
    shared, but we'll send you requests from teachers.
  volunteer_engineer_submission_field_email_placeholder: E-mail cím
  volunteer_engineer_submission_final_paragraph: You will be listed on a map for local
    teachers to contact you for the Hour of Code or other volunteer opportunities.
    Your email and exact address will NEVER be shared by us. But the other information
    (including approximate location) will be publicly viewable by local teachers.
  volunteer_engineer_submission_checkbox_contact: 'Egyetértek azzal, hogy a tanárok
    felvehetik a kapcsolatot velem az önkéntes feladatok elvégzése céljából (Megjegyzés:
    az e-mail címed nem kerül harmadik félhez)'
  volunteer_engineer_submission_submit: Elküldés
  volunteer_engineer_submission_thankyou: Köszönjük, hogy részt veszel a Kódolás Órájában
    önkénteskét. Készülj fel a Kódolás Órájára és szerezz magadhoz még több önkéntest,
    amiről <a href="%{url}">többet megtudhatsz itt.</a>
  volunteer_engineer_submission_commitment_uncertain: Bizonytalan
  volunteer_engineer_submission_commitment_one_hr_per_week: 1 óra hetente
  volunteer_engineer_submission_commitment_three_hrs_per_week: 3 óra hetente
  volunteer_engineer_submission_commitment_five_hrs_per_week: 5 óra hetente
  volunteer_engineer_submission_commitment_now_and_then: Néha napján
  volunteer_engineer_submission_commitment_annually: évente 2-3 alkalommal
  volunteer_engineer_submission_commitment_monthly: Egy pár óra havonta
  volunteer_engineer_submission_commitment_weekly: Egy pár óra hetente
  volunteer_engineer_submission_commitment_more: Mégtöbb
  volunteer_engineer_submission_location_flexibility_onsite: Az iskolában a helyszínen
  volunteer_engineer_submission_location_flexibility_remote: Távoli mentorálás (tanárok
    vagy diákok)
  volunteer_engineer_submission_location_flexibility_curriculum: Segítene a nyílt
    forrású tananyag projektekben
  volunteer_engineer_submission_experience_unspecified: Nem meghatározott
  volunteer_engineer_submission_experience_tech_company: A nem vagyok mérnök egy tech
    cégnél
  volunteer_engineer_submission_experience_university_student_or_researcher: Jelenleg
    egyetemi hallgató (vagy kutató)
  volunteer_engineer_submission_experience_software_professional: Szoftverfeljesztő
  volunteer_engineer_submission_distance_8: 5 mérföld
  volunteer_engineer_submission_distance_16: 10 mérföld
  volunteer_engineer_submission_distance_24: 15 mérföld
  volunteer_engineer_submission_distance_32: 20 mérföld
  volunteer_engineer_submission_num_volunteers_5: 5 önkéntes
  volunteer_engineer_submission_num_volunteers_10: 10 önkéntes
  volunteer_engineer_submission_num_volunteers_25: 25 önkéntes
  volunteer_engineer_submission_num_volunteers_50: 50 önkéntes
  volunteer_engineer_submission_type_task_onsite: I want you to visit my classroom
    for technical help and inspiration
  volunteer_engineer_submission_type_task_remote: I want you to Skype into my classroom
    to say a few words of inspiration to the kids
  volunteer_engineer_submission_type_task_mentor: I'm looking for a mentor to help
    prepare me for coding with my students
  petition_age: Kor
  dashboard_landing_title: Tanári kezdőlap
  dashboard_landing_welcome: Üdvözlünk az új és továbbfejlesztett tanári felületen.
  dashboard_landing_video: Nézd meg ezt a videót
  dashboard_landing_watch_video: hogy megismerkedj az új funkciókkal!
  dashboard_landing_view_as_student: Az oldal megtekintése diákként
  dashboard_landing_students_title: A diákjaid
  dashboard_landing_students_manage: Diákok megtekintése és kezelése
  dashboard_landing_news_title: alsó tagozatos oktatói segédanyagok (csak angol nyelven)
  dashboard_landing_new_beta: ÚJ! Próbáld ki az alsós diákoknak szánt béta kurzusokat.
  dashboard_landing_new_k5courses: Új! Próbáld ki az alsós diákoknak szánt kurzusokat.
  dashboard_landing_useful_links: Egyéb hasznos linkek (csak angol nyelven)
  dashboard_landing_office_hours: Kérdezz személyesen! Nézz be a havi videós irodai
    óránkra.
  dashboard_landing_print_certificates: Nyomtasa ki a bizonyítványokat a diákoknak,
    akik befejezték a tanfolyamot
  dashboard_landing_educator_blog: Olvastam a híreket és frissítéseket az anyagokhoz  a
    Pedagógus Blog-ban
  dashboard_landing_smart_hints: Kérlek, segíts bennünket, okos tippekkel oktatóanyagainkhoz
    a code.org felületére
  dashboard_landing_video_player: Teszteld az új videó lejátszót az iskolában
  dashboard_landing_progress_title: Az elsődleges osztály fejlődése
  dashboard_landing_progress_biggest: Így fejlődik a legnagyobb szekciód.
  dashboard_landing_view_progress: Nézd meg a fejlődést a(z) %{biggest_section}
  dashboard_landing_print_progress: A haladás kinyomtatása
  dashboard_landing_available_title: Elérhető kurzusok
  dashboard_landing_available_courses: Ezek a jelenleg elérhető kurzusok Neked és
    diákjaid számára.
  dashboard_landing_more_tutorials: Szeretnél még több gyakorlatot megnézni?
  dashboard_landing_more_tutorials_desc: <a href="/learn/beyond">Partnereink még több</a>
    gyakorlatot kínálnak. Ezeken megtanulhatod a robotok programozását, weboldalt
    készíthetsz, elkészítheted saját alkalmazásodat, és felfedezhetsz olyan programnyelveket,
    mint a C++, a Ruby és a Python!
  dashboard_hoc_courses: A Kódolás órája minden életkornak szól
  dashboard_hoc_courses_desc: Próbáld ki az alábbi egy órás gyakorlatokat a diákjaiddal!
  dashboard_hoc_courses_desc_and_cta: Try these short, one-hour tutorials with your
    students. <a href="https://hourofcode.com">Join the Hour of Code movement</a>
    during Computer Science Education Week.
  dashboard_k5_courses: 20 órás tanfolyamok alsó tagozatosoknak
  dashboard_k5_courses_desc: These courses blend online, self-guided and self-paced
    tutorials with "unplugged" activities that require no computer at all. Each course
    consists of about 20 lessons that may be implemented as one unit or over the course
    of a semester. Even kindergarten-aged pre-readers can participate. To help you
    get started, we offer high quality professional development workshops around the
    U.S. free of charge. <a href="/professional-development-workshops">Find one near
    you!</a>
  dashboard_middle_courses: 20 órás tanfolyamok felső tagozatosoknak
  dashboard_middle_courses_desc: Our middle school curriculum uses computer science
    and programming within the context of middle school math and science - as a tool
    to teach math and science concepts. To register for professional development workshops,
    apply for a <a href="/educate/districts">district-wide partnership</a> with Code.org.
  dashboard_high_courses: Éves középiskolás tanfolyamok
  dashboard_high_courses_desc: Our high school program helps school districts offer
    full-year computer science classes by preparing existing teaching staff to offer
    this new field. To register for professional development workshops, apply for
    a <a href="/educate/districts">district-wide partnership</a> with Code.org.
  dashboard_course_csina: Computer Science in Algebra
  dashboard_course_csina_desc: A Code.org partner kapcsolatban áll a a Bootstrap-al,
    amely kidolgozott egy tantervet, amely megtanítja az algebrai és geomertiai fogalmakat
    a számítógépes programozásban.
  dashboard_course_csins: Számítógép-tudomány a tudományok között
  dashboard_course_csins_desc: A Code.org partner kapcsolatban áll a GUTS projekttel,
    amely bevezetést ad a számítógép tudomány fogalmak közé modellezés és szimuláció
    segítségével.
  dashboard_course_ecs: A számítástechnika felfedezése
  dashboard_course_ecs_desc: 'Exploring Computer Science is a yearlong course consisting
    of 6 units: Human Computer Interaction, Problem Solving, Web Design, Programming,
    Computing and Data Analysis, and Robotics.'
  dashboard_course_csp: Az AP® számítástechnika alapelvei
  dashboard_course_csp_desc: Code.org has designed a rigorous, engaging, and approachable
    course that explores the foundational ideas of computing.
  dashboard_landing_loading: Betöltés...
  dashboard_action_edit: Szerkeszt
  dashboard_action_save: Mentés
  dashboard_action_save_all: Összes mentése
  dashboard_action_cancel: Mégsem
  dashboard_action_delete: Törlés
  dashboard_action_delete_yes: Igen
  dashboard_action_delete_no: Nem
  dashboard_action_confirm: Biztos törölni akarod?
  dashboard_action_remove: Töröl
  dashboard_action_remove_confirm: Törlöd?
  dashboard_action_done: Kész
  dashboard_action_required: szükséges
  dashboard_navigation_home_page: Tanári kezdőlap
  dashboard_navigation_section_student_progress: Diákok fiókja és haladása
  dashboard_navigation_section_teacher_progress: A tanfolyam haladás
  dashboard_navigation_section_lesson_plans: Óravázlatok és erőforrások
  dashboard_navigation_section_community: Súgó és Közösség
  dashboard_navigation_section_pd: Szakmai fejlődés
  dashboard_navigation_section_speakers: Számítógép-tudomány <br/> vendég előadók
  dashboard_navigation_all_sections: Diákok fiókja és haladása
  dashboard_navigation_view_progress: Fejlődés megtekintése
  dashboard_navigation_view_text_responses: Szöveges válaszok megtekintése
  dashboard_navigation_add_students: Diákok hozzáadása
  dashboard_navigation_manage_students: Diákok kezelése
  dashboard_navigation_lesson_plans_resources: Óravázlatok és erőforrások
  dashboard_navigation_view_stats: Statisztika megtekintése
  dashboard_navigation_section: 'Szekció: %{section_name}'
  dashboard_navigation_student: 'Diák: %{student_name}'
  dashboard_sections_new_section: Új szekció
  dashboard_sections_jumbotron_instruction: Hozz létre új szekciókat és adj hozzá
    diákokat. Szekciók használatával a diákokat kisebb csoportokba szervezheted, így
    követheted nyomon fejlődésüket és kezelheted a fiókjukat.
  dashboard_sections_table_section: Szakasz
  dashboard_sections_table_secret: Bejelentkezés típusa
  dashboard_sections_table_grade: Évfolyam
  dashboard_sections_table_course: Tanfolyam
  dashboard_sections_table_students: Tanuló
  dashboard_sections_table_code: Szakasz kódja
  dashboard_sections_name: Szekció neve
  dashboard_sections_choose_secret: Ha szeretnél hozzáférést biztosítani a diákjaid
    számára, akkor válassz a titkos <b>kép</b> vagy <b>szó</b> azonosítás közül az
    adott szekciónál.
  dashboard_sections_secret_word: A <b>szó</b> azonosítás lehetővé teszi, hogy minden
    diákhoz egy titkos szót állíts be.
  dashboard_sections_secret_picture: A <b>kép</b> azonosítás lehetővé teszi, hogy
    minden diákhoz egy titkos képet állíts be. Ez kisebb gyermekek esetén lehet ideális.
  dashboard_sections_secret_none: Ha szeretnéd, hogy a diákjaid kezeljék a saját hozzáférésüket,
    ideértve a saját jelszó megválasztásának lehetőségét is, akkor válaszd az <b>egyik
    sem</b> pontot.
  dashboard_sections_print_secrets: Ezután kinyomtathatod diákoknak kiosztható, saját
    hozzáférési adataikat tartalmazó kártyákat.
  dashboard_sections_switch_section: 'Válassz szekciót:'
  dashboard_students_add_student: Diák hozzáadása
  dashboard_students_add_students: Több diák hozzáadása
  dashboard_students_add_multiple: 'Írd vagy másold be diákjaid nevét, soronként egyet:'
  dashboard_students_new_section: Az új szekció létrehozása sikerült! Most vedd fel
    a diákokat a fenti <b>Diák hozzáadása</b> vagy a <b>Több diák hozzáadása</b> gombok
    használatával.
  dashboard_students_placeholder_name: Diák neve
  dashboard_students_name: Név
  dashboard_students_progress: Előmenetel
  dashboard_students_age: Kor
  dashboard_students_gender: Nem
  dashboard_students_male: Férfi
  dashboard_students_female: Nő
  dashboard_students_secret: Titkos
  dashboard_students_password: jelszó
  dashboard_students_username: 'Felhasználónév: %{student_username}'
  dashboard_students_email: 'Email: %{student_email}'
  dashboard_students_completed_levels: Befejezett szintek
  dashboard_students_total_lines: Kódsorok
  dashboard_students_show_secret: Titok mutatása
  dashboard_students_auto_generated: Automatikusan létrehozott
  dashboard_students_reset_secret: Titok beállítása
  dashboard_students_reset_password: Jelszó beállítása
  dashboard_students_share_section: 'Oszd meg a diákjaiddal ennek a szekciónak a belépési
    oldalát:'
  dashboard_students_print_info: Nyomtasd ki a diákjaid belépési adatait tartalmazó
    kártyákat.
  dashboard_students_secret_picture_title: Titkos kép
  dashboard_students_secret_picture: Ez a szakasz titkos típusú <b>képet</b> használ.
    Ez azt jelenti, hogy a diákok a képet jelszó segítségével tekinthetik meg. A diákoknak
    be kell hozzá jelentkezniük a fenti webcímen.
  dashboard_students_reset_picture: A <b>Titok mutatása</b>, majd a <b>Titok beállítása</b>
    kiválasztásával bármikor újra beállíthatod egy diák titkos képét. A diák bejelentkezéséhez
    egy új kép készül.
  dashboard_students_secret_word_title: Titkos szó
  dashboard_students_secret_word: Titkos szó
  dashboard_students_reset_word: 'A <b>Titok mutatása</b>, majd a <b>Titok beállítása</b>
    kiválasztásával bármikor új titkos szót állíthat be egy diák számára. Ilyenkor
    egy új titkos szópár készül, amivel a diák ismét be tud majd lépni. '
  dashboard_students_join_link: Mondd meg a diákjaidnak, hogy hozzanak létre egy hozzáférést
    és csatlakozzanak a szekciódhoz
  dashboard_students_no_email: Ha a diákjaidnak nincs email címe, vagy Te szeretnéd
    létrehozni nekik a hozzáféréseket, akkor állítsd a szekció titkosítási típusát
    <b>szó</b> vagy <b>kép</b> típusúra.
  dashboard_students_print_page: Nyomtasd ki ezt az oldalt
  dashboard_students_url: URL
  dashboard_privacy_document_link: <a href="/privacy/student-privacy", target="_blank">Kattints
    ide</a> az adatkezelési dokumentumhoz, amit kinyomtathatsz a diákoknak, vagy megoszthatsz
    velük.
  dashboard_curriculum_k5_title: K-5 pedagógus források
  dashboard_curriculum_middle_title: Középiskolai pedagógus források
  dashboard_curriculum_high_title: Középiskola pedagógus források
  dashboard_lesson_plans: Óravázlat
  dashboard_view_all_lesson_plans: Az összes lecke áttekintése
  dashboard_course1: 'Első kurzus:'
  dashboard_course2: 'Második kurzus:'
  dashboard_course3: 'Harmadik kurzus:'
  dashboard_course4: '4. tanfolyam (béta): '
  dashboard_curriculum: Tanterv
  dashboard_curriculum_overview: K-5 (alsó tagozatos) tananyag áttekintés
  dashboard_overview: Összefoglaló
  dashboard_sequence: Sorozat
  dashboard_framework: Keretrendszer
  dashboard_standards: Sztenderdek
  dashboard_implementation_guide: Bevezetési Útmutató
  dashboard_glossary: Szószedet
  dashboard_classroom_strategies: Osztálytermi stratégia tanárok számára
  dashboard_debugging: 'Hibakeresés:'
  dashboard_puzzle_solving: 'Feladvány fejtés:'
  dashboard_student_worksheet: diák munkafüzet
  dashboard_teacher_worksheet: tanár munkalap
  dashboard_curriculum_csina: 'A számítógépes-tudomány az algebrában:'
  dashboard_curriculum_csins: 'A számítógép-tudomány a tudományok között:'
  dashboard_curriculum_csp: 'Az AP® számítástechnika alapelvei:'
  dashboard_curriculum_ecs: 'A számítástechnika felfedezése:'
  dashboard_grade_k: K
  dashboard_grade_other: Egyéb
  dashboard_login_word: Szó
  dashboard_login_picture: Kép
  dashboard_login_none: Email
  dashboard_new_password: új jelszó
  dashboard_progress_not_started: el nem kezdett
  dashboard_progress_in_progress: folyamatban
  dashboard_progress_not_completed: Nincs készen
  dashboard_progress_completed_too_many_blocks: elkészült, túl sok a blokk
  dashboard_progress_completed_perfect: elkészült, tökéletes
  dashboard_progress_furthest_level_attempted: a legmagasabb szint megpróbálva
  dashboard_stage: szakasz
  dashboard_puzzle: Kirakós
  dashboard_question: Kérdés
  dashboard_response: Válasz
  stats_hoc_2013_heading: 'Szédületes statisztika a tavalyi Kódolás Órája programról.
    Egyetlen hét alatt:'
  stats_hoc_2013_image_alt: Statisztika a 2013-as Kódolás Órája programról
  dashboard_teacher: Tanár
  dashboard_student: Diák
  dashboard_sections_email_question: Minden diáknak van érvényes e-mail címe?
  dashboard_sections_account_creation_question: Ki hozza létre a diákok hozzáférését?
  dashboard_sections_password_question: Mit használnak a diákok „jelszóként”?
  dashboard_sections_picture_account_creation: Egy Code.org által hozzárendelt képet
  dashboard_sections_word_account_creation: Egy Code.org által hozzárendelt egyszerű
    szót
  dashboard_sections_sign_in_question: Hol lépnek be a diákok?
  dashboard_sections_sign_in_unique: A „Diákok kezelése” fülön listázott egyedi weboldal
  dashboard_sections_sign_in_main: http://code.org majd „Belépés”
  dashboard_sections_password_account_creation: A diákok által létrehozott szöveges
    jelszó
  dashboard_sections_login_type_explanation: Ez a táblázat segít kiválasztani a szekciódnak
    megfelelőt a <b>kép, szó vagy e-mail</b> azonosítási típusok közül.
  dashboard_faq: Gyakran ismételt kérdések
  dashboard_faq_k5: K-5 Gyakran Ismételt Kérdések
  dashboard_announcements: Közlemények
  dashboard_announce_view_all: Összes megtekintése
  dashboard_announce_message: '<b>December 16, 2015</b> - Thank you for participating
    in the Hour of Code 2015! Tracking and saving progress have now resumed in all
    Code Studio tutorials and courses. Note: Code.org offices will be closed December
    19 - January 3. Please expect delayed answers to any questions you submit until
    January 4.'
  dashboard_announce_button_text: Tudj meg többet
  dashboard_announce_hoc: <b>October 15, 2015</b> - The Hour of Code is coming &mdash;
    every participating organizer will receive a gift card to Amazon.com or Microsoft's
    Windows Store as a thank-you gift. Join classrooms worldwide during December 7-13.
  dashboard_announce_playlab: <b>December 4, 2015</b> - The Hour of Code is here!
    Try out a tutorial, like the new Gumball and Ice Age Play Lab.
  code_hoc_coming: Megkezdődött a Kódolás Órája - December 8-14.
  code_sign_up: Jelentkezz, hogy részt vehess a programon a számítástechnika-oktatás
    hete keretében
  learn_more: Tudj meg többet
  learn_sign_up_description: Sign up to participate in the Hour of Code during CS
    Education Week
  learn_sign_up_button: Regisztrálás
  learn_videos_watch: Watch this inspirational video with your classroom
  learn_videos_show: Show this inspirational video to your class
  learn_videos_before_hoc: Watch an inspirational video before your Hour of Code
  learn_educator_resources_description: Learn how to teach an Hour of Code
  learn_educator_resources_button: Educator resources
  learn_are_you_educator: Are you an educator? Learn <a href="http://hourofcode.com/resources/how-to">how
    to teach an Hour of Code</a>
  learn_find_volunteer: <a href="https://code.org/volunteer/local">Find a local volunteer</a>
    to help during your Hour of Code
  learn_teacher_led_lesson_plans: Be inspired by <a href="https://code.org/teacher-led">teacher
    led Hour of Code lesson plans</a>
  learn_how_to_hoc: Follow <a href="https://hourofcode.com/how-to">our how-to guide</a>
    for teaching one Hour of Code
  learn_hoc_prizes: <a href="https://hourofcode.com/prizes"> Tudj meg többet</a> a
    tanároknak szánt jutalmakról.
  learn_inspirational_videos: Inspire students by showing them <a href="https://code.org/educate/inspire">these
    videos</a>
  hoc2014_try_new_tutorials: Próbáld ki az új Kódolás Órája anyagainkat
  hoc2014_try_new_tutorial: Próbáld ki az új Hour of Code oktató anyagunk béta változatát
  hoc2014_try_scrat: Angry Birds, PvZ és Scrat
  hoc2014_try_frozen: Művészkedj Annával és  Elzával a Jégvarázsból
  carousel_heading_codeorg: Tutorials by Code.org
  carousel_heading_codeorg_any_device: Tutorials by Code.org (for all devices)
  carousel_heading_3rd_party: Tutorials by 3rd parties
  carousel_heading_third_party: Tutorials by third parties
  carousel_heading_international: Oktatóanyagok az anyanyelveden
  carousel_heading_domestic: Az angolul elérhető oktatóanyagok
  carousel_heading_beginners: Oktatóanyagok kezdőknek
  carousel_heading_beyond_beginners: Tutorials for Beginners
  carousel_heading_javascript: Oktatóanyagok JavaScript oktatásához
  carousel_heading_beyond_javascript: Tutorials that teach JavaScript
  carousel_heading_unplugged: Nincs eszközöd vagy internet kapcsolatod? Próbáld ki
    az offline számítástechnikát
  carousel_heading_devices: Oktató alkalmazások telefonra és tabletre
  carousel_heading_beyond_devices: Tutorial apps for phones and tablets
  carousel_heading_languages: Oktatóanyagok egyéb programozási nyelveken
  carousel_heading_beyond_languages: Tutorials in other programming languages
  carousel_heading_apps_games: Csinálj saját appot vagy játékot.
  carousel_heading_university: Egyetemi kurzusok online
  carousel_heading_webpages: Tanulj weblapkészítést
  carousel_heading_robots: Tanulj robotprogramozást
  carousel_heading_ide: A tanárok közt népszerű platformok
  educator_notes: Oktatói jegyzetek
  teach_led_lesson_plans: Teacher Led Hour of Code Lesson Plans
  learn_footer_all_tutorials: See the <a href="https://code.org/educate/allhourofcode">comprehensive
    list of Hour of Code tutorials</a>. To see our criteria and submission guidelines
    for Hour of Code tutorials, <a href="https://hourofcode.com/tutorial-guidelines">click
    here.</a>
  how_to_teach_hoc: Hogyan tarthatsz Kódolás óráját
  more_resources_educators: További segédletek tanárok és oktatók részére
  beyond_submission: Want to submit a tutorial for Beyond an Hour? See the criteria
    and submission form.
  participants: résztvevők
  teachers_notes: Tanári jegyzetek
  teachers_notes_hoc: 'Tanároknak: Kérjük olvassák el az itt lévő fontos oktatási
    instrukciókat'
  previous: Előző
  next: Következő
  older_systems: Régebbi rendszereken működő oktatóanyagok
  older_systems_subheading: Ezek régebbi böngészőkön is működnek. Az összes oktatóanyag
    eléréséhez frissíts  <a href="http://browsehappy.com/" target="_blank">modern
    webböngészőre.</a>
  mobile_devices: Oktatóanyagok mobile eszközökre
  frozen_name: Kódolás Annával és Elsával
  starwars_name: 'Star Wars: A galaxis építése kódolássa'
  codeorg_name: Hagyományos Útvesztö
  codeintl_name: Hagyományos Útvesztö
  thinkersmithspanish_name: Mis Amigos Roboticos
  khan_name: Bevezetés a JavaScriptbe
  khanes_name: Bevezetés a JavaScriptbe
  khanpt_name: Bevezetés a JavaScriptbe
  khanhe_name: Bevezetés a JavaScriptbe
  khanfr_name: Bevezetés a JavaScriptbe
  khanpl_name: Bevezetés a JavaScriptbe
  tynker_name: Készítsd el a saját játékod
  scratch_name: Legyél kreatív a kódolásban
  lightbot_name: Lightbot
  thinkersmith_name: A robot barátaim
  condcards_name: Feltételek kártyákkal
  lightbotintl_name: Lightbot
  codehs_name: Tanulj programozni Karellel a kutyával
  codecademy_name: Codecademy
  codecombat_name: CodeCombat
  codemonkey_name: CodeMonkey
  codeavengers_name: Építs játékot JavaScript használatával
  processing_name: Rajzolás kóddal
  robomind_name: Programozz egy virtuális robotot
  groklearning_name: Eiza a beszélgető robot doktor
  quorum_name: Elérhető programozás (képernyőolvasó támogatással)
  codespark_name: Fooék (még nem olvasók részére is)
  kodable_name: Kodable (még nem olvasók részére is)
  tynkerapp_name: Tynker - táblagépeken
  robomindnl_name: Programozz egy virtuális robotot
  flappy_name: Készíts egy Flappy játékot
  bitsbox_name: Bitsbox - készíts egy játékot
  makeschool_name: Készíts egy iPhone játékot a böngésződben!
  touchdevelop_name: TouchDevelop
  appinventor_name: AppInventor Kódolás Órája
  blockly_name: Blockly
  thinkersmith2_name: Binary Baubles
  kodableunplugged_name: fuzzFamily Frenzy
  projguts_name: Kő, papír, olló
  hourofcode_name: Hagyományos Útvesztö
  playlab_name: Játéklabor
  infinity_name: Infinity játéklabor
  artist_name: Művész
  monstercoding_name: Mystery Island Coding Quest
  allcancode_name: Run Marco!
  csfirst_name: CS First
  boxisland_name: Box Island
  codesters_name: Codesters
  texasinstruments_name: 10 Minutes of Code
  teacherled_name: Teacher Led Lesson Plans
  codeorg_gradelevel: 4-től 104 éves korig
  codeintl_gradelevel: 4-től 104 éves korig
  thinkersmithspanish_gradelevel: Por todos
  khan_gradelevel: Felső tagozattól felfelé
  khanes_gradelevel: Felső tagozattól felfelé
  khanpt_gradelevel: Felső tagozattól felfelé
  khanhe_gradelevel: Felső tagozattól felfelé
  khanfr_gradelevel: Felső tagozattól felfelé
  khanpl_gradelevel: Felső tagozattól felfelé
  tynker_gradelevel: 5-től 13 éves korig
  scratch_gradelevel: 8 éves kortól
  lightbot_gradelevel: Minden korosztály számára
  thinkersmith_gradelevel: Minden korosztály számára
  condcards_gradelevel: 8-tól 12 éves korig
  lightbotintl_gradelevel: Minden korosztály számára
  codehs_gradelevel: Középiskola
  codecademy_gradelevel: Középiskola
  codecombat_gradelevel: Felső tagozattól felfelé
  codemonkey_gradelevel: Felső tagozattól felfelé
  codeavengers_gradelevel: Felső tagozattól felfelé
  processing_gradelevel: Középiskola
  robomind_gradelevel: 8-tól 13 éves korig
  groklearning_gradelevel: Felső tagozattól felfelé
  quorum_gradelevel: Felső tagozattól felfelé
  codespark_gradelevel: Általános iskola
  kodable_gradelevel: Általános iskola
  tynkerapp_gradelevel: 5-től 13 éves korig
  robomindnl_gradelevel: 8-tól 13 éves korig
  flappy_gradelevel: 4-től 104 éves korig
  bitsbox_gradelevel: Általános iskola
  makeschool_gradelevel: Középiskola
  touchdevelop_gradelevel: Középiskola
  appinventor_gradelevel: Felső tagozattól felfelé
  blockly_gradelevel: Minden korosztály számára
  thinkersmith2_gradelevel: 8 éves kortól
  kodableunplugged_gradelevel: 8-tól 13 éves korig
  projguts_gradelevel: 10-től 13 éves korig
  hourofcode_gradelevel: 4-től 104 éves korig
  frozen_gradelevel: 8 éves kortól
  starwars_gradelevel: 'Korosztály: 6 +'
  playlab_gradelevel: 4-től 104 éves korig
  infinity_gradelevel: 4-től 104 éves korig
  artist_gradelevel: 8 éves kortól
  monstercoding_gradelevel: 5-től 13 éves korig
  allcancode_gradelevel: Ages 5-10
  csfirst_gradelevel: Ages 9-14
  boxisland_gradelevel: Általános iskola
  codesters_gradelevel: Ages 12-14
  texasinstruments_gradelevel: Ages 13-16
  teacherled_gradelevel: Ages 5+
  codeorg_platformtext: Modern böngészők, okostelefonok, tabletek
  codeintl_platformtext: Modern böngészők, okostelefonok, tabletek
  thinkersmithspanish_platformtext: Offline
  khan_platformtext: Modern web böngészők
  khanes_platformtext: Modern web böngészők
  khanpt_platformtext: Modern web böngészők
  khanhe_platformtext: Modern web böngészők
  khanfr_platformtext: Modern web böngészők
  khanpl_platformtext: Modern web böngészők
  tynker_platformtext: Modern web böngészők
  scratch_platformtext: Csak Desktop webböngészők (nem táblagépek)
  lightbot_platformtext: Minden böngésző valamint iOS, Android vagy játék konzol
  thinkersmith_platformtext: Offline
  condcards_platformtext: Offline
  lightbotintl_platformtext: iOS, Android (vagy web böngésző)
  codehs_platformtext: Modern böngészők. (A követő tanfolyam feltétele $$)
  codecademy_platformtext: Modern web böngésző. iOS, Android appok
  codecombat_platformtext: Modern böngészők. (A követő tanfolyam feltétele $$)
  codemonkey_platformtext: Modern web böngészők
  codeavengers_platformtext: Modern web böngészők
  processing_platformtext: Modern web böngészők
  robomind_platformtext: Modern web böngészők, Mobil web
  groklearning_platformtext: Modern web böngészők
  quorum_platformtext: Modern webböngészők. Képernyő-olvasó támogatással
  codespark_platformtext: iOS, Android (vagy web böngésző)
  kodable_platformtext: iPad
  tynkerapp_platformtext: iPad, Android táblagépek
  robomindnl_platformtext: Modern web böngészők, Mobil web
  flappy_platformtext: Modern böngészők, okostelefonok, tabletek
  bitsbox_platformtext: Modern web böngészők
  makeschool_platformtext: Modern webböngészők
  touchdevelop_platformtext: Modern böngészők, okostelefonok, minden eszköz
  appinventor_platformtext: Modern böngészők + Android
  blockly_platformtext: Csak modern böngészők
  thinkersmith2_platformtext: Offline
  kodableunplugged_platformtext: Offline
  projguts_platformtext: Offline
  hourofcode_platformtext: Modern böngészők, okostelefonok, tabletek
  frozen_platformtext: Modern böngészők és tabletek
  starwars_platformtext: Modern böngészők és tabletek
  playlab_platformtext: Modern böngészők, okostelefonok, tabletek
  monstercoding_platformtext: Modern web browsers, iOS, Android
  allcancode_platformtext: Modern web browsers, iOS
  csfirst_platformtext: Modern web böngészők
  boxisland_platformtext: Android, iOS
  codesters_platformtext: Modern web böngészők
  texasinstruments_platformtext: TI Calculators
  teacherled_platformtext: Modern böngészők, okostelefonok, tabletek
  codeorg_shortdescription: Tanulj programozni Mark Zuckerbergel  és Angry Birds-el!
  codeintl_shortdescription: Tanulj programozni Mark Zuckerbergel  és Angry Birds-el!
  thinkersmithspanish_shortdescription: Tutorial para un grupo sin computadoras
  khan_shortdescription: Tanulj JavaScriptben rajzolni
  khanes_shortdescription: Tanulj JavaScriptben rajzolni
  khanpt_shortdescription: Tanulj JavaScriptben rajzolni
  khanhe_shortdescription: Tanulj JavaScriptben rajzolni
  khanfr_shortdescription: Tanulj JavaScriptben rajzolni
  khanpl_shortdescription: Tanulj JavaScriptben rajzolni
  tynker_shortdescription: Tanulj meg programozni szórakoztató feladványok megoldásával
    és készítsd el a saját mobil játékaidat.
  scratch_shortdescription: Készíts interaktív játékokat, történeteket és animációkat.
  lightbot_shortdescription: Programozd Lightbotot függvények és ciklusok használatával
    a feladványok megoldásához!
  thinkersmith_shortdescription: Offline oktatóanyag eszközökkel nem rendelkező csoportoknak
  condcards_shortdescription: Tanulj az algoritmusokról egy pakli kártyával
  lightbotintl_shortdescription: Egy játék a programozási alapelvek megtanításához
  codehs_shortdescription: Kezdj el programozni Karellel a kutyával; egy mókás és
    látványos bevezetés a programozásba!
  codecademy_shortdescription: Tanulj JavaScriptben programozni egy web böngészőben
  codecombat_shortdescription: Győzd le az ogrékat ebben a játékban, hogy megtanulj
    Pythonban vagy JavaScriptben programozni!
  codemonkey_shortdescription: A diákok egy majmot programoznak be, hogy elkapja a
    banánokat.
  codeavengers_shortdescription: Tanulj JavaScriptben programozni egy web böngészőben
  processing_shortdescription: Egy egy órás oktatóanyag a feldolgozó nyelvekről
  robomind_shortdescription: Írj programot egy virtuális robotnak
  groklearning_shortdescription: Tanítsd „Eliza”-t a beszélgető robotot, hogy megtréfáld
    a barátaidat, hadd higgyék ő egy ember!
  quorum_shortdescription: Csatlakozz Maryhez egy idegenvezetésre, ahol megtanulja
    a Quorum programozási nyelvet.
  codespark_shortdescription: A Foos egy vidám, gyermekeknek szóló, programozást oktató
    játék.
  kodable_shortdescription: Egy vidám iPad játék a programozás alapgondolatainak megtanításához
  tynkerapp_shortdescription: 'Tanulj meg programozni a szórakoztató kódolási rejtvények
    megoldásával. '
  robomindnl_shortdescription: Írj programot egy virtuális robotnak
  flappy_shortdescription: Készítsd el a saját játékod - Flappy Birds, Shark vagy
    Submarine
  bitsbox_shortdescription: Kódolj le néhány appot, hogy játszhass velük és megoszthasd
    őket, felhasználva erre az igazi JavaScript programnyelvet!
  makeschool_shortdescription: Készíts egy iPhone játékot! Tanuld meg - a kód írásával
    - hogyan taníthatod meg a szörnyet az új mozgásokra!
  touchdevelop_shortdescription: 'Oldd meg a rejtvényeket, készíts játékokat, s tanuld
    meg a kódírást a telefonodon. '
  appinventor_shortdescription: Készítsd el a saját app-od! (csak Androidra)
  blockly_shortdescription: Tölts le egy ZIP fájlt az offline tanuláshoz
  thinkersmith2_shortdescription: Tanuld meg hogy használják a számítógépek az egyeseket
    és nullákat az információ tárolásához
  kodableunplugged_shortdescription: Egy jópofa offline feladat
  projguts_shortdescription: Próbáld ki a modellezést és a szimulációt a kő-papír-ollóval
  hourofcode_shortdescription: Tanulj programozni Mark Zuckerbergel  és Angry Birds-el!
  frozen_shortdescription: Használj kódot, és csatlakozz Annához és Elsához, akik
    felfedezik a jég varázslatos és szépséges világát.
  starwars_shortdescription: Tanulj meg droidokat programozni és készítsd el a saját
    Star Wars játékodat egy messzi, messzi galaxisban.
  playlab_shortdescription: Hozz létre egy történetet vagy készíts egy játékot a Játéklaborral!
  infinity_shortdescription: Használd a Játéklabort, hogy megalkoss egy történetet
    vagy játékot a Disney Infinity karakterek szereplésével.
  artist_shortdescription: Rajzolj menő rajzokat és dizájnokat a Művész segítségével!
  monsterocding_shortdescription: A colorful self-guided programming adventure for
    children.
  allcancode_shortdescription: An immersive game to guide Marco with a visual programming
    language.
  csfirst_shortdescription: Animate a story about two characters on the ocean. Add
    your own style!
  boxisland_shortdescription: Take a coding trip on Box Island with the brave Hiro.
  codesters_shortdescription: Create your own games, animations, and artwork using
    Python.
  texasinstruments_shortdescription: Learn basic coding using the TI-84&#8482; Plus
    calculator.
  teacherled_shortdescription: Be inspired to design your own Hour of Code event with
    these lesson plans.
  codeorg_longdescription: Tanuld meg a számítástechnika alapgondolatait drag&drop
    elvű programozással. Ez egy játékszerű, önálló tutorial, amely video leckéiben
    szerepel Bill Gates, Mark Zuckerberg, Andry Birds és a Plants vs. Zombies. Tanuld
    meg az ismétlő ciklusokat, feltételeket és az alapvető algoritmusokat. Elérhető
    34 nyelven.
  codeintl_longdescription: Tanuld meg a számítástechnika alapgondolatait drag&drop
    elvű programozással. Ez egy játékszerű, önálló tutorial, amely video leckéiben
    szerepel Bill Gates, Mark Zuckerberg, Andry Birds és a Plants vs. Zombies. Tanuld
    meg az ismétlő ciklusokat, feltételeket és az alapvető algoritmusokat. Elérhető
    34 nyelven.
  thinkersmithspanish_longdescription: Az előre meghatározott "Robot Szótár" használatával
    a diákok ki fogják találni hogyan segítsenek egymáson a speciális feladatok végrehajtásában,
    anélkül hogy azt előre megbeszélnék. Ez az oktatóanyag megtanítja a gyerekeknek
    a szimbólumok és műveletek közötti összefüggéseket, valamint felbecsülhetetlen
    értékű hibakeresési tapasztalatot nyújt.
  khan_longdescription: Tanuld meg a JavaScript programozás alapjait, miközben szórakoztató
    rajzokat készítesz a programoddal. Csináld egyedül vagy akár az osztályoddal!
  khanes_longdescription: Tanuld meg a JavaScript programozás alapjait, miközben szórakoztató
    rajzokat készítesz a programoddal. Csináld egyedül vagy akár az osztályoddal!
  khanpt_longdescription: Tanuld meg a JavaScript programozás alapjait, miközben szórakoztató
    rajzokat készítesz a programoddal. Csináld egyedül vagy akár az osztályoddal!
  khanhe_longdescription: Tanuld meg a JavaScript programozás alapjait, miközben szórakoztató
    rajzokat készítesz a programoddal. Csináld egyedül vagy akár az osztályoddal!
  khanfr_longdescription: Tanuld meg a JavaScript programozás alapjait, miközben szórakoztató
    rajzokat készítesz a programoddal. Csináld egyedül vagy akár az osztályoddal!
  khanpl_longdescription: Tanuld meg a JavaScript programozás alapjait, miközben szórakoztató
    rajzokat készítesz a programoddal. Csináld egyedül vagy akár az osztályoddal!
  tynker_longdescription: Építs saját játékot, és osszd meg a barátaiddal! Oldd meg
    a vidám kód fejtörőt, és tanuld meg az egyes szintekhez tartozó programozási koncepciókat.
    Tedd személyre szabottá a játékot animált karakterekkel, több szinten és gazdag
    sajátsággal. Tedd a játékodat valósághűvé a fizikai modellezés használatával.
    Vizuális tömbökként vagy JavaScript-ként lásd a kódot. Tedd a a játékod iPad-on
    és Android tableten hordozhatóvá. Több mint egy tucat szórakoztató dolog közül
    lehet választani!
  scratch_longdescription: A Scratch segítségével elkészítheted saját játékaidat,
    sztorijaidat, animációidat &mdash; és megoszthatod azokat a barátaiddal. Kezdd
    az ismerkedést azzal, hogy animálod a neved, készítesz egy üdvözlőlapot, vagy
    írsz egy pong játékot.
  lightbot_longdescription: Irányítsd Lightbotot hogy minden kék csempét kivilágítson!
    A Lightbot egy puzzle játék, amely programozási játékmenetet használ, hogy a játékosok
    elsajátítsák a programozás alapelveit. Tanuld meg az utasítások sorrendiségét,
    írj eljárásokat és használj ciklusokat a szintek megoldásához. Ideális minden
    korosztály számára.
  thinkersmith_longdescription: Egy előre definiált „Robot szótár” használatával a
    diákok olyan feladatok végrehajtására vezethetik rá a társaikat, amiket előzőleg
    nem egyeztettek. A lecke megtanítja a gyerekeket a szimbólumok és műveletek közötti
    összefüggésekre, illetve a nélkülözhetetlen hibakeresési képességre. A „My Robotic
    Friends” játék csoportos feladatként használható igazán jól, és az osztálytermi
    használathoz tanári munkafüzetet is tartalmaz.
  condcards_longdescription: Tanulj az algoritmusokról és feltételes utasításokról
    egy kártyapakli segítségével ebben az offline játékban. A diákok csapatokban játszhatják
    ezt a játékot, amihez csapatonként egy pakli kártyára van szükség.
  lightbotintl_longdescription: Tanuld meg a programozás alap logikáját, kezdve az
    alap programozástól, 4 éves kortól iOS vagy Android eszközön (vagy web böngészőben).
    Tanuld meg az utasítások összefűzését, ismerj fel ismétlődő mintákat, használj
    funkciókat és ciklusokat!
  codehs_longdescription: A programozás, amikor utasításokat adunk a számítógépnek,
    olyan, mint amikor utasításokat adunk egy kutyának. Tanulj programozni Karellel
    a kutyával &mdash; ez egy szórakoztató, hozzáférhető és vizuális bevezető a programozás
    világába, ami olyan alapvető koncepciókat tanít meg teljesen kezdőknek, mint az
    utasítások vagy a függvények. Az oktatóanyag önállóan is használható, de a tanárok
    számára segédeszközök is elérhetők, illetve követhetik a diákok munkáját.
  codecademy_longdescription: A Codeacademy egy interaktív, önállóan használható bevezető
    kurzus, ami JavaScript segítségével vezet be a számítástechnika alapjaiba, és
    tízmilliók használták már a világ minden táján. Egy nagyon egyszerűen használható
    egy órás anyagot állítottunk össze, amihez kapcsolódó kérdéssorok, vetíthető anyagok
    kapcsolódnak. Egy komplett projekt, a diákokkal kiegészítve.
  codecombat_longdescription: Győzd le az ogrékat ebben a játékban, hogy megtanulj
    Pythonban vagy JavaScriptben programozni!
  codemonkey_longdescription: 'A CodeMonkey egy online játék, amely valódi programnyelven
    tanítja a kódírást! A diákok beprogramozzák a majmot a banánok elkapására, miközben  az
    egyre bonyolultabb lesz minden egyes szinten. Csillag pontszámot kapnak minden
    egyes megoldásnál, ami egyetlen kattintással megosztható. '
  codeavengers_longdescription: Építs két játékos 2D játékot JavaScript segítségével
    10 rövid lépésben. Ezután folytasd a tanulást néhány programozási alap (változók,
    if feltételek) megismerésével, miközben összeállítasz egy barátaiddal is megosztható
    kvízt. A munka során pontokat és címeket szerezhetsz, ahogy a feladatok teljesítése
    során az osztály rangsorának teteje felé menetelsz.
  processing_longdescription: Egy bevezetés a programozás világába a vizuális művészetek
    előtérbe helyezésével és a Processing programozási nyelv használatával. Rövid
    videós leckék kódolási feladatokat mutatnak be, melyek egy interaktív rajzolóprogram
    elkészítéséhez vezetnek
  robomind_longdescription: 'A diákok a saját virtuális robotjuk irányításán keresztül
    tanulják meg a programozás alapjait. Az online kurzus teljesen önállóan végezhető,
    a programozási gyakorlatok során rövid prezentációk, videók, kvízek és automatikus
    segédletek segítenek. '
  groklearning_longdescription: A Python programozási nyelv segítségével készítsd
    el „Elizát” a beszélgető robotot. Megtaníthatod Elizát, hogy hogyan beszéljen
    és miket mondjon. Vajon meg tudod-e tréfálni a barátaidat vele, hogy azt higgyék,
    hogy ő egy igazi ember, nem pedig egy számítógép?
  quorum_longdescription: Ez az oktatóanyag látásukban korlátozottak számára is elérhető,
    és képernyő olvasóval is működik. Csatlakozz Mary-hez, aki programozóként egy
    biológia laborhoz csatlakozva tanulja meg a Quorum programozási nyelvet. Ezt az
    online példafeladatokkal bővített tananyagot a diákok maguk is használhatják.
  codespark_longdescription: A Foos egy szórakoztató és gyermekbarát módja a programozás
    tanulásnak. Programozz kedves karaktereket a feladványok megoldásához, és kelts
    életre egy virtuális világot. A játék írásmentes, így mindenki játszhatja!
  kodable_longdescription: Kodable egy önállóan használható iPad játék, ami 5 éves
    vagy annál idősebb gyerekeknek segít megismerni a programozás alapjait. Tanár
    vagy szülő jelenléte segítség, de nem feltétlen szükséges.
  tynkerapp_longdescription: Tanulj programozni szórakoztató kódolási rejtvényekkel.  Vázlatos
    grafikákat, 10 évnél idősebbeknek való játék-készleteket és testre szabható karaktereket
    használó könnyen felépített játékok és történetek. Nincs szükség internet kapcsolatra.
    A műveidhez hozzáférhetsz az interneten is.
  robomindnl_longdescription: 'A diákok a saját virtuális robotjuk irányításán keresztül
    tanulják meg a programozás alapjait. Az online kurzus teljesen önállóan végezhető,
    a programozási gyakorlatok során rövid prezentációk, videók, kvízek és automatikus
    segédletek segítenek. '
  flappy_longdescription: Húzd és dobd programozással készítsd el a saját Flappy Bird
    játékodat, és szabd át saját elképzelésed szerint (a figura lehet egy cápa, mikulás,
    vagy bármi más is). Egy kattintással akár a telefonodra is feltöltheted a kész
    játékot.
  bitsbox_longdescription: Alakítsd át a saját virtuális tableted, majd alkoss meg
    egy sor játszható és megosztható appot. Az egyszerű bemutatók lehetővé teszik,
    hogy akár kicsi gyerekek is elkészíthessenek egy igazi JavaScipt programot. Minél
    többet tudsz, annál messzebb juthatsz.
  makeschool_longdescription: Learn to code by making an iPhone game using a brand
    new and beginner-friendly programming language called Swift! Create a Pok&eacute;mon-inspired
    action game and write code to teach your monster new moves. You will learn how
    to use variables, methods, and objects to help your monster win!
  touchdevelop_longdescription: 'Az érintésbarát szerkesztő végigvezet majd a pixel
    alkotások elkészítésén, a medve puzzle megoldásán , vagy a saját ugrálós-madár
    játék megvalósításán. '
  appinventor_longdescription: Rövid, szórakoztató videós oktatóanyagok segítségével
    három egyszerű alkalmazást fejleszthetsz Android telefonodra vagy táblagépedre.
    Ezzel a kezdőknek és haladóknak egyaránt alkalmas programmal a Kódolás Órája alatt
    azelőtt igazi app fejlesztő leszel, hogy észrevennéd. Gondolj bele, hogy milyen
    lenne a saját appodat megosztani a barátaiddal! Ezek a feladatok önállóan vagy
    osztályban tanárral együtt is megoldhatók.
  blockly_longdescription: Lassú az internet vagy egyáltalán nincs? Töltsd le az eredetileg
    a Code.org alapját is képező Blocky oktatóanyagot. A 3MB-os ZIP fájl bármilyen
    számítógépre feltehető, de akár egy pendrive-ról is használható
  thinkersmith2_longdescription: A diákok megtanulják a betűk tárolását bináris formában
    ki és be függvények segítségével. A végén az osztály elkódolhatja és hazaviheti
    a diákok monogramját.
  kodableunplugged_longdescription: 'A papíron használható fuzz Family Frenzy bevezeti
    az 5 éves korosztályt a programozási logika világába. Miután a tanár ismerteti
    a játékot, a gyerekek beprogramozzák a társaikat, hogy egy egyszerű akadálypályán
    átjusson. '
  projguts_longdescription: Ez az offline tevékenység bemutatja, hogy miként működik
    a modellezés és a szimulálás. A gyerekek egy csoportja a kő, papír, olló különböző
    verzióit játssza, majd megfigyeli a különböző modellkísérletek eredményeit.
  hourofcode_longdescription: Az új code.org/hoc helyőrzője
  frozen_longdescription: Használjuk a programozást, hogy csatlakozzunk Annához és
    Elsához, ahogy felfedezik a jég varázsát és szépségét. Hópihéket fogsz készíteni
    és mintákat ahogy jégkorcsolyázol, és így egy téli csodaországot készítesz, amelyet
    majd megoszthatsz a barátaiddal!
  starwars_longdescription: Tanulj meg droidokat programozni és készítsd el a saját
    Star Wars játékodat egy messzi, messzi galaxisban.
  playlab_longdescription: Hozz létre egy történetet, vagy készíts egy játékot a Play
    Lab-bal! Hozd mozgásba az állatokat, a kalózokat, a zombikat, nindzsákat, és a
    többi karaktert, adj hozzá hangot, pontozd az eredményt, és még dobálj tűzgolyókat
    is!
  monstercoding_longdescription: The Mystery Island Coding Quest by Monster Coding
    offers a fun filled self guided adventure that teaches several key programming
    concepts to children. Each block based activity builds on the previous, introducing
    kids to Functions, Boolean Values, Loops, If/Else Statements, and Arrays, using
    colorful animated graphics, audio instructions.
  allcancode_longdescription: Students play an adventure game based on an original
    story. They guide Marco - the main character - through each level by giving him
    step-by-step instructions in the form of the visual programming language used
    by the Hour of Code. They get introduced to sequencing commands, iteration and
    conditions without even noticing it.
  csfirst_longdescription: Create a story about two characters at sea. Animate the
    water, and customize the scenery to add your own flare. Use code to tell the story
    you want to tell!
  boxisland_longdescription: Take a trip on Box Island and help Hiro collect all the
    clocks scattered in the wilderness! In this tutorial you will learn the basics
    of algorithms, sequences, loops and conditionals!
  codesters_longdescription: 'Create your own games, animations, and artwork using
    Python.  Once you’re done, share them with friends! Program in Python, a real
    programming language used every day at companies - our drag and drop toolkit makes
    it easy to learn!  Try building a basketball game, choreographing a dance, or
    designing an animated card! '
  texasinstruments_longdescription: 'The 10 Minutes of Code activities can be used
    in class as a way to spark students'' interest in coding with the TI technology
    they carry in their backpacks everyday.  Learn the basics of coding using the
    TI-84&#8482; Plus and get started programming in just 10 minutes – no experience
    needed!  '
  teacherled_longdescription: Now that tens of thousands of educators have tried the
    Hour of Code, many classrooms are ready for more creative, less one-size-fits-all
    activities that teach the basics of computer science. To help teachers find inspiration,
    we collected and curated one-hour teacher-led lesson and activity plans designed
    for different subject areas for Hour of Code veterans.
  codeorg_beyond_name: Bevezetés a számítástechnikába (általános iskolai évfolyamok)
  khan_beyond_name: Tanulj programozni
  tynker_beyond_name: Tanulj programozni otthon
  scratch_beyond_name: Legyél kreatív a kódolásban
  lightbot_beyond_name: LightBot
  codecademy_beyond_name: Codecademy
  kodable_beyond_name: Kodable
  scratchjr_beyond_name: ScratchJR olvasni még nem tudóknak
  hopscotch_beyond_name: 'Hopscotch: Programozás az iPadeden'
  pocketcode_beyond_name: Pocket Code
  groklearning_beyond_name: Tanulj Python programozást
  hacketyhack_beyond_name: Tanulj Ruby-t
  robomind_beyond_name: Programozz egy virtuális robotot
  makeschool_beyond_name: Készíts egy iPhone játékot a böngésződben!
  appinventor_beyond_name: AppInventor Kódolás Órája
  touchdevelop_beyond_name: TouchDevelop
  codehs_beyond_name: Tanulj programozni Karellel a kutyával
  udemy_beyond_name: Online programozás kurzusok
  lynda_beyond_name: Online programozás kurzusok
  edx_beyond_name: Harvard CS50 osztály
  coursera_beyond_name: Stanford CS 101 osztály
  udacity_beyond_name: CS 101
  teachingtree_beyond_name: Egyetemi kurzusok online
  kodu_beyond_name: Kodu
  cargobot_beyond_name: Cargobot
  kidsruby_beyond_name: KidsRuby
  w3schools_beyond_name: Tanulj HTML-t
  codeavengers_beyond_name: Tanuld meg weboldalak kódolását
  mozilla_beyond_name: Webmaker
  codecombat_beyond_name: CodeCombat
  codea_beyond_name: Codea
  lego_beyond_name: Mindstorms
  finch_beyond_name: Finch
  arduino_beyond_name: Arduino Sparkfunnal
  processing_beyond_name: Programozás a Processing segítségével
  alice_beyond_name: Alice
  sphero_beyond_name: SPRK
  codeorg_beyond_gradelevel: 4-től 104 éves korig
  khan_beyond_gradelevel: Felső tagozattól felfelé
  tynker_beyond_gradelevel: 5-től 13 éves korig
  scratch_beyond_gradelevel: 8 éves kortól
  lightbot_beyond_gradelevel: Minden korosztály számára
  codecademy_beyond_gradelevel: Középiskola
  kodable_beyond_gradelevel: Általános iskola
  scratchjr_beyond_gradelevel: Általános iskola
  hopscotch_beyond_gradelevel: Felső tagozattól felfelé
  pocketcode_beyond_gradelevel: Felső tagozattól felfelé
  groklearning_beyond_gradelevel: Felső tagozattól felfelé
  hacketyhack_beyond_gradelevel: Középiskola
  robomind_beyond_gradelevel: 8-tól 13 éves korig
  makeschool_beyond_gradelevel: Középiskola
  appinventor_beyond_gradelevel: Felső tagozattól felfelé
  touchdevelop_beyond_gradelevel: Középiskola
  codehs_beyond_gradelevel: Középiskola
  udemy_beyond_gradelevel: Középiskola +
  lynda_beyond_gradelevel: Középiskola +
  edx_beyond_gradelevel: Egyetem
  coursera_beyond_gradelevel: Egyetem
  udacity_beyond_gradelevel: Egyetem
  teachingtree_beyond_gradelevel: Egyetem
  kodu_beyond_gradelevel: 8 éves kortól
  cargobot_beyond_gradelevel: 8 éves kortól
  kidsruby_beyond_gradelevel: 12 éves kortól
  w3schools_beyond_gradelevel: 12 éves kortól
  codeavengers_beyond_gradelevel: Felső tagozattól felfelé
  mozilla_beyond_gradelevel: 12 éves kortól
  codecombat_beyond_gradelevel: Felső tagozattól felfelé
  codea_beyond_gradelevel: Középiskola +
  lego_beyond_gradelevel: Felső tagozattól felfelé
  finch_beyond_gradelevel: 8 éves kortól
  arduino_beyond_gradelevel: Középiskola +
  processing_beyond_gradelevel: Középiskola
  alice_beyond_gradelevel: Felső tagozattól felfelé
  sphero_beyond_gradelevel: 8 éves kortól
  codeorg_beyond_platformtext: Modern böngészők és tabletek
  khan_beyond_platformtext: Modern webböngészők
  tynker_beyond_platformtext: Modern webböngészők (költséges)
  scratch_beyond_platformtext: Bármilyen böngészővel
  lightbot_beyond_platformtext: iOS, Android (vagy web böngésző)
  codecademy_beyond_platformtext: Modern web böngésző. iOS, Android appok
  kodable_beyond_platformtext: iPad
  scratchjr_beyond_platformtext: iPad
  hopscotch_beyond_platformtext: iPad
  pocketcode_beyond_platformtext: Mobil app
  groklearning_beyond_platformtext: Modern web böngészők
  hacketyhack_beyond_platformtext: Asztali telepítés
  robomind_beyond_platformtext: Modern web böngészők, Mobil web
  makeschool_beyond_platformtext: Modern webböngészők
  appinventor_beyond_platformtext: Modern böngészők + Android
  touchdevelop_beyond_platformtext: Modern böngészők, okostelefonok, minden eszköz
  codehs_beyond_platformtext: Modern böngészők (költséges)
  udemy_beyond_platformtext: Web alapú
  lynda_beyond_platformtext: Web alapú (költséges)
  edx_beyond_platformtext: Modern böngészők
  coursera_beyond_platformtext: Modern böngészők
  udacity_beyond_platformtext: Modern böngészők
  teachingtree_beyond_platformtext: Web alapú
  kodu_beyond_platformtext: Windows, xBox
  cargobot_beyond_platformtext: iPad
  kidsruby_beyond_platformtext: Asztali telepítés
  w3schools_beyond_platformtext: Modern webböngészők
  codeavengers_beyond_platformtext: Modern webböngészők
  mozilla_beyond_platformtext: Modern webböngészők
  codecombat_beyond_platformtext: Web alapú (Firefox, Chrome, Safari, IE9+)
  codea_beyond_platformtext: iPad
  lego_beyond_platformtext: Robot vásárlás
  finch_beyond_platformtext: Robot vásárlás
  arduino_beyond_platformtext: Web böngésző, majd kit vásárlás
  processing_beyond_platformtext: Modern web böngészők
  alice_beyond_platformtext: Windows vagy Mac (telepítés szükséges)
  sphero_beyond_platformtext: Robot vásárlás
  codeorg_beyond_shortdescription: Tanulj programozni Mark Zuckerbergel  és Angry
    Birds-el!
  khan_beyond_shortdescription: Tanulj JavaScriptben rajzolni
  tynker_beyond_shortdescription: Szórakoztató és élvezetes kurzusok 4-8. osztályos
    gyermekeknek
  scratch_beyond_shortdescription: Készíts interaktív játékokat, történeteket és animációkat.
  lightbot_beyond_shortdescription: Egy játék a programozási alapelvek megtanításához
  codecademy_beyond_shortdescription: Tanulj JavaScriptben programozni egy web böngészőben
  kodable_beyond_shortdescription: Egy vidám iPad játék a programozás alapgondolatainak
    megtanításához
  scratchjr_beyond_shortdescription: 'Készíts interaktív történeteket és játékokat
    ScratchJr segítségével. '
  hopscotch_beyond_shortdescription: Tanulj vizuális programozást iPad-en
  pocketcode_beyond_shortdescription: Készíts egy játékot a telefonodon, majd oszd
    meg a barátaiddal, hogy próbálják ki azt!
  groklearning_beyond_shortdescription: Bevezetés a Python programozás világába
  hacketyhack_beyond_shortdescription: Tanulj meg Ruby-ban programozni az alapoktól
  robomind_beyond_shortdescription: Írj programot egy virtuális robotnak
  makeschool_beyond_shortdescription: Learn to make an iPhone game in an hour
  appinventor_beyond_shortdescription: Készítsd el a saját app-od! (csak Androidra)
  touchdevelop_beyond_shortdescription: Programozz mobilalkalmazásokat egyenesen a
    mobilodon, tableteden, vagy laptopodon
  codehs_beyond_shortdescription: Tanulj meg JavaScriptben programozni egy szórakoztató
    vizuális környezetben
  udemy_beyond_shortdescription: Tucatnyi online programozási kurzus
  lynda_beyond_shortdescription: Tucatnyi online programozási kurzus
  edx_beyond_shortdescription: A legnépszerűbb osztály a Harvardon
  coursera_beyond_shortdescription: Kezdd a CS101-el
  udacity_beyond_shortdescription: Kezdd a CS101-el
  teachingtree_beyond_shortdescription: 'Online tudás: gyors és kötetlen'
  kodu_beyond_shortdescription: Tervezz egy 3D-s játékvilágot
  cargobot_beyond_shortdescription: Programozz robotkezet az iPadeden
  kidsruby_beyond_shortdescription: Tanulj programozni Ruby segítségével
  w3schools_beyond_shortdescription: Tanuld meg a weboldalak készítését
  codeavengers_beyond_shortdescription: Tanuld meg játékok és weboldalak programozását
  mozilla_beyond_shortdescription: Készíts és ossz meg weboldalakat
  codecombat_beyond_shortdescription: Játssz, és tanuld meg a JavaScriptet, hogy nyerj
  codea_beyond_shortdescription: Készíts appokat az iPadedre
  lego_beyond_shortdescription: Építs és programozz egy robotot
  finch_beyond_shortdescription: Egy robot a számítástechnika oktatására
  arduino_beyond_shortdescription: Tanulj Arduinot a Sparkfunk Digital Sandboxszal.
  processing_beyond_shortdescription: Tanuld meg a Processing nyelvet
  alice_beyond_shortdescription: Taníts programozást egy 3D környezetben
  sphero_beyond_shortdescription: A SPRK leckék szórakoztató gyorstalpalók a robotok
    programozásához gyerekeknek, miközben a matek és egyéb képességeiket is fejlesztik.
  codeorg_beyond_longdescription: Tanuld meg a programozás alap koncepcióit a húzd
    és dobd programozási rendszerrel. Három teljes kurzus, egyenként 15-20 leckével,
    offline tantermi tevékenységekkel, játékokokkal, Bill Gateset, Mark Zuckerberget,
    Angry Birdsöket és a Plants vs. Zombies figuráit felsorakoztató tananyagokkal.
    Tanuld meg az ismétlő ciklusok, feltételek, az alap algoritmusok, függvények és
    változók használatát.
  khan_beyond_longdescription: Tanuld meg a JavaScript programozás alapjait, miközben
    szórakoztató rajzokat készítesz a programoddal. Csináld egyedül vagy akár az osztályoddal!
  tynker_beyond_longdescription: A Tynker segítségével könnyű és élvezetes a programozás
    tanulása. A gyerekek kódblokkok rendezésével készíthetnek játékokat és mobil appokat.
    Nincs többé szükség a pontos szintaktika ismeretére. A gyerekek az ötleteket animált
    történetekké alakíthatják. Lehetővé teszi a progresszív tanulást. Ahogy a gyerekek
    megtanulják az alapokat, Tynker egyre komolyabb koncepciók vezet be, köztük a
    szintaktikai rendszerű programozást is.
  scratch_beyond_longdescription: A Scratch segítségével elkészítheted saját játékaidat,
    sztorijaidat, animációidat &mdash; és megoszthatod azokat a barátaiddal. Kezdd
    az ismerkedést azzal, hogy animálod a neved, készítesz egy üdvözlőlapot, vagy
    írsz egy pong játékot.
  lightbot_beyond_longdescription: Tanuld meg a programozás alap logikáját, kezdve
    az alap programozástól, 4 éves kortól iOS vagy Android eszközön (vagy web böngészőben).
    Tanuld meg az utasítások összefűzését, ismerj fel ismétlődő mintákat, használj
    funkciókat és ciklusokat!
  codecademy_beyond_longdescription: A Codeacademy egy interaktív, önállóan használható
    bevezető kurzus, ami JavaScript segítségével vezet be a számítástechnika alapjaiba,
    és tízmilliók használták már a világ minden táján. Egy nagyon egyszerűen használható
    egy órás anyagot állítottunk össze, amihez kapcsolódó kérdéssorok, vetíthető anyagok
    kapcsolódnak. Egy komplett projekt, a diákokkal kiegészítve.
  kodable_beyond_longdescription: Kodable egy önállóan használható iPad játék, ami
    5 éves vagy annál idősebb gyerekeknek segít megismerni a programozás alapjait.
    Tanár vagy szülő jelenléte segítség, de nem feltétlen szükséges.
  scratchjr_beyond_longdescription: ScrathJr egy bevezető programozási nyelv, ami
    lehetővé teszi, hogy kicsi gyermekek elkészítsék a saját interaktív történeteiket
    és játékaikat. A gyerekek grafikus programozási blokkok összekapcsolásával mozgathatják,
    táncoltathatják, ugráltathatják és énekeltethetik a karaktereket
  hopscotch_beyond_longdescription: Egy önállóan használható tananyag iPadre a Hopscotch
    programozási nyelv segítségével. A diákok játékokat és appokat írhatnak az iPadre
    az iPaden. A diákok egyedül vagy iPadenként maximum három fős csoportokban dolgozhatnak.
  pocketcode_beyond_longdescription: Készítsd el a saját játékod az okostelefonodon
    a Pocket Code segítségével! Segíts ejtőernyős Pistának a csomagok kiszállításában.
    Megoszthatod a barátaiddal és másokkal, hogy ők is kipróbálhassák!
  groklearning_beyond_longdescription: Egy bevezető kurzus a Python nyelv használatával
    olyanok számára, akiknek nincs programozási gyakorlatuk. Az egyedi bevezető tartalmunk
    és a kihívások lehetővé teszik, hogy a diák alaposan megértse a Pythont és a programozást
    magát. Már nagyon sok különböző korú diákot megtanítottunk ennek a kurzusnak a
    segítségével, biztosak vagyunk benne, hogy ez neked is megfelelő lesz.
  hacketyhack_beyond_longdescription: 'A Hackety Hack a legelső lépésektől tanít meg
    a programozás abszolút alapjaira. Nincs szükség semmiféle előképzettségre a programozás
    terén. A Hackety Hack segítségével a Ruby programozási nyelvet fogod megtanulni.
    A Ruby sokféle program elkészítésére használható, köztük asztali számítógépen
    futó alkalmazásokhoz is. [Megjegyzés: program telepítése szükséges]'
  robomind_beyond_longdescription: 'A diákok megtanulják a programozás alapjait a
    saját virtuális robotjuk irányításán keresztül. Az online kurzus tartalmazza a
    rövid prezentációkat, videókat, kvízeket és az automatikus útmutatókat illetve
    tippeket, amik segítenek a feladatok végrehajtása során. '
  makeschool_beyond_longdescription: Valamennyire ismered az ObjectiveC-t? Tanuld
    meg hogy kell iPhone játékot készíteni, egy óra alatt! Végig fogunk vezetni a
    kódolási, a tesztelési, és a játék kipróbálási folyamaton, a böngészőben, és hogy
    hogyan osszthatod meg a barátaiddal a Facebook-on, hogy kipróbálhassák! Nincs
    szükség előzetes iPhone fejlesztési tapasztalatra. Értened kell már, hogy mik
    a változók, a metódusok és az objektumok.
  appinventor_beyond_longdescription: Rövid, szórakoztató videós oktatóanyagok segítségével
    három egyszerű alkalmazást fejleszthetsz Android telefonodra vagy táblagépedre.
    Ezzel a kezdőknek és haladóknak egyaránt alkalmas programmal a Kódolás Órája alatt
    azelőtt igazi app fejlesztő leszel, hogy észrevennéd. Gondolj bele, hogy milyen
    lenne a saját appodat megosztani a barátaiddal! Ezek a feladatok önállóan vagy
    osztályban tanárral együtt is megoldhatók.
  touchdevelop_beyond_longdescription: A TouchDevelop segít az IPAD, iPhone, Android,
    PC, Mac, Windows Phone alkalmazások elkészítésében. Az érintésbarát szerkesztőnkkel
    a kódolás még telefonon vagy tableten is szórakoztató!
  codehs_beyond_longdescription: 'Tanuld meg a programozás alapjait Karel kutyával!
    Egy vidám, hozzáférhető és vizuális bevezetés a kódolás világába, ahol ugyanúgy
    kell kiadni a számítógép utasításokat, mintha egy kutyát irányítanál. Ez az oktató
    anyag tanári segítséggel a leghatékonyabb, de önállóan is elvégezhető. [Megjegyzés:
    nem ingyenes]'
  udemy_beyond_longdescription: 'Akár soha nem láttál egy sor kódot sem vagy akár
    programozóként dolgozol, Udemy-nek van egy neked való tanfolyama, amit profi oktatók
    tartanak. [Megjegyzés: nem ingyenes]'
  lynda_beyond_longdescription: 'Tanulj meg programozni, készíts web alkalmazásokat
    az objektum orientált C és C++ programozás alapjaitól a Java fejlesztésig. A fejlesztői
    tananyagaink segítenek megtanulni fejleszteni, mobil alkalmazásokat készíteni,
    PHP-val és MySQL adatbázisokkal dolgozni, megismerni a statisztikai feldolgozás
    programnyelvének az R-nek az alapjait, és még sok minden mást. [Megjegyzés: nem
    ingyenes]'
  edx_beyond_longdescription: A CS50x a Harvard College bevezető kurzus a számítástechnika
    intellektuális világába és a programozás művészetébe programozóknak és nem programozóknak
    egyaránt. A témakörök között szerepel az absztrakció, algoritmusok, adat struktúrák,
    beágyazás, erőforrás kezelés, biztonság, szoftver fejlesztés és web fejlesztés.
    A nyelvek között szerepel a C, PHP és JavaScript, amihez jön az SQL, CSS és a
    HTML. Az iskolában oktatott verziója a CS50x kurzusnak a Harvard második legnagyobb
    kurzusa.
  coursera_beyond_longdescription: 'A Stanford egyetem CS 101 osztálya Nick Parlante
    vezetésével (ingyenes!). A CS101 egy számítástechnikai alapokkal egyáltalán nem
    rendelkező hallgatóságot ismerteti meg a számítástechnika legfontosabb gondolataival.
    Játsz és kísérletezz rövid kód darabokkal, hogy életre keltsd a számítógép erejét
    és a korlátait. A CS101 ezen felül egy általános hátteret is ad a mai számítógépekhez:
    mi egy számítógép, mi az a hardver, mi az a szoftver, mi az az internet. Nincs
    szükség egy web böngésző használatán túl egyéb alapismeretekre.'
  udacity_beyond_longdescription: Ezen a kurzuson megtanulhatod a számítástechnika
    kulcsfontosságú koncepcióit, és megtanulhatod hogyan írj saját programokat. Nincs
    szükség előzetes programozási tudásra. Kezdők is jöhetnek! A kurzus végén érteni
    fogod a számítástechnika alapjait, és képes leszel Python nyelven programokat
    írni. Ez a kurzus felkészít arra, hogy a haladó szintű számítástechnikai kurzusokon
    folytathasd a tanulást.
  teachingtree_beyond_longdescription: A TeachingTree egy nyílt platform, ami bárki
    számára lehetővé teszi, hogy oktatóanyagokat rendszerezzen. A célunk, hogy olyan
    rendszert nyújtsunk, amiben a diákok gyorsan megtalálják azt az információt, amire
    az egyes koncepciók megtanulásakor szükségük van. Mindenkit szeretnénk arra ösztönözni,
    hogy adjon a rendszerhez videókat vagy címkézze fel a koncepciókat.
  kodu_beyond_longdescription: A Kodu segítségével a gyerekek PC-n és XBoxon egy egyszerű
    vizuális programozási nyelven készíthetnek játékokat. A Kodu segít a kreativitás,
    a problémamegoldási, a történetelmesélési és a programozási képesség fejlesztésében.
    A Koduval programozási alapok nélkül is bárki, felnőttek és gyerekek egyaránt,
    készíthet játékokat. A Kodu PC-s verziója ingyen letölthető. Az XBox verzió az
    Egyesült Államokban az XBox Marketplace Indie játékok kategóriájából tölthető
    le 5 dollárért.
  cargobot_beyond_longdescription: A Cargo-Bot egy puzzle játék, ahol meg kell tanítani
    egy robotot a ládák mozgatására. Egyszerűnek tűnik, nem? 36 pokolian okos rejtvény,
    kísérteties zene és lenyűgöző retina grafika jellemzi. A megoldásaidat felveheted,
    illetve meg is oszthatod  a YouTube-on, hogy láthassák a barátaid.
  kidsruby_beyond_longdescription: 'Jó szórakozást és játék készítést, illetve házifeladat
    elkerülést Ruby segítségével! Csak mondd meg a szüleidnek, vagy a tanáraidnak
    hogy Ruby programozást tanulsz...;). Ingyenes és minden számítógépen működik.
    [Megjegyzés: Desktop telepítés szükséges]'
  w3schools_beyond_longdescription: Tanuld meg hogyan kell létrehozni weboldalakat
    a saját számítógépeden. Tanuld meg a szerver alapjait egy napon belül. Tanuld
    meg hogyan kell adatbázisokat adni a weboldaladhoz.
  codeavengers_beyond_longdescription: Tanuld meg a játékok, az alkalmazások, és a
    weboldalak programozását. Szakértők által tervezve a kezdőknek tökéletesen megfelelő
    nehézségi szinttel, könnyen érthető utasításokkal, és szükség esetén nagyfokú
    segítséggel. A HTML, CSS és JavaScript kurzusaink kód kihívásokat és felülvizsgálati
    játékokat tartalmaznak, hogy a tanulás szórakoztató és hatékony legyen minden
    korosztály számára.
  mozilla_beyond_longdescription: A Thimble nevetségesen egyszerűvé teszi saját internetoldalak
    létrehozását és megosztását. A HTML és CSS oldalakat közvetlenül a böngésződben
    írhatod és szerkesztheted, majd rögtön meg is tekintheted a munkád. Rakd fel,
    és osszd meg az elkészült projektet egyetlen kattintással. Kezdőknek és profiknak
    is ugyanolyan tökéletes.
  codecombat_beyond_longdescription: Játsszd hogy te vagy a Varázsló, és kódok (varázslatok)
    segítségével szabályozd a hőseidet, navigálj az útvesztőben, győzd le az óriásokat,
    cselezd ki az ellenséget és mentsd meg a szövetségeseket! Tanuld meg a JavaScript
    nyelvet ebben a teljes kezdőknek való HTML 5 web-játékban.
  codea_beyond_longdescription: A Codea for iPad lehetővé teszi, hogy játékokat és
    szimulációkat &mdash; vagy szinte bármit létrehozz, ami eszedbe jut. Alakítsd
    a gondolataidat interaktív alkotásokká, amik kihasználják az iPad képességeit,
    mint például a multi-touch és a gyorsulásmérő. Úgy gondoljuk, hogy a Codea a legszebb
    kódszerkesztő, amit használhatsz, és ráadásul még egyszerű is. A Codeát úgy terveztük,
    hogy megérinthesd a kódod.  Módosítanál egy számot? Csak érj hozzá és húzd el!
    Megváltoztatnál egy színt vagy egy képet? Hozzájuk érve egy vizuális szerkesztő
    jelenik meg, amivel megváltoztathatod, amit szeretnél.
  lego_beyond_longdescription: Készíts kisméretű, testreszabható és programozható
    robotokat LEGO elemek felhasználásával.
  finch_beyond_longdescription: A Finch egy új robot a számítástechnika oktatásban,
    ami a Carnegie Mellon CREATE laborjának négy éves fejlesztésének eredménye. Úgy
    tervezték meg, hogy támogassa az élvezetes bevezetést a programozás művészetébe.
    Egy tucatnyi programozási nyelvet és környezetet támogat, köztük több olyat is,
    ami akár nyolc éves gyermekek számára is megfelelő környezetet biztosít. A Fitch
    rendszert úgy tervezték meg, hogy lehetővé tegye diákok számára, hogy interakciókban
    gazdag programokat írjanak.
  arduino_beyond_longdescription: Az Arduino egy népszerű platform melynek célja,
    hogy lehetővé tegye a művészeknek és a tervezőknek hogy valódi érzékelőkkel, LED-ekkel,
    zümmerrekkel, stb. dolgozhassanak. A Sparkfun Virtual Sandbox a tényleges Ardunio
    kódolást tanítja közvetlenül a böngészőben.
  processing_beyond_longdescription: A Processing egy programozási nyelv, fejlesztési
    környezet és online közösség. 2001 óta a Processing a szoftveres ismereteket promótálja
    a vizuális művészetek terén és a vizuális művészeteket a technológia szintjén.  Eredetileg
    egy szoftveres jegyzettömbnek szánták, illetve hogy programozás alapokat tanítsanak
    egy vizuális környezetben, de a Processing profik fejlesztői eszközévé fejlődött.
    Napjainkban diákok, művészek, tervezők, kutatók és hobbisták tízezrei használják
    a Processinget tanulásra, prototípusok készítésére és gyártásra.
  alice_beyond_longdescription: Az Alice projekt megfelelő eszközöket és anyagot biztosít
    - egy innovatív programozási környezet használatával támogatva a 3D-s animációk
    létrehozását - a számítástechnikai gondolkodás tanításához és elsajátításához,
    a probléma megoldáshoz, és a számítógép programozáshoz, széles korcsoport és tudásszint
    tartományban.
  sphero_beyond_longdescription: Akár oktató vagy akár szülő, az SPRK órák egy szórakoztató
    gyorstalpalót jelentenek a gyerekeknek a robotok programozásával, a matematikai
    és tudományos képzettségük fejlesztése közben.
  compatibility_https_header: Kérjük engedélyezd a HTTPS protokollt a Code.org-nak.
  compatibility_https_message: To increase security, we are switching to HTTPS on
    %{https_date}. You will not be able to access Code.org after this date. <a href='%{it_requirements_url}'>Click
    here</a> to learn how to enable HTTPS for Code.org.
  compatibility_https_hide_this_warning: Figyelmen kívül hagyom
  starwars_shortcode: sw
  mc_shortcode: mc
  frozen_shortcode: frzn
  hourofcode_shortcode: code
  flappy_shortcode: csapj
  infinity_shortcode: inf
  playlab_shortcode: lejátszás
  artist_shortcode: art
  og_title: Every child deserves opportunity
  og_description: Every student in every school deserves the opportunity to study
    computer science.
  volunteer_engineer_submission_update_information: Update your information
  dashboard_announce_message: '<b>December 16, 2015</b> - Thank you for participating
    in the Hour of Code 2015! Tracking and saving progress have now resumed in all
    Code Studio tutorials and courses. Note: Code.org offices will be closed December
    19 - January 3. Please expect delayed answers to any questions you submit until
    January 4.'
  dashboard_announce_button_text: Learn more<|MERGE_RESOLUTION|>--- conflicted
+++ resolved
@@ -331,13 +331,8 @@
   starwars_javascript_start_button: Próbálja ki most
   starwars_blocks_title: blokkok
   starwars_blocks_description: Használd a mozgatható blokkokat.
-<<<<<<< HEAD
   starwars_blocks_specs: 'Több nyelv | Modern böngészők, okostelefonok, táblagépek
     | Korosztál: 6-10 évesek'
-=======
-  starwars_blocks_specs: Many languages | Modern browsers, smartphones, tablets |
-    Ages 6-10
->>>>>>> d2c4eb48
   starwars_blocks_start_button: Próbálja ki most
   starwars_watch_videos: Mielőtt elkezded, nézz meg egy inspiráló videót
   starwars_speak_languages: Beszél egy másik nyelven is?
