--- conflicted
+++ resolved
@@ -22,16 +22,12 @@
   return if unsampled_session?
 
   # Decide whether the session should be sampled.
-<<<<<<< HEAD
   weight = DCDO.get('hoc_activity_sample_weight', 1).to_i
+
+  # don't sample for cartoon network
+  weight = 1 if attrs[:company] == CARTOON_NETWORK
+
   if weight > 0 && Kernel.rand < (1.0 / weight)
-=======
-  p = DCDO.get('hoc_activity_sample_proportion', 1.0).to_f
-  # don't sample for cartoon network
-  p = 1 if row[:company] == CARTOON_NETWORK
-  p = 0 if p < 0 # Negative proportions aren't meaningful, so just treat them as disabling logging.
-  if Kernel.rand < p  # If p=0, no sessions are in the sample.
->>>>>>> 212e6b78
     # If we decided to make the session sampled, create the session row and set the hoc cookie.
     row = create_session_row(attrs, weight: weight)
   else
