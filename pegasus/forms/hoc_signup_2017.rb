--- conflicted
+++ resolved
@@ -36,11 +36,7 @@
       end
     end
     # Call process in the parent class.
-<<<<<<< HEAD
-    process(data).merge!(nces_school_name_s:  nces_school_name)
-=======
     process(data).merge!(nces_school_name_s: nces_school_name)
->>>>>>> e041ed6f
   end
 
   def self.receipt
