class HocSurvey2014
  
  def self.normalize(data)
    result = {}
    
    decrypted_email = Poste.decrypt(data[:code_s])
    result[:email_s] = required enum(data[:email_s].to_.strip.downcase, [decrypted_email])

<<<<<<< HEAD
    result[:name_s] = required stripped data[:name_s]
    result[:country_s] = enum(data[:country_s].to_s.strip.downcase, HOC_COUNTRIES.keys)
    result[:user_description_s] = required stripped data[:user_description_s]
=======
    result[:teacher_name_s] = required stripped data[:name_s]
    result[:email_s] = required stripped data[:email_s]
    result[:event_country_s] = enum(data[:event_country_s].to_s.strip.downcase, HOC_COUNTRIES.keys)
    result[:teacher_description_s] = required stripped data[:teacher_description_s]
>>>>>>> 670b9354
    result[:event_location_type_s] = stripped data[:event_location_type_s]
    result[:students_number_total_i] = required stripped data[:students_number_total_i]
    result[:students_number_girls_i] = required stripped data[:students_number_girls_i]
    result[:students_number_ethnicity_i] = required stripped data[:students_number_ethnicity_i]
    result[:students_grade_levels_ss] = stripped data[:students_grade_levels_ss]
    result[:event_tutorials_ss] = stripped data[:event_tutorials_ss]
    result[:event_technology_ss] = stripped data[:event_technology_ss]
    result[:event_experience_s] = required stripped data[:event_experience_s]
    result[:event_improvement_s] = stripped data[:event_improvement_s]
    result[:event_annual_s] = stripped data[:event_annual_s]
    result[:teacher_plan_teach_cs_s] = stripped data[:teacher_plan_teach_cs]
    result[:teacher_first_year_s] = stripped data[:teacher_first_year_s]
    result[:teacher_how_heard_s] = stripped data[:teacher_how_heard_s]

    result
  end

<<<<<<< HEAD
  def self.claim_prize_code(type, email, params={})
=======
  def self.teacher_descriptions()
    [
      'Computer Science teacher',
      'Classroom teacher (all subjects)',
      'Pre-service teacher or instructional assistant ',
      'Math or Science teacher',
      'Technology teacher',
      'Librarian',
      'Volunteer',
      'English teacher',
      'Social Studies/History teacher',
      'Language teacher',
      'Art or Music teacher',
      'After-school educator',
      'Other',
    ]
  end

  def self.event_location_types()
    [
      'Public school',
      'Public charter school',
      'Private school',
      'Parochial/Religious school ',
      'After school',
      'Camp or club',
      'Home',
      'Library',
      'Other',
    ]
  end

  def self.students_grade_levels()
    [
      'Pre-kindergarten',
      'Kindergarten',
      '1st',
      '2nd',
      '3rd',
      '4th',
      '5th',
      '6th',
      '7th',
      '8th',
      '9th',
      '10th',
      '11th',
      '12th',
      'College or University',
    ]
  end

  def self.event_tutorials()
    [
      'Code with Anna and Elsa',
      'Code with Angry Birds',
      'Tynker',
      'Scratch',
      'LightBot',
      'Khan Academy',
      'CodeHS',
      'Codecademy',
      'CodeCombat',
      'CodeAvengers',
      'Unplugged',
      'CodeSpark',
      'Kodable',
      'CodeMonkey',
      'Processing',
      'RoboMind',
      'Grok Learning',
      'Quorum',
      'MakeSchool',
      'TouchDevelop',
      'Make a Flappy Game',
      'Bitsbox',
      'AppInventor',
      'PlayLab',
      'Other',
    ]
  end

  def self.event_technologies()
    [
      'Each student had a device',
      'Pair programming, sharing a device',
      'In a large group (with a shared screen)',
      'Unplugged only',
    ]
  end

  def self.claim_prize_code(type, user_id, params={})
>>>>>>> 670b9354
    ip_address = params[:ip_address] || request.ip
  
    begin
      rows_updated = DB[:hoc_survey_prizes].where(claimant:nil, type:type).limit(1).update(
        claimant:email,
        claimed_at:DateTime.now,
        claimed_ip:ip_address,
      )
      raise StandardError, "Out of '#{type}' codes." if rows_updated == 0
    rescue Sequel::UniqueConstraintViolation
      # This user has already claimed a prize, the query below will return that existing prize.
    rescue
      raise
    end

    DB[:hoc_survey_prizes].where(claimant:email).first
  end

end<|MERGE_RESOLUTION|>--- conflicted
+++ resolved
@@ -2,20 +2,13 @@
   
   def self.normalize(data)
     result = {}
-    
+
     decrypted_email = Poste.decrypt(data[:code_s])
     result[:email_s] = required enum(data[:email_s].to_.strip.downcase, [decrypted_email])
 
-<<<<<<< HEAD
-    result[:name_s] = required stripped data[:name_s]
-    result[:country_s] = enum(data[:country_s].to_s.strip.downcase, HOC_COUNTRIES.keys)
-    result[:user_description_s] = required stripped data[:user_description_s]
-=======
     result[:teacher_name_s] = required stripped data[:name_s]
-    result[:email_s] = required stripped data[:email_s]
     result[:event_country_s] = enum(data[:event_country_s].to_s.strip.downcase, HOC_COUNTRIES.keys)
     result[:teacher_description_s] = required stripped data[:teacher_description_s]
->>>>>>> 670b9354
     result[:event_location_type_s] = stripped data[:event_location_type_s]
     result[:students_number_total_i] = required stripped data[:students_number_total_i]
     result[:students_number_girls_i] = required stripped data[:students_number_girls_i]
@@ -33,9 +26,6 @@
     result
   end
 
-<<<<<<< HEAD
-  def self.claim_prize_code(type, email, params={})
-=======
   def self.teacher_descriptions()
     [
       'Computer Science teacher',
@@ -127,8 +117,7 @@
     ]
   end
 
-  def self.claim_prize_code(type, user_id, params={})
->>>>>>> 670b9354
+  def self.claim_prize_code(type, email, params={})
     ip_address = params[:ip_address] || request.ip
   
     begin
