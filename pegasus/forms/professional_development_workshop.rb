--- conflicted
+++ resolved
@@ -1,5 +1,5 @@
 require 'cdo/date'
-require 'cdo/activity'
+require 'cdo/activity_constants'
 
 class ProfessionalDevelopmentWorkshop
   MINIMUM_ATTENDEE_LEVELS_COUNT = 15
@@ -31,13 +31,6 @@
     'workshop_receipt'
   end
 
-<<<<<<< HEAD
-  def self.process(data)
-    {}.tap do |results|
-      location = search_for_address(data['location_address_s'])
-      results.merge! location.to_solr if location
-    end
-=======
   def self.progress_snapshot(section_id)
     DASHBOARD_DB[:followers].
       join(:users, id: :student_user_id).
@@ -50,7 +43,7 @@
       all.map do |result|
       levels = DASHBOARD_DB[:user_levels].
         where(user_id: result[:id]).
-        and("best_result >= #{Activity::MINIMUM_PASS_RESULT}").
+        and("best_result >= #{ActivityConstants::MINIMUM_PASS_RESULT}").
         all
       result[:levels] = levels
       result[:levels_count] = levels.count
@@ -59,18 +52,17 @@
   end
 
   def self.process(data, last_processed_data)
-    processed_data = {
-                      'location_p' => data['location_p'] || geocode_address(data['location_address_s'])
-                     }
+    {}.tap do |results|
+      location = search_for_address(data['location_address_s'])
+      results.merge! location.to_solr if location
 
-    if data['stopped_dt'] && (last_processed_data.blank? || last_processed_data['progress_snapshot_t'].blank?)
-      snapshot = self.progress_snapshot(data['section_id_s'])
-      processed_data['total_attendee_count_i'] = snapshot.count
-      processed_data['qualifying_attendee_count_i'] = snapshot.count {|u| u[:levels_count] >= MINIMUM_ATTENDEE_LEVELS_COUNT}
-      processed_data['progress_snapshot_t'] = snapshot.to_json
+      if data['stopped_dt'] && (last_processed_data.blank? || last_processed_data['progress_snapshot_t'].blank?)
+        snapshot = self.progress_snapshot(data['section_id_s'])
+        results['total_attendee_count_i'] = snapshot.count
+        results['qualifying_attendee_count_i'] = snapshot.count {|u| u[:levels_count] >= MINIMUM_ATTENDEE_LEVELS_COUNT}
+        results['progress_snapshot_t'] = snapshot.to_json
+      end
     end
-    processed_data
->>>>>>> 71305a9e
   end
 
   def self.index(data)
