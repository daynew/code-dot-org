--- conflicted
+++ resolved
@@ -50,12 +50,7 @@
 [tip]
 
 # Lesson Tip
-<<<<<<< HEAD
- If students have used variables in other languages
-It's essential to note that in functional programming, as in math, variables are considered immutable - meaning the value can't be changed during the execution of a program. Think about it this way: saying x = 50, and then x = x + 1 might make sense in Javascript, but it's impossible in Algebra.
-=======
  If students have used variables in other programming languages, it's essential to note that in functional programming, as in math, variables are considered immutable - meaning the value can't be changed during the execution of a program. Think about it this way: saying x = 50, and then x = x + 1 might make sense in Javascript, but it's impossible in Algebra.
->>>>>>> a705199a
 
 [/together]
 
