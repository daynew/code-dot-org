require_relative 'src/env'
require 'rack'
require 'rack/contrib'
require 'sinatra/base'
require 'sinatra/verbs'
require 'cdo/geocoder'
require 'cdo/pegasus/graphics'
require 'cdo/rack/cdo_deflater'
require 'cdo/rack/request'
require 'cdo/properties'
require 'dynamic_config/page_mode'
require 'active_support'
require 'base64'
require 'cgi'
require 'json'
require 'uri'
require 'cdo/rack/upgrade_insecure_requests'
require_relative 'helper_modules/dashboard'
require 'dynamic_config/dcdo'

if rack_env?(:production)
  require 'newrelic_rpm'
  NewRelic::Agent.after_fork(force_reconnect: true)
  require 'honeybadger'
end

require src_dir 'database'
require src_dir 'forms'
require src_dir 'curriculum_router'

def http_vary_add_type(vary,type)
  types = vary.to_s.split(',').map(&:strip)
  return vary if types.include?('*') || types.include?(type)
  types.push(type).join(',')
end

class Documents < Sinatra::Base

  def self.get_head_or_post(url,&block)
    get(url,&block)
    head(url,&block)
    post(url,&block)
  end

  def self.load_config_in(dir)
    path = File.join(dir, 'config.json')
    return {} unless File.file?(path)
    JSON.parse(IO.read(path), symbolize_names: true)
  end

  def self.load_configs_in(dir)
    configs = {}

    Dir.entries(dir).each do |site|
      site_dir = File.join(dir, site)
      next if site == '.' or site == '..' or !File.directory?(site_dir)
      configs[site] = load_config_in(site_dir)
    end

    configs
  end

  use Honeybadger::Rack if rack_env?(:production)
  use Rack::Locale
  use Rack::CdoDeflater
  use Rack::UpgradeInsecureRequests

  # Use dynamic config for max_age settings, with the provided default as fallback.
  def self.set_max_age(type, default)
    set "#{type}_max_age", Proc.new { DCDO.get("pegasus_#{type}_max_age", rack_env?(:staging) ? 60 : default) }
  end

  ONE_HOUR = 3600

  configure do
    dir = pegasus_dir('sites.v3')
    set :launched_at, Time.now
    set :configs, load_configs_in(dir)
    set :views, dir
    set :image_extnames, ['.png','.jpeg','.jpg','.gif']
    set :exclude_extnames, ['.collate']
    set_max_age :document, ONE_HOUR * 4
    set_max_age :document_proxy, ONE_HOUR * 2
    set_max_age :image, ONE_HOUR * 10
    set_max_age :image_proxy, ONE_HOUR * 5
    set_max_age :static, ONE_HOUR * 10
    set_max_age :static_proxy, ONE_HOUR * 5
    set :read_only, CDO.read_only
    set :not_found_extnames, ['.not_found','.404']
    set :redirect_extnames, ['.redirect','.moved','.found','.301','.302']
    set :template_extnames, ['.erb','.fetch','.haml','.html','.md','.txt']
    set :non_static_extnames, settings.not_found_extnames + settings.redirect_extnames + settings.template_extnames + settings.exclude_extnames
    set :markdown, {autolink: true, tables: true, space_after_headers: true, fenced_code_blocks: true}

    if rack_env?(:production)
      Honeybadger.configure do |config|
        config.api_key = CDO.pegasus_honeybadger_api_key
        config.ignore << 'Sinatra::NotFound'
        config.ignore << 'Table::NotFound'
      end
    end
  end

  before do
    $log.debug request.url

    uri = request.path_info.chomp('/')
    redirect uri unless uri.empty? || request.path_info == uri

    locale = request.locale
    locale = 'it-IT' if request.site == 'italia.code.org'
    locale = 'es-ES' if request.site == 'ar.code.org'
    locale = 'ro-RO' if request.site == 'ro.code.org'
    locale = 'pt-BR' if request.site == 'br.code.org'
    I18n.locale = locale

    @config = settings.configs[request.site]
    @header = {}

    @dirs = []

    if ['hourofcode.com', 'translate.hourofcode.com'].include?(request.site)
      @dirs << [File.join(request.site, 'i18n')]
    end

    @dirs << request.site

    if @config
      base = @config[:base]
      while base
        @dirs << base
        base = settings.configs[base][:base]
      end
    end

    @locals = {header: {}}
  end

  # Language selection
  get %r{^/lang/([^/]+)/?(.*)?$} do
    lang, path = params[:captures]
    pass unless DB[:cdo_languages].first(code_s: lang)
    dont_cache
    response.set_cookie('language_', {value: lang, domain: ".#{request.site}", path: '/', expires: Time.now + (365*24*3600)})
    redirect "/#{path}"
  end

  # Page mode selection
  get '/private/pm/*' do |page_mode|
    dont_cache
    response.set_cookie('pm', {value: page_mode, domain: ".#{request.site}", path: '/'})
    redirect "/learn?r=#{rand(100000)}"
  end

  # /private (protected area)
  ['/private', '/private/*'].each do |uri|
    get_head_or_post uri do
      unless rack_env?(:development)
        not_authorized! unless dashboard_user_helper
        forbidden! unless dashboard_user_helper.admin?
      end
      pass
    end
  end

  # Static files
  get '*' do |uri|
    pass unless path = resolve_static('public', uri)
    cache :static
    send_file(path)
  end

  get '/style.css' do
    content_type :css
    css_last_modified = Time.at(0)
    css = Dir.glob(pegasus_dir('sites.v3',request.site,'/styles/*.css')).sort.map do |i|
      css_last_modified = [css_last_modified, File.mtime(i)].max
      IO.read(i)
    end.join("\n\n")
    last_modified(css_last_modified) if css_last_modified > Time.at(0)
    cache :static
    css
  end

  # rubocop:disable Lint/Eval
  Dir.glob(pegasus_dir('routes/*.rb')).sort.each{|path| eval(IO.read(path))}
  # rubocop:enable Lint/Eval

  # Manipulated images
  get '/images/*' do |path|
    path = File.join('/images', path)
<<<<<<< HEAD
    image_data = process_image(path, settings.image_extnames, settings.image_max_age)
    pass if image_data.nil?
    last_modified image_data[:last_modified]
    content_type image_data[:content_type]
    cache_control *image_data[:cache_control]
    send_file(image_data[:file]) if image_data[:file]
    image_data[:content]
=======

    extname = File.extname(path).downcase
    pass unless settings.image_extnames.include?(extname)
    image_format = extname[1..-1]

    basename = File.basename(path, extname)
    dirname = File.dirname(path)

    # Manipulated?
    if dirname =~ /\/(fit-|fill-)?(\d+)x?(\d*)$/ || dirname =~ /\/(fit-|fill-)?(\d*)x(\d+)$/
      manipulation = File.basename(dirname)
      dirname = File.dirname(dirname)
    end

    # Assume we are returning the same resolution as we're reading.
    retina_in = retina_out = basename[-3..-1] == '_2x'

    path = nil
    if ['hourofcode.com', 'translate.hourofcode.com'].include?(request.site)
      path = resolve_image File.join(@language, dirname, basename)
    end
    path ||= resolve_image File.join(dirname, basename)
    unless path
      # Didn't find a match at this resolution, look for a match at the other resolution.
      if retina_out
        basename = basename[0...-3]
        retina_in = false
      else
        basename += '_2x'
        retina_in = true
      end
      path = resolve_image File.join(dirname, basename)
    end
    pass unless path # No match at any resolution.
    last_modified(File.mtime(path))

    if ((retina_in == retina_out) || retina_out) && !manipulation && File.extname(path) == extname
      # No [useful] modifications to make, return the original.
      content_type image_format.to_sym
      cache :image
      send_file(path)
    else
      image = Magick::Image.read(path).first

      mode = :resize

      if manipulation
        matches = manipulation.match /(?<mode>fit-|fill-)?(?<width>\d*)x?(?<height>\d*)$/m
        mode = matches[:mode][0...-1].to_sym unless matches[:mode].blank?
        width = matches[:width].to_i unless matches[:width].blank?
        height = matches[:height].to_i unless matches[:height].blank?

        if retina_out
          # Manipulated images always specify non-retina sizes in the manipulation string.
          width *= 2 if width
          height *= 2 if height
        end
      else
        width = image.columns
        height = image.rows

        # Retina sources need to be downsampled for non-retina output
        if retina_in && !retina_out
          width /= 2
          height /= 2
        end
      end
    end

    case mode
    when :fill
      # If only one dimension provided, assume a square
      width ||= height
      image = image.resize_to_fill(width, height)
    when :fit
      image = image.resize_to_fit(width, height)
    when :resize
      # If only one dimension provided, assume a square
      height ||= width
      width ||= height
      image = image.resize(width, height)
    else
      raise StandardError, 'Unreachable code reached!'
    end

    image.format = image_format

    content_type image_format.to_sym
    cache :image
    image.to_blob
>>>>>>> 68b93c9e
  end

  # Documents
  get_head_or_post '*' do |uri|
    pass unless path = resolve_document(uri)
    not_found! if settings.not_found_extnames.include?(File.extname(path))
    document path
  end

  after do
    return unless response.headers['X-Pegasus-Version'] == '3'
    return unless ['', 'text/html'].include?(response.content_type.to_s.split(';', 2).first.to_s.downcase)

    if params.has_key?('embedded') && @locals[:header]['embedded_layout']
      @locals[:header]['layout'] = @locals[:header]['embedded_layout']
      @locals[:header]['theme'] ||= 'none'
      response.headers['X-Frame-Options'] = 'ALLOWALL'
    end

    if @locals[:header]['content-type']
      response.headers['Content-Type'] = @locals[:header]['content-type']
    end
    layout = @locals[:header]['layout']||'default'
    unless ['', 'none'].include?(layout)
      template = resolve_template('layouts', settings.template_extnames, layout)
      raise Exception, "'#{layout}' layout not found." unless template
      body render_template(template, @locals.merge({body: body.join('')}))
    end

    theme = @locals[:header]['theme']||'default'
    unless ['', 'none'].include?(theme)
      template = resolve_template('themes', settings.template_extnames, theme)
      raise Exception, "'#{theme}' theme not found." unless template
      body render_template(template, @locals.merge({body: body.join('')}))
    end
  end

  not_found do
    status 404
    path = resolve_template('views', settings.template_extnames, '/404')
    document(path).tap{dont_cache}
  end

  helpers(Dashboard) do
    def content_dir(*paths)
      File.join(settings.views, *paths)
    end

    # Get the current dashboard user record
    # @returns [Hash]
    #
    # TODO: Switch to using `dashboard_user_helper` everywhere and remove this
    def dashboard_user
      @dashboard_user ||= Dashboard::db[:users][id: dashboard_user_id]
    end

    # Get the current dashboard user wrapped in a helper
    # @returns [Dashboard::User] or nil if not signed in
    #
    # TODO: When we are using this everywhere, rename to just `dashboard_user`
    def dashboard_user_helper
      @dashboard_user_helper ||= Dashboard::User.get(dashboard_user_id)
    end

    # Get the current dashboard user ID
    # @returns [Integer]
    def dashboard_user_id
      request.user_id
    end


    def document(path)
      content = IO.read(path)
      original_line_count = content.lines.count
      match = content.match(/^(?<yaml>---\s*\n.*?\n?)^(---\s*$\n?)/m)
      if match
        @header = @locals[:header] = YAML.load(render_(match[:yaml], '.erb'))
        content = match.post_match
      end
      line_number_offset = content.lines.count - original_line_count
      @header['social'] = social_metadata

      if @header['require_https'] && rack_env == :production
        headers['Vary'] = http_vary_add_type(headers['Vary'], 'X-Forwarded-Proto')
        redirect request.url.sub('http://', 'https://') unless request.env['HTTP_X_FORWARDED_PROTO'] == 'https'
      end

      if @header['max_age']
        cache_for @header['max_age']
      else
        cache :document
      end

      response.headers['X-Pegasus-Version'] = '3'
      begin
        render_(content, File.extname(path))
      rescue Haml::Error => e
        if e.backtrace.first =~ /router\.rb:/ && e.line
          actual_line_number = e.line - line_number_offset + 1
          e.set_backtrace e.backtrace.unshift("#{path}:#{actual_line_number}")
        end
        raise e
      end
    end

    def preprocess_markdown(markdown_content)
      markdown_content.gsub(/```/, "```\n")
    end

    def post_process_html_from_markdown(full_document)
      full_document.gsub!(/<p>\[\/(.*)\]<\/p>/) do
        "</div>"
      end
      full_document.gsub!(/<p>\[(.*)\]<\/p>/) do
        value = $1
        if value[0] == '#'
          attribute = 'id'
          value = value[1..-1]
        else
          attribute = 'class'
        end

        "<div #{attribute}='#{value}'>"
      end
      full_document
    end

    def log_drupal_link(dir, uri, path)
      if dir == 'drupal.code.org'
        Honeybadger.notify(
          error_class: "Link to v3.sites/drupal.code.org",
          error_message: "#{uri} fell through to the base config directory",
          environment_name: "drupal_#{rack_env}",
          context: {path: path}
        )
      end
    end

    def resolve_static(subdir, uri)
      return nil if settings.non_static_extnames.include?(File.extname(uri))

      @dirs.each do |dir|
        path = content_dir(dir, subdir, uri)
        if File.file?(path)
          log_drupal_link(dir, uri, path)
          return path
        end
      end
      nil
    end

    def resolve_template(subdir, extnames, uri)
      @dirs.each do |dir|
        extnames.each do |extname|
          path = content_dir(dir, subdir, "#{uri}#{extname}")
          if File.file?(path)
            log_drupal_link(dir, "#{uri}#{extname}", path)
            return path
          end
        end
      end
      nil
    end

    def resolve_document(uri)
      extnames = settings.non_static_extnames

      path = resolve_template('public', extnames, uri)
      return path if path

      path = resolve_template('public', extnames, File.join(uri, 'index'))
      return path if path

      at = uri
      while at != '/'
        parent = File.dirname(at)

        path = resolve_template('public', extnames, File.join(parent, 'splat'))
        if path
          request.env[:splat_path_info] = uri[parent.length..-1]
          return path
        end

        at = parent
      end

      nil
    end

    def resolve_image(uri)
      settings.image_extnames.each do |extname|
        file_path = resolve_static('public', "#{uri}#{extname}")
        return file_path if file_path
      end
      nil
    end

    def render_template(path, locals={})
      render_(IO.read(path), File.extname(path), locals)
    rescue Haml::Error => e
      if e.backtrace.first =~ /router\.rb:/
        e.set_backtrace e.backtrace.unshift("#{path}:#{e.line}")
      end
      raise e
    end

    def render_(body, extname, locals={})
      locals = @locals.merge(locals)
      case extname
      when '.erb', '.html'
        erb body, locals: locals
      when '.haml'
        haml body, locals: locals
      when '.fetch'
        url = erb(body, locals: locals)

        cache_file = cache_dir('fetch', request.site, request.path_info)
        unless File.file?(cache_file) && File.mtime(cache_file) > settings.launched_at
          FileUtils.mkdir_p File.dirname(cache_file)
          IO.binwrite(cache_file, Net::HTTP.get(URI(url)))
        end
        pass unless File.file?(cache_file)

        cache :static
        send_file(cache_file)
      when '.md', '.txt'
        preprocessed = erb body, locals: locals
        preprocessed = preprocess_markdown preprocessed
        html = markdown preprocessed, locals: locals
        post_process_html_from_markdown html
      when '.redirect', '.moved', '.301'
        redirect erb(body, locals: locals), 301
      when '.found', '.302'
        redirect erb(body, locals: locals), 302
      else
        raise "'#{extname}' isn't supported."
      end
    end

    def social_metadata()
      if request.site == 'csedweek.org'
        metadata = {
          'og:site_name'      => 'CSEd Week',
        }
      else
        metadata = {
          'og:site_name'      => 'Code.org'
        }
      end

      # Metatags common to all sites.
      metadata['og:title'] = @header['title'] unless @header['title'].nil_or_empty?
      metadata['og:description'] = @header['description'] unless @header['description'].nil_or_empty?
      metadata['fb:app_id'] = '500177453358606'
      metadata['og:type'] = 'article'
      metadata['article:publisher'] = 'https://www.facebook.com/Code.org'
      metadata['og:url'] = request.url

      (@header['social']||{}).each_pair do |key, value|
        if value == ""
          metadata.delete(key)
        else
          metadata[key] = value
        end
      end

      metadata
    end

    def view(uri, locals={})
      path = resolve_template('views', settings.template_extnames, uri.to_s)
      raise "View '#{uri}' not found." unless path
      render_template(path, locals)
    end

    # Load helpers
    load pegasus_dir('helpers.rb')
  end

  use CurriculumRouter

end<|MERGE_RESOLUTION|>--- conflicted
+++ resolved
@@ -189,106 +189,13 @@
   # Manipulated images
   get '/images/*' do |path|
     path = File.join('/images', path)
-<<<<<<< HEAD
-    image_data = process_image(path, settings.image_extnames, settings.image_max_age)
+    image_data = process_image(path, settings.image_extnames)
     pass if image_data.nil?
     last_modified image_data[:last_modified]
     content_type image_data[:content_type]
-    cache_control *image_data[:cache_control]
+    cache :image
     send_file(image_data[:file]) if image_data[:file]
     image_data[:content]
-=======
-
-    extname = File.extname(path).downcase
-    pass unless settings.image_extnames.include?(extname)
-    image_format = extname[1..-1]
-
-    basename = File.basename(path, extname)
-    dirname = File.dirname(path)
-
-    # Manipulated?
-    if dirname =~ /\/(fit-|fill-)?(\d+)x?(\d*)$/ || dirname =~ /\/(fit-|fill-)?(\d*)x(\d+)$/
-      manipulation = File.basename(dirname)
-      dirname = File.dirname(dirname)
-    end
-
-    # Assume we are returning the same resolution as we're reading.
-    retina_in = retina_out = basename[-3..-1] == '_2x'
-
-    path = nil
-    if ['hourofcode.com', 'translate.hourofcode.com'].include?(request.site)
-      path = resolve_image File.join(@language, dirname, basename)
-    end
-    path ||= resolve_image File.join(dirname, basename)
-    unless path
-      # Didn't find a match at this resolution, look for a match at the other resolution.
-      if retina_out
-        basename = basename[0...-3]
-        retina_in = false
-      else
-        basename += '_2x'
-        retina_in = true
-      end
-      path = resolve_image File.join(dirname, basename)
-    end
-    pass unless path # No match at any resolution.
-    last_modified(File.mtime(path))
-
-    if ((retina_in == retina_out) || retina_out) && !manipulation && File.extname(path) == extname
-      # No [useful] modifications to make, return the original.
-      content_type image_format.to_sym
-      cache :image
-      send_file(path)
-    else
-      image = Magick::Image.read(path).first
-
-      mode = :resize
-
-      if manipulation
-        matches = manipulation.match /(?<mode>fit-|fill-)?(?<width>\d*)x?(?<height>\d*)$/m
-        mode = matches[:mode][0...-1].to_sym unless matches[:mode].blank?
-        width = matches[:width].to_i unless matches[:width].blank?
-        height = matches[:height].to_i unless matches[:height].blank?
-
-        if retina_out
-          # Manipulated images always specify non-retina sizes in the manipulation string.
-          width *= 2 if width
-          height *= 2 if height
-        end
-      else
-        width = image.columns
-        height = image.rows
-
-        # Retina sources need to be downsampled for non-retina output
-        if retina_in && !retina_out
-          width /= 2
-          height /= 2
-        end
-      end
-    end
-
-    case mode
-    when :fill
-      # If only one dimension provided, assume a square
-      width ||= height
-      image = image.resize_to_fill(width, height)
-    when :fit
-      image = image.resize_to_fit(width, height)
-    when :resize
-      # If only one dimension provided, assume a square
-      height ||= width
-      width ||= height
-      image = image.resize(width, height)
-    else
-      raise StandardError, 'Unreachable code reached!'
-    end
-
-    image.format = image_format
-
-    content_type image_format.to_sym
-    cache :image
-    image.to_blob
->>>>>>> 68b93c9e
   end
 
   # Documents
