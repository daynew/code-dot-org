.quarterslot-links.div.col-25.col-mobile-50
  %a.linktag{href: entry[:url], id: entry[:id]}
    - entry[:image] = entry[:image].gsub("/images/", "/images/fit-400/")
    .slotbox{style: "background-image: url(#{entry[:image]})"}
      .headerbox{style: "background-color: rgb(#{entry[:color1]}); background-color: rgba(#{entry[:color1]}, 0.92)"}
        .header.underscorehover
          - if !entry[:title_actual].nil_or_empty?
            = entry[:title_actual]
          - if !entry[:title].nil_or_empty?
            = I18n.t(entry[:title])
        .sentence
          - if !entry[:text_actual].nil_or_empty?
            = entry[:text_actual]
          - elsif !entry[:text].nil_or_empty?
            = I18n.t(entry[:text])
          - else
            &nbsp;
  .thelinks{style: "background-color: rgb(#{entry[:color2]})"}
    - entry[:links].each_with_index do |link, link_index|
      %p.linkentry
<<<<<<< HEAD
        %a.link{href: link[:url]}
          - if !link[:text_actual].nil_or_empty?
            - text = link[:text_actual]
          - else
            - text = I18n.t(link[:text])
          = text.gsub("#", format_integer_with_commas(fetch_hoc_metrics['started']).to_s)
=======
        %a.link.linktag{href: link[:url], id: "#{entry[:id]}-#{link_index}" }
          = I18n.t(link[:text]).gsub("#", format_integer_with_commas(fetch_hoc_metrics['started']).to_s)
>>>>>>> 550be8f3
<|MERGE_RESOLUTION|>--- conflicted
+++ resolved
@@ -18,14 +18,9 @@
   .thelinks{style: "background-color: rgb(#{entry[:color2]})"}
     - entry[:links].each_with_index do |link, link_index|
       %p.linkentry
-<<<<<<< HEAD
-        %a.link{href: link[:url]}
+        %a.link.linktag{href: link[:url], id: "#{entry[:id]}-#{link_index}" }
           - if !link[:text_actual].nil_or_empty?
             - text = link[:text_actual]
           - else
             - text = I18n.t(link[:text])
-          = text.gsub("#", format_integer_with_commas(fetch_hoc_metrics['started']).to_s)
-=======
-        %a.link.linktag{href: link[:url], id: "#{entry[:id]}-#{link_index}" }
-          = I18n.t(link[:text]).gsub("#", format_integer_with_commas(fetch_hoc_metrics['started']).to_s)
->>>>>>> 550be8f3
+          = text.gsub("#", format_integer_with_commas(fetch_hoc_metrics['started']).to_s)