--- conflicted
+++ resolved
@@ -785,7 +785,7 @@
       }
     );
 
-    // Wait until we have section, assessment, and survey data.
+    // Wait until we have initial section, assessment, and survey data.
     $q.all([$scope.section.$promise, $scope.assessments.$promise, $scope.surveys.$promise]).then(function(){
       $scope.assessmentsLoaded = true;
       $scope.surveysLoaded = true;
@@ -795,6 +795,7 @@
       $scope.surveyStages = $scope.findStages($scope.surveys);
     });
 
+    // Re-retrieve assessment and survey data when the script is changed using the dropdown.
     $scope.changeScript = function(scriptId) {
 
       // Load assessments.
@@ -858,188 +859,99 @@
       return results;
     }
 
-<<<<<<< HEAD
     $scope.getSurveyData = function(surveys) {
-      var results = [];
-=======
       // The ASCII value of A.  Used for rendering multiple choice captions.
       var asciiForA = 65;
 
-      $scope.surveys = sectionsService.surveys({id: $routeParams.id, script_id: scriptId});
->>>>>>> 12ee7ac4
-
-      $.each($scope.surveys, function(survey_index, survey) {
+      var surveyResults = [];
+
+      $.each($scope.surveys, function(surveyIndex, survey) {
 
         survey.status = survey.submitted ? submission_list.submitted : submission_list.in_progress;
 
-<<<<<<< HEAD
         if (survey.levelgroup_results) {
+
           // Each LevelGroup's result has a list of the results for the levels in that order.
           // Because angular's nested iterators are kind of funky when trying to generate a table,
           // let's just generate a flat list of the level results to go into $scope.
-          $.each(survey.levelgroup_results, function(sublevel_index, sublevel_results) {
-
-            var questionText = sublevel_results.question;
+          $.each(survey.levelgroup_results, function(sublevelIndex, sublevelResults) {
+            var questionText = sublevelResults.question;
 
             // How many students answered this question?
-            var resultsLength = sublevel_results.results.length;
-
-            // There can be multiple results for each sublevel.
-            $.each(sublevel_results.results, function(sublevel_result_index, sublevel_result) {
-
-              // Disambiguate free responses that are unsubmitted and that are empty strings.
-              if (sublevel_result.result === undefined || sublevel_result.result === "") {
-                sublevel_result.result = null;
-              }
-
-              // Do we already have this level result?  If so, bump the count, otherwise create and
-              // add it.
-
-              var existingLevelResult = results.find(function (entry) {
-                return entry.result === sublevel_result.result &&
-                       entry.stage === survey.stage &&
-                       entry.puzzle === survey.puzzle &&
-                       entry.question === parseInt(sublevel_index) + 1;
-              });
-
-              if (existingLevelResult) {
-                existingLevelResult.count++;
-                if (existingLevelResult.percent !== null) {
-                  existingLevelResult.percent = Math.round(existingLevelResult.count / resultsLength * 100) + "%";
+            var resultsLength = sublevelResults.results.length;
+
+            if (sublevelResults.type == "free_response") {
+              // Free response: just add all of the responses.
+              $.each(sublevelResults.results, function(sublevelResultIndex, sublevelResult) {
+                // Disambiguate free responses that are unsubmitted and that are empty strings.
+                if (sublevelResult.result === undefined || sublevelResult.result === "") {
+                  sublevelResult.result = null;
                 }
-              } else {
-                var questionFieldText = (parseInt(sublevel_index) + 1) + (questionText ? ". " + questionText : "");
-                var resultFieldText = sublevel_result.result;
-                if (sublevel_result.result_text) {
-                  resultFieldText += ". " + sublevel_result.result_text;
-                }
-                var percentField = sublevel_result.type === "multi" ? (Math.round(1 / resultsLength * 100)) + "%" : null;
-
-                var levelResult = {
-                  stage: survey.stage,
-                  puzzle: survey.puzzle,
-                  question: parseInt(sublevel_index) + 1,
-                  questionText: questionFieldText,
-                  result: sublevel_result.result,
-                  resultText: resultFieldText,
-                  count: 1,
-                  percent: percentField
-                };
-
-                // Let's not create separate rows for answers which have no result to show.
-                if (levelResult.resultText !== null) {
-                  results.push(levelResult);
-                }
-              }
-            });
-          });
-        }
-=======
-        $.each($scope.surveys, function(surveyIndex, survey) {
-          survey.status = survey.submitted ? submission_list.submitted : submission_list.in_progress;
-
-          if (survey.levelgroup_results) {
-
-            // Each LevelGroup's result has a list of the results for the levels in that order.
-            // Because angular's nested iterators are kind of funky when trying to generate a table,
-            // let's just generate a flat list of the level results to go into $scope.
-
-            $.each(survey.levelgroup_results, function(sublevelIndex, sublevelResults) {
-
-              var questionText = sublevelResults.question;
-
-              // How many students answered this question?
-              var resultsLength = sublevelResults.results.length;
-
-              if (sublevelResults.type == "free_response") {
-
-                // Free response: just add all of the responses.
-
-                $.each(sublevelResults.results, function(sublevelResultIndex, sublevelResult) {
-
-                  // Disambiguate free responses that are unsubmitted and that are empty strings.
-                  if (sublevelResult.result === undefined || sublevelResult.result === "") {
-                    sublevelResult.result = null;
-                  }
-
-                  var questionFieldText = (parseInt(sublevelIndex) + 1) + (questionText ? ". " + questionText : "");
-                  var resultFieldText = sublevelResult.result;
-
-                  // Only create separate rows for answers which have a result to show.
-                  if (resultFieldText !== null) {
-                    var levelResult = {
-                      stage: survey.stage,
-                      question: parseInt(sublevelIndex) + 1,
-                      questionText: questionFieldText,
-                      resultText: resultFieldText,
-                      count: 1
-                    };
-
-                    $scope.surveyLevels.push(levelResult);
-                  }
-                });
-
-              } else if (sublevelResults.type == "multi") {
-
-                // Multi: go through each answer and work out how many responses had that answer.
-
-                // Store one result per possible answer.
-                var results = [];
-
-                // First, build a result entry for each possible answer.
-                $.each(sublevelResults.answer_texts, function(answerTextIndex, answerText) {
-                  var questionFieldText = (parseInt(sublevelIndex) + 1) + (questionText ? ". " + questionText : "");
-                  var answerFieldText = String.fromCharCode(asciiForA + answerTextIndex) + ". " + answerText;
+
+                var questionFieldText = (parseInt(sublevelIndex) + 1) + (questionText ? ". " + questionText : "");
+                var resultFieldText = sublevelResult.result;
+
+                // Only create separate rows for answers which have a result to show.
+                if (resultFieldText !== null) {
                   var levelResult = {
                     stage: survey.stage,
                     question: parseInt(sublevelIndex) + 1,
                     questionText: questionFieldText,
-                    resultText: answerFieldText,
-                    count: 0,
-                    percent: "0%"
+                    resultText: resultFieldText,
+                    count: 1
                   };
 
-                  results[answerTextIndex] = levelResult;
-                });
-
-                // Second, go through each result and update the count for that result.
-                $.each(sublevelResults.results, function(sublevelResultIndex, sublevelResult) {
-                  if ("answer_index" in sublevelResult) {
-                    var answerIndex = sublevelResult.answer_index;
-                    results[answerIndex].count ++;
-                    results[answerIndex].percent = (Math.round(1 / resultsLength * 100)) + "%";
-                  }
-                });
-
-                $scope.surveyLevels = $scope.surveyLevels.concat(results);
-              }
-            });
-          }
-        });
-
-        // Sort by stage, question.
-        $scope.surveyLevels.sort(function (a, b) {
-          if (a.stage !== b.stage) {
-            return a.stage - b.stage;
-          } else {
-            return a.question - b.question;
-          }
-        });
->>>>>>> 12ee7ac4
-      });
-
-      // Sort by stage, puzzle, question.
-      results.sort(function (a, b) {
+                  surveyResults.push(levelResult);
+                }
+              });
+
+            } else if (sublevelResults.type == "multi") {
+              // Multi: go through each answer and work out how many responses had that answer.
+
+              // Store one result per possible answer.
+              var multiResults = [];
+
+              // First, build a result entry for each possible answer.
+              $.each(sublevelResults.answer_texts, function(answerTextIndex, answerText) {
+                var questionFieldText = (parseInt(sublevelIndex) + 1) + (questionText ? ". " + questionText : "");
+                var answerFieldText = String.fromCharCode(asciiForA + answerTextIndex) + ". " + answerText;
+
+                var levelResult = {
+                  stage: survey.stage,
+                  question: parseInt(sublevelIndex) + 1,
+                  questionText: questionFieldText,
+                  resultText: answerFieldText,
+                  count: 0,
+                  percent: "0%"
+                };
+
+                multiResults[answerTextIndex] = levelResult;
+              });
+
+              // Second, go through each result and update the count for that result.
+              $.each(sublevelResults.results, function(sublevelResultIndex, sublevelResult) {
+                if ("answer_index" in sublevelResult) {
+                  var answerIndex = sublevelResult.answer_index;
+                  multiResults[answerIndex].count ++;
+                  multiResults[answerIndex].percent = (Math.round(1 / resultsLength * 100)) + "%";
+                }
+              });
+
+              surveyResults = surveyResults.concat(multiResults);
+            }
+          });
+        }
+      });
+
+      // Sort by stage, question.
+      surveyResults.sort(function (a, b) {
         if (a.stage !== b.stage) {
           return a.stage - b.stage;
-        } else if (a.puzzle !== b.puzzle) {
-          return a.puzzle - b.puzzle;
         } else {
           return a.question - b.question;
         }
       });
 
-      return results;
+      return surveyResults;
     }
-
   }]);