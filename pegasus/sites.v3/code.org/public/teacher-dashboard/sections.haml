--- conflicted
+++ resolved
@@ -155,10 +155,9 @@
       %td= I18n.t('dashboard_sections_sign_in_unique')
       %td= I18n.t('dashboard_sections_sign_in_main')
 
-<<<<<<< HEAD
-  %br
-    %p= I18n.t('dashboard_privacy_document_link')
-  %br/
+%br
+  %p= I18n.t('dashboard_privacy_document_link')
+%br/
 
 %script{src: 'https://apis.google.com/js/api.js'}
 #roster-dialog
@@ -188,9 +187,4 @@
   }
   #selectLanguage {
     display: none;
-  }
-=======
-%br
-  %p= I18n.t('dashboard_privacy_document_link')
-%br/
->>>>>>> e52490f5
+  }