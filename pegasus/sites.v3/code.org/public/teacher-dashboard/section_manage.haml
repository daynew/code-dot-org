--- conflicted
+++ resolved
@@ -171,13 +171,9 @@
           http:#{CDO.studio_url('/join/{{section.code}}')}
 
   #login-type-react{'ng-init' => '$emit("login-type-react-rendered");'}
-<<<<<<< HEAD
-  #share-setting-react{'ng-init' => '$emit("share-setting-react-rendered");'}
-=======
   #share-setting-react{'ng-init' => '$emit("share-setting-react-rendered");'}
 
   %br/
   %div{id: 'privacy_link'}
     %a{'ng-href' => CDO.code_org_url("/privacy/student-privacy"), target: "_blank"}
-      =I18n.t('privacy_doc_explanation')
->>>>>>> a4df5b8b
+      =I18n.t('privacy_doc_explanation')