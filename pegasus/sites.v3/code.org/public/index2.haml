---
theme: responsive_wide
banner: null
layout: wide
<%
  if request.site == 'csedweek.org'
%>
social:
  "og:title": "The Hour of Code is here"
  "og:description": "The Hour of Code is a global movement reaching tens of millions of students in 180+ countries and over 30 languages. Ages 4 to 104."
  "og:image": "http://csedweek.org/images/hoc-video-thumbnail.jpg"
  "og:image:width": "1200"
  "og:image:height": "627"
  "og:video:url": "http://youtubeeducation.com/v/FC5FbmsH4fw"
  "og:video:secure_url": "https://youtubeeducation.com/v/FC5FbmsH4fw"
  "og:video:type": "application/x-shockwave-flash"
  "og:video:width": "640"
  "og:video:height": "360"
  "twitter:card": "player"
  "twitter:site": "@codeorg"
  "twitter:url": "http://code.org/"
  "twitter:title": "The Hour of Code is here"
  "twitter:description": "The Hour of Code is a global movement reaching tens of millions of students in 180+ countries and over 30 languages. Ages 4 to 104."
  "twitter:image:src": "http://csedweek.org/images/hoc-video-thumbnail.jpg"
  "twitter:player": "https://youtubeeducation.com/v/FC5FbmsH4fw"
  "twitter:player:width": "640"
  "twitter:player:height": "360"
<%
  else
%>
social:
  "og:title": "Every child deserves opportunity"
  "og:description": "Every student in every school deserves the opportunity to study computer science."
  "og:image": "http://code.org/images/code-video-thumbnail.jpg"
  "og:image:width": "1440"
  "og:image:height": "810"
  "og:video:url": "http://youtubeeducation.com/v/nKIu9yen5nc"
  "og:video:secure_url": "https://youtubeeducation.com/v/nKIu9yen5nc"
  "og:video:type": "application/x-shockwave-flash"
  "og:video:width": "640"
  "og:video:height": "360"
<%
  end
%>

---

:css
  @media screen and (max-width: 600px)
  {
    .captions {font-size: 12px}
  }
  @media screen and (min-width: 601px)
  {
    .captions {font-size:18px}
  }

  body.modal-open .supreme-container{
    -webkit-filter: blur(2px);
    -moz-filter: blur(2px);
    -o-filter: blur(2px);
    -ms-filter: blur(2px);
    filter: blur(2px);
  }

.supreme-container
  #top{style: "position:relative; width:100%; overflow:hidden"}
    - heroes = DB[:cdo_homepage].where(type_s: "widehero", active_s: ["show","hide"], site_s: [request.site,"both"]).all
    - heroes.shuffle!
    - heroes.each_with_index do |entry, index|
      - display = entry[:active_s] == "hide" ? "none" : "block"
      - opacity = index == 0 ? 1 : 0
      .widehero{id: "fullwidth#{index}", style: "display: #{display}; z-index: -5; position:absolute; left: 0; top: 0; background-image: url(#{entry[:image_t]}); background-repeat: no-repeat; background-size: cover; width: 100%; height:100%; opacity: #{opacity}; background-position: 50% 20%"}

    #fullwidth{style: "width: 100%;"}
      .thegap{style: "height: 1px"}
        &nbsp;
      #desktop-header.desktop-feature
        = view :header
      #mobile-header.mobile-feature
        = view :header

    .container_responsive{style: "color: white; font-size: 20px"}
      .col-66{style: "position:relative;"}
        - heroes.each_with_index do |entry, index|
          - display = entry[:active_s] == "hide" ? "none" : "block"
          - unless entry[:text1_s].nil_or_empty?
            - text = I18n.t(entry[:text1_s])
            - unless text.nil_or_empty?
              - lines = text.lines 
              .captions{id: "captionarea#{index}", style: "position:absolute; left:0; top:0; text-align:center; width:100%; color:#eee; line-height:22px"}
                .caption1{style: "left: 50px; top: 68px; position: absolute; opacity: 0; background-color: rgba(0,0,0,0); padding:8px"}
                  = lines[0]
                .caption2{style: "left: 30px; top: 106px; position: absolute; opacity: 0; background-color: rgba(0,0,0,0); padding:8px"}
                  = lines[1]
                .caption3{style: "left: 40px; top: 156px; position: absolute; opacity: 0; font-size: 14px; background-color: rgba(0,0,0,0); padding:8px"}
                  = lines[2]

        &nbsp;

        -# Maintains a large empty chunk so that the hero image remains large and visible at all browser sizes.
        #blankspaceleft{style: "height:300px"}

      .col-33{style: "position:relative; padding: 20px; margin-top:40px; text-align:center"}   
        - actions = DB[:cdo_homepage].where(type_s: "action", active_s: ["show","hide"], site_s: [request.site,"both"]).all
        - actions.each_with_index do |entry, index|
          - display = entry[:active_s] == "hide" ? "none" : "block"
          .action{style: "display: #{display}; opacity: 0"}
            - if entry[:param1_s] == "video"
              %img{src: "/shared/images/play-button.png", width:"40", onclick: "return showVideo_mainvideo();", style: "cursor: pointer"}
              %span{style: "font-size:20px", onclick: "return showVideo_mainvideo();", style: "cursor: pointer"}
                = I18n.t(entry[:text1_s])
            - elsif entry[:param1_s] == "petition"
              %button{style: "font-weight: 500; font-size: 20px; height: 50px", onclick: "expandPetition(); adjustScroll('petitionblock');"}
                = I18n.t(entry[:text1_s])
            %div{style: "height:40px"}

    %div{style: "clear:both"}
    - if DB[:cdo_homepage].where(type_s: "petition")
      = view :petition_expand

  #slots{style: "text-align:center"}
    - DB[:cdo_homepage].where(type_s: "slot", active_s: ["show","hide"], site_s: [request.site,"both"]).all do |entry|
      - display = entry[:active_s] == "hide" ? "none" : "block"
      .slot{style: "display: #{display}"}
        = view :homepage_quarterslot, entry: entry
    -# DB[:cdo_homepage].where(type_s: "slot", active_s: ["show","hide"], site_s: [request.site,"both"]).all do |entry|
      - display = entry[:active_s] == "hide" ? "none" : "block"
      .slot{style: "display: #{display}"}
        = view :homepage_halfslot, entry: entry

  %script{:src=>"/js/jquery.placeholder.js"}

  - if request.site == 'code.org'
    #user_hero

    %div{style: 'clear:both;'}

<<<<<<< HEAD
=======
  - if DB[:cdo_homepage].where(type_s: "petition")
    = view :petition_expand
>>>>>>> 18a9d81f
  -if request.site != 'csedweek.org'

    .container_responsive{style: "margin-top:40px; margin-bottom:40px"}
      #donor_slider.desktop-feature{:style=>'width: 100%'}
        = view :donor_slider

= view 'popup_window.js'


- video_code = nil
- download_filename = nil
- facebook = nil
- twitter = nil

- video_actions = DB[:cdo_homepage].where(type_s: "action", param1_s: "video", active_s: ["show","hide"], site_s: [request.site,"both"]).all
- video_actions.each_with_index do |entry, index|
  - video_code = entry[:param2_s]
  - if video_code == "nKIu9yen5nc"
    - download_filename = 'HoC-video-15mb.mp4'
    - facebook = {:u=>"http://#{request.site}/"}
    - if request.site == 'csedweek.org'
      - twitter = {:related=>'codeorg', :hashtags=>'', :text=>I18n.t(:hoc_is_here)}
      - twitter[:hashtags] = 'HourOfCode' unless I18n.t(:hoc_is_here).include? '#HourOfCode'
    - else
      - twitter = {:related=>'codeorg', :hashtags=>'', :text=>I18n.t(:twitter_teach_cs)}
    - twitter[:url] = "http://#{request.site}/" unless twitter[:text].include? "http://#{request.site}/" || "#{twitter[:text]} http://#{request.site}/".length > 140

- unless video_code.nil_or_empty?
  #videofullwidth{style: "position:absolute; left: 0; top: 0; width: 100%"}
    = view :display_video_lightbox, id: "mainvideo", video_code: video_code, download_filename: download_filename, facebook:facebook, twitter:twitter


:javascript
  var petition;

  $(document).ready()
  {
    petition = new Petition();
  }
  
  $(document).ready()
  {
    showQuote(null, 0);
  }

  function showQuote(lastImage, nextImage)
  {
    if (lastImage !== null)
    {
      var lastImageId = "#captionarea" + lastImage;
      //console.log("hiding", lastImageId);
      $(lastImageId + " .caption1").animate({left: "50px", opacity:0}, { duration: 2000 });
      $(lastImageId + " .caption2").animate({left: "30px", opacity:0}, { duration: 2000 });
      $(lastImageId + " .caption3").animate({opacity:0}, { duration: 2000 });
    }

    if (nextImageId !== null) 
    {
      var nextImageId = "#captionarea" + nextImage;
      //console.log("showing", nextImageId);
      $(nextImageId + " .caption1").delay(1500).animate({ left: "0px", opacity: 0.8 }, { duration: 2000 });
      $(nextImageId + " .caption2").delay(2000).animate({ left: "60px", opacity: 0.8 }, { duration: 2000 });
      $(nextImageId + " .caption3").delay(4500).animate({ opacity: 0.6 }, { duration: 2000 });
    }

    $(".action").delay(4000).animate({ opacity: 1 }, { duration: 2000 });
  }

- if request.site == 'code.org'
  :javascript
    $(document).ready_not(function() {
      $.ajax({
        type: "GET",
        url: '/dashboardapi/user_hero',
        //data: "id=" + id, // appears as $_GET['id'] @ ur backend side
        success: function(data) {
          // data is ur summary
          $('#user_hero').html(data);
        }
      });
    });

:javascript

  function adjustScroll(destination)
  {
    $('html, body').animate({
      scrollTop: $("#" + destination).offset().top
    }, 1000);
  }

  var currentImage = 0;
  var timerId;
  var videoStarted = false;

  function cycleImage()
  {
    var numWideHeroes = $(".widehero").length;

    var lastImage = currentImage;
    var nextImage = (currentImage + 1) % numWideHeroes;
    $("#fullwidth" + currentImage).fadeTo(4000, 0);
    $("#fullwidth" + nextImage).fadeTo(4000, videoStarted ? 0.3 : 1);
    currentImage = nextImage;

    showQuote(lastImage, currentImage);
  }

  $.ready()
  {
    timerId = setInterval(cycleImage, 13000);
  }
<|MERGE_RESOLUTION|>--- conflicted
+++ resolved
@@ -136,11 +136,6 @@
 
     %div{style: 'clear:both;'}
 
-<<<<<<< HEAD
-=======
-  - if DB[:cdo_homepage].where(type_s: "petition")
-    = view :petition_expand
->>>>>>> 18a9d81f
   -if request.site != 'csedweek.org'
 
     .container_responsive{style: "margin-top:40px; margin-bottom:40px"}
