---
title: CS Discoveries Professional Learning Program
theme: responsive
---

<style>
  details summary {
    cursor: pointer;
  }
</style>

# CS Discoveries Professional Learning Program

[col-50]

Our CS Discoveries Professional Learning program offers year round support for teachers. You don't need any prior computer science experience to get started! 

The program kicks off with a 5-day summer workshop where you'll have an opportunity to work hands-on with the [CS Discoveries curriculum](/educate/csp) and meet other teachers from your area. Throughout the year, we offer online support for upcoming units, forum support, and 1-day quarterly workshops.

This program prepares educators to provide high quality instruction based on the [CS Discoveries curriculum](/educate/csd). 

<<<<<<< HEAD
**Applications for the 2019-20 will open in January, 2018.** Want to get notified when applications open for the 2019-2020 school year? Provide your contact information to a Regional Partner.
=======
**Applications for the 2019-20 will open after October, 2018.** Want to get notified when applications open for the 2019-2020 school year? Provide your contact information to a Regional Partner.
>>>>>>> 174a25ad

[<button>Tell me when applications open</button>](https://studio.code.org/pd/regional_partner_contact/new)

[/col-50]

[col-50]

<div style="margin-left: 20px;">

<%=view :display_video_thumbnail, id: "intro_csp", video_code: "uQim0hBHco0", play_button: 'center' %>

</div>

[/col-50]

<div style="clear: both;"></div>

<hr/>

Our CS Discoveries Professional Learning program offers year round support designed for educators teaching a semester or full-year course. You don't need any prior computer science experience to get started!

The program kicks off with 5-day summer workshop where you'll have the opportunity to work hands-on with the [CS Discoveries curriculum](/educate/csd). Throughout the year, we offer online support for upcoming units, forum support, and 1-day quarterly workshops. For more information about our goals and approach to professional learning, check out our [professional learning values](/educate/professional-learning/values). Print a [flyer](/files/PLProgramsOverview_1-Pager.pdf) to share with teachers or administrators at your school.

<%= view :three_circles, circles: [
{img: '/images/testimonials/fit-150/twoteachers.jpg', text: '"I do not have a computer science background. I would change nothing about the training. It was an incredible experience, and I felt valued and respected."'},
{img: '/images/testimonials/fit-150/teacher-renee.jpg', text: '"I would absolutely recommend anything Code.org has to offer to any teacher. Period. The lesson plans are incredible."'},
{img: '/images/testimonials/fit-150/teacher-juan.jpg', text: '"It was absolutely rich and the most meaningful training I have ever attended in 16 years of teaching."'}] %>

## <a name="openings"></a>Applications are still being accepted in some states

The priority deadline for 2018 has passed, but we still have openings for our CS Discoveries Professional Learning Program in the following states: 

[col-33]

Idaho<br>
Illinois<br>
Iowa<br>
Maine<br>

[/col-33]

[col-33]

Maryland<br>
Massachusetts<br>
Montana<br>
North Carolina<br>

[/col-33]

[col-33]

Pennsylvania (central regions)<br>
Wisconsin<br>

[/col-33]

<div style="clear: both;"></div>

If applications for our professional learning program are now closed in your state, you can [join our interest list](https://studio.code.org/pd/regional_partner_contact/new) to be the first to hear about next year’s application. We also have a [list of 3rd party options](https://code.org/educate/curriculum/3rd-party) for computer science classes. And, all [our curriculum](https://code.org/educate/csd) is available at no cost to you and your school if you are comfortable teaching it without professional development.

## <a name="features"></a>Program Features

<details>
  <summary>**Cost should not be a barrier**</summary>
  <p>
<br>
We are a nonprofit dedicated to helping schools teach computer science. In most states, our professional learning is offered at *no cost to you or your school*.

In New York and North Carolina, there is a fee to cover the costs of the workshop. But, we have worked with many school districts in these regions and they have allocated funds to cover the costs for you and your school. If your principal or administration has any questions around the costs to support this, please encourage them to reach out to our partners in <a href="mailto:programs@codeinteractive.org">New York</a> and <a href="mailto:srmorri3@ncsu.edu">North Carolina</a> so we can help you.
</p>
</details>

<details>
  <summary>**One cohesive set of resources**</summary>
  <p>
<br>
​Our professional learning and curriculum flow seamlessly together, empowering teachers to deliver the course with confidence. In-person workshops combine with online tools to provide participants with a broad selection of resources to help them plan ahead for implementing the course in their classrooms, while also collaborating with other educators.
</p>
</details>

<details>
  <summary>**Teaching and learning in context**</summary>
  <p>
 <br>
Participants will engage with the curriculum both as instructors and as learners. By experiencing the course content as an active learner, participants will gain important, concrete insight into the perspective their students will have during the academic year. By interacting with curriculum content as instructors, participants will learn how to plan and deliver lessons.
</p>
</details>

<details>
  <summary>**A collaborative, participant-centric approach**</summary>
  <p>
<br>
​Teachers and facilitators will have the opportunity to share their expertise from the field and collaborate on strategies to bring to the CS Principles and CS Discoveries classrooms, giving participants a chance to learn from everyone in the room. Facilitators model pedagogical strategies and participants share their own approaches by planning and delivering lessons.
​</p>
​</details>
​
​
## Program Commitments
​ 
The Code.org Professional Learning Program has both in-person and online supports designed to prepare teachers before and during their first year teaching CS Principles or CS Discoveries.

<img src="/images/professional-learning/pl_timeline.png" width="100%"/>

<br/>

**Summer Workshop:**

* Participants kick off the Professional Learning Program with a 5-day workshop
* Explore the curriculum and learning tools, discuss classroom management and teaching strategies, and build a community of teachers.
* With a focus on a customized experience, participants will develop skills while working in small groups to deepen their understanding of the materials.<br/>

**Ongoing Support, throughout following academic year:**  

* Participants attend local, 1-day quarterly workshops hosted by Code.org Regional Partners
* Usually held on Saturdays, these workshops are run by local Code.org-trained facilitators
* They focus on the essential elements of the course, such as teaching new content, keeping the classroom environment equitable and engaging, and continue to build pedagogical strategies.


In addition, all teachers have access to the Code.org forum, an online professional learning community that offers continued support with tools and content, introduces new and helpful resources for teaching the course, and lets teachers continue to explore the curriculum. Have more questions about which program is for you? Learn more about [implementation options](/files/PL-Program-for-Me.pdf) or <a href="mailto:teacher@code.org">contact us</a>.

## What does a Code.org CS Discoveries educator do?
If accepted into the Code.org CS Discoveries Professional Learning Program, you will:

- Join a nationwide community of educators working to change the face of computer science education
- Participate in in-person and online professional development
- Plan and deliver the CS Discoveries curriculum to your students

## <a name="locations"></a>Where is the program offered?

The CS Discoveries Professional Learning Program is available in regions served by Code.org's Regional Partners. Please check our map to learn more about where our Regional Partners are located and when they will be hosting summer workshops (dates and locations subject to change).
<br>

<iframe src="https://www.google.com/maps/d/u/0/embed?mid=1dKLjL6y3AKo45c7weK__JI3sxijfbmzq" width="640" height="480"></iframe>

<br>
Some of our Partners serve their entire state and will be hosting summer workshops in multiple locations. Even if your city is not listed on this map, we encourage you to apply!

## <a name="participate"></a>Who can participate?

The CS Discoveries Professional Learning Program is open to teachers who are interested in teaching the Code.org CS Discoveries course - no prior experience required! We prioritize educators who plan to teach the course to grades 6, 7, 8, 9 and/or 10. In order to participate, we ask that educators:

* Commit to participating in the full, year-long professional development program
* Work with their school administration to ensure that this course will be offered on the school's master schedule
* Support the recruitment and enrollment of a diverse group of students in the course, representative of the school's student population
* Teach the course in a school served by one of Code.org's Regional Partners. To find out if your area is served by one of our Regional Partners, please visit our [Regional Partner Map](#locations).

Not sure if this is the right Code.org program for you? <a href="/files/PL-Program-for-Me.pdf" target=_"blank">Check out our program recommendations</a> to determine the best fit for your teaching situation.

## <a name="cost"></a>What does the program cost?

We are a nonprofit dedicated to helping schools teach computer science. We want to make sure all our students have access to a high quality education. In most states, our professional learning is offered at no cost to you or your school.

In New York and North Carolina, there is a fee to cover the costs of the workshop. But, we have worked with many school districts in these regions and they have allocated funds to cover the costs for you and your school. If your principal or administration has any questions around the costs to support this, please encourage them to reach out to our partners in <a href="mailto:programs@codeinteractive.org">New York</a> and <a href="mailto:srmorri3@ncsu.edu">North Carolina</a> so we can help you.

**5-day Summer Workshop Expenses**
In some cases, travel may be required to attend your five-day summer workshop. Participants who are assigned to attend a Code.org-hosted Teacher Conference (TeacherCon) will have flights, lodging, and meals provided at no cost.

**Local Academic Year Workshop Expenses**
Meals and course materials will be provided to participants who attend the local follow-up workshops. Your Regional Partner will schedule and lead these workshops, and will provide more details.

## <a name="benefits"></a>Additional benefits

[col-20]

<img style="margin-top:-20px;margin-bottom:-30px" src="/images/avatars/fit-200/iste.png"/>

[/col-20]

Code.org and ISTE are partnering to expand teacher community and learning opportunities beyond Code.org’s professional learning. Through this partnership, [we can offer an ISTE membership](https://www.iste.org/membership/code-org) exclusively to Code.org teachers at the special price of $99 (regularly $125).

Check out these 3 key benefits of ISTE membership:

- Professional Learning Networks made up of peer experts, including computer science educators
- Hundreds of webinar and ISTE Conference & Expo recordings on coding and other edtech topics
- Empowered Learner, ISTE’s print and online magazine for members covering the most important topics in edtech ($49 retail value)

## <a name="apply"></a>How to apply?

**Applications for the 2019-20 will open in January, 2018.** Want to get notified when applications open for the 2019-2020 school year? Provide your contact information to a Regional Partner.

<a href="https://studio.code.org/pd/regional_partner_contact/new"><button>Tell me when applications open</button>


<!--
## <a name="components"></a>How does it work?
The program has two components:

- **5-day Summer Workshop** (dates and locations vary by district) - An intensive, hands-on, in-person workshop providing foundational experiences with computer science and the Code.org suite of tools. The week-long workshop is the primary capacity building experience for teachers prior to their first year of instruction. Participants will explore the curriculum and tools, consider and experiment with specific classroom management and teaching strategies, and build a local community of teachers who are using this curriculum.
- **Continuing Professional Development** (held over 4 days, totaling 24 professional development hours; local, in-person workshops take place throughout the following academic hear, usually on Saturdays) - A menu of online and local in-person professional development options from which educators can build a customized personal learning pathway. This phase of the program is blended, with ongoing in-person meetings as well as online activities.
     - The in-person meetings are run by local facilitators. They focus on the essential elements of the course, such as teaching new content, keeping the classroom environment equitable and engaging, and continuing to build pedagogical strategies.
     - The online activities are focused on building the online professional learning community, providing continued support with tools and content, introducing new and helpful resources for teaching the course, and further exploring the curriculum.

### <a name="facilitate"></a>Become a CS Discoveries Facilitator

Code.org's [Facilitator Development Program](/educate/professional-learning/facilitator) is a highly-selective professional learning program designed to prepare and support facilitators to deliver quality workshops on the CS Discoveries curriculum.

Help bring professional learning opportunities to your community by becoming a Code.org Facilitator!

<a href="/educate/professional-learning/facilitator"><button>Learn more</button>

## How to apply?

- Step 1: Read about the [Program Features and Commitments](#features).
- Step 2: Check out the course page for [CS Discoveries](/educate/csd).
- Step 3: Set aside 10 - 15 minutes to complete the application.

**Ready to get started?**

[<button>Apply now!</button>](https://studio.code.org/pd/application/teacher)

Be sure to check out our <a href="https://docs.google.com/document/d/1d3BRQt7NARChV6ZPgwyxJNP4TSYyBlo06m2TvJjOnwQ/edit#", target=_"blank">FAQs</a> or <a href="mailto:teacher@code.org">contact us</a> if you have questions.

**Applications are still being accepted in some regions. Check [the list above](#openings) to see if applications are still being accepted in your area.** 
-->

<%= view :answerdash %><|MERGE_RESOLUTION|>--- conflicted
+++ resolved
@@ -19,11 +19,7 @@
 
 This program prepares educators to provide high quality instruction based on the [CS Discoveries curriculum](/educate/csd). 
 
-<<<<<<< HEAD
-**Applications for the 2019-20 will open in January, 2018.** Want to get notified when applications open for the 2019-2020 school year? Provide your contact information to a Regional Partner.
-=======
 **Applications for the 2019-20 will open after October, 2018.** Want to get notified when applications open for the 2019-2020 school year? Provide your contact information to a Regional Partner.
->>>>>>> 174a25ad
 
 [<button>Tell me when applications open</button>](https://studio.code.org/pd/regional_partner_contact/new)
 
