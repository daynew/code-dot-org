--- conflicted
+++ resolved
@@ -53,8 +53,9 @@
 
 ## Qualities of a Code.org Facilitator
 
-<<<<<<< HEAD
-In order to be selected for this program, potential Code.org facilitators must demonstrate the following qualifications:
+The Facilitator Development Program application is open to anyone who is interested in developing as a leader and facilitator for teachers bringing CS education to their students. Preference will be given to applicants who meet or exceed our qualifications (listed below) and priority will be given to applicants who live in a region where Code.org has a [Regional Partner](/educate/professional-learning/about-partners) or in areas where we are considering future partnerships.
+
+We're seeking candidates who demonstrate the following qualities:
 
 <div class="col-20" style="padding: 15px 0 0 10px; margin-bottom: 10px;">
 
@@ -64,20 +65,6 @@
 
 [col-80]
 
-=======
-The Facilitator Development Program application is open to anyone who is interested in developing as a leader and facilitator for teachers bringing CS education to their students. Preference will be given to applicants who meet or exceed our qualifications (listed below) and priority will be given to applicants who live in a region where Code.org has a [Regional Partner](/educate/professional-learning/about-partners) or in areas where we are considering future partnerships.
-
-We're seeking candidates who demonstrate the following qualities:
-
-<div class="col-20" style="padding: 15px 0 0 10px; margin-bottom: 10px;">
-
-<img src="/images/fit-100/infographics/facilitator_champ.png">
-
-</div>
-
-[col-80]
-
->>>>>>> 1d47e748
 <h3 style="font-family: 'Gotham 5r', sans-serif">Champion for CS Education</h3>
  
   * Enthusiastic supporter of K-12 CS education
@@ -86,11 +73,7 @@
 
 <div style="clear:both"></div>
 
-<<<<<<< HEAD
-<div class="col-20" style="padding: 30px 0 0 20px; margin-bottom: 20px;">
-=======
-<div class="col-20" style="padding: 15px 0 0 10px; margin-bottom: 10px;">
->>>>>>> 1d47e748
+<div class="col-20" style="padding: 15px 0 0 10px; margin-bottom: 10px;">
 
 <img src="/images/fit-100/infographics/facilitator_equity.png">
 
@@ -107,11 +90,7 @@
 
 <div style="clear:both"></div>
 
-<<<<<<< HEAD
-<div class="col-20" style="padding: 30px 0 0 20px; margin-bottom: 20px;">
-=======
-<div class="col-20" style="padding: 15px 0 0 10px; margin-bottom: 10px;">
->>>>>>> 1d47e748
+<div class="col-20" style="padding: 15px 0 0 10px; margin-bottom: 10px;">
 
 <img src="/images/fit-100/infographics/facilitator_growth.png">
 
@@ -129,11 +108,7 @@
 
 <div style="clear:both"></div>
 
-<<<<<<< HEAD
-<div class="col-20" style="padding: 30px 0 0 20px; margin-bottom: 20px;">
-=======
-<div class="col-20" style="padding: 15px 0 0 10px; margin-bottom: 10px;">
->>>>>>> 1d47e748
+<div class="col-20" style="padding: 15px 0 0 10px; margin-bottom: 10px;">
 
 <img src="/images/fit-100/infographics/facilitator_classroom.png">
 
@@ -151,11 +126,7 @@
 
 <div style="clear:both"></div>
 
-<<<<<<< HEAD
-<div class="col-20" style="padding: 30px 0 0 20px; margin-bottom: 20px;">
-=======
-<div class="col-20" style="padding: 15px 0 0 10px; margin-bottom: 10px;">
->>>>>>> 1d47e748
+<div class="col-20" style="padding: 15px 0 0 10px; margin-bottom: 10px;">
 
 <img src="/images/fit-100/infographics/facilitator_leader.png">
 
@@ -173,11 +144,7 @@
 
 <div style="clear:both"></div>
 
-<<<<<<< HEAD
-<div class="col-20" style="padding: 30px 0 0 20px; margin-bottom: 20px;">
-=======
-<div class="col-20" style="padding: 15px 0 0 10px; margin-bottom: 10px;">
->>>>>>> 1d47e748
+<div class="col-20" style="padding: 15px 0 0 10px; margin-bottom: 10px;">
 
 <img src="/images/fit-100/infographics/facilitator_additional.png">
 
@@ -189,38 +156,6 @@
 
   * Demonstrated ability to effectively engage and co-lead learning experiences for adults
   * Prior experience as a Code.org facilitator
-<<<<<<< HEAD
-
-[/col-80]
-
-<div style="clear:both"></div>
-
-<hr/>
-
-## Learn more about the program
-
-Click on the questions below to learn more about the Code.org Facilitator Development Program.
-
-<details>
- <summary>**What does a Code.org Facilitator do?**</summary>
-  <p>
-
-  * Join a nationwide community of leaders and facilitators in CS education
-  * Participate in in-person, virtual, and independent facilitator development
-  * Collaborate with their local Code.org Regional Partner to deliver professional development workshops to teachers on Code.org's courses, with ongoing support from Code.org and the facilitator community
-  * Partner with Code.org to shape the future of professional learning for thousands of new CS educators across the US and beyond
-</p>
-</details>
-
-<details>
- <summary>**Who should apply?**</summary>
-  <p>
-  
-The Facilitator Development Program application is open to anyone who is interested in developing as a leader and facilitator for teachers bringing CS education to their students. Preference will be given to applicants who meet or exceed our desired qualifications below, and priority will be given to applicants who live in a region where Code.org has a [Regional Partner](/educate/professional-learning/about-partners) or in areas where we are considering future partnerships.
-</p>
-</details>
-=======
->>>>>>> 1d47e748
 
 [/col-80]
 
