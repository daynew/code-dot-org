--- conflicted
+++ resolved
@@ -15,17 +15,14 @@
 <br>
 <hr>
 
-<<<<<<< HEAD
-<% facebook = {:u=>'https://youtu.be/2-QpgNHknds'} %>
-<% twitter = {:url=>'https://youtu.be/2-QpgNHknds', :related=>'codeorg', :text=>"Computer Science Discoveries. (Thanks #{get_random_donor_twitter} for supporting @codeorg)"} %>
-=======
 <a name="csd"></a>
 # Computer Science Discoveries</strong>
->>>>>>> 87210d55
 
 <div class="col-40" style="padding-right: 10px;">
 
-<%=view :display_video_thumbnail, id: "intro_csd", video_code: "2-QpgNHknds", play_button: 'center', letterbox: 'false' %>
+<% facebook = {:u=>'https://youtu.be/2-QpgNHknds'} %>
+<% twitter = {:url=>'https://youtu.be/2-QpgNHknds', :related=>'codeorg', :text=>"Computer Science Discoveries. (Thanks #{get_random_donor_twitter} for supporting @codeorg)"} %>
+<%=view :display_video_thumbnail, id: "intro_csd", video_code: "2-QpgNHknds", play_button: 'center', letterbox: 'false', twitter: twitter, facebook: facebook %>
 
 </div>
 
@@ -46,7 +43,7 @@
 # Computer Science Principles (normal or AP course)
 
 <% facebook = {:u=>'https://youtu.be/DMr1iFYacGQ'} %>
-<% twitter = {:url=>'https://youtu.be/DMr1iFYacGQ', :related=>'codeorg', :text=>'Computer Science Principles @codeorg'} %>
+<% twitter = {:url=>'https://youtu.be/DMr1iFYacGQ', :related=>'codeorg', :text=>"Computer Science Principles. (Thanks #{get_random_donor_twitter} for supporting @codeorg)"} %>
 
 <div class="col-40" style="float:left; padding:10px;">
 
@@ -58,12 +55,10 @@
 
 Designed for 9-12 grade students, Computer Science Principles introduces students to the foundational concepts of computer science and challenges them to explore how computing and technology can impact the world. The curriculum is flexible to be taught as a normal course or as an AP course. CS Principles complements CS Discoveries with a deeper focus on concepts such as how the internet works and the societal impacts of computer science. The course works for beginners and students with experience in our other courses.
 
-<<<<<<< HEAD
 <% facebook = {:u=>'https://youtu.be/DMr1iFYacGQ'} %>
 <% twitter = {:url=>'https://youtu.be/DMr1iFYacGQ', :related=>'codeorg', :text=>"Computer Science Principles. (Thanks #{get_random_donor_twitter} for supporting @codeorg)"} %>
-=======
+
 [<button>Learn more about curriculum</button>](/educate/csp) &nbsp;&nbsp;[<button>Apply for professional learning</button>](/educate/professional-learning/cs-principles)
->>>>>>> 87210d55
 
 [/col-60]
 
