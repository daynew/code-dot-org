--- conflicted
+++ resolved
@@ -66,14 +66,6 @@
         %a{:href=>"/api/hour/begin_company/#{company['name_s']}"}
           %button.btn.btn-default.ee_button
             Start now
-<<<<<<< HEAD
-=======
-      %br
-      %a.ee_link{:href=>"http://hourofcode.com/"} Host an Hour of Code
-      %br
-      %a.ee_link{:href=>"http://code.org/donate/#{company['name_s']}"} Support the campaign
-
->>>>>>> 746a6ca4
 
   #below.mobile-center{:style=>'clear:both; overflow:hidden; padding-top: 0px'}
     -unless company['video_key_s']
@@ -87,8 +79,4 @@
 
 .row
   .col-xs-12
-<<<<<<< HEAD
-    =view :stats_hoc_2015
-=======
-    =view :stats_carousel
->>>>>>> 746a6ca4
+    =view :stats_hoc_2015