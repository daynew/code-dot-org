--- conflicted
+++ resolved
@@ -14,15 +14,9 @@
 
 | Code.org Goal | Accomplishment |
 |------|----------------|
-<<<<<<< HEAD
-| Inspire students | 48 million students have tried the [Hour of Code](/learn). |
-| Create fantastic  courses | 99% of teachers recommend the Code.org [intro CS curriculum](http://learn.code.org) |
-| Reach classrooms | Our [intro course](http://studio.code.org) is in 62,000 classrooms, reaching 2.5M students |
-=======
 | Inspire students | 50 million students have tried the [Hour of Code](/learn). |
 | Create fantastic  courses | 99% of teachers recommend the Code.org [intro CS curriculum](http://learn.code.org) |
 | Reach classrooms | Our [intro course](http://studio.code.org) is in 68,000 classrooms, reaching 2.85M students |
->>>>>>> 35ff3af2
 | Improve diversity in CS | In our online courses, [41% of the students are girls](http://codeorg.tumblr.com/post/98856300118/diversity). In our high school classrooms, [34% are girls, and 60% African American or Hispanic](http://codeorg.tumblr.com/post/98856300118/diversity) |
 | Go global | Our courses are available in 30+ languages, used in all 180+ countries |
 | Prep new CS teachers | We've prepared 3,000 new teachers across grades K-12. |
