--- conflicted
+++ resolved
@@ -45,11 +45,7 @@
 
 - [press@code.org](mailto:press@code.org)
 - Min Yoo, Code.org - (360) 499-3250
-<<<<<<< HEAD
-- Lissa Capps, Edelman - (206) 268-2268
-=======
 - Claudia Husemann, Edelman - (646) 612-8573
->>>>>>> a4df5b8b
 
 [Download hi-res version of Code.org logo](https://www.dropbox.com/scl/fi/3qxs2z7ukocwc7apbn3mc/Code.org%20Logo.zip?dl=0)
 
