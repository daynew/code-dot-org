a.underscorehover:hover
{
  text-decoration: underline;
  color: white;
}

.underscorehover:hover
{
  text-decoration: underline;
  color: white;
}

a.nounderscorehover:hover
{
  text-decoration: none;
}

@media screen and (max-width: 512px)
{
  .same-height-column {width:100%}
}
@media screen and (min-width: 513px)
{
  .same-height-column {float:none !important; width:50%}
}

body.modal-open .supreme-container{
  -webkit-filter: blur(2px);
  -moz-filter: blur(2px);
  -o-filter: blur(2px);
  -ms-filter: blur(2px);
  filter: blur(2px);
}

@media screen and (min-width: 971px) {
  .homepage-caption-bottom {
    top: 190px;
  }
}

#homepage #hero {
  position: relative;
  width: 100%;
}

#homepage #hero .widehero {
  display: none;
  z-index: -5;
  position:absolute;
  left: 0;
  top: 0;
  background-repeat: no-repeat; background-size: cover;
  width: 100%;
  height: 100%;
}

#hero #fullwidth0.widehero {
  animation: fadein 4s;
  display: block;
}

@keyframes fadein {
  from { opacity: 0; }
  to   { opacity: 1; }
}

#homepage #hero #fullwidth {
  width: 100%;
}

#homepage #newsbanner {
  position: absolute;
  bottom: 0px;
  width: 100%;
  color: #696969;
  background-color: rgba(255,255,255,0.8);
  text-align: center;
  padding: 5px
}

#homepage #caption_container {
  color: white;
  font-size: 20px;
}

#homepage #caption_container .captionarea {
  position: absolute;
  left: 0;
  text-align: center;
  width: 100%;
  color: #fff;
  line-height: 22px;
}

#homepage #caption_container .caption {
  display: none;
  position: absolute;
  opacity: 0;
  padding: 8px;
  text-shadow: 0 0 5px black;
}

#homepage #caption_container .smallcaption {
  font-size: 14px;
}

#homepage #caption_container #blankspaceleftdesktop {
  height: 380px;
}

#homepage #caption_container #blankspaceleftmobile {
  height: 100px;
}

#homepage #actions {
  position: relative;
  padding: 20px;
  margin-top: 40px;
  text-align: center
}

@media screen and (max-width: 970px)  {
  #homepage #hero {
    overflow: visible;
  }
  #homepage #actions {
    margin-top: 300px;
  }
}

#homepage #actions a {
  text-decoration: none;
}

#homepage #actions #title {
  font-family: 'Gotham 5r', sans-serif;
  font-size: 26px;
  color: white;
  line-height: 30px;
}

#homepage #actions #subtitle {
  font-family: 'Gotham 4r', sans-serif;
  font-size: 16px;
  color: white;
  margin: 15px 0 5px 0;
}

#homepage #actions #playimage {
  cursor: pointer;
}

#homepage #actions #playtext {
  font-size: 20px;
  cursor: pointer;
}

#homepage #actions #herolearnlink {
  color: white;
  font-size: 20px
}

#homepage #actions #herolearnbutton {
  font-weight: 500;
  font-size: 20px;
  height: 50px
}

#homepage #actions .buttongroup {
  display: inline-block;
  margin-bottom: 20px;
}

#homepage #actions .herohocbutton {
  font-weight: 500;
  font-size: 18px;
  height: 40px;
  padding: 0 30px;
  margin: 10px 5px 0 0;
}

#homepage #actions #volunteeraction {
  font-family: 'Gotham 4r', sans-serif;
  font-size: 16px;
  color: white;
  margin-top: 30px;
}

#homepage #actions #volunteeraction a {
  font-family: 'Gotham 4r', sans-serif;
  font-size: 16px;
  color: white;
  text-decoration: none;
}

#homepage #actions #petitionaction {
  display: none;
  font-weight: 500;
  font-size: 14px;
  height: 50px;
  cursor: pointer
}

#homepage .quarterslot {
  float: left;
  height: 250px;
  padding: 0px 5px 10px 5px;
}

#homepage .quarterslot .slotbox {
  position: relative;
  overflow: hidden;
  background-repeat: no-repeat;
  background-size: cover;
  width: 100%;
  height: 100%;
  background-position: 0% 50%;
  height: 220px;
  border-radius: 5px;
}

#homepage .quarterslot .slotbox .headerbox {
  position: absolute;
  bottom: 0px;
  left: 0px;
  color: white;
  width: 100%;
  padding: 10px;
  font-size: 18px;
  text-align: left;
  font-family: 'Gotham 4r', sans-serif;
  text-align: center;
}

#homepage .quarterslot .slotbox .headerbox .header {
  font-family: 'Gotham 7r', sans-serif
}

#homepage .quarterslot .slotbox .headerbox .sentence {
  font-size: 14px;
  opacity: 0.9
}

#homepage .quarterslot-links {
  float: left;
  height: 390px;
  padding: 0px 5px 10px 5px;
}

#homepage .quarterslot-links .slotbox {
  position: relative;
  overflow: hidden;
  background-repeat: no-repeat;
  background-size: cover;
  width: 100%;
  height: 100%;
  background-position: 0% 50%;
  height: 220px;
  border-top-left-radius: 5px;
  border-top-right-radius: 5px;
}

#homepage .quarterslot-links .headerbox {
  position: absolute;
  bottom: 0px;
  left: 0px;
  color: white;
  width: 100%;
  padding: 10px;
  font-size: 18px;
  text-align: left;
  font-family: 'Gotham 4r', sans-serif;
  text-align: center
}

#homepage .quarterslot-links .headerbox .header {
  font-family: 'Gotham 7r', sans-serif;
}

#homepage .quarterslot-links .headerbox .sentence {
  font-size: 14px;
  opacity: 0.9
}

#homepage .quarterslot-links .thelinks {
  padding: 5px;
  padding-top: 20px;
  border-bottom-right-radius: 5px;
  border-bottom-left-radius: 5px;
}

#homepage .quarterslot-links .thelinks .linkentry {
  margin-bottom: 20px
}

#homepage .quarterslot-links .thelinks .link {
  font-size: 16px;
  font-family: 'Gotham 4r', sans-serif;
  color: white;
}

#homepage #gallerycolumn {
  width: 100%;
  margin-bottom: 20px;
  margin-top: 40px;
  clear: both;
  overflow: hidden;
  border: 5px solid white
}

#homepage #gallerycolumn .headingbox {
  left: 0px;
  color: white;
  width: 100%;
  padding: 10px;
  font-size: 20px;
  text-align: left;
  font-family: 'Gotham 5r', sans-serif;
  text-align: center;
  border-top-left-radius: 5px;
  border-top-right-radius: 5px;
}

#homepage #gallerycolumn .thelinks {
  padding: 10px;
  height: 0;
}

/* Pad height-auto div before images load.
   Since the .col-50 layout changes by media query,
   we need to calculate padding twice to match. */

@media screen and (min-width: 971px) {
  /* height/width == 120 / (750 * 2) */
  #homepage #gallerycolumn .thelinks {
    padding-bottom: 8%;
  }
}

@media screen and (min-width: 0px) and (max-width: 970px) {
  /* height/width == (120 * 2) / 750 */
  #homepage #gallerycolumn .thelinks {
    padding-bottom: 32%;
  }
}

#homepage #gallerycolumn .thelinks img {
  height: auto;
}

#homepage #threedivs iframe {
  -ms-zoom: 1.3;
  -moz-transform: scale(1.3);
  -moz-transform-origin: 0 0;
  -o-transform: scale(1.3);
  -o-transform-origin: 0 0;
  -webkit-transform: scale(1.3);
  -webkit-transform-origin: 0 0;
}

#homepage #threedivs .fb-like > span {
  height: 27px !important;
}

.grey_input {
  background-color: rgb(226,228,227);
  color: rgb(82, 82, 82);
  border: 1px solid rgb(146,147,148);
}

.dropdown {
  background-color: rgb(226,228,227);
  color: rgb(82, 82, 82);
  border: 1px solid rgb(146,147,148);
}

.stats-number {
  font-weight: 900;
  text-align: center;
<<<<<<< HEAD
=======
  color: rgb(77, 87, 95);
>>>>>>> fafecbbc
}

.stats-phrase {
  font-size: 14px;
  text-align: center;
<<<<<<< HEAD
  padding-top: 20px;
=======
  padding-top: 25px;
  color: rgb(77, 87, 95);
>>>>>>> fafecbbc
}

.stats-box {
  padding: 50px 20px 20px 20px;
}

.make-difference {
<<<<<<< HEAD
  background: rgb(0, 173, 188);
  color: rgb(255, 255, 255);
  padding: 10px;
  font-size: 16px;
  border-radius: 5px;
  text-align: center;
  margin: 20px;
=======
  font-weight: 900;
  color: rgb(0, 173, 188);
  font-size: 20px;
  text-align: center;
  margin-top: 20px;
>>>>>>> fafecbbc
  text-transform: uppercase;
}<|MERGE_RESOLUTION|>--- conflicted
+++ resolved
@@ -377,21 +377,14 @@
 .stats-number {
   font-weight: 900;
   text-align: center;
-<<<<<<< HEAD
-=======
   color: rgb(77, 87, 95);
->>>>>>> fafecbbc
 }
 
 .stats-phrase {
   font-size: 14px;
   text-align: center;
-<<<<<<< HEAD
-  padding-top: 20px;
-=======
   padding-top: 25px;
   color: rgb(77, 87, 95);
->>>>>>> fafecbbc
 }
 
 .stats-box {
@@ -399,20 +392,10 @@
 }
 
 .make-difference {
-<<<<<<< HEAD
-  background: rgb(0, 173, 188);
-  color: rgb(255, 255, 255);
-  padding: 10px;
-  font-size: 16px;
-  border-radius: 5px;
-  text-align: center;
-  margin: 20px;
-=======
   font-weight: 900;
   color: rgb(0, 173, 188);
   font-size: 20px;
   text-align: center;
   margin-top: 20px;
->>>>>>> fafecbbc
   text-transform: uppercase;
 }