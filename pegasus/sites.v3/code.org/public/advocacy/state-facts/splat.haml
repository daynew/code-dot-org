--- conflicted
+++ resolved
@@ -141,23 +141,13 @@
           - else
             exams were taken by Hispanic or Latino students
         - else
-<<<<<<< HEAD
           no exams were taken by Hispanic or Latino students;
         - if state_info[:ap_hispanic_i] != 0
           = precede "(" do
-            = state_info[:ap_csa_hispanic_i]
+            = format_integer_with_commas(state_info[:ap_csa_hispanic_i])
           took AP CS A and
-          = state_info[:ap_csp_hispanic_i]
+          = format_integer_with_commas(state_info[:ap_csp_hispanic_i])
           took AP CSP);
-=======
-          no exams were taken by
-        Hispanic or Latino students
-        = precede "(" do
-          = format_integer_with_commas(state_info[:ap_csa_hispanic_i])
-        took AP CS A and
-        = format_integer_with_commas(state_info[:ap_csp_hispanic_i])
-        took AP CSP);
->>>>>>> 83215a1d
         - if state_info[:ap_black_i] != 0
           only
           = format_integer_with_commas(state_info[:ap_black_i])
@@ -166,23 +156,13 @@
           - else
             exams were taken by Black students
         - else
-<<<<<<< HEAD
           no exams were taken by Black students;
         - if state_info[:ap_black_i] != 0
           = precede "(" do
-            = state_info[:ap_csa_black_i]
+            = format_integer_with_commas(state_info[:ap_csa_black_i])
           took AP CS A and
-          = state_info[:ap_csp_black_i]
+          = format_integer_with_commas(state_info[:ap_csp_black_i])
           took AP CSP);
-=======
-          no exams were taken by
-        Black students
-        = precede "(" do
-          = format_integer_with_commas(state_info[:ap_csa_black_i])
-        took AP CS A and
-        = format_integer_with_commas(state_info[:ap_csp_black_i])
-        took AP CSP);
->>>>>>> 83215a1d
         - if state_info[:ap_native_american_i] != 0
           only
           = format_integer_with_commas(state_info[:ap_native_american_i])
@@ -238,7 +218,8 @@
             = state_info[:number_additional_schools_i]
             more than the previous year.
           - else
-            = state_info[:percent_schools_ap_csp_i]
+            = succeed "%" do
+              = state_info[:percent_schools_ap_csp_i]
             offered AP CSP).
         - else
           No schools in
