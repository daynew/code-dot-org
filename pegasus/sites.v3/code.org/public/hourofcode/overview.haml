--- conflicted
+++ resolved
@@ -23,7 +23,6 @@
 
 = I18n.t(:hoc_overview_subtitle)
 
-<<<<<<< HEAD
 .full-resource-block{style: "margin-top: 20px;"}
   %a{href: "/dance"}
     %img.full-resource-image{src: "/images/dance_party.gif"}
@@ -33,26 +32,10 @@
       = I18n.t(:hoc_overview_dance_subtitle)
     %span
       %a{href: "/dance"}
-        %button.tutorial-info-start.tutorial-gray= I18n.t(:hoc_overview_start_tutorial)
+        %button.tutorial-info-start.tutorial-gray= I18n.t(:go)
       .tutorial-info-guide
         %a{href: "https://curriculum.code.org/hoc/plugged/8/"}
           = I18n.t(:hoc_overview_view_teacher_guide)
-=======
-- if DCDO.get('hoc_launch', CDO.default_hoc_launch) == 'dance'
-  .full-resource-block{style: "margin-top: 20px;"}
-    %a{href: "/dance"}
-      %img.full-resource-image{src: "/images/dance_party.gif"}
-    .tutorial-info{style: "padding: 30px;"}
-      %span
-        %h2.resource-title= I18n.t(:hoc_overview_dance_title)
-        = I18n.t(:hoc_overview_dance_subtitle)
-      %span
-        %a{href: "/dance"}
-          %button.tutorial-info-start.tutorial-gray= I18n.t(:go)
-        .tutorial-info-guide
-          %a{href: "https://curriculum.code.org/hoc/plugged/8/"}
-            = I18n.t(:hoc_overview_view_teacher_guide)
->>>>>>> ae6325db
 
 .tile-container-responsive{style: "margin-top: 20px;"}
   = view :top_hoc_tutorials
