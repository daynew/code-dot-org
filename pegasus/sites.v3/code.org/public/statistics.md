---
title: Statistics
theme: responsive
chart: true
style_min: true
---

# Code.org Statistics

<<<<<<< HEAD
We're on a mission to give every student the opportunity to learn computer science. And we're off to a great start! 

***

## Code.org is reaching teachers
Over 800,000 teachers are on Code.org. And that's not all - over 70,000 teachers have enrolled in our hands-on professional learning workshops offered locally across the United States.
=======
We're on a mission to give every student the opportunity to learn computer science.  

***

## Statistics at a glance
Code.org partners with researchers on a variety of studies. Want more? [View our in-depth research using Code.org data.](/research) 

### Teachers are taking on computer science
Over 800,000 teachers have taken steps to bring computer science to their schools. 
>>>>>>> 174a25ad
<%= view :display_chart, id: "chart1", type: "ColumnChart", query_url: "https://docs.google.com/spreadsheets/d/1zXQWidXlgOB38o5thwtgfiT_JGnhhH9GhHSdlRYfVfo/gviz/tq?gid=0&range=A2:B57&headers=1", width: 1000, height: 500 %>
Does your local school teach computer science? [Encourage them to start today](/yourschool)!  

<br>

<<<<<<< HEAD
## Hour of Code is a worldwide phenomenom
Since 2013, the [Hour of Code](https://hourofcode.com) has reached 10% of students globally.
<%= view :display_chart, id: "chart2", type: "ColumnChart", query_url: "https://docs.google.com/spreadsheets/d/1zXQWidXlgOB38o5thwtgfiT_JGnhhH9GhHSdlRYfVfo/gviz/tq?gid=0&range=D2:E57&headers=1", width: 1000, height: 500 %>

## We set big goals for ourselves
And we're proud of the progress we've seen over the last five years.
=======
### The Hour of Code goes global
With over [200 partners](https://hourofcode.com/partners), since 2013, the [Hour of Code](https://hourofcode.com) has reached 10% of students around the world.
<%= view :display_chart, id: "chart2", type: "ColumnChart", query_url: "https://docs.google.com/spreadsheets/d/1zXQWidXlgOB38o5thwtgfiT_JGnhhH9GhHSdlRYfVfo/gviz/tq?gid=0&range=D2:E57&headers=1", width: 1000, height: 500 %>

## What we're doing
Tracking the work of thousands of teachers and millions of students.
>>>>>>> 174a25ad
<br>
<br>

| Code.org Goal                                                                         | End of 2013                          | End of 2014                               | End of 2015                               | End of 2016                                                                                                                    | End of 2017                                                                                                                        |
| --------------------------------------------------------------------------------------| -------------------------------------| ------------------------------------------| ------------------------------------------| -------------------------------------------------------------------------------------------------------------------------------| -----------------------------------------------------------------------------------------------------------------------------------|
| Inspire students and increase diversity with the Hour of Code                         | 20 million served                    | 90M<br>48% female                         | 195M<br>49% female                        | 344M<br>49% female                                                                                                             | 500M<br>49% female                                                                                                                 |
| Engage classrooms and students in our CS courses. (Total # of accounts on Code Studio)| 10,000 teachers, <br>500,000 students| 90,000 teachers, <br>4M students          | 250,000 teachers, <br>8M students         | 495,000 teachers, <br>16M students                                                                                             | 750,000 teachers, <br>25M students                                                                                                 |
| Enable students to show “basic coding proficiency” with CS Fundamentals.              | N/A                                  | N/A                                       | N/A                                       | 887,840 total, <br>365,842 female                                                                                              | 2,061,449 total, <br>860,361 female                                                                                                |
| Code.org students take and pass the AP CS Principles exam                             | N/A                                  | N/A                                       | N/A                                       | N/A                                                                                                                            | 5,544 total, <br>1,478 female, <br>1,439 URM*                                                                                      |
| Improve diversity in CS (survey of teachers on Code Studio)                           | N/A                                  | 43% female, <br>37% URM*                  | 43% female, <br>37% URM*                  | 45% female, <br>48% URM*, <br>47% free/reduced meal plans                                                                      | 45% female, <br>48% URM*, <br>47% free/reduced meal plans                                                                          |
| Help school districts implement CS curricula                                          | 10 district partners                 | 60 district partners                      | 100 district partners                     | 41 regional partners<br> (120+ districts)                                                                                      | 56 regional partners<br>(175+ districts)                                                                                           |
| Prepare new CS teachers across grades K-12                                            | N/A                                  | 4,000                                     | 20,000                                    | 52,000                                                                                                                         | 72,000                                                                                                                             |
| Lead a coalition to set policies supporting CS. Policies changed in:                  | 5 states                             | 16 states                                 | 17 states, <br>including $9M in CS funding| [31 states](https://docs.google.com/document/d/1J3TbEQt3SmIWuha7ooBPvlWpiK-pNVIV5uuQEzNzdkE/edit), including $13M in CS funding| [40 states](https://docs.google.com/document/d/1J3TbEQt3SmIWuha7ooBPvlWpiK-pNVIV5uuQEzNzdkE/edit), <br>including $29M in CS funding|
| Go global                                                                             | 30 languages supported               | 34 languages, <br>7 international partners| 46 langs, <br>70 intl partners            | 50 langs, <br>70 intl partners                                                                                                 | 62 langs, <br>84 intl partners                                                                                                     |

<br>

## Help us continue to make an impact! 
Follow us [on Facebook](http://facebook.com/Code.org) or [on Twitter](http://twitter.com/codeorg) and re-share your favorite stats. Click each photo to retweet. 
<br>
<br>

<div class="col-33" style="padding-right: 20px;">

<a href="/images/statistics/distribution.png"><img src="/images/statistics/fit-250/distribution.png"></a>
<br>

Code.org teachers <a href="https://medium.com/@codeorg/code-org-reaches-us-rural-students-for-the-first-time-7193905d8b2a">match the distribution of teachers across the United States</a>.

</div>

<div class="col-33" style="padding-right: 20px;">

<a href="https://twitter.com/codeorg/status/964571108627300352"><img src="/images/statistics/fit-250/double-enrollment.png"></a>
<br>

And this double enrollment means more girls and underrepresented minorities are taking AP Computer Science than ever before!

</div>

<div class="col-33" style="padding-right: 20px;">

<a href="https://twitter.com/codeorg/status/983763631711154177"><img src="/images/statistics/fit-250/balance.png"></a>
<br>

We're determined to <a href="https://medium.com/@codeorg/is-diversity-in-computing-jobs-improving-32f30068b7de">change this way before then</a>.

</div>

<div style="clear: both;"></div>

<br>

<div class="col-33" style="padding-right: 20px;">

<a href="https://twitter.com/codeorg/status/903629740640149505"><img src="/images/statistics/fit-250/less-cs.png"></a>
<br>

We've prepared more teachers to teach computer science <a href="https://medium.com/@codeorg/universities-arent-preparing-enough-computer-science-teachers-dd5bc34a79aa">than universities have</a>.

</div>

<div class="col-33" style="padding-right: 20px;">

<a href="https://twitter.com/codeorg/status/959441286397751299"><img src="/images/statistics/fit-250/student-proficient.png"></a>
<br>

And over 800,000 of those students are female.

</div>

<div class="col-33" style="padding-right: 20px;">

</div>

<div style="clear: both;"></div>

<br><|MERGE_RESOLUTION|>--- conflicted
+++ resolved
@@ -7,14 +7,6 @@
 
 # Code.org Statistics
 
-<<<<<<< HEAD
-We're on a mission to give every student the opportunity to learn computer science. And we're off to a great start! 
-
-***
-
-## Code.org is reaching teachers
-Over 800,000 teachers are on Code.org. And that's not all - over 70,000 teachers have enrolled in our hands-on professional learning workshops offered locally across the United States.
-=======
 We're on a mission to give every student the opportunity to learn computer science.  
 
 ***
@@ -24,27 +16,17 @@
 
 ### Teachers are taking on computer science
 Over 800,000 teachers have taken steps to bring computer science to their schools. 
->>>>>>> 174a25ad
 <%= view :display_chart, id: "chart1", type: "ColumnChart", query_url: "https://docs.google.com/spreadsheets/d/1zXQWidXlgOB38o5thwtgfiT_JGnhhH9GhHSdlRYfVfo/gviz/tq?gid=0&range=A2:B57&headers=1", width: 1000, height: 500 %>
 Does your local school teach computer science? [Encourage them to start today](/yourschool)!  
 
 <br>
 
-<<<<<<< HEAD
-## Hour of Code is a worldwide phenomenom
-Since 2013, the [Hour of Code](https://hourofcode.com) has reached 10% of students globally.
-<%= view :display_chart, id: "chart2", type: "ColumnChart", query_url: "https://docs.google.com/spreadsheets/d/1zXQWidXlgOB38o5thwtgfiT_JGnhhH9GhHSdlRYfVfo/gviz/tq?gid=0&range=D2:E57&headers=1", width: 1000, height: 500 %>
-
-## We set big goals for ourselves
-And we're proud of the progress we've seen over the last five years.
-=======
 ### The Hour of Code goes global
 With over [200 partners](https://hourofcode.com/partners), since 2013, the [Hour of Code](https://hourofcode.com) has reached 10% of students around the world.
 <%= view :display_chart, id: "chart2", type: "ColumnChart", query_url: "https://docs.google.com/spreadsheets/d/1zXQWidXlgOB38o5thwtgfiT_JGnhhH9GhHSdlRYfVfo/gviz/tq?gid=0&range=D2:E57&headers=1", width: 1000, height: 500 %>
 
 ## What we're doing
 Tracking the work of thousands of teachers and millions of students.
->>>>>>> 174a25ad
 <br>
 <br>
 
