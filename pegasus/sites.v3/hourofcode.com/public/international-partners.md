---
title: <%= hoc_s(:title_international_partners) %>
layout: wide
---

<style>
  ul {
    margin: 0px 20px 20px 20px;
  }
</style>

<%= view :signup_button %>

# Contact International Partners

Are you organizing an Hour of Code event outside of the United States? Code.org is headquartered in the US, but it works with many organizations around the world to make the Hour of Code a *global* celebration. 

If you're in one of the countries below, reach out to the partner listed and get connected with your local Hour of Code!

*Don't see your country listed here?* Write us at support@code.org and apply to become an international partner for 2017!



| Country     | Organization                               | Contact Name                         | Email or Website                              | 
|-------------|--------------------------------------------|------------------------------|----------------------------------------|-------------------------------------------------------------------------------------------------------------| 
| Albania     | ALMOOC                                     | Ridvan Aliu <br> Isak Bilalli                 | ridvan@eduongo.com <br> isaactiral@gmail.com                     |                                                                                                                                                                                                                                                                                                                                   
| Algeria     | Brainiac, SARL.                            | Abdelmounaam Benhouria       | [http://iamabrainiac.com/HourOfCode](http://iamabrainiac.com/HourOfCode )     |                                                                                                             
| Argentina   | Fundacion Sadosky                          |                              | [http://www.program.ar/](http://www.program.ar/)                 |                                                                                                             
| Aruba       | Aruba Digital Systems N.V.                 | Viviana Carraha              | [Aruba Digital Systems Hour of Code Contact Form](https://docs.google.com/forms/d/e/1FAIpQLSd8wUtnEgaymJa5FvUlU4yGo5LtOFgwslDRdAEdWVQV3_tdYQ/viewform?c=0&w=1)       | 
| Australia   | Grok Learning                              | Nicky Ringland               | [https://groklearning.com/hoc-2016/](https://groklearning.com/hoc-2016/) <br>email: info@groklearning.com                  |                                                                                                                                                                                                                      
| Australia   | Google                                     | Sally-Ann Williams           | [https://www.google.com/edu/cs/](https://www.google.com/edu/cs/)         |                                                                                                             
| Australia   | University of Adelaide                     | Rebecca Vivian               | [https://csermoocs.adelaide.edu.au/](https://csermoocs.adelaide.edu.au/ )     |                                                                                                           
| Australia   | Digital Technologies Hub                   |                              | [https://digitaltechnologieshub.edu.au/](https://digitaltechnologieshub.edu.au/) |                                                                                                             
| Brazil      | Lemann Foundation                          | Tiago Maluta <br> Pedro Alves  Cimionatto                | tiago@fundacaolemann.org.br <br> pedro@fundacaolemann.org.br             |                                                                                                                                                                                                                       
| Canada      | Dept. of Education Nova Scotia             | Alexander MacDougall <br>Eric Therrien<br> Peter Oldreive       | alexander.macdougall@novascotia.ca <br>eric.therrien@novascotia.ca <br>peter.oldreive@novascotia.ca     |                                                                                                                                                                                                                      
| Canada      | Learning Division BC Ministry of Education | Mark Hawkes                  | mark.hawkes@gov.bc.ca                  |                                                                                                             
| Chile       | Fundación Kodea                            |                              | [http://www.horadelcodigo.cl/](http://www.horadelcodigo.cl/)           |                                                                                                             
| China       | Kidsoft                                    | Sarah Tan                    | sarahtan@kidsoft.org                   |                                                                                                             
| Denmark     | Coding Pirates                             | Martin Exner                 | martin.exner1@gmail.com                |                                                                                                             
| France      | Microsoft                                  | Béatrice Matlega             | [http://www.aka.ms/code2016](http://www.aka.ms/code2016) <br>email: hourofcode@outlook.fr                
| Ghana       | Ghana Code Club                            | Ernestina Appiah             | [http://www.ghanacodeclub.org](http://www.ghanacodeclub.org) <br>email: tinasupport@gmail.com                  
| Ireland     | Cybersmarties                              | Diarmuid Hudner              | diarmuid@cybersmarties.com             |                                                                                                             
| Italy       | CINI and Univ. Roma "Tor Vergata"          | Enrico Nardelli              | [http://programmailfuturo.it](http://programmailfuturo.it) <br>email: nardelli@mat.uniroma2.it            |
| Japan|	湘南ゼミナール (Shonan Seminar) | 	Team Hour of Code |	[https://www.shozemi.com/](https://www.shozemi.com/)  |                                                                              
| Japan       | 一般社団法人みんなのコード (Code for Everyone)          | 利根川 裕太 (Yuta Tonegawa)       | [http://caravan2016.hourofcode.jp/](http://caravan2016.hourofcode.jp/) <br> email: info@code.or.jp                     |                                                                            
<<<<<<< HEAD
| New Zealand | Ara Institute of Canterbury                | Amit Sarkar                  | [www.ara.ac.nz](www.ara.ac.nz)         |
| New Zealand | Google                                     | Sally-Ann Williams           | [https://www.google.com/edu/cs/](https://www.google.com/edu/cs/)         |                                                                                                             
=======
| New Zealand | Google                                     | Sally-Ann Williams           | [https://www.google.com/edu/cs/](https://www.google.com/edu/cs/)         |          
| Nigeria     |  Tech Accelerate     |   'Tope Ogunnusi    |[www.techaccelerateng.com](http://www.techaccelerateng.com)<br> email: info@techaccelerateng.com  |                                                                                                  
>>>>>>> ca4edd1d
| Norway      | Lær Kidsa Koding                           | Line Moseng                  | [http://kodetimen.no](http://kodetimen.no)  <br>email: kodetimen@kidsakoder.no               |                                                                                         
| Pakistan    | KnowledgeJump                              | Nasir Khan                   | nasir@knowledgejump.net                |                                                                                                             
| Romania     | ADFABER                                    | Alin Chiriac                 | alin@adfaber.org                       |                                                                                                             
| Spain       | CSTA Spain                                 | Santiago Fernandez-Cabaliero | [http://www.aapri.es](http://www.aapri.es) <br>email: contacto@aapri.es                      |                                                                                                
| Sri Lanka   | Microsoft                                  | Janakie Karunarathne         | a-janakk@microsoft.com                 |                                                                                                             
| Sri Lanka   | XiCigny                                    | Dileepa Rajapaksa            | dileepa@xicigny.com                    |                                                                                                             
| Sweden      | Edvira AB                                  | Linnea Rothin                | [http://hoc.edvira.com](http://hoc.edvira.com) <br>email: info@edvira.com                            |                                                                                    
| Turkey      | RobinCode                                  | Suveyda Yeniterzi            | info@robincode.org                     |    
| UK      | Microsoft                                 |           | email: ukhourofcode@microsoft.com                    |                                                                                                          


<%= view :signup_button %><|MERGE_RESOLUTION|>--- conflicted
+++ resolved
@@ -42,14 +42,10 @@
 | Ireland     | Cybersmarties                              | Diarmuid Hudner              | diarmuid@cybersmarties.com             |                                                                                                             
 | Italy       | CINI and Univ. Roma "Tor Vergata"          | Enrico Nardelli              | [http://programmailfuturo.it](http://programmailfuturo.it) <br>email: nardelli@mat.uniroma2.it            |
 | Japan|	湘南ゼミナール (Shonan Seminar) | 	Team Hour of Code |	[https://www.shozemi.com/](https://www.shozemi.com/)  |                                                                              
-| Japan       | 一般社団法人みんなのコード (Code for Everyone)          | 利根川 裕太 (Yuta Tonegawa)       | [http://caravan2016.hourofcode.jp/](http://caravan2016.hourofcode.jp/) <br> email: info@code.or.jp                     |                                                                            
-<<<<<<< HEAD
+| Japan       | 一般社団法人みんなのコード (Code for Everyone)          | 利根川 裕太 (Yuta Tonegawa)       | [http://caravan2016.hourofcode.jp/](http://caravan2016.hourofcode.jp/) <br> email: info@code.or.jp                     |
 | New Zealand | Ara Institute of Canterbury                | Amit Sarkar                  | [www.ara.ac.nz](www.ara.ac.nz)         |
-| New Zealand | Google                                     | Sally-Ann Williams           | [https://www.google.com/edu/cs/](https://www.google.com/edu/cs/)         |                                                                                                             
-=======
 | New Zealand | Google                                     | Sally-Ann Williams           | [https://www.google.com/edu/cs/](https://www.google.com/edu/cs/)         |          
 | Nigeria     |  Tech Accelerate     |   'Tope Ogunnusi    |[www.techaccelerateng.com](http://www.techaccelerateng.com)<br> email: info@techaccelerateng.com  |                                                                                                  
->>>>>>> ca4edd1d
 | Norway      | Lær Kidsa Koding                           | Line Moseng                  | [http://kodetimen.no](http://kodetimen.no)  <br>email: kodetimen@kidsakoder.no               |                                                                                         
 | Pakistan    | KnowledgeJump                              | Nasir Khan                   | nasir@knowledgejump.net                |                                                                                                             
 | Romania     | ADFABER                                    | Alin Chiriac                 | alin@adfaber.org                       |                                                                                                             
