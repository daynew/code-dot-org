var google;
var thanksUrl;
var signupErrorMessage;
var censusErrorMessage;
var hocYear;

$(document).ready(function () {
  new google.maps.places.SearchBox(document.getElementById('hoc-event-location'));

  $('#hoc-signup-form select').selectize({
    plugins: ['fast_click']
  });

  $("#hoc-signup-form").submit(function ( event ) {
    if (validateFields()) {
      signupFormSubmit(gotoThankYouPage);
    }
  });

  $("#census-form").submit(function ( event ) {
    censusFormSubmit();
  });

  $('#continue').click(function () {
    if (validateFields()) {
      signupFormSubmit(showCensusForm);
    }
  });

  $('#hoc-special-event-flag').change(function () {
    if ($(this).is(':checked')) {
      $('#hoc-special-event-details').closest('.form-group').slideDown();
    } else {
      $('#hoc-special-event-details').closest('.form-group').slideUp();
    }
  });

  function checkShowNameEventLocation() {
    // in-school & US
    if (($('#hoc-event-type').val() === 'in_school') && ($("#country").val() === 'US')) {
      $('#school-name-field').show();
      $('#organization-name-field').hide();
      $('#hoc-event-location-field').show();
      $('#hoc-entire-school').show();
      // continue button goes to census questions on click
      $('#continue-btn').show();
      $('#submit-btn').hide();
    } else if (($('#hoc-event-type').val() === 'in_school')){
    // in-school & NOT US
      $('#school-name-field').show();
      $('#organization-name-field').hide();
      $('#hoc-event-location-field').show();
      $('#hoc-entire-school').show();
      $('#continue-btn').hide();
      $('#submit-btn').show();
    } else if ($('#hoc-event-type').val() === 'out_of_school') {
      // out of school, either US or non-US
      $('#organization-name-field').show();
      $('#hoc-event-location-field').show();
      $('#school-name-field').hide();
      $('#hoc-entire-school').hide();
      $('#continue-btn').hide();
      $('#submit-btn').show();
    }
  }

  $('#country').change(function () {
    checkShowNameEventLocation();
  });

  $('#hoc-event-type').change(function () {
    checkShowNameEventLocation();
  });

  function checkShowCensusFollowUp() {
    if ($("#twenty-hour-how-much").val() === "some" || $("#twenty-hour-how-much").val() === "all" || $("#ten-hour-how-much").val() === "some" ||
    $("#ten-hour-how-much").val() === "all") {
      $('#followup_questions').show();
    } else {
      $('#followup_questions').hide();
    }
  }

  $('#twenty-hour-how-much').change(function () {
    checkShowCensusFollowUp();
  });

  $('#ten-hour-how-much').change(function () {
    checkShowCensusFollowUp();
  });

  $('#role').change(function () {
    if ($(this).val() === "teacher" || $(this).val() === "administrator") {
      $('#pledge').show();
    } else {
      $('#pledge').hide();
    }
  });
 });

function showCensusForm(data) {
  $('.main-form').hide();
  $('#signup-header').hide();
<<<<<<< HEAD
  $('#join-us-header').hide();
  $('.continue-btn').hide();
=======
  $('#submit').hide();
>>>>>>> 7c0e45e3
  // Copy all of the hoc-signup inputs to the census form
  $('.main-form :input').each(
    function (index) {
      var input = $(this);
      var name = input.attr('name');
      if (name !== undefined) {
        var newInput = document.createElement("input");
        newInput.value = input.val();
        newInput.setAttribute("name", input.attr('name'));
        newInput.setAttribute("type", "hidden");
        $('#census-form').append(newInput);
      }
    }
  );
  $('#census-header').show();
  $('#thanks-header').show();
  $('#census-form').show();
}

function gotoThankYouPage() {
  window.location = thanksUrl;
}

function validateFields() {
  if ($("#hoc-name").val() === "") {
    $('#name-error').show();
    return false;
  } else {
    $('#name-error').hide();
  }

  if ($("#hoc-email").val() === "") {
    $('#email-error').show();
    return false;
  } else {
    $('#email-error').hide();
  }

  if ($("#country").val() === "") {
    $('#country-error').show();
    return false;
  } else {
    $('#country-error').hide();
  }

  if ($("#hoc-event-type").val() === "") {
    $('#event-type-error').show();
    return false;
  } else {
    $('#event-type-error').hide();
  }

  if  ($("#hoc-event-type").val() === "in_school") {
    if ($("#school-name").val() === "") {
      $('#school-name-error').show();
      return false;
    } else {
      $('#school-name-error').hide();
    }
  }

  if  ($("#hoc-event-type").val() === "out_of_school") {
    if ($("#organization-name").val() === "") {
      $('#organization-name-error').show();
      return false;
    } else {
      $('#organization-name-error').hide();
    }
  }

  if ($("#hoc-event-location").val() === "") {
    $('#event-location-error').show();
    return false;
  } else {
    $('#event-location-error').hide();
  }
  return true;
}

function signupFormError(data) {
  $('#error_message').html("<p>" + signupErrorMessage + "</p>").show();
  $("#signup_submit").removeAttr('disabled');
}

function censusFormError(data) {
  $('#error_message').html("<p>" + censusErrorMessage + "</p>").show();
  $("#census_submit").removeAttr('disabled');
}

function signupFormSubmit(successHandler) {
  $("#signup_submit").attr('disabled','disabled');

  $.ajax({
    url: "/forms/HocSignup" + hocYear,
    type: "post",
    dataType: "json",
    data: $("#hoc-signup-form").serialize()
  }).done(successHandler).fail(signupFormError);
}

function censusFormSubmit() {
  $("#census_submit").attr('disabled','disabled');

  $.ajax({
    url: "/forms/HocCensus" + hocYear,
    type: "post",
    dataType: "json",
    data: $("#census-form").serialize()
  }).done(gotoThankYouPage).fail(censusFormError);
}<|MERGE_RESOLUTION|>--- conflicted
+++ resolved
@@ -101,12 +101,8 @@
 function showCensusForm(data) {
   $('.main-form').hide();
   $('#signup-header').hide();
-<<<<<<< HEAD
   $('#join-us-header').hide();
-  $('.continue-btn').hide();
-=======
   $('#submit').hide();
->>>>>>> 7c0e45e3
   // Copy all of the hoc-signup inputs to the census form
   $('.main-form :input').each(
     function (index) {
