--- conflicted
+++ resolved
@@ -1,14 +1,10 @@
 %div.resources-navigation
-<<<<<<< HEAD
   %a.nav-link{href: resolve_url('/promote')}
     %div.nav-header= hoc_s(:resources_promote)
-=======
-  %div.nav-header= hoc_s(:resources_promote)
   - if @country != 'us'
     %div.nav-item
       %a.nav-link{href: resolve_url('/promote/country-resources')}
         = hoc_s(:resources_country_resources)
->>>>>>> 151f8ae9
   %div.nav-item
     %a.nav-link{href: resolve_url('/promote')}
       = hoc_s(:resources_nav_spread_word)
