/**
 * @fileoverview Object representing a separate function editor. This function
 * editor provides a separate modal workspace where a user can modify a given
 * function definition.
 */
'use strict';

goog.provide('Blockly.FunctionEditor');

goog.require('Blockly.BlockSpace');
goog.require('Blockly.HorizontalFlyout');
goog.require('goog.style');
goog.require('goog.dom');
goog.require('goog.array');
goog.require('goog.events');
goog.require('goog.structs.LinkedMap');

/**
 * Class for a modal function editor.
 * @constructor
 */
Blockly.FunctionEditor = function() {
  /**
   * Whether this editor has been initialized
   * @type {boolean}
   * @private
   */
  this.created_ = false;

  /**
   * Current blocks in the editor's parameter toolbox
   * @type {goog.structs.LinkedMap.<string,Blockly.Block>}
   * @protected
   */
  this.orderedParamIDsToBlocks_ = new goog.structs.LinkedMap();

  /**
   * Current block being edited
   * @type {?Blockly.Block}
   */
  this.functionDefinitionBlock = null;

  /**
   * Enclosing container div for the function editor, shown and hidden as
   * editor is toggled.
   * Note: visibility is used as indicator of modal open state.
   * @type {?Element}
   * @private
   */
  this.container_ = null;

  this.closeButton_ = null;
  this.contractDiv_ = null;
  this.flyout_ = null;
  this.frameBase_ = null;
  this.frameInner_ = null;
  this.frameText_ = null;
  this.modalBackground_ = null;
  this.onResizeWrapper_ = null;
};


/**
 * The type of block to instantiate in the function editing area
 * @type {string}
 * @protected
 */
Blockly.FunctionEditor.prototype.definitionBlockType = 'procedures_defnoreturn';

/**
 * The type of block to instantiate for parameter definition
 * @type {string}
 */
Blockly.FunctionEditor.prototype.parameterBlockType = 'parameters_get';

Blockly.FunctionEditor.prototype.openAndEditFunction = function(functionName) {
  var targetFunctionDefinitionBlock = Blockly.mainBlockSpace.findFunction(
      functionName);
  if (!targetFunctionDefinitionBlock) {
    throw new Error("Can't find definition block to edit");
  }

  this.show();
  this.setupUIForBlock_(targetFunctionDefinitionBlock);
  this.functionDefinitionBlock = this.moveToModalBlockSpace_(targetFunctionDefinitionBlock);
  this.populateParamToolbox_();

  goog.dom.getElement('functionNameText').value = functionName;
  goog.dom.getElement('functionDescriptionText').value =
      this.functionDefinitionBlock.description_ || '';
};

/**
 * Lets subclass tweak the UI based on the given target block
 * @param targetFunctionDefinitionBlock
 * @protected
 */
Blockly.FunctionEditor.prototype.setupUIForBlock_ = function(targetFunctionDefinitionBlock) {
};

Blockly.FunctionEditor.prototype.populateParamToolbox_ = function() {
  this.orderedParamIDsToBlocks_.clear();
  this.addParamsFromProcedure_();
  this.resetParamIDs_();
  this.refreshParamsEverywhere();
};

/** @protected */
Blockly.FunctionEditor.prototype.addParamsFromProcedure_ = function() {
  var procedureInfo = this.functionDefinitionBlock.getProcedureInfo();
  for (var i = 0; i < procedureInfo.parameterNames.length; i++) {
    this.addParameter(procedureInfo.parameterNames[i]);
  }
};

/**
 * @param {?Function} opt_blockCreationCallback function to call on newly created block
 *  just before opening the editor
 */
Blockly.FunctionEditor.prototype.openWithNewFunction = function(opt_blockCreationCallback) {
  this.ensureCreated_();

  var tempFunctionDefinitionBlock = Blockly.Xml.domToBlock_(Blockly.mainBlockSpace,
    Blockly.createSvgElement('block', {type: this.definitionBlockType}));
  if (opt_blockCreationCallback) {
    opt_blockCreationCallback(tempFunctionDefinitionBlock);
  }
  this.openAndEditFunction(tempFunctionDefinitionBlock.getTitleValue('NAME'));
};

Blockly.FunctionEditor.prototype.bindToolboxHandlers_ = function() {
  var paramAddTextElement = goog.dom.getElement('paramAddText');
  var paramAddButton = goog.dom.getElement('paramAddButton');
  if (paramAddTextElement && paramAddButton) {
    Blockly.bindEvent_(paramAddButton, 'mousedown', this,
        goog.bind(this.addParamFromInputField_, this, paramAddTextElement));
    Blockly.bindEvent_(paramAddTextElement, 'keydown', this, function(e) {
      if (e.keyCode === goog.events.KeyCodes.ENTER) {
        this.addParamFromInputField_(paramAddTextElement);
      }
    });
  }
};

Blockly.FunctionEditor.prototype.addParamFromInputField_ = function(
    parameterTextElement) {
  var newParamName = parameterTextElement.value;
  parameterTextElement.value = '';
  this.addParameter(newParamName);
  this.refreshParamsEverywhere();
};

Blockly.FunctionEditor.prototype.addParameter = function(newParameterName) {
  this.orderedParamIDsToBlocks_.set(goog.events.getUniqueId('parameter'), this.newParameterBlock(newParameterName));
};

Blockly.FunctionEditor.prototype.newParameterBlock = function(newParameterName) {
  var param = Blockly.createSvgElement('block', {type: this.parameterBlockType});
  var v = Blockly.createSvgElement('title', {name: 'VAR'}, param);
  v.textContent = newParameterName;
  return param;
};

Blockly.FunctionEditor.prototype.renameParameter = function(oldName, newName) {
  this.orderedParamIDsToBlocks_.forEach(function(block, paramID, linkedMap) {
    if (block.firstElementChild &&
        block.firstElementChild.textContent === oldName) {
      block.firstElementChild.textContent = newName;
    }
  });
};

/**
 * Remove procedure parameter from the toolbox and everywhere it is used
 * @param {String} nameToRemove
 */
Blockly.FunctionEditor.prototype.removeParameter = function(nameToRemove) {
  var keysToDelete = [];
  this.orderedParamIDsToBlocks_.forEach(function(block, paramID) {
    if (block.firstElementChild && block.firstElementChild.textContent === nameToRemove) {
      keysToDelete.push(paramID);
    }
  });
  keysToDelete.forEach(function(key) { this.orderedParamIDsToBlocks_.remove(key); }, this);
  this.refreshParamsEverywhere();
};

Blockly.FunctionEditor.prototype.refreshParamsEverywhere = function() {
  this.refreshParamsInFlyout_();
  this.refreshParamsOnFunction_();
};

Blockly.FunctionEditor.prototype.refreshParamsInFlyout_ = function() {
  this.flyout_.hide();
  this.flyout_.show(this.orderedParamIDsToBlocks_.getValues());
};

Blockly.FunctionEditor.prototype.resetParamIDs_ = function() {
  var paramArrays = this.paramsAsParallelArrays_();
  paramArrays.paramIDs = null; // No IDs causes next update to initialize IDs
  this.functionDefinitionBlock.updateParamsFromArrays(
    paramArrays.paramNames, paramArrays.paramIDs, paramArrays.paramTypes);
};

Blockly.FunctionEditor.prototype.refreshParamsOnFunction_ = function() {
  var paramArrays = this.paramsAsParallelArrays_();
  this.functionDefinitionBlock.updateParamsFromArrays(
    paramArrays.paramNames, paramArrays.paramIDs, paramArrays.paramTypes);
};

/**
 * @returns {{paramNames: Array, paramIDs: Array, paramTypes: Array}}
 *    parallel arrays of parameter names, IDs, types
 */
Blockly.FunctionEditor.prototype.paramsAsParallelArrays_ = function() {
  var paramNames = [];
  var paramIDs = [];
  var paramTypes = [];

  this.orderedParamIDsToBlocks_.forEach(function(blockXML, paramID) {
    // <mutation><name></name><outputtype></outputtype></mutation>
    paramNames.push(blockXML.firstElementChild.textContent);
    paramIDs.push(paramID);
    if (blockXML.childNodes.length > 1) {
      paramTypes.push(blockXML.childNodes[1].textContent);
    }
  }, this);
  return {paramNames: paramNames, paramIDs: paramIDs, paramTypes: paramTypes};
};

Blockly.FunctionEditor.prototype.show = function() {
  this.ensureCreated_();
  goog.style.showElement(this.container_, true);
  goog.style.showElement(this.modalBackground_, true);
  Blockly.focusedBlockSpace = Blockly.modalBlockSpace;
  if (Blockly.selected) {
    Blockly.selected.unselect();
  }
};

/**
 * Is the function editor currently open?
 */
Blockly.FunctionEditor.prototype.isOpen = function() {
  return this.isCreated() && goog.style.isElementShown(this.container_);
};

Blockly.FunctionEditor.prototype.isCreated = function() {
  return !!this.container_;
};

Blockly.FunctionEditor.prototype.ensureCreated_ = function() {
  if (!this.isCreated()) {
    this.create_();
  }
};

Blockly.FunctionEditor.prototype.hideIfOpen = function() {
  if (!this.isOpen()) {
    return;
  }
  this.hideAndRestoreBlocks_();
};

/**
 * Hides the function editor, moving existing blocks to the
 * main BlockSpace
 * @protected
 */
Blockly.FunctionEditor.prototype.hideAndRestoreBlocks_ = function() {
  this.moveToMainBlockSpace_(this.functionDefinitionBlock);

  goog.style.showElement(this.container_, false);
  goog.style.showElement(this.modalBackground_, false);

  goog.dom.getElement('functionNameText').value = '';
  goog.dom.getElement('functionDescriptionText').value = '';
  if (goog.dom.getElement('paramAddText')) {
    goog.dom.getElement('paramAddText').value = '';
  }

  Blockly.modalBlockSpace.clear();
  Blockly.focusedBlockSpace = Blockly.mainBlockSpace;
};

/**
 * Moves a block in the modal BlockSpace to the main BlockSpace.
 * Note: destroys the existing Block object in the process
 * @param blockToMove
 * @private
 */
Blockly.FunctionEditor.prototype.moveToMainBlockSpace_ = function(blockToMove) {
  blockToMove.setUserVisible(false);
  blockToMove.setMovable(true);
  var dom = Blockly.Xml.blockToDom_(blockToMove);
  blockToMove.dispose(false, false, true);
  Blockly.Xml.domToBlock_(Blockly.mainBlockSpace, dom);
};

/**
 * Moves an existing block to this modal BlockSpace.
 * Note: destroys the existing Block object in the process
 * @param {Blockly.Block} blockToMove
 * @returns {Blockly.Block} copy of block in modal BlockSpace
 */
Blockly.FunctionEditor.prototype.moveToModalBlockSpace_ = function(blockToMove) {
  blockToMove.setUserVisible(true);
  var dom = Blockly.Xml.blockToDom_(blockToMove);
  blockToMove.dispose(false, false, true);
  var newCopyOfBlock = Blockly.Xml.domToBlock_(Blockly.modalBlockSpace, dom);
  newCopyOfBlock.moveTo(Blockly.RTL
    ? Blockly.modalBlockSpace.getMetrics().viewWidth - FRAME_MARGIN_SIDE
    : FRAME_MARGIN_SIDE, FRAME_MARGIN_TOP);
  newCopyOfBlock.setMovable(false);
  return newCopyOfBlock;
};

Blockly.FunctionEditor.prototype.create_ = function() {
  if (this.created_) {
    throw "Attempting to re-create already created Function Editor";
  }

  this.container_ = document.createElement('div');
  this.container_.setAttribute('id', 'modalContainer');
  goog.dom.getElement('blockly').appendChild(this.container_);
  var self = this;
  Blockly.modalBlockSpaceEditor =
      new Blockly.BlockSpaceEditor(this.container_, function() {
        // Define a special getMetrics function for our block space editor
        var metrics = Blockly.mainBlockSpace.getMetrics();
        var contractDivHeight = self.contractDiv_
            ? self.contractDiv_.getBoundingClientRect().height
            : 0;
        var topOffset = FRAME_MARGIN_TOP + Blockly.Bubble.BORDER_WIDTH +
            FRAME_HEADER_HEIGHT;
        metrics.absoluteLeft +=
            FRAME_MARGIN_SIDE + Blockly.Bubble.BORDER_WIDTH + 1;
        metrics.absoluteTop += topOffset + contractDivHeight;
        metrics.viewWidth -=
            (FRAME_MARGIN_SIDE + Blockly.Bubble.BORDER_WIDTH) * 2;
        metrics.viewHeight -=
            FRAME_MARGIN_TOP + Blockly.Bubble.BORDER_WIDTH + topOffset;
        if (self.flyout_) {
          metrics.absoluteTop += self.flyout_.getHeight();
        }
        return metrics;
      });
  Blockly.modalBlockSpace = Blockly.modalBlockSpaceEditor.blockSpace;

  Blockly.modalBlockSpaceEditor.addChangeListener(
      Blockly.mainBlockSpace.fireChangeEvent);

  // Add modal background and close button
  this.modalBackground_ =
      Blockly.createSvgElement('g', {'class': 'modalBackground'});
  Blockly.mainBlockSpaceEditor.appendSVGChild(this.modalBackground_);

  this.addCloseButton_();

  // Set up contract definition HTML section
  this.createContractDom_();

  // The function editor block space passes clicks through via
  // pointer-events:none, so register the unselect handler on lower elements
  Blockly.bindEvent_(goog.dom.getElement('modalContainer'), 'mousedown', null,
      function(e) {
    // Only handle clicks on modalContainer, not a descendant
    if (e.target === e.currentTarget) {
      Blockly.modalBlockSpaceEditor.hideChaff();
      if (Blockly.selected) {
        Blockly.selected.unselect();
      }
    }
  });

  Blockly.bindEvent_(goog.dom.getElement('modalEditorClose'), 'mousedown', this,
      this.hideIfOpen);
  Blockly.bindEvent_(goog.dom.getElement('functionNameText'), 'input', this,
      functionNameChange);
  // IE9 doesn't fire oninput when delete key is pressed, bind keydown also
  Blockly.bindEvent_(goog.dom.getElement('functionNameText'), 'keydown', this,
      functionNameChange);
  function functionNameChange(e) {
    this.functionDefinitionBlock.setTitleValue(e.target.value, 'NAME');
  }

  Blockly.bindEvent_(this.contractDiv_, 'mousedown', null, function() {
    if (Blockly.selected) {
      Blockly.selected.unselect();
    }
  });

  Blockly.bindEvent_(goog.dom.getElement('functionDescriptionText'), 'input',
      this, functionDescriptionChange);
  // IE9 doesn't fire oninput when delete key is pressed, bind keydown also
  Blockly.bindEvent_(goog.dom.getElement('functionDescriptionText'), 'keydown',
      this, functionDescriptionChange);
  function functionDescriptionChange(e) {
    this.functionDefinitionBlock.description_ = e.target.value;
  }

  this.setupParametersToolbox_();
  this.addEditorFrame_();
  this.position_();

  this.onResizeWrapper_ = Blockly.bindEvent_(window,
      goog.events.EventType.RESIZE, this, this.position_);

  Blockly.modalBlockSpaceEditor.svgResize();
};

/**
 * Add close button to the top right of the modal dialog
 * @private
 */
Blockly.FunctionEditor.prototype.addCloseButton_ = function () {
  this.closeButton_ = Blockly.createSvgElement('g', {
    'id': 'modalEditorClose',
    'filter': 'url(#blocklyTrashcanShadowFilter)'
  });
  var padding = 7;
  var r = Blockly.createSvgElement('rect', {
    'rx': 12,
    'ry': 12,
    'fill': '#7665a0',
    'stroke': 'white',
    'stroke-width': '2.5'
  }, this.closeButton_);
  var text = Blockly.createSvgElement('text', {
    'x': padding,
    'y': padding,
    'class': 'blocklyText'
  }, this.closeButton_);
  text.textContent = Blockly.Msg.SAVE_AND_CLOSE;
  Blockly.modalBlockSpaceEditor.appendSVGChild(this.closeButton_);
  var bounds = text.getBoundingClientRect();
  r.setAttribute('width', bounds.width + 2 * padding);
  r.setAttribute('height', bounds.height + padding);
  r.setAttribute('y', -bounds.height + padding - 1);
};

Blockly.FunctionEditor.prototype.setupParametersToolbox_ = function () {
  this.flyout_ = new Blockly.HorizontalFlyout(Blockly.modalBlockSpaceEditor);
  var flyoutDom = this.flyout_.createDom();
  Blockly.modalBlockSpace.svgGroup_.insertBefore(flyoutDom,
    Blockly.modalBlockSpace.svgBlockCanvas_);
  this.flyout_.init(Blockly.modalBlockSpace, false);
  this.bindToolboxHandlers_();
};

<<<<<<< HEAD
Blockly.FunctionEditor.prototype.addEditorFrame_ = function () {
  var left = goog.dom.getElementByClass(Blockly.hasCategories
    ? 'blocklyToolboxDiv'
    : 'blocklyFlyoutBackground').getBoundingClientRect().width;
=======
  var left = Blockly.hasCategories ? goog.dom.getElementByClass('blocklyToolboxDiv')
      .getBoundingClientRect().width : goog.dom.getElementByClass('blocklyFlyoutBackground')
      .getBoundingClientRect().width;
>>>>>>> 365eca53
  var top = 0;
  this.frameBase_ = Blockly.createSvgElement('rect', {
    x: left + FRAME_MARGIN_SIDE,
    y: top + FRAME_MARGIN_TOP,
    fill: 'hsl(94, 73%, 35%)',
    rx: Blockly.Bubble.BORDER_WIDTH,
    ry: Blockly.Bubble.BORDER_WIDTH
  }, this.modalBackground_);
  this.frameInner_ = Blockly.createSvgElement('rect', {
    x: left + FRAME_MARGIN_SIDE + Blockly.Bubble.BORDER_WIDTH,
    y: top + FRAME_MARGIN_TOP + Blockly.Bubble.BORDER_WIDTH +
      FRAME_HEADER_HEIGHT,
    fill: '#ffffff'
  }, this.modalBackground_);
  this.frameText_ = Blockly.createSvgElement('text', {
    x: left + FRAME_MARGIN_SIDE + 16,
    y: top + FRAME_MARGIN_TOP + 22,
    'class': 'blocklyText',
    style: 'font-size: 12pt'
  }, this.modalBackground_);
  this.frameText_.textContent = Blockly.Msg.FUNCTION_HEADER;
};

Blockly.FunctionEditor.prototype.position_ = function() {
  var metrics = Blockly.modalBlockSpace.getMetrics();
  var width = metrics.viewWidth;
  var height = metrics.viewHeight;
  this.frameBase_.setAttribute('width',
      width + 2 * Blockly.Bubble.BORDER_WIDTH);
  this.frameBase_.setAttribute('height',
      height + 2 * Blockly.Bubble.BORDER_WIDTH + FRAME_HEADER_HEIGHT);
  this.frameInner_.setAttribute('width', width);
  this.frameInner_.setAttribute('height', height);
  if (Blockly.RTL) {
    this.frameBase_.setAttribute('x', FRAME_MARGIN_SIDE);
    this.frameInner_.setAttribute('x',
        FRAME_MARGIN_SIDE + Blockly.Bubble.BORDER_WIDTH + 1);
    this.frameText_.setAttribute('x', width - 2 * FRAME_MARGIN_SIDE);
  }

  // Resize contract div width
  this.contractDiv_.style.width = width + 'px';

  // Move the close button
  this.closeButton_.setAttribute('transform', 'translate(' +
      (Blockly.RTL ? 5 : metrics.absoluteLeft + metrics.viewWidth + 14 -
          this.closeButton_.firstElementChild.getAttribute('width')) +
      ',19)');

  // Move workspace to account for horizontal flyout height
  Blockly.modalBlockSpaceEditor.svgResize();
};

Blockly.FunctionEditor.prototype.createContractDom_ = function() {
  this.contractDiv_ = goog.dom.createDom('div',
      'blocklyToolboxDiv paramToolbox blocklyText');
  if (Blockly.RTL) {
    this.contractDiv_.setAttribute('dir', 'RTL');
  }
  this.contractDiv_.innerHTML =
      '<div>' + Blockly.Msg.FUNCTION_NAME_LABEL + '</div>'
      + '<div><input id="functionNameText" type="text"></div>'
      + '<div>' + Blockly.Msg.FUNCTION_DESCRIPTION_LABEL + '</div>'
      + '<div><textarea id="functionDescriptionText" rows="2"></textarea></div>';
  if (!Blockly.disableParamEditing) {
    this.contractDiv_.innerHTML += '<div>'
      + Blockly.Msg.FUNCTION_PARAMETERS_LABEL + '</div>'
      + '<div><input id="paramAddText" type="text" style="width: 200px;"> '
      + '<button id="paramAddButton" class="btn">' + Blockly.Msg.ADD_PARAMETER
      + '</button>';
  }
  var metrics = Blockly.modalBlockSpace.getMetrics();
  var left = metrics.absoluteLeft;
  this.contractDiv_.style.left = left + 'px';
  this.contractDiv_.style.top = metrics.absoluteTop + 'px';
  this.contractDiv_.style.width = metrics.viewWidth + 'px';
  this.contractDiv_.style.display = 'block';
  this.container_.insertBefore(this.contractDiv_, this.container_.firstChild);
};<|MERGE_RESOLUTION|>--- conflicted
+++ resolved
@@ -448,16 +448,10 @@
   this.bindToolboxHandlers_();
 };
 
-<<<<<<< HEAD
 Blockly.FunctionEditor.prototype.addEditorFrame_ = function () {
-  var left = goog.dom.getElementByClass(Blockly.hasCategories
-    ? 'blocklyToolboxDiv'
-    : 'blocklyFlyoutBackground').getBoundingClientRect().width;
-=======
   var left = Blockly.hasCategories ? goog.dom.getElementByClass('blocklyToolboxDiv')
       .getBoundingClientRect().width : goog.dom.getElementByClass('blocklyFlyoutBackground')
       .getBoundingClientRect().width;
->>>>>>> 365eca53
   var top = 0;
   this.frameBase_ = Blockly.createSvgElement('rect', {
     x: left + FRAME_MARGIN_SIDE,
