--- conflicted
+++ resolved
@@ -508,11 +508,7 @@
  */
 Blockly.ContractEditor.prototype.createContractDom_ = function() {
   this.contractDiv_ = goog.dom.createDom('div',
-<<<<<<< HEAD
-      'blocklyToolboxDiv paramToolbox blocklyText contractEditor flyoutColorGray');
-=======
-      'blocklyToolboxDiv paramToolbox blocklyText contractEditor innerModalDiv');
->>>>>>> e36e1c35
+      'blocklyToolboxDiv paramToolbox blocklyText contractEditor flyoutColorGray innerModalDiv');
   if (Blockly.RTL) {
     this.contractDiv_.setAttribute('dir', 'RTL');
   }
