--- conflicted
+++ resolved
@@ -262,26 +262,12 @@
     site_url('hourofcode.com', path, scheme)
   end
 
-<<<<<<< HEAD
-  # No curriculum languages are currently enabled; as of November 2018,
-  # enabling a language here will redirect _all_ links to CB for that language
-  # to the language-specific version of that content, even though we only
-  # generate language-specific versions of CB content for the subset of content
-  # we are actively translating.
-  #
-  # TODO: (elijah) figure out a better way to link to locale-specific CB
-  # content, and reenable some languages here.
-  #
-  # When enabled, this should look something like Set['es-mx', 'it-it', 'th-th']
-  CURRICULUM_LANGUAGES = Set['es-mx']
-=======
   # NOTE: When a new language is added to this set, make sure to also update
   # the redirection rules for the cdo-curriculum S3 bucket. Otherwise, all
   # links to CB for that language will attempt to point to the
   # language-specific version of that content, even if we haven't translated
   # that content yet.
-  CURRICULUM_LANGUAGES = Set['/es-mx']
->>>>>>> d9f7b745
+  CURRICULUM_LANGUAGES = Set['es-mx']
 
   def curriculum_url(locale, path = '')
     locale = locale.downcase.to_s
