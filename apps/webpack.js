var _ = require('lodash');
var webpack = require('webpack');
var path = require('path');
var LiveReloadPlugin = require('webpack-livereload-plugin');
var envConstants = require('./envConstants');
var UnminifiedWebpackPlugin = require('unminified-webpack-plugin');
var WebpackNotifierPlugin = require('webpack-notifier');

// Certain packages ship in ES6 and need to be transpiled for our purposes -
// especially for tests, which run on PhantomJS with _zero_ ES6 support.
var toTranspileWithinNodeModules = [
  // All of our @cdo-aliased files should get transpiled as they are our own
  // source files.
  path.resolve(__dirname, 'node_modules', '@cdo'),
  // playground-io ships in ES6 as of 0.3.0
  path.resolve(__dirname, 'node_modules', 'playground-io'),
  path.resolve(__dirname, 'node_modules', 'chai-as-promised'),
  path.resolve(__dirname, 'node_modules', '@code-dot-org', 'craft'),
];

const scssIncludePath = path.resolve(__dirname, '..', 'shared', 'css');

// Our base config, on which other configs are derived
var baseConfig = {
  resolve: {
    extensions: [".js", ".jsx"],
    alias: {
      '@cdo/locale': path.resolve(__dirname, 'src', 'util', 'locale-do-not-import.js'),
      '@cdo/netsim/locale': path.resolve(__dirname, 'src', 'netsim', 'locale-do-not-import.js'),
      '@cdo/applab/locale': path.resolve(__dirname, 'src', 'applab', 'locale-do-not-import.js'),
      '@cdo/gamelab/locale': path.resolve(__dirname, 'src', 'gamelab', 'locale-do-not-import.js'),
      '@cdo/weblab/locale': path.resolve(__dirname, 'src', 'weblab', 'locale-do-not-import.js'),
      '@cdo/tutorialExplorer/locale': path.resolve(__dirname, 'src', 'tutorialExplorer', 'locale-do-not-import.js'),
      '@cdo/apps': path.resolve(__dirname, 'src'),
      '@cdo/static': path.resolve(__dirname, 'static'),
      repl: path.resolve(__dirname, 'src/noop'),
    }
  },
  module: {
<<<<<<< HEAD
    loaders: [
=======
    rules: [
>>>>>>> 05abbd19
      {test: /\.json$/, loader: 'json-loader'},
      {test: /\.ejs$/, loader: 'ejs-compiled-loader'},
      {test: /\.css$/, loader: 'style-loader!css-loader'},
      {test: /\.scss$/, loader: `style-loader!css-loader!sass-loader?includePaths=${scssIncludePath}`},
      {
        test:/\.(png|jpg|jpeg|gif|svg)$/,
        include: [
          path.resolve(__dirname, 'static'),
          path.resolve(__dirname, 'src'),
          path.resolve(__dirname, 'test'),
          path.resolve(`${__dirname}/../dashboard/app/assets/`, 'images'),
        ],
        // note that in the name template given below, a dash prefixing
        // the hash is explicitly avoided. If rails tries to serve
        // this file when asset digests are turned off, it will return a
        // 404 because it thinks the hash is a digest and it won't
        // be able to find the file without the hash. :( :(
        loader: "url-loader?limit=1024&name=[name]wp[hash].[ext]",
      },
      {
        test: /\.jsx?$/,
        enforce: 'pre',
        include: [
          path.resolve(__dirname, 'src'),
          path.resolve(__dirname, 'test'),
        ].concat(toTranspileWithinNodeModules),
        exclude: [
          path.resolve(__dirname, 'src', 'lodash.js'),
        ],
        loader: "babel-loader",
        query: {
          cacheDirectory: path.resolve(__dirname, '.babel-cache'),
          compact: false,
        }
      },
    ],
    noParse: [
      /html2canvas/,
    ],
  },
};

if (envConstants.HOT) {
  baseConfig.module.loaders.push({
    test: /\.jsx?$/,
    loader: 'react-hot-loader',
    include: [path.resolve(__dirname, 'src')]
  });
}

// modify baseConfig's preLoaders if looking for code coverage info
if (envConstants.COVERAGE) {
  baseConfig.module.rules.splice(-1, 1,
    {
      test: /\.jsx?$/,
      enforce: 'pre',
      include: [
        path.resolve(__dirname, 'test'),
      ].concat(toTranspileWithinNodeModules),
      loader: "babel-loader",
      query: {
        cacheDirectory: true,
        compact: false,
      }
    }, {
      test: /\.jsx?$/,
<<<<<<< HEAD
=======
      enforce: 'pre',
>>>>>>> 05abbd19
      loader: 'babel-istanbul-loader',
      include: path.resolve(__dirname, 'src'),
      exclude: [
        path.resolve(__dirname, 'src', 'lodash.js'),

        // we need to turn off coverage for this file
        // because we have tests that actually make assertions
        // about the contents of the compiled version of this file :(
        path.resolve(__dirname, 'src', 'flappy', 'levels.js'),
      ],
      query: {
        cacheDirectory: true,
        compact: false,
      }
    }
  );
}

var devtool = process.env.CHEAP ?
    'cheap-inline-source-map' :
    'inline-source-map';

var storybookConfig = _.extend({}, baseConfig, {
  devtool: devtool,
  resolve: _.extend({}, baseConfig.resolve, {
    alias: _.extend({}, baseConfig.resolve.alias, {
      '@cdo/apps/lib/util/firehose': path.resolve(__dirname, 'test', 'util')
    }),
  }),
  externals: {
    "blockly": "this Blockly",
  },
  plugins: [
    new webpack.ProvidePlugin({React: 'react'}),
    new webpack.DefinePlugin({
      IN_UNIT_TEST: JSON.stringify(false),
      IN_STORYBOOK: JSON.stringify(true),
      'process.env.mocha_entry': JSON.stringify(process.env.mocha_entry),
      'process.env.NODE_ENV': JSON.stringify(envConstants.NODE_ENV || 'development'),
      PISKEL_DEVELOPMENT_MODE: JSON.stringify(false),
    }),
    new webpack.IgnorePlugin(/^serialport$/),
  ]
});

// config for our test runner
var karmaConfig = _.extend({}, baseConfig, {
  devtool: devtool,
  resolve: _.extend({}, baseConfig.resolve, {
    alias: _.extend({}, baseConfig.resolve.alias, {
      '@cdo/locale': path.resolve(__dirname, 'test', 'util', 'locale-do-not-import.js'),
      '@cdo/netsim/locale': path.resolve(__dirname, 'test', 'util', 'netsim', 'locale-do-not-import.js'),
      '@cdo/applab/locale': path.resolve(__dirname, 'test', 'util', 'applab', 'locale-do-not-import.js'),
      '@cdo/gamelab/locale': path.resolve(__dirname, 'test', 'util', 'gamelab', 'locale-do-not-import.js'),
      '@cdo/weblab/locale': path.resolve(__dirname, 'test', 'util', 'weblab', 'locale-do-not-import.js'),
      '@cdo/tutorialExplorer/locale': path.resolve(__dirname, 'test', 'util', 'tutorialExplorer', 'locale-do-not-import.js'),
      'firebase': path.resolve(__dirname, 'test', 'util', 'MockFirebase.js'),
      // Use mock-firmata to unit test playground-io maker components
      'firmata': 'mock-firmata/mock-firmata',
      'chrome-serialport': path.resolve(__dirname, 'test', 'unit', 'lib', 'kits', 'maker', 'StubChromeSerialPort.js'),
    }),
  }),
  externals: {
    "blockly": "this Blockly",

    // The below are necessary for enzyme to work.
    // See https://github.com/airbnb/enzyme/blob/master/docs/guides/webpack.md
    "cheerio": "window",
    "react/addons": true,
    "react/lib/ExecutionEnvironment": true,
    "react/lib/ReactContext": true,

    // The below are necessary for serialport import to not choke during webpack-ing.
    fs: '{}',
    child_process: true,
    bindings: true
  },
  plugins: [
    new webpack.ProvidePlugin({React: 'react'}),
    new webpack.DefinePlugin({
      IN_UNIT_TEST: JSON.stringify(true),
      IN_STORYBOOK: JSON.stringify(false),
      'process.env.mocha_entry': JSON.stringify(process.env.mocha_entry),
      'process.env.NODE_ENV': JSON.stringify(envConstants.NODE_ENV || 'development'),
      LEVEL_TYPE: JSON.stringify(envConstants.LEVEL_TYPE),
      PISKEL_DEVELOPMENT_MODE: JSON.stringify(false),
    }),
  ]
});

/**
 * Generate the appropriate webpack config based off of our base config and
 * some input options
 * @param {object} options
 * @param {string} options.output
 * @param {string[]} options.entries - list of input source files
 * @param {bool} options.minify
 * @param {bool} options.watch
 * @param {bool} options.watchNotify
 * @param {string} options.piskelDevMode
 * @param {Array} options.plugins - list of additional plugins to use
 * @param {Array} options.externals - list of webpack externals
 */
function create(options) {
  var outputDir = options.output;
  var entries = options.entries;
  var minify = options.minify;
  var watch = options.watch;
  var watchNotify = options.watchNotify;
  var piskelDevMode = options.piskelDevMode;
  var plugins = options.plugins;
  var externals = options.externals;

  var config = _.extend({}, baseConfig, {
    output: {
      path: outputDir,
      publicPath: '/assets/js/',
      filename: "[name]." + (minify ? "min." : "") + "js",
    },
    devtool: !process.env.CI && options.minify ?  'source-map' : devtool,
    entry: entries,
    externals: externals,
    plugins: [
      new webpack.DefinePlugin({
        IN_UNIT_TEST: JSON.stringify(false),
        IN_STORYBOOK: JSON.stringify(false),
        'process.env.NODE_ENV': JSON.stringify(envConstants.NODE_ENV || 'development'),
        PISKEL_DEVELOPMENT_MODE: JSON.stringify(piskelDevMode),
      }),
      new webpack.IgnorePlugin(/^serialport$/),
      new webpack.optimize.OccurrenceOrderPlugin(true),
    ].concat(plugins),
    watch: watch,
    keepalive: watch,
    failOnError: !watch
  });

  if (minify) {
    config.plugins = config.plugins.concat(
      [
        new webpack.optimize.UglifyJsPlugin({
          compressor: {
            warnings: false
          },
          // Don't generate source maps for our minified code, as these are expensive
          // and we haven't been using them.
          sourceMap: false
        }),
        new UnminifiedWebpackPlugin(),
      ]
    );
  }

  if (watch) {
    config.plugins = config.plugins.concat(
      new LiveReloadPlugin({
        appendScriptTag: envConstants.AUTO_RELOAD
      })
    );

    if (watchNotify) {
      config.plugins = config.plugins.concat(
        new WebpackNotifierPlugin({alwaysNotify: true})
      );
    }
  }

  return config;
}


module.exports = {
  config: baseConfig,
  karmaConfig: karmaConfig,
  storybookConfig: storybookConfig,
  create: create
};<|MERGE_RESOLUTION|>--- conflicted
+++ resolved
@@ -37,11 +37,7 @@
     }
   },
   module: {
-<<<<<<< HEAD
-    loaders: [
-=======
     rules: [
->>>>>>> 05abbd19
       {test: /\.json$/, loader: 'json-loader'},
       {test: /\.ejs$/, loader: 'ejs-compiled-loader'},
       {test: /\.css$/, loader: 'style-loader!css-loader'},
@@ -108,10 +104,7 @@
       }
     }, {
       test: /\.jsx?$/,
-<<<<<<< HEAD
-=======
       enforce: 'pre',
->>>>>>> 05abbd19
       loader: 'babel-istanbul-loader',
       include: path.resolve(__dirname, 'src'),
       exclude: [
