{
  "name": "blockly-mooc",
  "version": "0.0.161",
  "repository": "code-dot-org/code-dot-org",
  "license": "SEE LICENSE IN LICENSE",
  "engines": {
    "node": ">=6.7",
    "npm": "^3.10.8"
  },
  "scripts": {
    "lint": "eslint --ext .js,.jsx src test",
    "test": "./test-low-memory.sh",
    "test-low-memory": "./test-low-memory.sh",
    "test:unit": "grunt unitTest",
    "test:integration": "grunt integrationTest",
    "test:entry": "grunt karma:entry",
    "test:interpreter": "js-interpreter-tyrant --run --diff --root ./test/interpreter --interpreter ./test/interpreter/patched-interpreter.js --progress",
    "clean": "grunt clean",
    "build": "DEV=1 node --max_old_space_size=4096 ./node_modules/.bin/grunt build && grunt logBuildTimes",
    "build:blockly": "DEV=1 grunt preconcat && grunt concat",
    "build:dist": "NODE_ENV=production node --max_old_space_size=4096 ./node_modules/.bin/grunt clean build && grunt logBuildTimes",
    "postinstall": "npm rebuild node-sass",
    "start": "DEV=1 node --max_old_space_size=4096 ./node_modules/.bin/grunt dev; grunt logBuildTimes",
    "start:cheap": "DEV=1 CHEAP=1 grunt dev; grunt logBuildTimes",
    "start:notify": "DEV=1 grunt dev --watch-notify; grunt logBuildTimes",
    "start:applab": "DEV=1 grunt dev --app=applab; grunt logBuildTimes",
    "start:gamelab": "DEV=1 grunt dev --app=gamelab; grunt logBuildTimes",
    "start:craft": "DEV=1 grunt dev --app=craft --watch-notify; grunt logBuildTimes",
    "test-audio": "echo \"Open your browser to http://127.0.0.1:8080/test/audio/audio_test.html\" && http-server .",
    "build:log": "grunt logBuildTimes",
    "build:stats": "node ./script/build-stats.js",
    "prestorybook": "curl -o build/package/css/application.css http://localhost-studio.code.org:3000/assets/application.css || curl -o build/package/css/application.css https://code-dot-org.github.io/cdo-styleguide/css/application.css",
    "storybook": "start-storybook -p 9001 -s build/package/,../dashboard/public,../",
    "storybook:deploy": "./script/deploy-storybook.sh"
  },
  "browser": {
    "blockly": "./build/package/js/blockly.js"
  },
  "resolutions": {
    "eshost": "github:pcardune/eshost#f3fa7fa",
    "test262-compiler": "github:pcardune/test262-compiler#ffa0dff"
  },
  "devDependencies": {
    "@cdo/apps": "file:src",
    "@code-dot-org/artist": "github:code-dot-org/artist#9c3ad003522aeab9d652fb1d8703a95d7ebde393",
<<<<<<< HEAD
    "@code-dot-org/blockly": "2.2.2",
=======
    "@code-dot-org/blockly": "2.2.3",
>>>>>>> 233d501e
    "@code-dot-org/bramble": "0.1.26",
    "@code-dot-org/craft": "github:code-dot-org/craft#46cddf8482ef7fad2cd1c4e9ce813c7fde4e8adf",
    "@code-dot-org/johnny-five": "0.11.1-cdo.2",
    "@code-dot-org/js-interpreter-tyrant": "0.2.2",
    "@code-dot-org/js-numbers": "0.1.0-cdo.0",
    "@code-dot-org/maze": "1.0.1",
    "@code-dot-org/p5.play": "1.2.2-cdo",
    "@code-dot-org/piskel": "0.13.0-cdo.3",
    "@storybook/addon-info": "3.2.11",
    "@storybook/addon-options": "^3.3.15",
    "@storybook/react": "3.2.11",
    "aws-sdk": "2.28.0",
    "babel-core": "6.9.0",
    "babel-eslint": "^7.1.1",
    "babel-istanbul-loader": "^0.1.0",
    "babel-loader": "6.2.4",
    "babel-plugin-add-module-exports": "^0.2.1",
    "babel-plugin-syntax-async-functions": "^6.8.0",
    "babel-plugin-transform-class-properties": "^6.23.0",
    "babel-plugin-transform-es2015-classes": "^6.9.0",
    "babel-plugin-transform-object-rest-spread": "^6.8.0",
    "babel-plugin-transform-react-jsx": "^6.8.0",
    "babel-plugin-transform-regenerator": "^6.26.0",
    "babel-polyfill": "6.9.0",
    "babel-preset-es2015": "^6.9.0",
    "babel-preset-react": "^6.5.0",
    "bootstrap-sass": "^3.3.6",
    "browser-process-hrtime": "0.1.2",
    "canvg": "gabelerner/canvg",
    "chai": "3.5.0",
    "chai-as-promised": "^7.1.1",
    "chai-enzyme": "0.8.0",
    "chai-subset": "1.2.0",
    "chai-xml": "^0.3.2",
    "chalk": "^1.1.3",
    "chrome-serialport": "bcjordan/chrome-serialport#2",
    "classnames": "^2.2.5",
    "codecov": "^1.0.1",
    "codemirror": "5.5",
    "codemirror-spell-checker": "^1.1.2",
    "connect-livereload": "0.5.3",
    "copy-webpack-plugin": "^3.0.0",
    "css-loader": "^0.23.1",
    "csv-parse": "^1.1.7",
    "data-collection": "^1.1.6",
    "ejs": "0.8.4",
    "ejs-compiled-loader": "2.1.1",
    "enzyme": "2.8.0",
    "enzyme-wait": "^1.0.9",
    "es6-promise": "3.0.2",
    "eslint": "^3.19.0",
    "eslint-plugin-babel": "^4.1.2",
    "eslint-plugin-mocha": "^4.9.0",
    "eslint-plugin-react": "^5.2.2",
    "fast-memoize": "2.0.2",
    "firebase": "^2.4.2",
    "firebase-bolt": "^0.8.0",
    "firebase-mock": "^1.0.5",
    "firmata": "0.16.0",
    "glob": "5.0.14",
    "grunt": "0.4.5",
    "grunt-cli": "0.1.13",
    "grunt-concurrent": "1.0.1",
    "grunt-contrib-clean": "0.6.0",
    "grunt-contrib-concat": "0.5.1",
    "grunt-contrib-copy": "0.7.0",
    "grunt-contrib-uglify": "2.3.0",
    "grunt-contrib-watch": "0.6.1",
    "grunt-exec": "0.4.6",
    "grunt-karma": "^2.0.0",
    "grunt-newer": "1.1.1",
    "grunt-notify": "0.4.5",
    "grunt-open": "^0.2.3",
    "grunt-parallel": "^0.5.1",
    "grunt-sass": "1.1.0",
    "grunt-strip-code": "0.1.2",
    "grunt-webpack": "^2.0.1",
    "hammerjs": "^2.0.8",
    "history": "^2.0.1",
    "html2canvas": "^0.5.0-beta4",
    "http-server": "^0.9.0",
    "immutable": "3.8.1",
    "jquery": "1.12.1",
    "jquery-ui": "^1.12.1",
    "js-cookie": "^2.1.2",
    "js-yaml": "^3.6.0",
    "json-loader": "0.5.4",
    "json-parse-better-errors": "^1.0.1",
    "jsonic": "^0.3.0",
    "karma": "^1.7.0",
    "karma-chrome-launcher": "^1.0.1",
    "karma-coverage": "^1.1.1",
    "karma-junit-reporter": "^1.2.0",
    "karma-mocha": "^1.3.0",
    "karma-mocha-reporter": "^2.2.3",
    "karma-phantomjs-launcher": "^1.0.0",
    "karma-sourcemap-loader": "^0.3.7",
    "karma-webpack": "2.0.7",
    "lazysizes": "^4.0.0-rc1",
    "load-grunt-tasks": "3.5.0",
    "lodash": "4.15.0",
    "marked": "^0.3.6",
    "messageformat": "0.2.2",
    "mocha": "^3.1.2",
    "mock-firmata": "0.2.0",
    "moment": "2.14.1",
    "newrelic": "^1.27.2",
    "node-js-marker-clusterer": "^1.0.0",
    "node-sass": "^4.0.0",
    "pepjs": "^0.4.3",
    "phantomjs-prebuilt": "^2.1.14",
    "playground-io": "code-dot-org/playground-io#v0.6.0-cdo.0",
    "progress-bar-webpack-plugin": "^1.8.0",
    "pusher-js": "4.1.0",
    "qtip2": "2.2.0",
    "radium": "0.18.1",
    "raw-loader": "^0.5.1",
    "react": "~15.4.0",
    "react-addons-test-utils": "~15.4.0",
    "react-bootstrap": "0.30.1",
    "react-color": "^2.11.7",
    "react-datepicker": "0.37.0",
    "react-dom": "~15.4.0",
    "react-google-charts": "^1.5.5",
    "react-idle-timer": "1.3.3",
    "react-lazy-load": "3.0.10",
    "react-motion": "0.4.5",
    "react-onclickoutside": "^5.7.1",
    "react-pointable": "^1.1.1",
    "react-portal": "^3.0.0",
    "react-redux": "4.4.5",
    "react-router": "2.6.0",
    "react-select": "^1.2.1",
    "react-sticky": "5.0.5",
    "react-storybook-addon-add-stories-group": "0.1.0",
    "react-tether": "^0.5.2",
    "react-tooltip": "^3.2.7",
    "react-virtualized": "^9.18.5",
    "react-virtualized-select": "^3.0.1",
    "react-with-context": "^2.0.0",
    "reactabular": "^2.0.3",
    "redux": "^3.3.1",
    "redux-logger": "^2.6.1",
    "redux-mock-store": "^1.2.3",
    "redux-thunk": "^2.0.1",
    "rgbcolor": "0.0.4",
    "sanitize-html": "^1.11.3",
    "sass-loader": "^4.0.2",
    "save-csv": "^4.0.6",
    "scratch-audio": "v0.1.0-prerelease.1501163867",
    "scratch-blocks": " v0.1.0-prerelease.1501101334",
    "scratch-render": "v0.1.0-prerelease.1500038694",
    "scratch-storage": "^0.2.0",
    "scratch-vm": "v0.1.0-prerelease.1501105826-prerelease.1501105849",
    "script-loader": "^0.7.0",
    "seedrandom": "2.4.2",
    "sinon": "^3.0.0",
    "sinon-chai": "^2.13.0",
    "sinon-chai-in-order": "^0.1.0",
    "sprintf-js": "^1.0.3",
    "style-loader": "^0.13.1",
    "time-grunt": "^1.3.0",
    "time-grunt-nowatch": "github:pcardune/time-grunt-nowatch#c88a3793cf7953090f78fa36f0e991abdcd756da",
    "unminified-webpack-plugin": "^1.1.0",
    "url-loader": "^0.5.7",
    "video.js": "4.5.2",
    "webpack": "3.10.0",
    "webpack-dev-server": "^2.11.0",
    "webpack-hot-middleware": "^2.10.0",
    "webpack-livereload-plugin": "^0.8.1",
    "webpack-notifier": "^1.4.1"
  },
  "dependencies": {
    "@code-dot-org/js-interpreter": "^1.3.6",
    "@code-dot-org/snack-sdk": "^1.0.11",
    "crypto-js": "^3.1.9-1",
    "details-element-polyfill": "https://github.com/javan/details-element-polyfill",
    "filesaver.js": "0.2.0",
    "jszip": "3.0.0",
    "object-fit-images": "^3.2.3",
    "qrcode.react": "^0.8.0",
    "query-string": "4.1.0",
    "react-csv": "^1.0.14",
    "react-dom-confetti": "^0.0.8",
    "react-hot-loader": "^1.3.1",
    "selectize": "^0.12.4",
    "whatwg-fetch": "^2.0.3"
  }
}<|MERGE_RESOLUTION|>--- conflicted
+++ resolved
@@ -43,11 +43,7 @@
   "devDependencies": {
     "@cdo/apps": "file:src",
     "@code-dot-org/artist": "github:code-dot-org/artist#9c3ad003522aeab9d652fb1d8703a95d7ebde393",
-<<<<<<< HEAD
-    "@code-dot-org/blockly": "2.2.2",
-=======
     "@code-dot-org/blockly": "2.2.3",
->>>>>>> 233d501e
     "@code-dot-org/bramble": "0.1.26",
     "@code-dot-org/craft": "github:code-dot-org/craft#46cddf8482ef7fad2cd1c4e9ce813c7fde4e8adf",
     "@code-dot-org/johnny-five": "0.11.1-cdo.2",
