{
  "name": "blockly-mooc",
  "version": "0.0.161",
  "repository": "code-dot-org/code-dot-org",
  "license": "SEE LICENSE IN LICENSE",
  "engines": {
    "node": ">=0.10.25 <0.13",
    "npm": "^2.9.1"
  },
  "scripts": {
    "lint": "eslint --ext .js,.jsx src test",
    "test": "npm run lint && grunt test",
    "test-low-memory": "./test-low-memory.sh",
    "test:unit": "grunt unitTest",
    "test:integration": "grunt integrationTest",
    "test:entry": "grunt karma:entry",
    "test:code-studio": "grunt codeStudioTest",
    "clean": "grunt clean",
    "build": "DEV=1 grunt build && grunt logBuildTimes",
    "build:dist": "NODE_ENV=production grunt clean build && grunt logBuildTimes",
    "start": "DEV=1 grunt dev; grunt logBuildTimes",
    "start:applab": "DEV=1 grunt dev --app=applab; grunt logBuildTimes",
    "start:gamelab": "DEV=1 grunt dev --app=gamelab; grunt logBuildTimes",
    "test-audio": "echo \"Open your browser to http://127.0.0.1:8080/test/audio/audio_test.html\" && http-server .",
    "build:log": "grunt logBuildTimes",
    "build:stats": "node ./script/build-stats.js",
    "prestorybook": "curl -o build/package/css/application.css http://localhost:3000/assets/application.css",
    "storybook": "start-storybook -p 9001 -s build/package/",
    "storybook:deploy": "./script/deploy-storybook.sh"
  },
  "browser": {
    "blockly": "./build/package/js/blockly.js"
  },
  "devDependencies": {
    "@cdo/apps": "file:src",
<<<<<<< HEAD
    "@code-dot-org/blockly": "1.2.0",
    "@code-dot-org/bramble": "0.1.4",
=======
    "@code-dot-org/blockly": "0.0.3",
    "@code-dot-org/bramble": "0.1.5",
>>>>>>> 8f052fa2
    "@code-dot-org/piskel": "0.8.3",
    "@kadira/react-storybook-addon-info": "^3.0.4",
    "@kadira/storybook": "^1.41.0",
    "Base64": "0.3.0",
    "babel-core": "6.9.0",
    "babel-istanbul-loader": "^0.1.0",
    "babel-loader": "6.2.4",
    "babel-plugin-add-module-exports": "^0.2.1",
    "babel-plugin-transform-es2015-classes": "^6.9.0",
    "babel-plugin-transform-object-rest-spread": "^6.8.0",
    "babel-plugin-transform-react-jsx": "^6.8.0",
    "babel-polyfill": "^6.9.0",
    "babel-preset-es2015": "^6.9.0",
    "babel-preset-react": "^6.5.0",
    "bootstrap-sass": "^3.3.6",
    "browser-process-hrtime": "0.1.2",
    "canvg": "gabelerner/canvg",
    "chai": "3.5.0",
    "chai-enzyme": "0.5.0",
    "chai-subset": "1.2.0",
    "chalk": "^1.1.3",
    "chrome-serialport": "bcjordan/chrome-serialport#2",
    "classnames": "^2.2.5",
    "codemirror": "5.5",
    "codemirror-spell-checker": "^1.1.2",
    "connect-livereload": "0.5.3",
    "copy-webpack-plugin": "^3.0.0",
    "css-loader": "^0.23.1",
    "csv-parse": "^1.1.7",
    "data-collection": "^1.1.6",
    "ejs": "0.8.4",
    "ejs-compiled-loader": "2.1.1",
    "ejs-loader": "0.2.1",
    "enzyme": "2.4.1",
    "es6-promise": "3.0.2",
    "eslint": "^2.8.0",
    "eslint-plugin-react": "^5.2.2",
    "exports-loader": "^0.6.3",
    "express": "4.11.2",
    "factor-bundle": "2.5.0",
    "fast-memoize": "2.0.2",
    "file-loader": "^0.8.5",
    "firebase": "^2.4.2",
    "firebase-bolt": "^0.8.0",
    "glob": "5.0.14",
    "grunt": "0.4.5",
    "grunt-cli": "0.1.13",
    "grunt-concurrent": "1.0.1",
    "grunt-contrib-clean": "0.6.0",
    "grunt-contrib-concat": "0.5.1",
    "grunt-contrib-copy": "0.7.0",
    "grunt-contrib-uglify": "0.7.0",
    "grunt-contrib-watch": "0.6.1",
    "grunt-exec": "0.4.6",
    "grunt-express": "1.4.1",
    "grunt-karma": "^1.0.0",
    "grunt-newer": "1.1.1",
    "grunt-notify": "0.4.1",
    "grunt-open": "^0.2.3",
    "grunt-sass": "1.1.0",
    "grunt-strip-code": "0.1.2",
    "grunt-webpack": "^1.0.11",
    "history": "^2.0.1",
    "http-proxy": "1.11.1",
    "http-server": "^0.9.0",
    "immutable": "3.8.1",
    "johnny-five": "0.9.62",
    "jquery": "2.1.4",
    "jquery-ui": "1.10.5",
    "js-cookie": "^2.1.2",
    "js-yaml": "^3.6.0",
    "json-loader": "0.5.4",
    "karma": "^0.13.22",
    "karma-chrome-launcher": "^1.0.1",
    "karma-coverage": "^1.0.0",
    "karma-junit-reporter": "^1.0.0",
    "karma-mocha": "^1.0.1",
    "karma-mocha-reporter": "^2.0.3",
    "karma-phantomjs-launcher": "^1.0.0",
    "karma-sourcemap-loader": "^0.3.7",
    "karma-webpack-with-fast-source-maps": "^1.10.0",
    "linklocal": "2.5.2",
    "load-grunt-tasks": "2.0.0",
    "lodash": "4.15.0",
    "loose-envify": "^1.1.0",
    "marked": "0.3.2",
    "messageformat": "0.2.2",
    "mkdirp": "0.5.1",
    "mochify": "2.18.0",
    "mockfirebase": "^0.12.0",
    "moment": "2.14.1",
    "newrelic": "^1.27.2",
    "node-sass": "1.2.2",
    "npm-which": "2.0.0",
    "phantomjs-prebuilt": "^2.1.3",
    "playground-io": "bcjordan/playground-io#tap-cap-touch",
    "progress-bar-webpack-plugin": "^1.8.0",
    "pusher-js": "3.2.1",
    "radium": "0.18.1",
    "react": "15.3.0",
    "react-addons-shallow-compare": "15.3.0",
    "react-addons-test-utils": "15.3.0",
    "react-bootstrap": "0.30.1",
    "react-color": "2.2.5",
    "react-dom": "15.3.0",
    "react-redux": "4.4.5",
    "react-router": "2.6.0",
    "react-select": "^1.0.0-beta14",
    "react-storybook-addon-add-stories-group": "0.1.0",
    "react-virtualized": "^7.19.4",
    "react-virtualized-select": "^1.3.0",
    "reactabular": "^2.0.3",
    "redux": "^3.3.1",
    "redux-logger": "^2.6.1",
    "redux-thunk": "^2.0.1",
    "require-globify": "1.2.1",
    "rgbcolor": "0.0.4",
    "sanitize-html": "^1.11.3",
    "script-loader": "^0.7.0",
    "seedrandom": "2.4.2",
    "sinon": "^2.0.0-pre",
    "sprintf-js": "^1.0.3",
    "stackblur": "^1.0.0",
    "style-loader": "^0.13.1",
    "time-grunt": "^1.3.0",
    "time-grunt-nowatch": "github:pcardune/time-grunt-nowatch#c88a3793cf7953090f78fa36f0e991abdcd756da",
    "uglify-js": "2.4.24",
    "unminified-webpack-plugin": "^1.1.0",
    "video.js": "4.5.2",
    "webpack": "1.13.1",
    "webpack-dev-server": "^1.14.1",
    "webpack-hot-middleware": "^2.10.0",
    "webpack-livereload-plugin": "^0.8.1",
    "which": "1.1.1"
  },
  "dependencies": {
    "filesaver.js": "0.2.0",
    "jszip": "3.0.0",
    "query-string": "4.1.0"
  }
}<|MERGE_RESOLUTION|>--- conflicted
+++ resolved
@@ -33,13 +33,8 @@
   },
   "devDependencies": {
     "@cdo/apps": "file:src",
-<<<<<<< HEAD
     "@code-dot-org/blockly": "1.2.0",
-    "@code-dot-org/bramble": "0.1.4",
-=======
-    "@code-dot-org/blockly": "0.0.3",
     "@code-dot-org/bramble": "0.1.5",
->>>>>>> 8f052fa2
     "@code-dot-org/piskel": "0.8.3",
     "@kadira/react-storybook-addon-info": "^3.0.4",
     "@kadira/storybook": "^1.41.0",
