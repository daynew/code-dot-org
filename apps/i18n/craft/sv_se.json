--- conflicted
+++ resolved
@@ -276,9 +276,6 @@
   "weather": "weather",
   "weatherTypeClear": "rensa",
   "weatherTypeRain": "regn",
-<<<<<<< HEAD
-  "weatherTypeThunder": "thunder"
-=======
   "weatherTypeThunder": "thunder",
   "blockMoveBackward": "move backward",
   "blockTypeDoorIron": "iron door",
@@ -286,5 +283,4 @@
   "blockTypePressurePlateUp": "pressure plate",
   "blockTypeRailsRedstoneTorch": "redstone torch",
   "blockTypeRedstoneWire": "redstone wire"
->>>>>>> a4df5b8b
 }