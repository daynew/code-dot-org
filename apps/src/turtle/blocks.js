--- conflicted
+++ resolved
@@ -53,8 +53,6 @@
   [commonMsg.positionBottomRight(), Position.BOTTOMRIGHT.toString()]
 ];
 
-<<<<<<< HEAD
-=======
 const JUMP_BY_DIRECTION_VALUES = [
   [msg.jumpForward(), 'jumpForward'],
   [msg.jumpBackward(), 'jumpBackward']
@@ -65,7 +63,6 @@
   [msg.backward(), 'jumpBackward']
 ];
 
->>>>>>> f04f9d10
 const MOVE_BY_DIRECTION_VALUES = [
   [msg.moveForward(), 'moveForward'],
   [msg.moveBackward(), 'moveBackward']
