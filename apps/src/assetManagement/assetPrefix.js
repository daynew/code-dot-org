/* global dashboard */

// For proxying non-https assets
var MEDIA_PROXY = '//' + location.host + '/media?u=';

// starts with http or https
var ABSOLUTE_REGEXP = new RegExp('^https?://', 'i');

var ICON_PREFIX = require('../applab/constants').ICON_PREFIX;

var assetPathPrefix = "/v3/assets/";
var channelId;

module.exports.init = function (config) {
  if (config.assetPathPrefix) {
    assetPathPrefix = config.assetPathPrefix;
  }
  if (config.channel) {
    channelId = config.channel;
  }
};

/**
 * If the filename is relative (contains no slashes), then prepend
 * the path to the assets directory for this project to the filename.
 *
 * If the filename URL is absolute, route it through the MEDIA_PROXY.
 * @param {string} filename
 * @returns {string}
 */
module.exports.fixPath = function (filename) {

<<<<<<< HEAD
  // TODO (brad): Add support for gallery:// URLs here?
  // TODO (brad): _Move_ support for icon:// URLs here?
  if (ABSOLUTE_REGEXP.test(filename)) {
=======
  // Rewrite urls to pass through our media proxy. Unless of course we are in an
  // exported app, in which case our media proxy won't be good for anything
  // anyway.
  if (ABSOLUTE_REGEXP.test(filename) && window.location.protocol !== 'file:') {
>>>>>>> a1479d80
    // We want to be able to handle the case where our filename contains a
    // space, i.e. "www.example.com/images/foo bar.png", even though this is a
    // technically invalid URL. encodeURIComponent will replace space with %20
    // for us, but as soon as it's decoded, we again have an invalid URL. For
    // this reason we first replace space with %20 ourselves, such that we now
    // have a valid URL, and then call encodeURIComponent on the result.
    return MEDIA_PROXY + encodeURIComponent(filename.replace(/ /g, '%20'));
  }

  filename = filename || '';
  if (filename.length === 0) {
    return '/blockly/media/1x1.gif';
  }

  if (filename.indexOf('/') !== -1 || !channelId) {
    return filename;
  }

  return assetPathPrefix + channelId + '/' + filename;
};


/**
 * Create a data-URI with the image data of the given icon glyph.
 * @param value {string} An icon identifier of the format "icon://fa-icon-name".
 * @param element {Element}
 * @return {string}
 */
module.exports.renderIconToString = function (value, element) {
  var canvas = document.createElement('canvas');
  canvas.width = canvas.height = 400;
  var ctx = canvas.getContext('2d');
  ctx.font = '300px FontAwesome, serif';
  ctx.textBaseline = 'middle';
  ctx.textAlign = 'center';
  ctx.fillStyle = element.getAttribute('data-icon-color') || '#000';
  var regex = new RegExp('^' + ICON_PREFIX + 'fa-');
  var unicode = '0x' + dashboard.iconsUnicode[value.replace(regex, '')];
  ctx.fillText(String.fromCharCode(unicode), 200, 200);
  return canvas.toDataURL();
};<|MERGE_RESOLUTION|>--- conflicted
+++ resolved
@@ -29,17 +29,10 @@
  * @returns {string}
  */
 module.exports.fixPath = function (filename) {
-
-<<<<<<< HEAD
-  // TODO (brad): Add support for gallery:// URLs here?
-  // TODO (brad): _Move_ support for icon:// URLs here?
-  if (ABSOLUTE_REGEXP.test(filename)) {
-=======
   // Rewrite urls to pass through our media proxy. Unless of course we are in an
   // exported app, in which case our media proxy won't be good for anything
   // anyway.
   if (ABSOLUTE_REGEXP.test(filename) && window.location.protocol !== 'file:') {
->>>>>>> a1479d80
     // We want to be able to handle the case where our filename contains a
     // space, i.e. "www.example.com/images/foo bar.png", even though this is a
     // technically invalid URL. encodeURIComponent will replace space with %20
