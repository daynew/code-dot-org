--- conflicted
+++ resolved
@@ -1,8 +1,4 @@
-<<<<<<< HEAD
-/* global Blockly, ace:true, droplet, marked, digestManifest, dashboard, addToHome */
-=======
-/* global Blockly, ace:true, droplet, marked, dashboard */
->>>>>>> cdca4610
+/* global Blockly, ace:true, droplet, marked, dashboard, addToHome */
 
 /**
  * For the most part, we depend on dashboard providing us with React as a global.
