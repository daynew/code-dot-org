/* global trackEvent, Blockly, droplet, addToHome */

import $ from 'jquery';
import React from 'react';
import ReactDOM from 'react-dom';
import {EventEmitter} from 'events';
var aceMode = require('./acemode/mode-javascript_codeorg');
var color = require("./util/color");
var parseXmlElement = require('./xml').parseElement;
var utils = require('./utils');
var dropletUtils = require('./dropletUtils');
var _ = require('lodash');
var dom = require('./dom');
var constants = require('./constants.js');
var KeyCodes = constants.KeyCodes;
var msg = require('@cdo/locale');
var blockUtils = require('./block_utils');
var DropletTooltipManager = require('./blockTooltips/DropletTooltipManager');
var url = require('url');
var FeedbackUtils = require('./feedback');
var VersionHistory = require('./templates/VersionHistory');
var Alert = require('./templates/alert');
var codegen = require('./codegen');
var puzzleRatingUtils = require('./puzzleRatingUtils');
var logToCloud = require('./logToCloud');
var AuthoredHints = require('./authoredHints');
var DialogButtons = require('./templates/DialogButtons');
import WireframeButtons from './templates/WireframeButtons';
import InstructionsDialogWrapper from './templates/instructions/InstructionsDialogWrapper';
import DialogInstructions from './templates/instructions/DialogInstructions';
var assetsApi = require('./clientApi').assets;
import * as assetPrefix from './assetManagement/assetPrefix';
var annotationList = require('./acemode/annotationList');
var shareWarnings = require('./shareWarnings');
import { setPageConstants } from './redux/pageConstants';
import { lockContainedLevelAnswers } from './code-studio/levels/codeStudioLevels';
import SmallFooter from './code-studio/components/SmallFooter';
import project from './code-studio/initApp/project';
import * as assets from './code-studio/assets';
import i18n from './code-studio/i18n';
import AbuseError from './code-studio/components/abuse_error';
import {TestResults} from './constants';

import {blocks as makerDropletBlocks} from './lib/kits/maker/dropletConfig';
import { getStore } from './redux';
import { Provider } from 'react-redux';
import {
  determineInstructionsConstants,
  setInstructionsConstants,
  setFeedback
} from './redux/instructions';
import {
  closeDialog as closeInstructionsDialog
} from './redux/instructionsDialog';
import { setIsRunning } from './redux/runState';
import { setVisualizationScale } from './redux/layout';
import Sounds from './Sounds';

// Make sure polyfills are available in all code studio apps and level tests.
import './polyfills';

var copyrightStrings;

/**
* The minimum width of a playable whole blockly game.
*/
var MIN_WIDTH = 900;
var DEFAULT_MOBILE_NO_PADDING_SHARE_WIDTH = 400;
var MAX_VISUALIZATION_WIDTH = 400;
var MIN_VISUALIZATION_WIDTH = 200;

/**
 * Treat mobile devices with screen.width less than the value below as phones.
 */
var MAX_PHONE_WIDTH = 500;

/**
 * Object representing everything in window.appOptions (often passed around as
 * config)
 * @typedef {Object} AppOptionsConfig
 * @property {?boolean} is13Plus - Will be true if the user is 13 or older,
 *           false if they are 12 or younger, and undefined if we don't know
 *           (such as when they are not signed in).
 */

<<<<<<< HEAD
class StudioApp extends EventEmitter {
  constructor() {
    super();
    this.feedback_ = new FeedbackUtils(this);
    this.authoredHintsController_ = new AuthoredHints(this);

    /**
     * The parent directory of the apps. Contains common.js.
     */
    this.BASE_URL = undefined;

    this.enableShowCode = true;
    this.editCode = false;
    this.usingBlockly_ = true;

    /**
     * @type {AudioPlayer}
     */
    this.cdoSounds = null;
    /**
     * @type {?Droplet.Editor}
     */
    this.editor = null;
    /**
     * @type {?DropletTooltipManager}
     */
    this.dropletTooltipManager = null;

    // @type {string} for all of these
    this.icon = undefined;
    this.winIcon = undefined;
    this.failureIcon = undefined;

    // The following properties get their non-default values set by the application.

    /**
     * Whether to alert user to empty blocks, short-circuiting all other tests.
     * @member {boolean}
     */
    this.checkForEmptyBlocks_ = false;

    /**
     * The ideal number of blocks to solve this level.  Users only get 2
     * stars if they use more than this number.
     * @type {number}
     */
    this.IDEAL_BLOCK_NUM = undefined;

    /**
     * @typedef {Object} TestableBlock
     * @property {string|function} test - A test whether the block is
     *           present, either:
     *           - A string, in which case the string is searched for in
     *             the generated code.
     *           - A single-argument function is called on each user-added
     *             block individually.  If any call returns true, the block
     *             is deemed present.  "User-added" blocks are ones that are
     *             neither disabled or undeletable.
     * @property {string} type - The type of block to be produced for
     *           display to the user if the test failed.
     * @property {Object} [titles] - A dictionary, where, for each
     *           KEY-VALUE pair, this is added to the block definition:
     *           <title name="KEY">VALUE</title>.
     * @property {Object} [value] - A dictionary, where, for each
     *           KEY-VALUE pair, this is added to the block definition:
     *           <value name="KEY">VALUE</value>
     * @property {string} [extra] - A string that should be blacked
     *           between the "block" start and end tags.
     */

    /**
     * @type {!TestableBlock[]}
     */
    this.requiredBlocks_ = [];

    /**
     * The number of required blocks to give hints about at any one time.
     * Set this to Infinity to show all.
     * @type {number}
     */
    this.maxRequiredBlocksToFlag_ = 1;

    /**
     * @type {!TestableBlock[]}
     */
    this.recommendedBlocks_ = [];

    /**
     * The number of recommended blocks to give hints about at any one time.
     * Set this to Infinity to show all.
     * @type {number}
     */
    this.maxRecommendedBlocksToFlag_ = 1;

    /**
     * The number of attempts (how many times the run button has been pressed)
     * @type {?number}
     */
    this.attempts = 0;

    /**
     * Stores the time at init. The delta to current time is used for logging
     * and reporting to capture how long it took to arrive at an attempt.
     * @type {?number}
     */
    this.initTime = undefined;

    /**
     * If true, we don't show blockspace. Used when viewing shared levels
     */
    this.hideSource = false;

    /**
     * If true, we're viewing a shared level.
     */
    this.share = false;

    this.onAttempt = undefined;
    this.onContinue = undefined;
    this.onResetPressed = undefined;
    this.backToPreviousLevel = undefined;
    this.sendToPhone = undefined;
    this.enableShowBlockCount = true;

    this.disableSocialShare = false;
    this.noPadding = false;

    this.MIN_WORKSPACE_HEIGHT = undefined;
  }
=======
function StudioApp() {
  this.feedback_ = new FeedbackUtils(this);
  this.authoredHintsController_ = new AuthoredHints(this);

  /**
  * The parent directory of the apps. Contains common.js.
  */
  this.BASE_URL = undefined;

  this.enableShowCode = true;
  this.editCode = false;
  this.usingBlockly_ = true;

  /**
   * @type {?Droplet.Editor}
   */
  this.editor = null;
  /**
   * @type {?DropletTooltipManager}
   */
  this.dropletTooltipManager = null;

  // @type {string} for all of these
  this.icon = undefined;
  this.winIcon = undefined;
  this.failureIcon = undefined;

  // The following properties get their non-default values set by the application.

  /**
   * Whether to alert user to empty blocks, short-circuiting all other tests.
   * @member {boolean}
   */
  this.checkForEmptyBlocks_ = false;

  /**
  * The ideal number of blocks to solve this level.  Users only get 2
  * stars if they use more than this number.
  * @type {number}
  */
  this.IDEAL_BLOCK_NUM = undefined;

  /**
   * @typedef {Object} TestableBlock
   * @property {string|function} test - A test whether the block is
   *           present, either:
   *           - A string, in which case the string is searched for in
   *             the generated code.
   *           - A single-argument function is called on each user-added
   *             block individually.  If any call returns true, the block
   *             is deemed present.  "User-added" blocks are ones that are
   *             neither disabled or undeletable.
   * @property {string} type - The type of block to be produced for
   *           display to the user if the test failed.
   * @property {Object} [titles] - A dictionary, where, for each
   *           KEY-VALUE pair, this is added to the block definition:
   *           <title name="KEY">VALUE</title>.
   * @property {Object} [value] - A dictionary, where, for each
   *           KEY-VALUE pair, this is added to the block definition:
   *           <value name="KEY">VALUE</value>
   * @property {string} [extra] - A string that should be blacked
   *           between the "block" start and end tags.
   */

  /**
  * @type {!TestableBlock[]}
  */
  this.requiredBlocks_ = [];

  /**
  * The number of required blocks to give hints about at any one time.
  * Set this to Infinity to show all.
  * @type {number}
  */
  this.maxRequiredBlocksToFlag_ = 1;

  /**
  * @type {!TestableBlock[]}
  */
  this.recommendedBlocks_ = [];

  /**
  * The number of recommended blocks to give hints about at any one time.
  * Set this to Infinity to show all.
  * @type {number}
  */
  this.maxRecommendedBlocksToFlag_ = 1;

  /**
  * The number of attempts (how many times the run button has been pressed)
  * @type {?number}
  */
  this.attempts = 0;

  /**
  * Stores the time at init. The delta to current time is used for logging
  * and reporting to capture how long it took to arrive at an attempt.
  * @type {?number}
  */
  this.initTime = undefined;

  /**
   * If true, we don't show blockspace. Used when viewing shared levels
   */
  this.hideSource = false;

  /**
   * If true, we're viewing a shared level.
   */
  this.share = false;

  this.onAttempt = undefined;
  this.onContinue = undefined;
  this.onResetPressed = undefined;
  this.backToPreviousLevel = undefined;
  this.sendToPhone = undefined;
  this.enableShowBlockCount = true;

  this.disableSocialShare = false;
  this.noPadding = false;

  this.MIN_WORKSPACE_HEIGHT = undefined;
>>>>>>> 19a4df57
}

/**
 * Configure StudioApp options
 */
StudioApp.prototype.configure = function (options) {
  this.BASE_URL = options.baseUrl;
  // NOTE: editCode (which currently implies droplet) and usingBlockly_ are
  // currently mutually exclusive.
  this.editCode = options.level && options.level.editCode;
  this.usingBlockly_ = !this.editCode;

  // TODO (bbuchanan) : Replace this editorless-hack with setting an editor enum
  // or (even better) inject an appropriate editor-adaptor.
  if (options.isEditorless) {
    this.editCode = false;
    this.usingBlockly_ = false;
  }

  // Bind assetUrl to the instance so that we don't need to depend on callers
  // binding correctly as they pass this function around.
  this.assetUrl = _.bind(this.assetUrl_, this);

  this.maxVisualizationWidth = options.maxVisualizationWidth || MAX_VISUALIZATION_WIDTH;
  this.minVisualizationWidth = options.minVisualizationWidth || MIN_VISUALIZATION_WIDTH;
};

/**
 * @param {AppOptionsConfig}
 */
StudioApp.prototype.hasInstructionsToShow = function (config) {
  return !!(config.level.instructions ||
      config.level.markdownInstructions ||
      config.level.aniGifURL);
};

/**
 * Given the studio app config object, show shared app warnings.
 */
function showWarnings(config) {
  shareWarnings.checkSharedAppWarnings({
    channelId: config.channel,
    isSignedIn: config.isSignedIn,
    isOwner: project.isOwner(),
    hasDataAPIs: config.shareWarningInfo.hasDataAPIs,
    onWarningsComplete: config.shareWarningInfo.onWarningsComplete,
    onTooYoung: config.shareWarningInfo.onTooYoung,
  });
}

/**
 * Common startup tasks for all apps. Happens after configure.
 * @param {AppOptionsConfig}
 */
StudioApp.prototype.init = function (config) {
  if (!config) {
    config = {};
  }
  this.config = config;

  this.hasContainedLevels = config.hasContainedLevels;

  config.getCode = this.getCode.bind(this);
  copyrightStrings = config.copyrightStrings;

  if (config.isLegacyShare && config.hideSource) {
    $("body").addClass("legacy-share-view");
    if (dom.isMobile()) {
      $('#main-logo').hide();
    }
    if (dom.isIOS() && !window.navigator.standalone) {
      addToHome.show(true);
    }
  }

  this.setConfigValues_(config);

  this.configureDom(config);

  ReactDOM.render(
    <Provider store={getStore()}>
      <InstructionsDialogWrapper
        showInstructionsDialog={(autoClose) => {
            this.showInstructionsDialog_(config.level, autoClose);
          }}
      />
    </Provider>,
    document.body.appendChild(document.createElement('div'))
  );

  if (config.usesAssets) {
    assetPrefix.init(config);

    // Pre-populate asset list
    assetsApi.getFiles(result => {
      assets.listStore.reset(result.files);
    }, xhr => {
      // Unable to load asset list
    });
  }

  if (config.hideSource) {
    this.handleHideSource_({
      containerId: config.containerId,
      embed: config.embed,
      level: config.level,
      phone_share_url: config.send_to_phone_url,
      sendToPhone: config.sendToPhone,
      twitter: config.twitter,
      app: config.app,
      noHowItWorks: config.noHowItWorks,
      isLegacyShare: config.isLegacyShare,
      isResponsive: getStore().getState().pageConstants.isResponsive,
      wireframeShare: config.wireframeShare,
    });
  }

  if (config.share) {
    this.handleSharing_({
      makeUrl: config.makeUrl,
      makeString: config.makeString,
      makeImage: config.makeImage,
      makeYourOwn: config.makeYourOwn
    });
  }

  const hintsUsedIds = utils.valueOr(config.authoredHintsUsedIds, []);
  this.authoredHintsController_.init(config.level.authoredHints, hintsUsedIds, config.scriptId, config.serverLevelId);
  if (config.authoredHintViewRequestsUrl && config.isSignedIn) {
    this.authoredHintsController_.submitHints(config.authoredHintViewRequestsUrl);
  }

  if (config.puzzleRatingsUrl) {
    puzzleRatingUtils.submitCachedPuzzleRatings(config.puzzleRatingsUrl);
  }

  // Record time at initialization.
  this.initTime = new Date().getTime();

  // Fixes viewport for small screens.
  var viewport = document.querySelector('meta[name="viewport"]');
  if (viewport) {
    this.fixViewportForSmallScreens_(viewport, config);
  }

  var blockCount = document.getElementById('blockCounter');
  if (blockCount && !this.enableShowBlockCount) {
    blockCount.style.display = 'none';
  }

  this.setIconsFromSkin(config.skin);

  if (config.level.instructionsIcon) {
    this.icon = config.skin[config.level.instructionsIcon];
    this.winIcon = config.skin[config.level.instructionsIcon];
  }

  if (config.showInstructionsWrapper) {
    config.showInstructionsWrapper(() => {});
  }

  var orientationHandler = function () {
    window.scrollTo(0, 0);  // Browsers like to mess with scroll on rotate.
  };
  window.addEventListener('orientationchange', orientationHandler);
  orientationHandler();

  if (config.loadAudio) {
    config.loadAudio();
  }

  if (this.editCode) {
    this.handleEditCode_(config);
  }

  if (this.isUsingBlockly()) {
    this.handleUsingBlockly_(config);
  } else {
    // handleUsingBlockly_ already does an onResize. We still want that goodness
    // if we're not blockly
    utils.fireResizeEvent();
  }

  this.alertIfAbusiveProject();
  this.alertIfProfaneOrPrivacyViolatingProject();

  // make sure startIFrameEmbeddedApp has access to the config object
  // so it can decide whether or not to show a warning.
  this.startIFrameEmbeddedApp = this.startIFrameEmbeddedApp.bind(this, config);

  // config.shareWarningInfo is set on a per app basis (in applab and gamelab)
  // shared apps that are embedded in an iframe handle warnings in
  // startIFrameEmbeddedApp since they don't become "active" until the user
  // clicks on them.
  if (config.shareWarningInfo && !config.level.iframeEmbed) {
    showWarnings(config);
  }

  if (!!config.level.projectTemplateLevelName && !config.level.isK1 &&
      !config.readonlyWorkspace) {
    this.displayWorkspaceAlert('warning', <div>{msg.projectWarning()}</div>);
  }

  if (!!config.level.pairingDriver) {
    this.displayWorkspaceAlert(
      'warning',
      <div>
        {msg.pairingNavigatorWarning({driver: config.level.pairingDriver})}
      </div>
    );
  }

  // If we are in a non-english locale using our english-specific app
  // (the Spelling Bee), display a warning.
  if (config.locale !== 'en_us' && config.skinId === 'letters') {
      this.displayWorkspaceAlert(
        'error',
        <div>
          {msg.englishOnlyWarning({ nextStage: config.stagePosition + 1 })}
        </div>
      );
  }

  var vizResizeBar = document.getElementById('visualizationResizeBar');
  if (vizResizeBar) {
    dom.addMouseDownTouchEvent(vizResizeBar,
                               _.bind(this.onMouseDownVizResizeBar, this));

    // Can't use dom.addMouseUpTouchEvent() because it will preventDefault on
    // all touchend events on the page, breaking click events...
    document.body.addEventListener('mouseup',
                                   _.bind(this.onMouseUpVizResizeBar, this));
    var mouseUpTouchEventName = dom.getTouchEventName('mouseup');
    if (mouseUpTouchEventName) {
      document.body.addEventListener(mouseUpTouchEventName,
                                     _.bind(this.onMouseUpVizResizeBar, this));
    }
  }

  window.addEventListener('resize', _.bind(this.onResize, this));

  this.reset(true);

  // Add display of blocks used.
  this.setIdealBlockNumber_();

  // TODO (cpirich): implement block count for droplet (for now, blockly only)
  if (this.isUsingBlockly()) {
    Blockly.mainBlockSpaceEditor.addUnusedBlocksHelpListener(function (e) {
      utils.showUnusedBlockQtip(e.target);
    });
    Blockly.mainBlockSpaceEditor.addChangeListener(_.bind(function () {
      this.updateBlockCount();
    }, this));

    if (config.level.openFunctionDefinition) {
      this.openFunctionDefinition_(config);
    }
  }

  // Bind listener to 'Clear Puzzle' button
  var hideIcon = utils.valueOr(config.skin.hideIconInClearPuzzle, false);
  var clearPuzzleHeader = document.getElementById('clear-puzzle-header');
  if (clearPuzzleHeader) {
    dom.addClickTouchEvent(clearPuzzleHeader, (function () {
      this.feedback_.showClearPuzzleConfirmation(hideIcon, (function () {
        this.handleClearPuzzle(config);
      }).bind(this));
    }).bind(this));
  }

  this.initVersionHistoryUI(config);

  if (this.isUsingBlockly() && Blockly.contractEditor) {
    Blockly.contractEditor.registerTestsFailedOnCloseHandler(function () {
      this.feedback_.showSimpleDialog({
        headerText: undefined,
        bodyText: msg.examplesFailedOnClose(),
        cancelText: msg.ignore(),
        confirmText: msg.tryAgain(),
        onConfirm: null,
        onCancel: function () {
          Blockly.contractEditor.hideIfOpen();
        }
      });

      // return true to indicate to blockly-core that we'll own closing the
      // contract editor
      return true;
    }.bind(this));
  }

  if (config.isLegacyShare && config.hideSource) {
    this.setupLegacyShareView();
  }

  this.emit('afterInit');
};

StudioApp.prototype.getVersionHistoryHandler = function (config) {
  return () => {
    var contentDiv = document.createElement('div');
    var dialog = this.createModalDialog({
      contentDiv: contentDiv,
      defaultBtnSelector: 'again-button',
      id: 'showVersionsModal'
    });
    ReactDOM.render(React.createElement(VersionHistory, {
      handleClearPuzzle: this.handleClearPuzzle.bind(this, config),
      useFilesApi: !!config.useFilesApi
    }), contentDiv);

    dialog.show();
  };
};

StudioApp.prototype.initVersionHistoryUI = function (config) {
  // Bind listener to 'Version History' button
  var versionsHeader = document.getElementById('versions-header');
  if (versionsHeader) {
    dom.addClickTouchEvent(versionsHeader, this.getVersionHistoryHandler(config));
  }
};

StudioApp.prototype.startIFrameEmbeddedApp = function (config, onTooYoung) {
  if (this.share && config.shareWarningInfo) {
    config.shareWarningInfo.onTooYoung = onTooYoung;
    showWarnings(config);
  } else {
    this.runButtonClick();
  }
};

/**
 * Create a phone frame and container. Scale shared content (everything currently inside the visualization column)
 * to container width, fit container to the phone frame and add share footer.
 */
StudioApp.prototype.setupLegacyShareView = function () {
  var vizContainer = document.createElement('div');
  vizContainer.id = 'visualizationContainer';
  var vizColumn = document.getElementById('visualizationColumn');
  if (dom.isMobile()) {
    $(vizContainer).width($(vizColumn).width());
  }
  $(vizContainer).append(vizColumn.children);

  var phoneFrameScreen = document.createElement('div');
  phoneFrameScreen.id = 'phoneFrameScreen';
  $(phoneFrameScreen).append(vizContainer);
  $(vizColumn).append(phoneFrameScreen);

  this.renderShareFooter_(phoneFrameScreen);
  if (dom.isMobile) {
    // re-scale on resize events to adjust to orientation and navbar changes
    $(window).resize(this.scaleLegacyShare);
  }
  this.scaleLegacyShare();
};

StudioApp.prototype.scaleLegacyShare = function () {
  var vizContainer = document.getElementById('visualizationContainer');
  var vizColumn = document.getElementById('visualizationColumn');
  var phoneFrameScreen = document.getElementById('phoneFrameScreen');
  var vizWidth = $(vizContainer).width();

  // On mobile, scale phone frame to full screen (portrait). Otherwise use given dimensions from css.
  if (dom.isMobile()) {
    var screenWidth = Math.min(window.innerWidth, window.innerHeight);
    var screenHeight = Math.max(window.innerWidth, window.innerHeight);
    $(phoneFrameScreen).width(screenWidth);
    $(phoneFrameScreen).height(screenHeight);
    $(vizColumn).width(screenWidth);
  }

  var frameWidth = $(phoneFrameScreen).width();
  var scale = frameWidth / vizWidth;
  if (scale !== 1) {
    applyTransformOrigin(vizContainer, 'left top');
    applyTransformScale(vizContainer, 'scale(' + scale + ')');
  }
};

StudioApp.prototype.getCode = function () {
  if (!this.editCode) {
    throw "getCode() requires editCode";
  }
  if (this.hideSource) {
    return this.startBlocks_;
  } else {
    return this.editor.getValue();
  }
};

StudioApp.prototype.setIconsFromSkin = function (skin) {
  this.icon = skin.staticAvatar;
  this.winIcon = skin.winAvatar;
  this.failureIcon = skin.failureAvatar;
};

/**
 * Reset the puzzle back to its initial state.
 * Search aliases: "Start Over", startOver
 * @param {AppOptionsConfig}- same config object passed to studioApp.init().
 * @return {Promise} to express that the async operation is complete.
 */
StudioApp.prototype.handleClearPuzzle = function (config) {
  var promise;
  if (this.isUsingBlockly()) {
    if (Blockly.functionEditor) {
      Blockly.functionEditor.hideIfOpen();
    }
    Blockly.mainBlockSpace.clear();
    this.setStartBlocks_(config, false);
    if (config.level.openFunctionDefinition) {
      this.openFunctionDefinition_(config);
    }
  } else if (this.editCode) {
    var resetValue = '';
    if (config.level.startBlocks) {
      // Don't pass CRLF pairs to droplet until they fix CR handling:
      resetValue = config.level.startBlocks.replace(/\r\n/g, '\n');
    }
    // TODO (bbuchanan): This getValue() call is a workaround for a Droplet bug,
    // See https://github.com/droplet-editor/droplet/issues/137
    // Calling getValue() updates the cached ace editor value, which can be
    // out-of-date in droplet and cause an incorrect early-out.
    // Remove this line once that bug is fixed and our Droplet lib is updated.
    this.editor.getValue();
    this.editor.setValue(resetValue);

    annotationList.clearRuntimeAnnotations();
  }
  if (config.afterClearPuzzle) {
    promise = config.afterClearPuzzle(config);
  }
  if (!promise) {
    // If a promise wasn't returned from config.afterClearPuzzle(), we create
    // on here that returns immediately since the operation must have completed
    // synchronously.
    promise = new Promise(function (resolve, reject) { resolve(); });
  }
  return promise;
};

/**
 * TRUE if the current app uses blockly (as opposed to editCode or another
 * editor)
 * @return {boolean}
 */
StudioApp.prototype.isUsingBlockly = function () {
  return this.usingBlockly_;
};

/**
 *
 */
StudioApp.prototype.handleSharing_ = function (options) {
  // 1. Move the buttons, 2. Hide the slider in the share page for mobile.
  var belowVisualization = document.getElementById('belowVisualization');
  if (dom.isMobile()) {
    var sliderCell = document.getElementById('slider-cell');
    if (sliderCell) {
      sliderCell.style.display = 'none';
    }
    if (belowVisualization) {
      var visualization = document.getElementById('visualization');
      belowVisualization.style.display = 'none';
      visualization.style.marginBottom = '0px';
    }
  }

  // Show flappy upsale on desktop and mobile.  Show learn upsale only on desktop
  var upSale = document.createElement('div');
  if (options.makeYourOwn) {
    upSale.innerHTML = require('./templates/makeYourOwn.html.ejs')({
      data: {
        makeUrl: options.makeUrl,
        makeString: options.makeString,
        makeImage: options.makeImage
      }
    });
    if (this.noPadding) {
      upSale.style.marginLeft = '10px';
    }
    belowVisualization.appendChild(upSale);
  } else if (typeof options.makeYourOwn === 'undefined') {
    upSale.innerHTML = require('./templates/learn.html.ejs')({
      assetUrl: this.assetUrl
    });
    belowVisualization.appendChild(upSale);
  }
};

StudioApp.prototype.renderShareFooter_ = function (container) {
  var footerDiv = document.createElement('div');
  footerDiv.setAttribute('id', 'footerDiv');
  container.appendChild(footerDiv);

  var reactProps = {
    i18nDropdown: '',
    privacyPolicyInBase: false,
    copyrightInBase: false,
    copyrightStrings: copyrightStrings,
    baseMoreMenuString: i18n.t('footer.built_on_code_studio'),
    baseStyle: {
      paddingLeft: 0,
      width: $("#visualization").width()
    },
    className: 'dark',
    menuItems: [
      {
        text: i18n.t('footer.try_hour_of_code'),
        link: 'https://code.org/learn',
        newWindow: true
      },
      {
        text: i18n.t('footer.report_abuse'),
        link: "/report_abuse",
        newWindow: true
      },
      {
        text: i18n.t('footer.how_it_works'),
        link: location.href + "/edit",
        newWindow: false
      },
      {
        text: i18n.t('footer.copyright'),
        link: '#',
        copyright: true
      },
      {
        text: i18n.t('footer.tos'),
        link: "https://code.org/tos",
        newWindow: true
      },
      {
        text: i18n.t('footer.privacy'),
        link: "https://code.org/privacy",
        newWindow: true
      }
    ],
    phoneFooter: true
  };

  ReactDOM.render(<SmallFooter {...reactProps}/>, footerDiv);
};

/**
 * Get the url of path appended to BASE_URL
 */
StudioApp.prototype.assetUrl_ = function (path) {
  if (this.BASE_URL === undefined) {
    throw new Error('StudioApp BASE_URL has not been set. ' +
      'Call configure() first');
  }
  return this.BASE_URL + path;
};

/**
 * Reset the playing field to the start position and kill any pending
 * animation tasks.  This will typically be replaced by an application.
 * @param {boolean} shouldPlayOpeningAnimation True if an opening animation is
 *   to be played.
 */
StudioApp.prototype.reset = function (shouldPlayOpeningAnimation) {
  // TODO (bbuchanan): Look for comon reset logic we can pull here
  // Override in app subclass
};


/**
 * Override to change run behavior.
 */
StudioApp.prototype.runButtonClick = function () {};

/**
 * Toggle whether run button or reset button is shown
 * @param {string} button Button to show, either "run" or "reset"
 */
StudioApp.prototype.toggleRunReset = function (button) {
  var showRun = (button === 'run');
  if (button !== 'run' && button !== 'reset') {
    throw "Unexpected input";
  }

  getStore().dispatch(setIsRunning(!showRun));

  if (this.hasContainedLevels) {
    lockContainedLevelAnswers();
  }

  var run = document.getElementById('runButton');
  var reset = document.getElementById('resetButton');
  run.style.display = showRun ? 'inline-block' : 'none';
  run.disabled = !showRun;
  reset.style.display = !showRun ? 'inline-block' : 'none';
  reset.disabled = showRun;

  // Toggle soft-buttons (all have the 'arrow' class set):
  $('.arrow').prop("disabled", showRun);
};

StudioApp.prototype.isRunning = function () {
  return getStore().getState().runState.isRunning;
};

/**
 * Attempts to associate a set of audio files to a given name
 * @param {Object} audioConfig sound configuration
 */
StudioApp.prototype.registerAudio = function (audioConfig) {
  Sounds.getSingleton().register(audioConfig);
};

/**
 * Attempts to associate a set of audio files to a given name
 * @param {Array.<string>} filenames file paths for sounds
 * @param {string} name ID to associate sound effect with
 */
StudioApp.prototype.loadAudio = function (filenames, name) {
  Sounds.getSingleton().registerByFilenamesAndID(filenames, name);
};

/**
 * Attempts to play a sound effect
 * @param {string} name sound ID
 * @param {Object} options for sound playback
 * @param {number} options.volume value between 0.0 and 1.0 specifying volume
 * @param {function} [options.onEnded]
 */
StudioApp.prototype.playAudio = function (name, options) {
  options = options || {};
  var defaultOptions = {volume: 0.5};
  var newOptions = utils.extend(defaultOptions, options);
  Sounds.getSingleton().play(name, newOptions);
};

/**
 * Stops looping a given sound
 * @param {string} name ID of sound
 */
StudioApp.prototype.stopLoopingAudio = function (name) {
  Sounds.getSingleton().stopLoopingAudio(name);
};

/**
* @param {Object} options Configuration parameters for Blockly. Parameters are
* optional and include:
*  - {string} path The root path to the /apps directory, defaults to the
*    the directory in which this script is located.
*  - {boolean} rtl True if the current language right to left.
*  - {DomElement} toolbox The element in which to insert the toolbox,
*    defaults to the element with 'toolbox'.
*  - {boolean} trashcan True if the trashcan should be displayed, defaults to
*    true.
* @param {Element} div The parent div in which to insert Blockly.
*/
StudioApp.prototype.inject = function (div, options) {
  var defaults = {
    assetUrl: this.assetUrl,
    rtl: this.isRtl(),
    toolbox: document.getElementById('toolbox'),
    trashcan: true,
    customSimpleDialog: this.feedback_.showSimpleDialog.bind(this.feedback_)
  };
  Blockly.inject(div, utils.extend(defaults, options), Sounds.getSingleton());
};

/**
 * @returns {boolean} True if the current HTML page is in right-to-left language mode.
 */
StudioApp.prototype.isRtl = function () {
  var head = document.getElementsByTagName('head')[0];
  if (head && head.parentElement) {
    var dir = head.parentElement.getAttribute('dir');
    return !!(dir && dir.toLowerCase() === 'rtl');
  } else {
    return false;
  }
};

/**
 * @return {string} Locale direction string based on app direction.
 */
StudioApp.prototype.localeDirection = function () {
  return (this.isRtl() ? 'rtl' : 'ltr');
};

StudioApp.prototype.showNextHint = function () {
  return this.authoredHintsController_.showNextHint();
};

/**
* Initialize Blockly for a readonly iframe.  Called on page load. No sounds.
* XML argument may be generated from the console with:
* Blockly.Xml.domToText(Blockly.Xml.blockSpaceToDom(Blockly.mainBlockSpace)).slice(5, -6)
*/
StudioApp.prototype.initReadonly = function (options) {
  Blockly.inject(document.getElementById('codeWorkspace'), {
    assetUrl: this.assetUrl,
    readOnly: true,
    rtl: this.isRtl(),
    scrollbars: false
  });
  this.loadBlocks(options.blocks);
};

/**
* Load the editor with blocks.
* @param {string} blocksXml Text representation of blocks.
*/
StudioApp.prototype.loadBlocks = function (blocksXml) {
  var xml = parseXmlElement(blocksXml);
  Blockly.Xml.domToBlockSpace(Blockly.mainBlockSpace, xml);
};

/**
* Applies the specified arrangement to top startBlocks. If any
* individual blocks have x or y properties set in the XML, those values
* take priority. If no arrangement for a particular block type is
* specified, blocks are automatically positioned by Blockly.
*
* Note that, currently, only bounce and flappy use arrangements.
*
* @param {string} startBlocks String representation of start blocks xml.
* @param {Object.<Object>} arrangement A map from block type to position.
* @return {string} String representation of start blocks xml, including
*    block position.
*/
StudioApp.prototype.arrangeBlockPosition = function (startBlocks, arrangement) {

  var type, xmlChild;

  var xml = parseXmlElement(startBlocks);

  var xmlChildNodes = xml.childNodes || [];
  arrangement = arrangement || {};

  for (var i = 0; i < xmlChildNodes.length; i++) {
    xmlChild = xmlChildNodes[i];

    // Only look at element nodes
    if (xmlChild.nodeType === 1) {
      // look to see if we have a predefined arrangement for this type
      type = xmlChild.getAttribute('type');
      if (arrangement[type]) {
        if (arrangement[type].x && !xmlChild.hasAttribute('x')) {
          xmlChild.setAttribute('x', arrangement[type].x);
        }
        if (arrangement[type].y && !xmlChild.hasAttribute('y')) {
          xmlChild.setAttribute('y', arrangement[type].y);
        }
      }
    }
  }
  return Blockly.Xml.domToText(xml);
};

StudioApp.prototype.createModalDialog = function (options) {
  return this.feedback_.createModalDialog(options);
};

StudioApp.prototype.showToggleBlocksError = function () {
  this.feedback_.showToggleBlocksError(this.Dialog);
};

StudioApp.prototype.showGeneratedCode = function () {
  this.feedback_.showGeneratedCode(this.Dialog, this.config.appStrings);
};

/**
 * Simple passthrough to AuthoredHints.displayMissingBlockHints
 * @param {String[]} blocks An array of XML strings representing the
 *        missing recommended Blockly Blocks for which we want to
 *        display hints.
 */
StudioApp.prototype.displayMissingBlockHints = function (blocks) {
  this.authoredHintsController_.displayMissingBlockHints(blocks);
};

StudioApp.prototype.onReportComplete = function (response) {
  this.authoredHintsController_.finishHints(response);

  if (!response) {
    return;
  }

  // Track GA events
  if (response.new_level_completed) {
    trackEvent('Puzzle', 'Completed', response.level_path, response.level_attempts);
  }

  if (response.share_failure) {
    trackEvent('Share', 'Failure', response.share_failure.type);
  }
};

/**
 * Show our instructions dialog. This should never be called directly, and will
 * instead be called when the state of our redux store changes.
 * @param {object} level
 * @param {boolean} autoClose - closes instructions after 32s if true
 */
StudioApp.prototype.showInstructionsDialog_ = function (level, autoClose) {
  const reduxState = getStore().getState();
  const isMarkdownMode = !!reduxState.instructions.longInstructions;

  var instructionsDiv = document.createElement('div');
  instructionsDiv.className = isMarkdownMode ?
    'markdown-instructions-container' :
    'instructions-container';

  var headerElement;

  var puzzleTitle = msg.puzzleTitle({
    stage_total: level.stage_total,
    puzzle_number: level.puzzle_number
  });

  if (isMarkdownMode) {
    headerElement = document.createElement('h1');
    headerElement.className = 'markdown-level-header-text dialog-title';
    headerElement.innerHTML = puzzleTitle;
    if (!this.icon) {
      headerElement.className += ' no-modal-icon';
    }
  }

  // Create a div to eventually hold this content, and add it to the
  // overall container. We don't want to render directly into the
  // container just yet, because our React component could contain some
  // elements that don't want to be rendered until they are in the DOM
  var instructionsReactContainer = document.createElement('div');
  instructionsReactContainer.className='instructions-content';
  instructionsDiv.appendChild(instructionsReactContainer);

  var buttons = document.createElement('div');
  instructionsDiv.appendChild(buttons);
  ReactDOM.render(<DialogButtons ok={true}/>, buttons);

  // If there is an instructions block on the screen, we want the instructions dialog to
  // shrink down to that instructions block when it's dismissed.
  // We then want to flash the instructions block.
  var hideOptions = null;
  var endTargetSelector = "#bubble";

  if ($(endTargetSelector).length) {
    hideOptions = {};
    hideOptions.endTarget = endTargetSelector;
  }

  var hideFn = _.bind(function () {
    // Set focus to ace editor when instructions close:
    if (this.editCode && this.editor && !this.editor.currentlyUsingBlocks) {
      this.editor.aceEditor.focus();
    }

    // update redux
    getStore().dispatch(closeInstructionsDialog());
  }, this);

  this.instructionsDialog = this.createModalDialog({
    markdownMode: isMarkdownMode,
    contentDiv: instructionsDiv,
    icon: this.icon,
    defaultBtnSelector: '#ok-button',
    onHidden: hideFn,
    scrollContent: true,
    scrollableSelector: ".instructions-content",
    header: headerElement
  });

  // Now that our elements are guaranteed to be in the DOM, we can
  // render in our react components
  $(this.instructionsDialog.div).on('show.bs.modal', () => {
    ReactDOM.render(
      <Provider store={getStore()}>
        <DialogInstructions />
      </Provider>,
      instructionsReactContainer);
  });

  if (autoClose) {
    setTimeout(_.bind(function () {
      this.instructionsDialog.hide();
    }, this), 32000);
  }

  var okayButton = buttons.querySelector('#ok-button');
  if (okayButton) {
    dom.addClickTouchEvent(okayButton, _.bind(function () {
      if (this.instructionsDialog) {
        this.instructionsDialog.hide();
      }
    }, this));
  }

  this.instructionsDialog.show({hideOptions: hideOptions});
};

/**
*  Resizes the blockly workspace.
*/
StudioApp.prototype.onResize = function () {
  const codeWorkspace = document.getElementById('codeWorkspace');
  if (codeWorkspace) {
    var workspaceWidth = codeWorkspace.clientWidth;

    // Keep blocks static relative to the right edge in RTL mode
    if (this.isUsingBlockly() && Blockly.RTL) {
      if (this.lastWorkspaceWidth && (this.lastWorkspaceWidth !== workspaceWidth)) {
        var blockOffset = workspaceWidth - this.lastWorkspaceWidth;
        Blockly.mainBlockSpace.getTopBlocks().forEach(function (topBlock) {
          topBlock.moveBy(blockOffset, 0);
        });
      }
    }
    this.lastWorkspaceWidth = workspaceWidth;

    // Droplet toolbox width varies as the window size changes, so refresh:
    this.resizeToolboxHeader();

    // Content below visualization is a resizing scroll area in pinned mode
    onResizeSmallFooter();
  }
};

/**
 * Resizes the content area below the visualization in pinned (viewport height)
 * view mode.
 */
function resizePinnedBelowVisualizationArea() {
  var pinnedBelowVisualization = document.querySelector(
      '#visualizationColumn.pin_bottom #belowVisualization');
  if (!pinnedBelowVisualization) {
    return;
  }

  var top = 0;

  var possibleBelowVisualizationElements = [
    'playSpaceHeader',
    'spelling-table-wrapper',
    'gameButtons'
  ];
  possibleBelowVisualizationElements.forEach(id => {
    let element = document.getElementById(id);
    if (element) {
      top += $(element).outerHeight(true);
    }
  });

  var visualization = document.getElementById('visualization');
  if (visualization) {
    var parent = $(visualization).parent();
    if (parent.attr('id') === 'phoneFrame') {
      // Phone frame itself doesnt have height. Loop through children
      parent.children().each(function () {
        top += $(this).outerHeight(true);
      });
    } else {
      top += $(visualization).outerHeight(true);
    }
  }

  var bottom = 0;
  var smallFooter = document.querySelector('#page-small-footer .small-footer-base');
  if (smallFooter) {
    var codeApp = $('#codeApp');
    bottom += $(smallFooter).outerHeight(true);
    // Footer is relative to the document, not codeApp, so we need to
    // remove the codeApp bottom offset to get the correct margin.
    bottom -= parseInt(codeApp.css('bottom'), 10);
  }

  pinnedBelowVisualization.style.top = top + 'px';
  pinnedBelowVisualization.style.bottom = bottom + 'px';
}

/**
 * Debounced onResize operations that update the layout to support sizing
 * to viewport height and using the small footer.
 * @type {Function}
 */
var onResizeSmallFooter = _.debounce(function () {
  resizePinnedBelowVisualizationArea();
}, 10);

StudioApp.prototype.onMouseDownVizResizeBar = function (event) {
  // When we see a mouse down in the resize bar, start tracking mouse moves:

  if (!this.onMouseMoveBoundHandler) {
    this.onMouseMoveBoundHandler = _.bind(this.onMouseMoveVizResizeBar, this);
    document.body.addEventListener('mousemove', this.onMouseMoveBoundHandler);
    this.mouseMoveTouchEventName = dom.getTouchEventName('mousemove');
    if (this.mouseMoveTouchEventName) {
      document.body.addEventListener(this.mouseMoveTouchEventName,
                                     this.onMouseMoveBoundHandler);
    }

    event.preventDefault();
  }
};

function applyTransformScaleToChildren(element, scale) {
  for (var i = 0; i < element.children.length; i++) {
    applyTransformScale(element.children[i], scale);
  }
}
function applyTransformScale(element, scale) {
  element.style.transform = scale;
  element.style.msTransform = scale;
  element.style.webkitTransform = scale;
}
function applyTransformOrigin(element, origin) {
  element.style.transformOrigin = origin;
  element.style.msTransformOrigin = origin;
  element.style.webkitTransformOrigin = origin;
}

/**
*  Handle mouse moves while dragging the visualization resize bar. We set
*  styles on each of the elements directly, overriding the normal responsive
*  classes that would typically adjust width and scale.
*/
StudioApp.prototype.onMouseMoveVizResizeBar = function (event) {
  var visualizationResizeBar = document.getElementById('visualizationResizeBar');

  var rect = visualizationResizeBar.getBoundingClientRect();
  var offset;
  var newVizWidth;
  if (this.isRtl()) {
    offset = window.innerWidth -
      (window.pageXOffset + rect.left + (rect.width / 2)) -
      parseInt(window.getComputedStyle(visualizationResizeBar).right, 10);
    newVizWidth = (window.innerWidth - event.pageX) - offset;
  } else {
    offset = window.pageXOffset + rect.left + (rect.width / 2) -
      parseInt(window.getComputedStyle(visualizationResizeBar).left, 10);
    newVizWidth = event.pageX - offset;
  }
  this.resizeVisualization(newVizWidth);
};

/**
 * Resize the visualization to the given width. If no width is provided, the
 * scale of child elements is updated to the current width.
 */
StudioApp.prototype.resizeVisualization = function (width) {
  if ($('#visualizationColumn').hasClass('wireframeShare')) {
    return;
  }

  var editorColumn = $(".editor-column");
  var visualization = document.getElementById('visualization');
  var visualizationResizeBar = document.getElementById('visualizationResizeBar');
  var visualizationColumn = document.getElementById('visualizationColumn');

  var oldVizWidth = $(visualizationColumn).width();
  var newVizWidth = Math.max(this.minVisualizationWidth,
                         Math.min(this.maxVisualizationWidth, width || oldVizWidth));
  var newVizWidthString = newVizWidth + 'px';
  var newVizHeightString = (newVizWidth / this.vizAspectRatio) + 'px';
  var vizSideBorderWidth = visualization.offsetWidth - visualization.clientWidth;

  if (this.isRtl()) {
    visualizationResizeBar.style.right = newVizWidthString;
    editorColumn.css('right', newVizWidthString);
  } else {
    visualizationResizeBar.style.left = newVizWidthString;
    editorColumn.css('left', newVizWidthString);
  }
  visualizationResizeBar.style.lineHeight = newVizHeightString;
  // Add extra width to visualizationColumn if visualization has a border:
  visualizationColumn.style.maxWidth = (newVizWidth + vizSideBorderWidth) + 'px';
  visualization.style.maxWidth = newVizWidthString;
  visualization.style.maxHeight = newVizHeightString;

  // We don't get the benefits of our responsive styling, so set height
  // explicitly
  if (!utils.browserSupportsCssMedia()) {
    visualization.style.height = newVizHeightString;
    visualization.style.width = newVizWidthString;
  }
  var scale = (newVizWidth / this.nativeVizWidth);
  getStore().dispatch(setVisualizationScale(scale));

  applyTransformScaleToChildren(visualization, 'scale(' + scale + ')');

  if (oldVizWidth < 230 && newVizWidth >= 230) {
    $('#soft-buttons').removeClass('soft-buttons-compact');
  } else if (oldVizWidth > 230 && newVizWidth <= 230) {
    $('#soft-buttons').addClass('soft-buttons-compact');
  }

  var smallFooter = document.querySelector('#page-small-footer .small-footer-base');
  if (smallFooter) {
    smallFooter.style.maxWidth = newVizWidthString;

    // If the small print and language selector are on the same line,
    // the small print should float right.  Otherwise, it should float left.
    var languageSelector = smallFooter.querySelector('form');
    var smallPrint = smallFooter.querySelector('small');
    if (languageSelector && smallPrint.offsetTop === languageSelector.offsetTop) {
      smallPrint.style.float = 'right';
    } else {
      smallPrint.style.float = 'left';
    }
  }

  // Fire resize so blockly and droplet handle this type of resize properly:
  utils.fireResizeEvent();
};

StudioApp.prototype.onMouseUpVizResizeBar = function (event) {
  // If we have been tracking mouse moves, remove the handler now:
  if (this.onMouseMoveBoundHandler) {
    document.body.removeEventListener('mousemove', this.onMouseMoveBoundHandler);
    if (this.mouseMoveTouchEventName) {
      document.body.removeEventListener(this.mouseMoveTouchEventName,
                                        this.onMouseMoveBoundHandler);
    }
    this.onMouseMoveBoundHandler = null;
  }
};


/**
*  Updates the width of the toolbox-header to match the width of the toolbox
*  or palette in the workspace below the header.
*/
StudioApp.prototype.resizeToolboxHeader = function () {
  var toolboxWidth = 0;
  if (this.editCode && this.editor && this.editor.paletteEnabled) {
    // If in the droplet editor, set toolboxWidth based on the block palette width:
    var categories = document.querySelector('.droplet-palette-wrapper');
    toolboxWidth = categories.getBoundingClientRect().width;
  } else if (this.isUsingBlockly()) {
    toolboxWidth = Blockly.mainBlockSpaceEditor.getToolboxWidth();
  }
  document.getElementById('toolbox-header').style.width = toolboxWidth + 'px';
};

/**
* Highlight the block (or clear highlighting).
* @param {?string} id ID of block that triggered this action.
* @param {boolean} spotlight Optional.  Highlight entire block if true
*/
StudioApp.prototype.highlight = function (id, spotlight) {
  if (this.isUsingBlockly()) {
    if (id) {
      var m = id.match(/^block_id_(\d+)$/);
      if (m) {
        id = m[1];
      }
    }

    Blockly.mainBlockSpace.highlightBlock(id, spotlight);
  }
};

/**
* Remove highlighting from all blocks
*/
StudioApp.prototype.clearHighlighting = function () {
  if (this.isUsingBlockly()) {
    this.highlight(null);
  } else if (this.editCode && this.editor) {
    // Clear everything (step highlighting, errors, etc.)
    codegen.clearDropletAceHighlighting(this.editor, true);
  }
};

/**
* Display feedback based on test results.  The test results must be
* explicitly provided.
* @param {{feedbackType: number}} Test results (a constant property of
*     TestResults).
*/
StudioApp.prototype.displayFeedback = function (options) {
  options.onContinue = this.onContinue;
  options.backToPreviousLevel = this.backToPreviousLevel;
  options.sendToPhone = this.sendToPhone;

  // Special test code for edit blocks.
  if (options.level.edit_blocks) {
    options.feedbackType = TestResults.EDIT_BLOCKS;
  }

  this.onFeedback(options);

  if (this.shouldDisplayFeedbackDialog(options)) {
    // let feedback handle creating the dialog
    this.feedback_.displayFeedback(options, this.requiredBlocks_,
      this.maxRequiredBlocksToFlag_, this.recommendedBlocks_,
      this.maxRecommendedBlocksToFlag_);
  } else {
    // update the block hints lightbulb
    const missingBlockHints = this.feedback_.getMissingBlockHints(this.requiredBlocks_.concat(this.recommendedBlocks_), options.level.isK1);
    this.displayMissingBlockHints(missingBlockHints);

    // communicate the feedback message to the top instructions via
    // redux
    const message = this.feedback_.getFeedbackMessage(options);
    getStore().dispatch(setFeedback({ message }));
  }
};

/**
 * Whether feedback should be displayed as a modal dialog or integrated
 * into the top instructions
 * @param {Object} options
 * @param {number} options.feedbackType Test results (a constant property
 *     of TestResults).false
 */
StudioApp.prototype.shouldDisplayFeedbackDialog = function (options) {
  // If we show instructions when collapsed, we only use dialogs for
  // success feedback.
  const constants = getStore().getState().pageConstants;
  if (!constants.noInstructionsWhenCollapsed) {
    return this.feedback_.canContinueToNextLevel(options.feedbackType);
  }
  return true;
};

/**
 * Runs the tests and returns results.
 * @param {boolean} levelComplete Was the level completed successfully?
 * @param {Object} options
 * @return {number} The appropriate property of TestResults.
 */
StudioApp.prototype.getTestResults = function (levelComplete, options) {
  return this.feedback_.getTestResults(levelComplete,
      this.requiredBlocks_, this.recommendedBlocks_, this.checkForEmptyBlocks_, options);
};

// Builds the dom to get more info from the user. After user enters info
// and click "create level" onAttemptCallback is called to deliver the info
// to the server.
StudioApp.prototype.builderForm_ = function (onAttemptCallback) {
  var builderDetails = document.createElement('div');
  builderDetails.innerHTML = require('./templates/builder.html.ejs')();
  var dialog = this.createModalDialog({
    contentDiv: builderDetails,
    icon: this.icon
  });
  var createLevelButton = document.getElementById('create-level-button');
  dom.addClickTouchEvent(createLevelButton, function () {
    var instructions = builderDetails.querySelector('[name="instructions"]').value;
    var name = builderDetails.querySelector('[name="level_name"]').value;
    var query = url.parse(window.location.href, true).query;
    onAttemptCallback(utils.extend({
      "instructions": instructions,
      "name": name
    }, query));
  });

  dialog.show({ backdrop: 'static' });
};

/**
* Report back to the server, if available.
* @param {object} options - parameter block which includes:
* {string} app The name of the application.
* {number} id A unique identifier generated when the page was loaded.
* {string} level The ID of the current level.
* {number} result An indicator of the success of the code.
* {number} testResult More specific data on success or failure of code.
* {boolean} submitted Whether the (submittable) level is being submitted.
* {string} program The user program, which will get URL-encoded.
* {Object} containedLevelResultsInfo Results from the contained level.
* {function} onComplete Function to be called upon completion.
*/
StudioApp.prototype.report = function (options) {

  // copy from options: app, level, result, testResult, program, onComplete
  var report = Object.assign({}, options, {
    pass: this.feedback_.canContinueToNextLevel(options.testResult),
    time: ((new Date().getTime()) - this.initTime),
    attempt: this.attempts,
    lines: this.feedback_.getNumBlocksUsed(),
  });

  this.lastTestResult = options.testResult;

  // If hideSource is enabled, the user is looking at a shared level that
  // they cannot have modified. In that case, don't report it to the service
  // or call the onComplete() callback expected. The app will just sit
  // there with the Reset button as the only option.
  var self = this;
  if (!(this.hideSource && this.share)) {
    var onAttemptCallback = (function () {
      return function (builderDetails) {
        for (var option in builderDetails) {
          report[option] = builderDetails[option];
        }
        self.onAttempt(report);
      };
    })();

    // If this is the level builder, go to builderForm to get more info from
    // the level builder.
    if (options.builder) {
      this.builderForm_(onAttemptCallback);
    } else {
      onAttemptCallback();
    }
  }
};

/**
 * Set up the runtime annotation system as appropriate. Typically called
 * during an app's execute() immediately after calling reset().
 */
StudioApp.prototype.clearAndAttachRuntimeAnnotations = function () {
  if (this.editCode && !this.hideSource) {
    // Our ace worker also calls attachToSession, but it won't run on IE9:
    var session = this.editor.aceEditor.getSession();
    annotationList.attachToSession(session, this.editor);
    annotationList.clearRuntimeAnnotations();
    this.editor.aceEditor.session.on("change", function () {
      // clear any runtime annotations whenever a change is made
      annotationList.clearRuntimeAnnotations();
    });
  }
};

/**
* Click the reset button.  Reset the application.
*/
StudioApp.prototype.resetButtonClick = function () {
  this.onResetPressed();
  this.toggleRunReset('run');
  this.clearHighlighting();
  getStore().dispatch(setFeedback(null));
  if (this.isUsingBlockly()) {
    Blockly.mainBlockSpaceEditor.setEnableToolbox(true);
    Blockly.mainBlockSpace.traceOn(false);
  }
  this.reset(false);
};

/**
* Add count of blocks used.
*/
StudioApp.prototype.updateBlockCount = function () {
  // If the number of block used is bigger than the ideal number of blocks,
  // set it to be yellow, otherwise, keep it as black.
  var element = document.getElementById('blockUsed');
  if (this.IDEAL_BLOCK_NUM < this.feedback_.getNumCountableBlocks()) {
    element.className = "block-counter-overflow";
  } else {
    element.className = "block-counter-default";
  }

  // Update number of blocks used.
  if (element) {
    element.innerHTML = '';  // Remove existing children or text.
    element.appendChild(document.createTextNode(
      this.feedback_.getNumCountableBlocks()));
  }
};

/**
 * Set the ideal Number of blocks.
 */
StudioApp.prototype.setIdealBlockNumber_ = function () {
  var element = document.getElementById('idealBlockNumber');
  if (!element) {
    return;
  }

  var idealBlockNumberMsg = this.IDEAL_BLOCK_NUM === Infinity ?
    msg.infinity() : this.IDEAL_BLOCK_NUM;
  element.innerHTML = '';  // Remove existing children or text.
  element.appendChild(document.createTextNode(
    idealBlockNumberMsg));
};


/**
 *
 */
StudioApp.prototype.fixViewportForSmallScreens_ = function (viewport, config) {
  var deviceWidth;
  var desiredWidth;
  var minWidth;
  if (this.share && dom.isMobile()) {
    var mobileNoPaddingShareWidth =
      config.mobileNoPaddingShareWidth || DEFAULT_MOBILE_NO_PADDING_SHARE_WIDTH;
    // for mobile sharing, favor portrait mode, so width is the shorter of the two
    deviceWidth = desiredWidth = Math.min(screen.width, screen.height);
    if (this.noPadding && deviceWidth < MAX_PHONE_WIDTH) {
      desiredWidth = Math.min(desiredWidth, mobileNoPaddingShareWidth);
    }
    minWidth = mobileNoPaddingShareWidth;
  } else {
    // assume we are in landscape mode, so width is the longer of the two
    deviceWidth = desiredWidth = Math.max(screen.width, screen.height);
    minWidth = MIN_WIDTH;
  }
  var width = Math.max(minWidth, desiredWidth);
  var scale = deviceWidth / width;
  var content = ['width=' + width,
    'minimal-ui',
    'initial-scale=' + scale,
    'maximum-scale=' + scale,
    'minimum-scale=' + scale,
    'target-densityDpi=device-dpi',
    'user-scalable=no'];
  viewport.setAttribute('content', content.join(', '));
};

/**
 * @param {AppOptionsConfig}
 */
StudioApp.prototype.setConfigValues_ = function (config) {
  this.share = config.share;

  // By default, we center our embedded levels. Can be overridden by apps.
  config.centerEmbedded = utils.valueOr(config.centerEmbedded, true);

  // By default, embedded levels are not responsive.
  config.responsiveEmbedded = utils.valueOr(config.responsiveEmbedded, false);

  // If set to true, we use our wireframe share (or chromeless share on mobile).
  config.wireframeShare = utils.valueOr(config.wireframeShare, false);

  // if true, dont provide links to share on fb/twitter
  this.disableSocialShare = config.disableSocialShare;
  this.sendToPhone = config.sendToPhone;
  this.noPadding = config.noPadding;

  // contract editor requires more vertical space. set height to 1250 unless
  // explicitly specified
  if (config.level.useContractEditor) {
    config.level.minWorkspaceHeight = config.level.minWorkspaceHeight || 1250;
  }

  this.appMsg = config.appMsg;
  this.IDEAL_BLOCK_NUM = config.level.ideal || Infinity;
  this.MIN_WORKSPACE_HEIGHT = config.level.minWorkspaceHeight || 800;
  this.requiredBlocks_ = config.level.requiredBlocks || [];
  this.recommendedBlocks_ = config.level.recommendedBlocks || [];

  if (config.ignoreLastAttempt) {
    config.level.lastAttempt = '';
  }

  this.startBlocks_ = config.level.lastAttempt || config.level.startBlocks || '';
  this.vizAspectRatio = config.vizAspectRatio || 1.0;
  this.nativeVizWidth = config.nativeVizWidth || this.maxVisualizationWidth;

  if (config.level.initializationBlocks) {
    var xml = parseXmlElement(config.level.initializationBlocks);
    this.initializationBlocks = Blockly.Generator.xmlToBlocks('JavaScript', xml);
  }

  // enableShowCode defaults to true if not defined
  this.enableShowCode = (config.enableShowCode !== false);
  this.enableShowLinesCount = (config.enableShowLinesCount !== false &&
    !config.hasContainedLevels);

  // If the level has no ideal block count, don't show a block count. If it does
  // have an ideal, show block count unless explicitly configured not to.
  if (config.level && (config.level.ideal === undefined || config.level.ideal === Infinity)) {
    this.enableShowBlockCount = false;
  } else {
    this.enableShowBlockCount = config.enableShowBlockCount !== false;
  }

  // Store configuration.
  this.onAttempt = config.onAttempt || function () {};
  this.onContinue = config.onContinue || function () {};
  this.onFeedback = config.onFeedback || function () {};
  this.onInitialize = config.onInitialize ?
                        config.onInitialize.bind(config) : function () {};
  this.onResetPressed = config.onResetPressed || function () {};
  this.backToPreviousLevel = config.backToPreviousLevel || function () {};
  this.skin = config.skin;
  this.polishCodeHook = config.polishCodeHook;
};

// Overwritten by applab.
function runButtonClickWrapper(callback) {
  if (window.$) {
    $(window).trigger('run_button_pressed');
    $(window).trigger('appModeChanged');
  }

  // inform Blockly that the run button has been pressed
  if (window.Blockly && Blockly.mainBlockSpace) {
    var customEvent = utils.createEvent(Blockly.BlockSpace.EVENTS.RUN_BUTTON_CLICKED);
    Blockly.mainBlockSpace.getCanvas().dispatchEvent(customEvent);
  }

  callback();
}

/**
 * Begin modifying the DOM based on config.
 * Note: Has side effects on config
 * @param {AppOptionsConfig}
 */
StudioApp.prototype.configureDom = function (config) {
  var container = document.getElementById(config.containerId);
  var codeWorkspace = container.querySelector('#codeWorkspace');

  var runButton = container.querySelector('#runButton');
  var resetButton = container.querySelector('#resetButton');
  var runClick = this.runButtonClick.bind(this);
  var clickWrapper = (config.runButtonClickWrapper || runButtonClickWrapper);
  var throttledRunClick = _.debounce(clickWrapper.bind(null, runClick), 250, {leading: true, trailing: false});
  dom.addClickTouchEvent(runButton, _.bind(throttledRunClick, this));
  dom.addClickTouchEvent(resetButton, _.bind(this.resetButtonClick, this));

  // TODO (cpirich): make conditional for applab
  var belowViz = document.getElementById('belowVisualization');
  var referenceArea = document.getElementById('reference_area');
  if (referenceArea) {
    belowViz.appendChild(referenceArea);
  }

  var visualizationColumn = document.getElementById('visualizationColumn');

  if (!config.hideSource || config.embed || config.level.iframeEmbed) {
    var vizHeight = this.MIN_WORKSPACE_HEIGHT;
    if (this.isUsingBlockly() && config.level.edit_blocks) {
      // Set a class on the main blockly div so CSS can style blocks differently
      $(codeWorkspace).addClass('edit');
      // If in level builder editing blocks, make workspace extra tall
      vizHeight = 3000;
      // Modify the arrangement of toolbox blocks so categories align left
      if (config.level.edit_blocks === "toolbox_blocks") {
        this.blockYCoordinateInterval = 80;
        config.blockArrangement = { category : { x: 20 } };
      }
      // Enable if/else, param & var editing in levelbuilder, regardless of level setting
      config.level.disableIfElseEditing = false;
      config.level.disableParamEditing = false;
      config.level.disableVariableEditing = false;
    }

    if (config.level.iframeEmbed) {
      document.body.className += ' embedded_iframe';
    }

    if (config.pinWorkspaceToBottom) {
      var bodyElement = document.body;
      bodyElement.style.overflow = "hidden";
      bodyElement.className = bodyElement.className + " pin_bottom";
      container.className = container.className + " pin_bottom";
    } else {
      visualizationColumn.style.minHeight = vizHeight + 'px';
      container.style.minHeight = vizHeight + 'px';
    }
  }

  if (config.readonlyWorkspace) {
    $(codeWorkspace).addClass('readonly');
  }

  // NOTE: Can end up with embed true and hideSource false in level builder
  // scenarios. See https://github.com/code-dot-org/code-dot-org/pull/1744
  if (config.embed && config.hideSource && config.centerEmbedded) {
    container.className = container.className + " centered_embed";
    visualizationColumn.className = visualizationColumn.className + " centered_embed";
  }

  var smallFooter = document.querySelector('#page-small-footer .small-footer-base');
  if (smallFooter) {
    if (config.noPadding) {
      // The small footer's padding should not increase its size when not part
      // of a larger page.
      smallFooter.style.boxSizing = "border-box";
    }
    if (getStore().getState().pageConstants.isResponsive) {
      smallFooter.className += " responsive";
    }
  }
};

/**
 *
 */
StudioApp.prototype.handleHideSource_ = function (options) {
  var container = document.getElementById(options.containerId);
  this.hideSource = true;
  var workspaceDiv = document.getElementById('codeWorkspace');
  if (!options.embed || options.level.skipInstructionsPopup) {
    container.className = 'hide-source';
  }
  workspaceDiv.style.display = 'none';

  if (!options.isResponsive) {
    document.getElementById('visualizationResizeBar').style.display = 'none';
  }

  // Chrome-less share page.
  if (this.share) {
    if (options.isLegacyShare || options.wireframeShare) {
      document.body.style.backgroundColor = '#202B34';
      if (options.level.iframeEmbed) {
        // so help me god.
        document.body.style.backgroundColor = "transparent";
      }


      $('.header-wrapper').hide();
      var vizColumn = document.getElementById('visualizationColumn');
      if (dom.isMobile() && (options.isLegacyShare || !dom.isIPad())) {
        $(vizColumn).addClass('chromelessShare');
      } else {
        $(vizColumn).addClass('wireframeShare');

        // Set the document to use flex.
        document.body.className += ' WireframeButtons_container';

        // Create an empty div on the left for padding
        var div = document.createElement('div');
        div.className = 'WireframeButtons_containerLeft';
        document.body.insertBefore(div, document.body.firstChild);

        // Add 'withWireframeButtons' class to top level div that wraps app.
        // This will add necessary styles.
        div = document.getElementsByClassName('wrapper')[0];
        if (div) {
          div.className = 'wrapper withWireframeButtons';
        }

        // Create div for buttons on the right
        div = document.createElement('div');
        div.className = 'WireframeButtons_containerRight';
        document.body.appendChild(div);
        if (!options.level.iframeEmbed) {
          ReactDOM.render(React.createElement(WireframeButtons, {
            channelId: project.getCurrentId(),
            appType: project.getStandaloneApp(),
            isLegacyShare: options.isLegacyShare,
          }), div);
        }
      }

      if (!options.embed && !options.noHowItWorks) {
        var runButton = document.getElementById('runButton');
        var buttonRow = runButton.parentElement;
        var openWorkspace = document.createElement('button');
        openWorkspace.setAttribute('id', 'open-workspace');
        openWorkspace.appendChild(document.createTextNode(msg.openWorkspace()));

        dom.addClickTouchEvent(openWorkspace, function () {
          // /c/ URLs go to /edit when we click open workspace.
          // /project/ URLs we want to go to /view (which doesnt require login)
          if (/^\/c\//.test(location.pathname)) {
            location.href += '/edit';
          } else {
            location.href += '/view';
          }
        });

        buttonRow.appendChild(openWorkspace);
      }
    }
  }
};

/**
 * Move the droplet cursor to the first token at a specific line number.
 * @param {Number} line zero-based line index
 */
StudioApp.prototype.setDropletCursorToLine_ = function (line) {
  var dropletDocument = this.editor.getCursor().getDocument();
  var docToken = dropletDocument.start;
  var curLine = 0;
  while (docToken && curLine < line) {
    docToken = docToken.next;
    if (docToken.type === 'newline') {
      curLine++;
    }
  }
  if (docToken) {
    this.editor.setCursor(docToken);
  }
};

StudioApp.prototype.handleEditCode_ = function (config) {
  if (this.hideSource) {
    // In hide source mode, just call afterInject and exit immediately
    if (config.afterInject) {
      config.afterInject();
    }
    return;
  }

  // Remove onRecordEvent from palette and autocomplete, unless Firebase is enabled.
  // We didn't have access to project.useFirebase() when dropletConfig
  // was initialized, so include it initially, and conditionally remove it here.
  if (!project.useFirebase()) {
    // Remove onRecordEvent from the palette
    delete config.level.codeFunctions.onRecordEvent;

    // Remove onRecordEvent from autocomplete, while still recognizing it as a command
    const block = config.dropletConfig.blocks.find(block => {
      return block.func === 'onRecordEvent';
    });
    if (block) {
      block.noAutocomplete = true;
    }
  }

  // Remove maker API blocks from palette and autocomplete, unless maker APIs are enabled.
  // We didn't have access to project.useMakerAPIs() when dropletConfig
  // was initialized, so include it initially, and conditionally remove it here.
  if (!project.useMakerAPIs()) {
    //// Remove maker blocks from the palette
    makerDropletBlocks.forEach(block => {
      delete config.level.codeFunctions[block.func];
    });

    // Remove onRecordEvent from autocomplete, while still recognizing it as a command
    const block = config.dropletConfig.blocks.find(block => {
      return makerDropletBlocks.find(makerBlock => makerBlock.func === block.func);
    });
    if (block) {
      block.noAutocomplete = true;
    }
  }

  var fullDropletPalette = dropletUtils.generateDropletPalette(
    config.level.codeFunctions, config.dropletConfig);
  this.editor = new droplet.Editor(document.getElementById('codeTextbox'), {
    mode: 'javascript',
    modeOptions: dropletUtils.generateDropletModeOptions(config),
    palette: fullDropletPalette,
    showPaletteInTextMode: true,
    showDropdownInPalette: config.showDropdownInPalette,
    allowFloatingBlocks: false,
    dropIntoAceAtLineStart: config.dropIntoAceAtLineStart,
    enablePaletteAtStart: !config.readonlyWorkspace,
    textModeAtStart: config.level.textModeAtStart
  });

  if (config.level.paletteCategoryAtStart) {
    this.editor.changePaletteGroup(config.level.paletteCategoryAtStart);
  }

  this.editor.aceEditor.setShowPrintMargin(false);

  // Init and define our custom ace mode:
  aceMode.defineForAce(config.dropletConfig, config.unusedConfig, this.editor);
  // Now set the editor to that mode:
  var aceEditor = this.editor.aceEditor;
  aceEditor.session.setMode('ace/mode/javascript_codeorg');

  // Extend the command list on the ace Autocomplete object to include the period:
  var Autocomplete = window.ace.require("ace/autocomplete").Autocomplete;
  Autocomplete.prototype.commands['.'] = function (editor) {
    // First, insert the period and update the completions:
    editor.insert(".");
    editor.completer.updateCompletions(true);
    var filtered = editor.completer.completions &&
        editor.completer.completions.filtered;
    for (var i = 0; i < (filtered && filtered.length); i++) {
      // If we have any exact maches in our filtered completions that include
      // this period, allow the completer to stay active:
      if (filtered[i].exactMatch) {
        return;
      }
    }
    // Otherwise, detach the completer:
    editor.completer.detach();
  };

  var langTools = window.ace.require("ace/ext/language_tools");

  // We don't want to include the textCompleter. langTools doesn't give us a way
  // to remove base completers (note: it does in newer versions of ace), so
  // we set aceEditor.completers manually
  aceEditor.completers = [langTools.snippetCompleter, langTools.keyWordCompleter];
  // make setCompleters fail so that attempts to use it result in clear failure
  // instead of just silently not working
  langTools.setCompleters = function () {
    throw new Error('setCompleters disabled. set aceEditor.completers directly');
  };

  // Add an ace completer for the API functions exposed for this level
  if (config.dropletConfig) {
    var functionsFilter = null;
    if (config.level.autocompletePaletteApisOnly) {
       functionsFilter = config.level.codeFunctions;
    }

    aceEditor.completers.push(
      dropletUtils.generateAceApiCompleter(functionsFilter, config.dropletConfig));
  }

  this.editor.aceEditor.setOptions({
    enableBasicAutocompletion: true,
    enableLiveAutocompletion: true
  });

  this.dropletTooltipManager = new DropletTooltipManager(
    this.appMsg,
    config.dropletConfig,
    config.level.codeFunctions,
    config.level.autocompletePaletteApisOnly,
    config.app);
  if (config.level.dropletTooltipsDisabled) {
    this.dropletTooltipManager.setTooltipsEnabled(false);
  }
  this.dropletTooltipManager.registerBlocks();

  // Bind listener to palette/toolbox 'Hide' and 'Show' links
  const hideToolboxIcon = document.getElementById('hide-toolbox-icon');
  const showToolboxHeader = document.getElementById('show-toolbox-header');
  const showToolboxClickTarget = document.getElementById('show-toolbox-click-target');
  if (hideToolboxIcon && showToolboxHeader) {
    hideToolboxIcon.style.display = 'inline-block';
    const handleTogglePalette = () => {
      if (this.editor) {
        this.editor.enablePalette(!this.editor.paletteEnabled);
        showToolboxHeader.style.display =
            this.editor.paletteEnabled ? 'none' : 'inline-block';
        hideToolboxIcon.style.display =
            !this.editor.paletteEnabled ? 'none' : 'inline-block';
        this.resizeToolboxHeader();
      }
    };
    dom.addClickTouchEvent(hideToolboxIcon, handleTogglePalette);
    dom.addClickTouchEvent(showToolboxClickTarget, handleTogglePalette);
  }

  this.resizeToolboxHeader();

  var startBlocks = config.level.lastAttempt || config.level.startBlocks;
  if (startBlocks) {

    try {
      // Don't pass CRLF pairs to droplet until they fix CR handling:
      this.editor.setValue(startBlocks.replace(/\r\n/g, '\n'));
      // When adding content via setValue, the aceEditor cursor gets set to be
      // at the end of the file. For mysterious reasons we've been unable to
      // understand, we end up with some pretty funky render issues if the first
      // time we switch to text mode the cursor is out of view beyond the bottom
      // of the editor. Navigate to the start so that this doesn't happen.
      this.editor.aceEditor.navigateFileStart();
    } catch (err) {
      // catch errors without blowing up entirely. we may still not be in a
      // great state
      console.error(err.message);
    }
    // Reset droplet Undo stack:
    this.editor.clearUndoStack();
    // Reset ace Undo stack:
    var UndoManager = window.ace.require("ace/undomanager").UndoManager;
    this.editor.aceEditor.getSession().setUndoManager(new UndoManager());
  }

  if (config.readonlyWorkspace) {
    // When in readOnly mode, show source, but do not allow editing,
    // disable the palette, and hide the UI to show the palette:
    this.editor.setReadOnly(true);
    showToolboxHeader.style.display = 'none';
  }

  // droplet may now be in code mode if it couldn't parse the code into
  // blocks, so update the UI based on the current state (don't autofocus
  // if we have already created an instructionsDialog at this stage of init)
  this.onDropletToggle(!this.instructionsDialog);

  this.dropletTooltipManager.registerDropletBlockModeHandlers(this.editor);

  this.editor.on('palettetoggledone', function (e) {
    $(window).trigger('droplet_change', ['togglepalette']);
  });

  this.editor.on('selectpalette', function (e) {
    $(window).trigger('droplet_change', ['selectpalette']);
  });

  $('.droplet-palette-scroller').on('scroll', function (e) {
    $(window).trigger('droplet_change', ['scrollpalette']);
  });

  $('.droplet-main-scroller').on('scroll', function (e) {
    $(window).trigger('droplet_change', ['scrolleditor']);
  });

  this.editor.aceEditor.getSession().on("changeScrollTop", function () {
    $(window).trigger('droplet_change', ['scrollace']);
  });

  $.expr[':'].textEquals = function (el, i, m) {
      var searchText = m[3];
      var match = $(el).text().trim().match("^" + searchText + "$");
      return match && match.length > 0;
  };

  $(window).on('prepareforcallout', function (e, options) {
    // qtip_config's codeStudio options block is available in options
    if (options.dropletPaletteCategory) {
      this.editor.changePaletteGroup(options.dropletPaletteCategory);
      var scrollContainer = $('.droplet-palette-scroller');
      var scrollTo = $(options.selector);
      if (scrollTo.length > 0) {
        scrollContainer.scrollTop(scrollTo.offset().top - scrollContainer.offset().top +
            scrollContainer.scrollTop());
      }
    } else if (options.codeString) {
      var range = this.editor.aceEditor.find(options.codeString, {
        caseSensitive: true,
        range: null,
        preventScroll: true
      });
      if (range) {
        var lineIndex = range.start.row;
        var line = lineIndex + 1; // 1-based line number
        if (this.editor.currentlyUsingBlocks) {
          options.selector = '.droplet-gutter-line:textEquals("' + line + '")';
          this.setDropletCursorToLine_(lineIndex);
          this.editor.scrollCursorIntoPosition();
          this.editor.redrawGutter();
        } else {
          options.selector = '.ace_gutter-cell:textEquals("' + line + '")';
          this.editor.aceEditor.scrollToLine(lineIndex);
          this.editor.aceEditor.renderer.updateFull(true);
        }
      }
    }
  }.bind(this));

  // Prevent the backspace key from navigating back. Make sure it's still
  // allowed on other elements.
  // Based on http://stackoverflow.com/a/2768256/2506748
  $(document).on('keydown', function (event) {
    var doPrevent = false;
    if (event.keyCode !== KeyCodes.BACKSPACE) {
      return;
    }
    var d = event.srcElement || event.target;
    if ((d.tagName.toUpperCase() === 'INPUT' && (
        d.type.toUpperCase() === 'TEXT' ||
        d.type.toUpperCase() === 'PASSWORD' ||
        d.type.toUpperCase() === 'FILE' ||
        d.type.toUpperCase() === 'EMAIL' ||
        d.type.toUpperCase() === 'SEARCH' ||
        d.type.toUpperCase() === 'NUMBER' ||
        d.type.toUpperCase() === 'DATE' )) ||
        d.tagName.toUpperCase() === 'TEXTAREA') {
      doPrevent = d.readOnly || d.disabled;
    } else {
      doPrevent = !d.isContentEditable;
    }

    if (doPrevent) {
      event.preventDefault();
    }
  });

  if (this.instructionsDialog) {
    // Initializing the droplet editor in text mode (ace) can steal the focus
    // from our visible instructions dialog. Restore focus where it belongs:
    this.instructionsDialog.focus();
  }

  if (config.afterEditorReady) {
    config.afterEditorReady();
  }

  if (config.afterInject) {
    config.afterInject();
  }
};

/**
 * Enable adding/removing breakpoints by clicking in the gutter of the editor.
 * Prerequisites: Droplet editor must be in use and initialized (e.g. you have
 * to call handleEditCode_ first).
 */
StudioApp.prototype.enableBreakpoints = function () {
  if (!this.editor) {
    throw new Error('Droplet editor must be in use to enable breakpoints.');
  }

  // Set up an event handler to create breakpoints when clicking in the gutter:
  this.editor.on('guttermousedown', function (e) {
    var bps = this.editor.getBreakpoints();
    if (bps[e.line]) {
      this.editor.clearBreakpoint(e.line);
    } else {
      this.editor.setBreakpoint(e.line);
    }
  }.bind(this));
};

/**
 * Set whether to alert user to empty blocks, short-circuiting all other tests.
 * @param {boolean} checkBlocks Whether to check for empty blocks.
 */
StudioApp.prototype.setCheckForEmptyBlocks = function (checkBlocks) {
  this.checkForEmptyBlocks_ = checkBlocks;
};

/**
 * Add the starting block(s).  Don't load lastAttempt for Jigsaw levels or the
 * level will advance as soon as it's loaded.
 * @param loadLastAttempt If true, try to load config.lastAttempt.
 */
StudioApp.prototype.setStartBlocks_ = function (config, loadLastAttempt) {
  if (config.level.edit_blocks) {
    loadLastAttempt = false;
  }
  var startBlocks = config.level.startBlocks || '';
  if (loadLastAttempt && config.levelGameName !== 'Jigsaw') {
    startBlocks = config.level.lastAttempt || startBlocks;
  }
  if (config.forceInsertTopBlock) {
    startBlocks = blockUtils.forceInsertTopBlock(startBlocks,
        config.forceInsertTopBlock);
  }
  startBlocks = this.arrangeBlockPosition(startBlocks, config.blockArrangement);
  try {
    this.loadBlocks(startBlocks);
  } catch (e) {
    if (loadLastAttempt) {
      Blockly.mainBlockSpace.clear();
      // Try loading the default start blocks instead.
      this.setStartBlocks_(config, false);
    } else {
      throw e;
    }
  }
};

/**
 * Show the configured starting function definition.
 * @param {AppOptionsConfig}
 */
StudioApp.prototype.openFunctionDefinition_ = function (config) {
  if (Blockly.contractEditor) {
    Blockly.contractEditor.autoOpenWithLevelConfiguration({
      autoOpenFunction: config.level.openFunctionDefinition,
      contractCollapse: config.level.contractCollapse,
      contractHighlight: config.level.contractHighlight,
      examplesCollapse: config.level.examplesCollapse,
      examplesHighlight: config.level.examplesHighlight,
      definitionCollapse: config.level.definitionCollapse,
      definitionHighlight: config.level.definitionHighlight
    });
  } else {
    Blockly.functionEditor.autoOpenFunction(config.level.openFunctionDefinition);
  }
};

/**
 * @param {AppOptionsConfig}
 */
StudioApp.prototype.handleUsingBlockly_ = function (config) {
  // Allow empty blocks if editing blocks.
  if (config.level.edit_blocks) {
    this.checkForEmptyBlocks_ = false;
    if (config.level.edit_blocks === 'required_blocks' ||
        config.level.edit_blocks === 'toolbox_blocks' ||
        config.level.edit_blocks === 'recommended_blocks') {
      // Don't show when run block for toolbox/required/recommended block editing
      config.forceInsertTopBlock = null;
    }
  }

  // If levelbuilder provides an empty toolbox, some apps (like artist)
  // replace it with a full toolbox. I think some levels may depend on this
  // behavior. We want a way to specify no toolbox, which is <xml></xml>
  if (config.level.toolbox) {
    var toolboxWithoutWhitespace = config.level.toolbox.replace(/\s/g, '');
    if (toolboxWithoutWhitespace === '<xml></xml>' ||
        toolboxWithoutWhitespace === '<xml/>') {
      config.level.toolbox = undefined;
    }
  }

  var div = document.getElementById('codeWorkspace');
  var options = {
    toolbox: config.level.toolbox,
    disableIfElseEditing: utils.valueOr(config.level.disableIfElseEditing, false),
    disableParamEditing: utils.valueOr(config.level.disableParamEditing, true),
    disableVariableEditing: utils.valueOr(config.level.disableVariableEditing, false),
    useModalFunctionEditor: utils.valueOr(config.level.useModalFunctionEditor, false),
    useContractEditor: utils.valueOr(config.level.useContractEditor, false),
    disableExamples: utils.valueOr(config.level.disableExamples, false),
    defaultNumExampleBlocks: utils.valueOr(config.level.defaultNumExampleBlocks, 2),
    scrollbars: config.level.scrollbars,
    hasVerticalScrollbars: config.hasVerticalScrollbars,
    hasHorizontalScrollbars: config.hasHorizontalScrollbars,
    editBlocks: utils.valueOr(config.level.edit_blocks, false),
    showUnusedBlocks: utils.valueOr(config.showUnusedBlocks, true),
    readOnly: utils.valueOr(config.readonlyWorkspace, false),
    showExampleTestButtons: utils.valueOr(config.showExampleTestButtons, false)
  };

  // Never show unused blocks in edit mode
  if (options.editBlocks) {
    options.showUnusedBlocks = false;
  }

  ['trashcan', 'varsInGlobals', 'grayOutUndeletableBlocks',
    'disableParamEditing'].forEach(
    function (prop) {
      if (config[prop] !== undefined) {
        options[prop] = config[prop];
      }
    });
  this.inject(div, options);
  this.onResize();

  if (config.afterInject) {
    config.afterInject();
  }
  this.setStartBlocks_(config, true);
};

/**
 * Handle updates after a droplet toggle between blocks/code has taken place
 */
StudioApp.prototype.onDropletToggle = function (autoFocus) {
  autoFocus = utils.valueOr(autoFocus, true);
  if (!this.editor.currentlyUsingBlocks) {
    if (autoFocus) {
      this.editor.aceEditor.focus();
    }
    this.dropletTooltipManager.registerDropletTextModeHandlers(this.editor);
  }
};

/**
 * Do we have any floating blocks not attached to an event block or function block?
 */
StudioApp.prototype.hasExtraTopBlocks = function () {
  return this.feedback_.hasExtraTopBlocks();
};

/**
 * Do we have any floating blocks that are not going to be handled
 * gracefully?
 */
StudioApp.prototype.hasUnwantedExtraTopBlocks = function () {
  return this.hasExtraTopBlocks() && !Blockly.showUnusedBlocks;
};

/**
 *
 */
StudioApp.prototype.hasQuestionMarksInNumberField = function () {
  return this.feedback_.hasQuestionMarksInNumberField();
};

/**
 * @returns true if any non-example block in the workspace has an unfilled input
 */
StudioApp.prototype.hasUnfilledFunctionalBlock = function () {
  return !!this.getUnfilledFunctionalBlock();
};

/**
 * @returns {Block} The first block that has an unfilled input, or undefined
 *   if there isn't one.
 */
StudioApp.prototype.getUnfilledFunctionalBlock = function () {
  return this.getFilteredUnfilledFunctionalBlock_(function (rootBlock) {
    return rootBlock.type !== 'functional_example';
  });
};

/**
 * @returns {Block} The first example block that has an unfilled input, or
 *   undefined if there isn't one. Ignores example blocks that don't have a
 *   call portion, as these are considered invalid.
 */
StudioApp.prototype.getUnfilledFunctionalExample = function () {
  return this.getFilteredUnfilledFunctionalBlock_(function (rootBlock) {
    if (rootBlock.type !== 'functional_example') {
      return false;
    }
    var actual = rootBlock.getInputTargetBlock('ACTUAL');
    return actual && actual.getTitleValue('NAME');
  });
};

/**
 * @param {function} filter Run against root block in chain. Returns true if
 *   this is a block we care about
 */
StudioApp.prototype.getFilteredUnfilledFunctionalBlock_ = function (filter) {
  var unfilledBlock;
  Blockly.mainBlockSpace.getAllUsedBlocks().some(function (block) {
    // Get the root block in the chain
    var rootBlock = block.getRootBlock();
    if (!filter(rootBlock)) {
      return false;
    }

    if (block.hasUnfilledFunctionalInput()) {
      unfilledBlock = block;
      return true;
    }
  });

  return unfilledBlock;
};

/**
 * @returns {string} The name of a function that doesn't have any examples, or
 *   undefined if all have at least one.
 */
StudioApp.prototype.getFunctionWithoutTwoExamples = function () {
  var definitionNames = Blockly.mainBlockSpace.getTopBlocks().filter(function (block) {
    return block.type === 'functional_definition' && !block.isVariable();
  }).map(function (definitionBlock) {
    return definitionBlock.getProcedureInfo().name;
  });

  var exampleNames = Blockly.mainBlockSpace.getTopBlocks().filter(function (block) {
    if (block.type !== 'functional_example') {
      return false;
    }

    // Only care about functional_examples that have an ACTUAL input (i.e. it's
    // clear which function they're for
    var actual = block.getInputTargetBlock('ACTUAL');
    return actual && actual.getTitleValue('NAME');
  }).map(function (exampleBlock) {
    return exampleBlock.getInputTargetBlock('ACTUAL').getTitleValue('NAME');
  });

  var definitionWithLessThanTwoExamples;
  definitionNames.forEach(function (def) {
    var definitionExamples = exampleNames.filter(function (example) {
      return def === example;
    });

    if (definitionExamples.length < 2) {
      definitionWithLessThanTwoExamples = def;
    }
  });
  return definitionWithLessThanTwoExamples;
};

/**
 * Get the error message when we have an unfilled block
 * @param {string} topLevelType The block.type For our expected top level block
 */
StudioApp.prototype.getUnfilledFunctionalBlockError = function (topLevelType) {
  var unfilled = this.getUnfilledFunctionalBlock();

  if (!unfilled) {
    return null;
  }

  var topParent = unfilled;
  while (topParent.getParent()) {
    topParent = topParent.getParent();
  }

  if (unfilled.type === topLevelType) {
    return msg.emptyTopLevelBlock({topLevelBlockName: unfilled.getTitleValue()});
  }

  if (topParent.type !== 'functional_definition') {
    return msg.emptyFunctionalBlock();
  }

  var procedureInfo = topParent.getProcedureInfo();
  if (topParent.isVariable()) {
    return msg.emptyBlockInVariable({name: procedureInfo.name});
  } else {
    return msg.emptyBlockInFunction({name: procedureInfo.name});
  }
};

/**
 * Looks for failing examples, and updates the result text for them if they're
 * open in the contract editor
 * @param {function} failureChecker Apps example tester that takes in an example
 *   block, and outputs a failure string (or null if success)
 * @returns {string} Name of block containing first failing example we found, or
 *   empty string if no failures.
 */
StudioApp.prototype.checkForFailingExamples = function (failureChecker) {
  var failingBlockName = '';
  Blockly.mainBlockSpace.findFunctionExamples().forEach(function (exampleBlock) {
    var failure = failureChecker(exampleBlock, false);

    // Update the example result. No-op if we're not currently editing this
    // function.
    Blockly.contractEditor.updateExampleResult(exampleBlock, failure);

    if (failure) {
      failingBlockName = exampleBlock.getInputTargetBlock('ACTUAL')
        .getTitleValue('NAME');
    }
  });
  return failingBlockName;
};

/**
 * @returns {boolean} True if we have a function or variable named "" (empty string)
 */
StudioApp.prototype.hasEmptyFunctionOrVariableName = function () {
  return Blockly.mainBlockSpace.getTopBlocks().some(function (block) {
    if (block.type !== 'functional_definition') {
      return false;
    }

    return !(block.getProcedureInfo().name);
  });
};

StudioApp.prototype.createCoordinateGridBackground = function (options) {
  var svgName = options.svg;
  var origin = options.origin;
  var firstLabel = options.firstLabel;
  var lastLabel = options.lastLabel;
  var increment = options.increment;

  var CANVAS_HEIGHT = 400;

  var svg = document.getElementById(svgName);

  var bbox, text, rect;
  for (var label = firstLabel; label <= lastLabel; label += increment) {
    // create x axis labels
    text = document.createElementNS('http://www.w3.org/2000/svg', 'text');
    text.appendChild(document.createTextNode(label));
    svg.appendChild(text);
    bbox = text.getBBox();
    text.setAttribute('x', label - origin - bbox.width / 2);
    text.setAttribute('y', CANVAS_HEIGHT);
    text.setAttribute('font-weight', 'bold');
    rect = rectFromElementBoundingBox(text);
    rect.setAttribute('fill', color.white);
    svg.insertBefore(rect, text);

    // create y axis labels
    text = document.createElementNS('http://www.w3.org/2000/svg', 'text');
    text.appendChild(document.createTextNode(label));
    svg.appendChild(text);
    bbox = text.getBBox();
    text.setAttribute('x', 0);
    text.setAttribute('y', CANVAS_HEIGHT - (label - origin));
    text.setAttribute('dominant-baseline', 'central');
    text.setAttribute('font-weight', 'bold');
    rect = rectFromElementBoundingBox(text);
    rect.setAttribute('fill', color.white);
    svg.insertBefore(rect, text);
  }
};

function rectFromElementBoundingBox(element) {
  var bbox = element.getBBox();
  var rect = document.createElementNS('http://www.w3.org/2000/svg', 'rect');
  rect.setAttribute('x', bbox.x);
  rect.setAttribute('y', bbox.y);
  rect.setAttribute('width', bbox.width);
  rect.setAttribute('height', bbox.height);
  return rect;
}

/**
 * Displays a small alert box inside the workspace
 * @param {string} type - Alert type (error or warning)
 * @param {React.Component} alertContents
 */
StudioApp.prototype.displayWorkspaceAlert = function (type, alertContents) {
  var container = this.displayAlert("#codeWorkspace", { type: type }, alertContents);

  var toolbarWidth;
  if (this.usingBlockly_) {
    toolbarWidth = $(".blocklyToolboxDiv").width();
  } else {
    toolbarWidth = $(".droplet-palette-element").width() + $(".droplet-gutter").width();
  }

  $(container).css({
    left: toolbarWidth,
    top: $("#headers").height()
  });
};

/**
 * Displays a small aert box inside the playspace
 * @param {string} type - Alert type (error or warning)
 * @param {React.Component} alertContents
 */
StudioApp.prototype.displayPlayspaceAlert = function (type, alertContents) {
  StudioApp.prototype.displayAlert("#visualization", {
    type: type,
    sideMargin: 20
  }, alertContents);
};

/**
 * Displays a small alert box inside DOM element at parentSelector. Parent is
 * assumed to have at most a single alert (we'll either create a new one or
 * replace the existing one).
 * @param {object} props
 * @param {string} object.type - Alert type (error or warning)
 * @param {number} [object.sideMaring] - Optional param specifying margin on
 *   either side of element
 * @param {React.Component} alertContents
 */
StudioApp.prototype.displayAlert = function (selector, props, alertContents) {
  var parent = $(selector);
  var container = parent.children('.react-alert');
  if (container.length === 0) {
    container = $("<div class='react-alert'/>").css({
      position: 'absolute',
      left: 0,
      right: 0,
      top: 0,
      zIndex: 1000
    });
    parent.append(container);
  }
  var renderElement = container[0];

  var handleAlertClose = function () {
    ReactDOM.unmountComponentAtNode(renderElement);
  };
  ReactDOM.render(
    <Alert onClose={handleAlertClose} type={props.type} sideMargin={props.sideMargin}>
      {alertContents}
    </Alert>, renderElement);

  return renderElement;
};

/**
 * If the current project is considered abusive, display a small alert box
 */
StudioApp.prototype.alertIfAbusiveProject = function () {
  if (project.exceedsAbuseThreshold()) {
    this.displayWorkspaceAlert(
      'error',
      <AbuseError
        i18n={{
          tos: i18n.t('project.abuse.tos'),
          contact_us: i18n.t('project.abuse.contact_us')
        }}
      />
    );
  }
};

/**
 * If the current project violates privacy policy or contains profanity,
 * display a small alert box.
 */
StudioApp.prototype.alertIfProfaneOrPrivacyViolatingProject = function () {
  if (project.hasPrivacyProfanityViolation()) {
    this.displayWorkspaceAlert(
      'error',
      <AbuseError
        i18n={{
          tos: i18n.t('project.abuse.policy_violation'),
          contact_us: i18n.t('project.abuse.contact_us')
        }}
      />
    );
  }
};

/**
 * Searches for cases where we have two (or more) nested for loops in which
 * both loops use the same variable. This can cause infinite loops.
 * @returns {boolean} True if we detect an instance of this.
 */
StudioApp.prototype.hasDuplicateVariablesInForLoops = function () {
  if (this.editCode) {
    return false;
  }
  return Blockly.mainBlockSpace.getAllUsedBlocks().some(this.forLoopHasDuplicatedNestedVariables_);
};

/**
 * Looks to see if a particular block is (a) a for loop and (b) has a descendant
 * for loop using the same variable.
 * @returns {boolean} True if that is true of this block
 */
StudioApp.prototype.forLoopHasDuplicatedNestedVariables_ = function (block) {
  if (!block || block.type !== 'controls_for' &&
      block.type !== 'controls_for_counter') {
    return;
  }

  var innerBlock = block.getInput('DO').connection.targetBlock();

  // Not the most efficient of algo's, but we shouldn't have enough blocks for
  // it to matter.
  return innerBlock && block.getVars().some(function (varName) {
    return innerBlock.getDescendants().some(function (descendant) {
      if (descendant.type !== 'controls_for' &&
          descendant.type !== 'controls_for_counter') {
        return false;
      }
      return descendant.getVars().indexOf(varName) !== -1;
    });
  });
};

/**
 * Polishes the generated code string before displaying it to the user. If the
 * app provided a polishCodeHook function, it will be called.
 * @returns {string} code string that may/may not have been modified.
 */
StudioApp.prototype.polishGeneratedCodeString = function (code) {
  if (this.polishCodeHook) {
    return this.polishCodeHook(code);
  } else {
    return code;
  }
};

/**
 * Returns whether this view should be responsive based on level options.
 * Responsive means that the visualizationColumn should resize as the
 * window width changes, and that a grippy is available to manually resize
 * the visualizationColumn.
 */
StudioApp.prototype.isResponsiveFromConfig = function (config) {
  const isResponsiveEmbedView = !!(config.embed && config.responsiveEmbedded);
  const isWorkspaceView = !config.hideSource;
  return isResponsiveEmbedView || isWorkspaceView;
};

/**
 * Sets a bunch of common page constants used by all of our apps in our redux
 * store based on our app options config.
 * @param {AppOptionsConfig} config
 * @param {object} appSpecificConstants - Optional additional constants that
 *   are app specific.
 */
StudioApp.prototype.setPageConstants = function (config, appSpecificConstants) {
  const level = config.level;
  const combined = _.assign({
    ttsInstructionsUrl: level.ttsInstructionsUrl,
    ttsMarkdownInstructionsUrl: level.ttsMarkdownInstructionsUrl,
    skinId: config.skinId,
    showNextHint: this.showNextHint.bind(this),
    locale: config.locale,
    localeDirection: this.localeDirection(),
    assetUrl: this.assetUrl,
    isReadOnlyWorkspace: !!config.readonlyWorkspace,
    isDroplet: !!level.editCode,
    isBlockly: this.isUsingBlockly(),
    hideSource: !!config.hideSource,
    isEmbedView: !!config.embed,
    isResponsive: this.isResponsiveFromConfig(config),
    isShareView: !!config.share,
    pinWorkspaceToBottom: !!config.pinWorkspaceToBottom,
    noInstructionsWhenCollapsed: !!config.noInstructionsWhenCollapsed,
    hasContainedLevels: config.hasContainedLevels,
    puzzleNumber: level.puzzle_number,
    stageTotal: level.stage_total,
    noVisualization: false,
    visualizationInWorkspace: false,
    smallStaticAvatar: config.skin.smallStaticAvatar,
    failureAvatar: config.skin.failureAvatar,
    aniGifURL: config.level.aniGifURL,
    inputOutputTable: config.level.inputOutputTable,
    is13Plus: config.is13Plus,
    isSignedIn: config.isSignedIn,
    isK1: config.level.isK1,
  }, appSpecificConstants);

  getStore().dispatch(setPageConstants(combined));

  const instructionsConstants = determineInstructionsConstants(config);
  getStore().dispatch(setInstructionsConstants(instructionsConstants));
};

StudioApp.prototype.showRateLimitAlert = function () {
  // only show the alert once per session
  if (this.hasSeenRateLimitAlert_) {
    return false;
  }
  this.hasSeenRateLimitAlert_ = true;

  var alert = <div>{msg.dataLimitAlert()}</div>;
  if (this.share) {
    this.displayPlayspaceAlert("error", alert);
  } else {
    this.displayWorkspaceAlert("error", alert);
  }

  logToCloud.addPageAction(logToCloud.PageAction.FirebaseRateLimitExceeded, {
    isEditing: project.isEditing(),
    isOwner: project.isOwner(),
    share: !!this.share,
  });
};

let instance;

export function singleton() {
  if (!instance) {
    instance = new StudioApp();
  }
  return instance;
}

if (IN_UNIT_TEST) {
  let __oldInstance;

  module.exports.stubStudioApp = function () {
    if (__oldInstance) {
      throw new Error("StudioApp has already been stubbed. Did you forget to call restore?");
    }
    __oldInstance = instance;
    instance = null;
  };

  module.exports.restoreStudioApp = function () {
    instance.removeAllListeners();
    instance = __oldInstance;
    __oldInstance = null;
  };
}<|MERGE_RESOLUTION|>--- conflicted
+++ resolved
@@ -83,7 +83,6 @@
  *           (such as when they are not signed in).
  */
 
-<<<<<<< HEAD
 class StudioApp extends EventEmitter {
   constructor() {
     super();
@@ -99,10 +98,6 @@
     this.editCode = false;
     this.usingBlockly_ = true;
 
-    /**
-     * @type {AudioPlayer}
-     */
-    this.cdoSounds = null;
     /**
      * @type {?Droplet.Editor}
      */
@@ -212,131 +207,8 @@
     this.noPadding = false;
 
     this.MIN_WORKSPACE_HEIGHT = undefined;
-  }
-=======
-function StudioApp() {
-  this.feedback_ = new FeedbackUtils(this);
-  this.authoredHintsController_ = new AuthoredHints(this);
-
-  /**
-  * The parent directory of the apps. Contains common.js.
-  */
-  this.BASE_URL = undefined;
-
-  this.enableShowCode = true;
-  this.editCode = false;
-  this.usingBlockly_ = true;
-
-  /**
-   * @type {?Droplet.Editor}
-   */
-  this.editor = null;
-  /**
-   * @type {?DropletTooltipManager}
-   */
-  this.dropletTooltipManager = null;
-
-  // @type {string} for all of these
-  this.icon = undefined;
-  this.winIcon = undefined;
-  this.failureIcon = undefined;
-
-  // The following properties get their non-default values set by the application.
-
-  /**
-   * Whether to alert user to empty blocks, short-circuiting all other tests.
-   * @member {boolean}
-   */
-  this.checkForEmptyBlocks_ = false;
-
-  /**
-  * The ideal number of blocks to solve this level.  Users only get 2
-  * stars if they use more than this number.
-  * @type {number}
-  */
-  this.IDEAL_BLOCK_NUM = undefined;
-
-  /**
-   * @typedef {Object} TestableBlock
-   * @property {string|function} test - A test whether the block is
-   *           present, either:
-   *           - A string, in which case the string is searched for in
-   *             the generated code.
-   *           - A single-argument function is called on each user-added
-   *             block individually.  If any call returns true, the block
-   *             is deemed present.  "User-added" blocks are ones that are
-   *             neither disabled or undeletable.
-   * @property {string} type - The type of block to be produced for
-   *           display to the user if the test failed.
-   * @property {Object} [titles] - A dictionary, where, for each
-   *           KEY-VALUE pair, this is added to the block definition:
-   *           <title name="KEY">VALUE</title>.
-   * @property {Object} [value] - A dictionary, where, for each
-   *           KEY-VALUE pair, this is added to the block definition:
-   *           <value name="KEY">VALUE</value>
-   * @property {string} [extra] - A string that should be blacked
-   *           between the "block" start and end tags.
-   */
-
-  /**
-  * @type {!TestableBlock[]}
-  */
-  this.requiredBlocks_ = [];
-
-  /**
-  * The number of required blocks to give hints about at any one time.
-  * Set this to Infinity to show all.
-  * @type {number}
-  */
-  this.maxRequiredBlocksToFlag_ = 1;
-
-  /**
-  * @type {!TestableBlock[]}
-  */
-  this.recommendedBlocks_ = [];
-
-  /**
-  * The number of recommended blocks to give hints about at any one time.
-  * Set this to Infinity to show all.
-  * @type {number}
-  */
-  this.maxRecommendedBlocksToFlag_ = 1;
-
-  /**
-  * The number of attempts (how many times the run button has been pressed)
-  * @type {?number}
-  */
-  this.attempts = 0;
-
-  /**
-  * Stores the time at init. The delta to current time is used for logging
-  * and reporting to capture how long it took to arrive at an attempt.
-  * @type {?number}
-  */
-  this.initTime = undefined;
-
-  /**
-   * If true, we don't show blockspace. Used when viewing shared levels
-   */
-  this.hideSource = false;
-
-  /**
-   * If true, we're viewing a shared level.
-   */
-  this.share = false;
-
-  this.onAttempt = undefined;
-  this.onContinue = undefined;
-  this.onResetPressed = undefined;
-  this.backToPreviousLevel = undefined;
-  this.sendToPhone = undefined;
-  this.enableShowBlockCount = true;
-
-  this.disableSocialShare = false;
-  this.noPadding = false;
-
-  this.MIN_WORKSPACE_HEIGHT = undefined;
->>>>>>> 19a4df57
+
+  }
 }
 
 /**
