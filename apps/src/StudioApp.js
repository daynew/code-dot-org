--- conflicted
+++ resolved
@@ -1142,14 +1142,8 @@
     this.editor = new droplet.Editor(document.getElementById('codeTextbox'), {
       mode: 'javascript',
       modeOptions: dropletUtils.generateDropletModeOptions(options.dropletConfig),
-<<<<<<< HEAD
-      palette: dropletUtils.generateDropletPalette(options.codeFunctions,
-        options.dropletConfig),
+      palette: fullDropletPalette,
       showPaletteInTextMode: true
-=======
-      palette: fullDropletPalette,
-      alwaysShowPalette: true
->>>>>>> 95deb17f
     });
 
     this.editor.aceEditor.setShowPrintMargin(false);
@@ -1167,7 +1161,6 @@
       enableLiveAutocompletion: true
     });
 
-<<<<<<< HEAD
     // Bind listener to palette/toolbox 'Hide' and 'Show' links
     var hideToolboxLink = document.getElementById('hide-toolbox');
     var showToolboxLink = document.getElementById('show-toolbox');
@@ -1185,7 +1178,7 @@
       dom.addClickTouchEvent(hideToolboxLink, handleTogglePalette);
       dom.addClickTouchEvent(showToolboxLink, handleTogglePalette);
     }
-=======
+
     this.dropletTooltipManager = new DropletTooltipManager();
     this.dropletTooltipManager.registerBlocksFromList(
       dropletUtils.getAllAvailableDropletBlocks(options.dropletConfig));
@@ -1201,7 +1194,6 @@
         installTooltips();
       }
     });
->>>>>>> 95deb17f
 
     this.resizeToolboxHeader();
 
