/* global Blockly, ace:true, $, requirejs, marked */

var parseXmlElement = require('./xml').parseElement;
var utils = require('./utils');
var dropletUtils = require('./dropletUtils');
var _ = utils.getLodash();
var dom = require('./dom');
var constants = require('./constants.js');
var msg = require('./locale');
var blockUtils = require('./block_utils');
var DropletTooltipManager = require('./blockTooltips/DropletTooltipManager');
var url = require('url');
var FeedbackUtils = require('./feedback');

/**
* The minimum width of a playable whole blockly game.
*/
var MIN_WIDTH = 900;
var MOBILE_SHARE_WIDTH_PADDING = 50;
var DEFAULT_MOBILE_NO_PADDING_SHARE_WIDTH = 400;
var MAX_VISUALIZATION_WIDTH = 400;
var MIN_VISUALIZATION_WIDTH = 200;

var BLOCK_X_COORDINATE = 70;
var BLOCK_Y_COORDINATE = 30;

var ENGLISH_LOCALE = 'en_us';

/**
 * Treat mobile devices with screen.width less than the value below as phones.
 */
var MAX_PHONE_WIDTH = 500;


var StudioApp = function () {
  this.feedback_ = new FeedbackUtils(this);

  /**
  * The parent directory of the apps. Contains common.js.
  */
  this.BASE_URL = undefined;

  /**
  * If truthy, a version number to be appended to asset urls.
  */
  this.CACHE_BUST = undefined;

  /**
  * The current locale code.
  */
  this.LOCALE = ENGLISH_LOCALE;

  this.enableShowCode = true;
  this.editCode = false;
  this.usingBlockly_ = true;

  /**
   * @type {AudioPlayer}
   */
  this.cdoSounds = null;
  this.Dialog = null;
  /**
   * @type {?Droplet.Editor}
   */
  this.editor = null;
  /**
   * @type {?DropletTooltipManager}
   */
  this.dropletTooltipManager = null;

  this.blockYCoordinateInterval = 200;

  // @type {string} for all of these
  this.icon = undefined;
  this.smallIcon = undefined;
  this.winIcon = undefined;
  this.failureIcon = undefined;

  // The following properties get their non-default values set by the application.

  /**
   * Whether to alert user to empty blocks, short-circuiting all other tests.
   * @member {boolean}
   */
  this.checkForEmptyBlocks_ = false;

  /**
  * The ideal number of blocks to solve this level.  Users only get 2
  * stars if they use more than this number.
  * @type {!number=}
  */
  this.IDEAL_BLOCK_NUM = undefined;

  /**
  * An array of dictionaries representing required blocks.  Keys are:
  * - test (required): A test whether the block is present, either:
  *   - A string, in which case the string is searched for in the generated code.
  *   - A single-argument function is called on each user-added block
  *     individually.  If any call returns true, the block is deemed present.
  *     "User-added" blocks are ones that are neither disabled or undeletable.
  * - type (required): The type of block to be produced for display to the user
  *   if the test failed.
  * - titles (optional): A dictionary, where, for each KEY-VALUE pair, this is
  *   added to the block definition: <title name="KEY">VALUE</title>.
  * - value (optional): A dictionary, where, for each KEY-VALUE pair, this is
  *   added to the block definition: <value name="KEY">VALUE</value>
  * - extra (optional): A string that should be blacked between the "block"
  *   start and end tags.
  * @type {!Array=}
  */
  this.requiredBlocks_ = [];

  /**
  * The number of required blocks to give hints about at any one time.
  * Set this to Infinity to show all.
  * @type {!number=}
  */
  this.maxRequiredBlocksToFlag_ = 1;

  /**
  * The number of attempts (how many times the run button has been pressed)
  * @type {?number}
  */
  this.attempts = 0;

  /**
  * Stores the time at init. The delta to current time is used for logging
  * and reporting to capture how long it took to arrive at an attempt.
  * @type {?number}
  */
  this.initTime = undefined;

  /**
  * Enumeration of user program execution outcomes.
  */
  this.ResultType = constants.ResultType;

  /**
  * Enumeration of test results.
  */
  this.TestResults = constants.TestResults;

  /**
   * If true, we don't show blockspace. Used when viewing shared levels
   */
  this.hideSource = false;

  /**
   * If true, we're viewing a shared level.
   */
  this.share = false;

  this.onAttempt = undefined;
  this.onContinue = undefined;
  this.onResetPressed = undefined;
  this.backToPreviousLevel = undefined;
  this.sendToPhone = undefined;
  this.enableShowBlockCount = true;

  this.disableSocialShare = false;
  this.noPadding = false;

  this.MIN_WORKSPACE_HEIGHT = undefined;
};
module.exports = StudioApp;
StudioApp.singleton = new StudioApp();

/**
 * Configure StudioApp options
 */
StudioApp.prototype.configure = function (options) {
  this.BASE_URL = options.baseUrl;
  this.CACHE_BUST = options.cacheBust;
  this.LOCALE = options.locale || this.LOCALE;
  // NOTE: editCode (which currently implies droplet) and usingBlockly_ are
  // currently mutually exclusive.
  this.editCode = options.level && options.level.editCode;
  this.usingBlockly_ = !this.editCode;

  // TODO (bbuchanan) : Replace this editorless-hack with setting an editor enum
  // or (even better) inject an appropriate editor-adaptor.
  if (options.isEditorless) {
    this.editCode = false;
    this.usingBlockly_ = false;
  }

  this.cdoSounds = options.cdoSounds;
  this.Dialog = options.Dialog;

  // Bind assetUrl to the instance so that we don't need to depend on callers
  // binding correctly as they pass this function around.
  this.assetUrl = _.bind(this.assetUrl_, this);
};

/**
 * Common startup tasks for all apps. Happens after configure.
 */
StudioApp.prototype.init = function(config) {
  if (!config) {
    config = {};
  }

  this.setConfigValues_(config);

  this.configureDom(config);

  if (config.hideSource) {
    this.handleHideSource_({
      containerId: config.containerId,
      embed: config.embed,
      level: config.level,
      level_source_id: config.level_source_id,
      phone_share_url: config.send_to_phone_url,
      sendToPhone: config.sendToPhone,
      twitter: config.twitter
    });
  }

  if (config.share) {
    this.handleSharing_({
      noButtonsBelowOnMobileShare: config.noButtonsBelowOnMobileShare,
      makeUrl: config.makeUrl,
      makeString: config.makeString,
      makeImage: config.makeImage,
      makeYourOwn: config.makeYourOwn
    });
  }

  // Record time at initialization.
  this.initTime = new Date().getTime();

  // Fixes viewport for small screens.
  var viewport = document.querySelector('meta[name="viewport"]');
  if (viewport) {
    this.fixViewportForSmallScreens_(viewport, config);
  }

  var showCode = document.getElementById('show-code-header');
  if (showCode && this.enableShowCode) {
    dom.addClickTouchEvent(showCode, _.bind(function() {
      if (this.editCode) {
        var result = this.editor.toggleBlocks();
        if (result && result.error) {
          // TODO (cpirich) We could extract error.loc to determine where the
          // error occurred and highlight that error
          this.feedback_.showToggleBlocksError(this.Dialog);
        }
        this.onDropletToggle_();
      } else {
        this.feedback_.showGeneratedCode(this.Dialog);
      }
    }, this));
  }

  var blockCount = document.getElementById('blockCounter');
  if (blockCount && !this.enableShowBlockCount) {
    blockCount.style.display = 'none';
  }

  this.icon = config.skin.staticAvatar;
  this.smallIcon = config.skin.smallStaticAvatar;
  this.winIcon = config.skin.winAvatar;
  this.failureIcon = config.skin.failureAvatar;

  if (config.level.instructionsIcon) {
    this.icon = config.skin[config.level.instructionsIcon];
    this.winIcon = config.skin[config.level.instructionsIcon];
  }

  if (config.showInstructionsWrapper) {
    config.showInstructionsWrapper(_.bind(function () {
      var shouldAutoClose = !!config.level.aniGifURL;
      this.showInstructions_(config.level, shouldAutoClose);
    }, this));
  }

  // The share and embed pages do not show the rotateContainer.
  if (this.share || config.embed) {
    var rotateContainer = document.getElementById('rotateContainer');
    if (rotateContainer) {
      rotateContainer.style.display = 'none';
    }
  }

  // In embed mode, the display scales down when the width of the visualizationColumn goes below the min width
  if(config.embed) {
    var resized = false;
    var resize = function() {
      var vizCol = document.getElementById('visualizationColumn');
      var width = vizCol.offsetWidth;
      var height = vizCol.offsetHeight;
      var displayWidth = DEFAULT_MOBILE_NO_PADDING_SHARE_WIDTH;
      var scale = Math.min(width / displayWidth, height / displayWidth);
      var viz = document.getElementById('visualization');
      viz.style['transform-origin'] = 'left top';
      viz.style['-webkit-transform'] = 'scale(' + scale + ')';
      viz.style['max-height'] = (displayWidth * scale) + 'px';
      viz.style.display = 'block';
      vizCol.style.width = '';
      document.getElementById('visualizationColumn').style['max-width'] = displayWidth + 'px';
      // Needs to run twice on initialization
      if(!resized) {
        resized = true;
        resize();
      }
    };
    // Depends on ResizeSensor.js
    var ResizeSensor = require('./ResizeSensor');
    new ResizeSensor(document.getElementById('visualizationColumn'), resize);
  }

  var orientationHandler = function() {
    window.scrollTo(0, 0);  // Browsers like to mess with scroll on rotate.
    var rotateContainer = document.getElementById('rotateContainer');
    rotateContainer.style.width = window.innerWidth + 'px';
    rotateContainer.style.height = window.innerHeight + 'px';
  };
  window.addEventListener('orientationchange', orientationHandler);
  orientationHandler();

  if (config.loadAudio) {
    config.loadAudio();
  }

  var promptDiv = document.getElementById('prompt');
  if (config.level.instructions) {
    dom.setText(promptDiv, config.level.instructions);
  }

  if (config.level.instructions || config.level.aniGifURL) {
    var promptIcon = document.getElementById('prompt-icon');
    promptIcon.src = this.smallIcon;

    var bubble = document.getElementById('bubble');
    dom.addClickTouchEvent(bubble, _.bind(function() {
      this.showInstructions_(config.level, false);
    }, this));
  }

  var aniGifPreview = document.getElementById('ani-gif-preview');
  if (config.level.aniGifURL) {
    aniGifPreview.style.backgroundImage = "url('" + config.level.aniGifURL + "')";
    var promptTable = document.getElementById('prompt-table');
    promptTable.className += " with-ani-gif";
  } else {
    var wrapper = document.getElementById('ani-gif-preview-wrapper');
    wrapper.style.display = 'none';
  }

  if (this.editCode) {
    this.handleEditCode_({
      codeFunctions: config.level.codeFunctions,
      dropletConfig: config.dropletConfig,
      categoryInfo: config.level.categoryInfo,
      startBlocks: config.level.lastAttempt || config.level.startBlocks,
      afterEditorReady: config.afterEditorReady,
      afterInject: config.afterInject,
      readOnly: config.readonlyWorkspace,
      textModeAtStart: config.level.textModeAtStart,
      autocompletePaletteApisOnly: config.level.autocompletePaletteApisOnly
    });
  }

  if (this.isUsingBlockly()) {
    this.handleUsingBlockly_(config);
  }

  var vizResizeBar = document.getElementById('visualizationResizeBar');
  if (vizResizeBar) {
    dom.addMouseDownTouchEvent(vizResizeBar,
                               _.bind(this.onMouseDownVizResizeBar, this));

    // Can't use dom.addMouseUpTouchEvent() because it will preventDefault on
    // all touchend events on the page, breaking click events...
    document.body.addEventListener('mouseup',
                                   _.bind(this.onMouseUpVizResizeBar, this));
    var mouseUpTouchEventName = dom.getTouchEventName('mouseup');
    if (mouseUpTouchEventName) {
      document.body.addEventListener(mouseUpTouchEventName,
                                     _.bind(this.onMouseUpVizResizeBar, this));
    }
  }

  window.addEventListener('resize', _.bind(this.onResize, this));

  this.reset(true);

  // Add display of blocks used.
  this.setIdealBlockNumber_();

  // TODO (cpirich): implement block count for droplet (for now, blockly only)
  if (this.isUsingBlockly()) {
    Blockly.mainBlockSpaceEditor.addChangeListener(_.bind(function() {
      this.updateBlockCount();
    }, this));

    if (config.level.openFunctionDefinition) {
      this.openFunctionDefinition_(config);
    }
  }

  // Bind listener to 'Clear Puzzle' button
  var clearPuzzleHeader = document.getElementById('clear-puzzle-header');
  if (clearPuzzleHeader) {
    dom.addClickTouchEvent(clearPuzzleHeader, (function() {
      this.feedback_.showClearPuzzleConfirmation(this.Dialog, (function() {
        if (this.isUsingBlockly()) {
          if (Blockly.functionEditor) {
            Blockly.functionEditor.hideIfOpen();
          }
          Blockly.mainBlockSpace.clear();
          this.setStartBlocks_(config, false);
          if (config.level.openFunctionDefinition) {
            this.openFunctionDefinition_(config);
          }
        } else {
          var resetValue = '';
          if (config.level.startBlocks) {
            // Don't pass CRLF pairs to droplet until they fix CR handling:
            resetValue = config.level.startBlocks.replace(/\r\n/g, '\n');
          }
          this.editor.setValue(resetValue);
        }
      }).bind(this));
    }).bind(this));
  }
};

/**
 * TRUE if the current app uses blockly (as opposed to editCode or another
 * editor)
 * @return {boolean}
 */
StudioApp.prototype.isUsingBlockly = function () {
  return this.usingBlockly_;
};

/**
 *
 */
StudioApp.prototype.handleSharing_ = function (options) {
  // 1. Move the buttons, 2. Hide the slider in the share page for mobile.
  var belowVisualization = document.getElementById('belowVisualization');
  if (dom.isMobile()) {
    var sliderCell = document.getElementById('slider-cell');
    if (sliderCell) {
      sliderCell.style.display = 'none';
    }
    if (belowVisualization) {
      if (options.noButtonsBelowOnMobileShare) {
        var visualization = document.getElementById('visualization');
        belowVisualization.style.display = 'none';
        visualization.style.marginBottom = '0px';
      } else {
        belowVisualization.style.display = 'block';
        belowVisualization.style.marginLeft = '0px';
        if (this.noPadding) {
          var shareCell = document.getElementById('share-cell') ||
              document.getElementById('right-button-cell');
          if (shareCell) {
            shareCell.style.marginLeft = '10px';
            shareCell.style.marginRight = '10px';
          }
          var softButtons = document.getElementById('soft-buttons');
          if (softButtons) {
            softButtons.style.marginLeft = '10px';
            softButtons.style.marginRight = '10px';
          }
        }
      }
    }
  }

  // Show flappy upsale on desktop and mobile.  Show learn upsale only on desktop
  var upSale = document.createElement('div');
  if (options.makeYourOwn) {
    upSale.innerHTML = require('./templates/makeYourOwn.html.ejs')({
      data: {
        makeUrl: options.makeUrl,
        makeString: options.makeString,
        makeImage: options.makeImage
      }
    });
    if (this.noPadding) {
      upSale.style.marginLeft = '10px';
    }
    belowVisualization.appendChild(upSale);
  } else if (typeof options.makeYourOwn === 'undefined') {
    upSale.innerHTML = require('./templates/learn.html.ejs')({
      assetUrl: this.assetUrl
    });
    belowVisualization.appendChild(upSale);
  }
};

/**
 * Get the url of path appended to BASE_URL
 */
StudioApp.prototype.assetUrl_ = function (path) {
  if (this.BASE_URL === undefined) {
    throw new Error('StudioApp BASE_URL has not been set. ' +
      'Call configure() first');
  }
  return this.BASE_URL + path;
};

/**
 * Reset the playing field to the start position and kill any pending
 * animation tasks.  This will typically be replaced by an application.
 * @param {boolean} shouldPlayOpeningAnimation True if an opening animation is
 *   to be played.
 */
StudioApp.prototype.reset = function (shouldPlayOpeningAnimation) {
  // TODO (bbuchanan): Look for comon reset logic we can pull here
  // Override in app subclass
};


/**
 * Override to change run behavior.
 */
StudioApp.prototype.runButtonClick = function() {};

/**
 * Toggle whether run button or reset button is shown
 * @param {string} button Button to show, either "run" or "reset"
 */
StudioApp.prototype.toggleRunReset = function(button) {
  var showRun = (button === 'run');
  if (button !== 'run' && button !== 'reset') {
    throw "Unexpected input";
  }

  var run = document.getElementById('runButton');
  var reset = document.getElementById('resetButton');
  run.style.display = showRun ? 'inline-block' : 'none';
  run.disabled = !showRun;
  reset.style.display = !showRun ? 'inline-block' : 'none';
  reset.disabled = showRun;
};

/**
 * Attempts to associate a set of audio files to a given name
 * Handles the case where cdoSounds does not exist, e.g. in tests
 * and grunt dev preview mode
 * @param {Array.<string>} filenames file paths for sounds
 * @param {string} name ID to associate sound effect with
 */
StudioApp.prototype.loadAudio = function(filenames, name) {
  if (!this.cdoSounds) {
    return;
  }

  this.cdoSounds.registerByFilenamesAndID(filenames, name);
};

/**
 * Attempts to play a sound effect
 * @param {string} name sound ID
 * @param {Object} options for sound playback
 * @param {number} options.volume value between 0.0 and 1.0 specifying volume
 */
StudioApp.prototype.playAudio = function(name, options) {
  if (!this.cdoSounds) {
    return;
  }

  options = options || {};
  var defaultOptions = {volume: 0.5};
  var newOptions = utils.extend(defaultOptions, options);
  this.cdoSounds.play(name, newOptions);
};

/**
 * Stops looping a given sound
 * @param {string} name ID of sound
 */
StudioApp.prototype.stopLoopingAudio = function(name) {
  if (!this.cdoSounds) {
    return;
  }

  this.cdoSounds.stopLoopingAudio(name);
};

/**
* @param {Object} options Configuration parameters for Blockly. Parameters are
* optional and include:
*  - {string} path The root path to the /apps directory, defaults to the
*    the directory in which this script is located.
*  - {boolean} rtl True if the current language right to left.
*  - {DomElement} toolbox The element in which to insert the toolbox,
*    defaults to the element with 'toolbox'.
*  - {boolean} trashcan True if the trashcan should be displayed, defaults to
*    true.
* @param {Element} div The parent div in which to insert Blockly.
*/
StudioApp.prototype.inject = function(div, options) {
  var defaults = {
    assetUrl: this.assetUrl,
    rtl: this.isRtl(),
    toolbox: document.getElementById('toolbox'),
    trashcan: true
  };
  Blockly.inject(div, utils.extend(defaults, options), this.cdoSounds);
};

/**
 * Returns true if the current HTML page is in right-to-left language mode.
 */
StudioApp.prototype.isRtl = function() {
  var head = document.getElementsByTagName('head')[0];
  if (head && head.parentElement) {
    var dir = head.parentElement.getAttribute('dir');
    return (dir && dir.toLowerCase() === 'rtl');
  } else {
    return false;
  }
};

/**
 * @return {string} Locale direction string based on app direction.
 */
StudioApp.prototype.localeDirection = function() {
  return (this.isRtl() ? 'rtl' : 'ltr');
};

/**
* Initialize Blockly for a readonly iframe.  Called on page load. No sounds.
* XML argument may be generated from the console with:
* Blockly.Xml.domToText(Blockly.Xml.blockSpaceToDom(Blockly.mainBlockSpace)).slice(5, -6)
*/
StudioApp.prototype.initReadonly = function(options) {
  Blockly.inject(document.getElementById('codeWorkspace'), {
    assetUrl: this.assetUrl,
    readOnly: true,
    rtl: this.isRtl(),
    scrollbars: false
  });
  this.loadBlocks(options.blocks);
};

/**
* Load the editor with blocks.
* @param {string} blocksXml Text representation of blocks.
*/
StudioApp.prototype.loadBlocks = function(blocksXml) {
  var xml = parseXmlElement(blocksXml);
  Blockly.Xml.domToBlockSpace(Blockly.mainBlockSpace, xml);
};

/**
* Spreading out the top blocks in workspace if it is not already set.
* @param {string} startBlocks String representation of start blocks xml.
* @param {Object.<Object>} arrangement A map from block type to position.
* @return {string} String representation of start blocks xml, including
*    block position.
*/
StudioApp.prototype.arrangeBlockPosition = function(startBlocks, arrangement) {
  var type, arrangeX, arrangeY;
  var xml = parseXmlElement(startBlocks);
  var xmlChildNodes = this.sortBlocksByVisibility(xml.childNodes);
  var numberOfPlacedBlocks = 0;
  for (var x = 0, xmlChild; xmlChildNodes && x < xmlChildNodes.length; x++) {
    xmlChild = xmlChildNodes[x];

    // Only look at element nodes
    if (xmlChild.nodeType === 1) {
      // look to see if we have a predefined arrangement for this type
      type = xmlChild.getAttribute('type');
      arrangeX = arrangement && arrangement[type] ? arrangement[type].x : null;
      arrangeY = arrangement && arrangement[type] ? arrangement[type].y : null;

      xmlChild.setAttribute('x', xmlChild.getAttribute('x') || arrangeX ||
        BLOCK_X_COORDINATE);
      xmlChild.setAttribute('y', xmlChild.getAttribute('y') || arrangeY ||
        BLOCK_Y_COORDINATE +
      this.blockYCoordinateInterval * numberOfPlacedBlocks);
      numberOfPlacedBlocks += 1;
    }
  }
  return Blockly.Xml.domToText(xml);
};

/**
* Sorts the array of xml blocks, moving visible blocks to the front.
* @param {Array.<Element>} xmlBlocks An array of xml blocks.
* @return {Array.<Element>} A sorted array of xml blocks, with all
*     visible blocks preceding all hidden blocks.
*/
StudioApp.prototype.sortBlocksByVisibility = function(xmlBlocks) {
  var userVisible;
  var currentlyHidden = false;
  var visibleXmlBlocks = [];
  var hiddenXmlBlocks = [];
  for (var x = 0, xmlBlock; xmlBlocks && x < xmlBlocks.length; x++) {
    xmlBlock = xmlBlocks[x];
    if (xmlBlock.getAttribute) {
      userVisible = xmlBlock.getAttribute('uservisible');
      var type = xmlBlock.getAttribute('type');
      currentlyHidden = type &&
        Blockly.Blocks[type].shouldHideIfInMainBlockSpace &&
        Blockly.Blocks[type].shouldHideIfInMainBlockSpace();
    }

    if (currentlyHidden || userVisible === 'false') {
      hiddenXmlBlocks.push(xmlBlock);
    } else {
      visibleXmlBlocks.push(xmlBlock);
    }
  }
  return visibleXmlBlocks.concat(hiddenXmlBlocks);
};

StudioApp.prototype.createModalDialog = function(options) {
  return this.feedback_.createModalDialog(options);
};

StudioApp.prototype.createModalDialogWithIcon = function(options) {
  return this.feedback_.createModalDialogWithIcon(options);
};

StudioApp.prototype.showInstructions_ = function(level, autoClose) {
  var instructionsDiv = document.createElement('div');
  var renderedMarkdown;
  var headerElement;

  var puzzleTitle = msg.puzzleTitle({
    stage_total: level.stage_total,
    puzzle_number: level.puzzle_number
  });

  if (window.marked && level.markdownInstructions && this.LOCALE === ENGLISH_LOCALE) {
    renderedMarkdown = marked(level.markdownInstructions);
    instructionsDiv.className += ' markdown-instructions-container';
    headerElement = document.createElement('h1');
    headerElement.className = 'markdown-level-header-text';
    headerElement.innerHTML = puzzleTitle;
  }

  instructionsDiv.innerHTML = require('./templates/instructions.html.ejs')({
    puzzleTitle: puzzleTitle,
    instructions: level.instructions,
    renderedMarkdown: renderedMarkdown,
    aniGifURL: level.aniGifURL
  });

  var buttons = document.createElement('div');
  buttons.innerHTML = require('./templates/buttons.html.ejs')({
    data: {
      ok: true
    }
  });

  instructionsDiv.appendChild(buttons);

  // If there is an instructions block on the screen, we want the instructions dialog to
  // shrink down to that instructions block when it's dismissed.
  // We then want to flash the instructions block.
  var hideFn = null;
  var hideOptions = null;
  var endTargetSelector = "#bubble";

  if ($(endTargetSelector).length) {
    hideOptions = {};
    hideOptions.endTarget = endTargetSelector;

    // Momentarily flash the instruction block white then back to regular.
    hideFn = function() {
      $(endTargetSelector).css({"background-color":"rgba(255,255,255,1)"})
        .delay(500)
        .animate({"background-color":"rgba(0,0,0,0)"},1000);
    };
  }

  var dialog = this.createModalDialogWithIcon({
    Dialog: this.Dialog,
    contentDiv: instructionsDiv,
    icon: this.icon,
    defaultBtnSelector: '#ok-button',
    onHidden: hideFn,
    scrollContent: !!renderedMarkdown,
    header: headerElement
  });

  if (autoClose) {
    setTimeout(function() {
      dialog.hide();
    }, 32000);
  }

  var okayButton = buttons.querySelector('#ok-button');
  if (okayButton) {
    dom.addClickTouchEvent(okayButton, function() {
      if (dialog) {
        dialog.hide();
      }
    });
  }

  dialog.show({hideOptions: hideOptions});
};

/**
*  Resizes the blockly workspace.
*/
StudioApp.prototype.onResize = function() {
  var workspaceWidth = document.getElementById('codeWorkspace').clientWidth;

  // Keep blocks static relative to the right edge in RTL mode
  if (this.isUsingBlockly() && Blockly.RTL) {
    if (this.lastWorkspaceWidth && (this.lastWorkspaceWidth !== workspaceWidth)) {
      var blockOffset = workspaceWidth - this.lastWorkspaceWidth;
      Blockly.mainBlockSpace.getTopBlocks().forEach(function (topBlock) {
        topBlock.moveBy(blockOffset, 0);
      });
    }
  }
  this.lastWorkspaceWidth = workspaceWidth;

  // Droplet toolbox width varies as the window size changes, so refresh:
  this.resizeToolboxHeader();
};

StudioApp.prototype.onMouseDownVizResizeBar = function (event) {
  // When we see a mouse down in the resize bar, start tracking mouse moves:

  if (!this.onMouseMoveBoundHandler) {
    this.onMouseMoveBoundHandler = _.bind(this.onMouseMoveVizResizeBar, this);
    document.body.addEventListener('mousemove', this.onMouseMoveBoundHandler);
    this.mouseMoveTouchEventName = dom.getTouchEventName('mousemove');
    if (this.mouseMoveTouchEventName) {
      document.body.addEventListener(this.mouseMoveTouchEventName,
                                     this.onMouseMoveBoundHandler);
    }

    event.preventDefault();
  }
};

function applyTransformScaleToChildren(element, scale) {
  for (var i = 0; i < element.children.length; i++) {
    element.children[i].style.transform = scale;
    element.children[i].style.msTransform = scale;
    element.children[i].style.webkitTransform = scale;
  }
}

/**
*  Handle mouse moves while dragging the visualization resize bar. We set
*  styles on each of the elements directly, overriding the normal responsive
*  classes that would typically adjust width and scale.
*/
StudioApp.prototype.onMouseMoveVizResizeBar = function (event) {
  var codeWorkspace = document.getElementById('codeWorkspace');
  var visualizationResizeBar = document.getElementById('visualizationResizeBar');
  var visualization = document.getElementById('visualization');
  var visualizationColumn = document.getElementById('visualizationColumn');
  var visualizationEditor = document.getElementById('visualizationEditor');

  var rect = visualizationResizeBar.getBoundingClientRect();
  var offset;
  var newVizWidth;
  if (this.isRtl()) {
    offset = window.innerWidth -
             (window.pageXOffset + rect.left + (rect.width / 2)) -
             parseInt(window.getComputedStyle(visualizationResizeBar).right, 10);
    newVizWidth = (window.innerWidth - event.pageX) - offset;
  } else {
    offset = window.pageXOffset + rect.left + (rect.width / 2) -
             parseInt(window.getComputedStyle(visualizationResizeBar).left, 10);
    newVizWidth = event.pageX - offset;
  }
  newVizWidth = Math.max(MIN_VISUALIZATION_WIDTH,
                         Math.min(MAX_VISUALIZATION_WIDTH, newVizWidth));
  var newVizWidthString = newVizWidth + 'px';
  var newVizHeightString = (newVizWidth / this.vizAspectRatio) + 'px';
  var vizSideBorderWidth = visualization.offsetWidth - visualization.clientWidth;

  if (this.isRtl()) {
    visualizationResizeBar.style.right = newVizWidthString;
    codeWorkspace.style.right = newVizWidthString;
  } else {
    visualizationResizeBar.style.left = newVizWidthString;
    codeWorkspace.style.left = newVizWidthString;
  }
  visualizationResizeBar.style.lineHeight = newVizHeightString;
  // Add extra width to visualizationColumn if visualization has a border:
  visualizationColumn.style.maxWidth = (newVizWidth + vizSideBorderWidth) + 'px';
  visualization.style.maxWidth = newVizWidthString;
  visualization.style.maxHeight = newVizHeightString;
  applyTransformScaleToChildren(visualization,
      'scale(' + (newVizWidth / this.nativeVizWidth) + ')');
  if (visualizationEditor) {
    visualizationEditor.style.marginLeft = newVizWidthString;
  }
  // Fire resize so blockly and droplet handle this type of resize properly:
  utils.fireResizeEvent();
};

StudioApp.prototype.onMouseUpVizResizeBar = function (event) {
  // If we have been tracking mouse moves, remove the handler now:
  if (this.onMouseMoveBoundHandler) {
    document.body.removeEventListener('mousemove', this.onMouseMoveBoundHandler);
    if (this.mouseMoveTouchEventName) {
      document.body.removeEventListener(this.mouseMoveTouchEventName,
                                        this.onMouseMoveBoundHandler);
    }
    this.onMouseMoveBoundHandler = null;
  }
};


/**
*  Updates the width of the toolbox-header to match the width of the toolbox
*  or palette in the workspace below the header.
*/
StudioApp.prototype.resizeToolboxHeader = function() {
  var toolboxWidth = 0;
  if (this.editCode && this.editor && this.editor.paletteEnabled) {
    // If in the droplet editor, set toolboxWidth based on the block palette width:
    var categories = document.querySelector('.droplet-palette-wrapper');
    toolboxWidth = categories.getBoundingClientRect().width;
  } else if (this.isUsingBlockly()) {
    toolboxWidth = Blockly.mainBlockSpaceEditor.getToolboxWidth();
  }
  document.getElementById('toolbox-header').style.width = toolboxWidth + 'px';
};

/**
* Highlight the block (or clear highlighting).
* @param {?string} id ID of block that triggered this action.
* @param {boolean} spotlight Optional.  Highlight entire block if true
*/
StudioApp.prototype.highlight = function(id, spotlight) {
  if (this.isUsingBlockly()) {
    if (id) {
      var m = id.match(/^block_id_(\d+)$/);
      if (m) {
        id = m[1];
      }
    }

    Blockly.mainBlockSpace.highlightBlock(id, spotlight);
  }
};

/**
* Remove highlighting from all blocks
*/
StudioApp.prototype.clearHighlighting = function () {
  this.highlight(null);
};

/**
* Display feedback based on test results.  The test results must be
* explicitly provided.
* @param {{feedbackType: number}} Test results (a constant property of
*     this.TestResults).
*/
StudioApp.prototype.displayFeedback = function(options) {
  options.Dialog = this.Dialog;
  options.onContinue = this.onContinue;
  options.backToPreviousLevel = this.backToPreviousLevel;
  options.sendToPhone = this.sendToPhone;

  // Special test code for edit blocks.
  if (options.level.edit_blocks) {
    options.feedbackType = this.TestResults.EDIT_BLOCKS;
  }

  this.feedback_.displayFeedback(options, this.requiredBlocks_,
      this.maxRequiredBlocksToFlag_);
};

/**
 * Runs the tests and returns results.
 * @param {boolean} levelComplete Was the level completed successfully?
 * @param {Object} options
 * @return {number} The appropriate property of TestResults.
 */
StudioApp.prototype.getTestResults = function(levelComplete, options) {
  return this.feedback_.getTestResults(levelComplete,
      this.requiredBlocks_, this.checkForEmptyBlocks_, options);
};

// Builds the dom to get more info from the user. After user enters info
// and click "create level" onAttemptCallback is called to deliver the info
// to the server.
StudioApp.prototype.builderForm_ = function(onAttemptCallback) {
  var builderDetails = document.createElement('div');
  builderDetails.innerHTML = require('./templates/builder.html.ejs')();
  var dialog = this.createModalDialogWithIcon({
    Dialog: this.Dialog,
    contentDiv: builderDetails,
    icon: this.icon
  });
  var createLevelButton = document.getElementById('create-level-button');
  dom.addClickTouchEvent(createLevelButton, function() {
    var instructions = builderDetails.querySelector('[name="instructions"]').value;
    var name = builderDetails.querySelector('[name="level_name"]').value;
    var query = url.parse(window.location.href, true).query;
    onAttemptCallback(utils.extend({
      "instructions": instructions,
      "name": name
    }, query));
  });

  dialog.show({ backdrop: 'static' });
};

/**
* Report back to the server, if available.
* @param {object} options - parameter block which includes:
* {string} app The name of the application.
* {number} id A unique identifier generated when the page was loaded.
* {string} level The ID of the current level.
* {number} result An indicator of the success of the code.
* {number} testResult More specific data on success or failure of code.
* {string} program The user program, which will get URL-encoded.
* {function} onComplete Function to be called upon completion.
*/
StudioApp.prototype.report = function(options) {
  // copy from options: app, level, result, testResult, program, onComplete
  var report = options;
  report.pass = this.feedback_.canContinueToNextLevel(options.testResult);
  report.time = ((new Date().getTime()) - this.initTime);
  report.attempt = this.attempts;
  report.lines = this.feedback_.getNumBlocksUsed();

  // If hideSource is enabled, the user is looking at a shared level that
  // they cannot have modified. In that case, don't report it to the service
  // or call the onComplete() callback expected. The app will just sit
  // there with the Reset button as the only option.
  var self = this;
  if (!(this.hideSource && this.share)) {
    var onAttemptCallback = (function() {
      return function(builderDetails) {
        for (var option in builderDetails) {
          report[option] = builderDetails[option];
        }
        self.onAttempt(report);
      };
    })();

    // If this is the level builder, go to builderForm to get more info from
    // the level builder.
    if (options.builder) {
      this.builderForm_(onAttemptCallback);
    } else {
      onAttemptCallback();
    }
  }
};

/**
* Click the reset button.  Reset the application.
*/
StudioApp.prototype.resetButtonClick = function() {
  this.onResetPressed();
  this.toggleRunReset('run');
  this.clearHighlighting();
  if (this.isUsingBlockly()) {
    Blockly.mainBlockSpaceEditor.setEnableToolbox(true);
    Blockly.mainBlockSpace.traceOn(false);
  }
  this.reset(false);
};

/**
* Add count of blocks used.
*/
StudioApp.prototype.updateBlockCount = function() {
  // If the number of block used is bigger than the ideal number of blocks,
  // set it to be yellow, otherwise, keep it as black.
  var element = document.getElementById('blockUsed');
  if (this.IDEAL_BLOCK_NUM < this.feedback_.getNumCountableBlocks()) {
    element.className = "block-counter-overflow";
  } else {
    element.className = "block-counter-default";
  }

  // Update number of blocks used.
  if (element) {
    element.innerHTML = '';  // Remove existing children or text.
    element.appendChild(document.createTextNode(
      this.feedback_.getNumCountableBlocks()));
  }
};

/**
 * Set the ideal Number of blocks.
 */
StudioApp.prototype.setIdealBlockNumber_ = function() {
  var element = document.getElementById('idealBlockNumber');
  if (!element) {
    return;
  }

  var idealBlockNumberMsg = this.IDEAL_BLOCK_NUM === Infinity ?
    msg.infinity() : this.IDEAL_BLOCK_NUM;
  element.innerHTML = '';  // Remove existing children or text.
  element.appendChild(document.createTextNode(
    idealBlockNumberMsg));
};


/**
 *
 */
StudioApp.prototype.fixViewportForSmallScreens_ = function (viewport, config) {
  var deviceWidth;
  var desiredWidth;
  var minWidth;
  if (this.share && dom.isMobile()) {
    var mobileNoPaddingShareWidth =
      config.mobileNoPaddingShareWidth || DEFAULT_MOBILE_NO_PADDING_SHARE_WIDTH;
    // for mobile sharing, don't assume landscape mode, use screen.width
    deviceWidth = desiredWidth = screen.width;
    if (this.noPadding && screen.width < MAX_PHONE_WIDTH) {
      desiredWidth = Math.min(desiredWidth, mobileNoPaddingShareWidth);
    }
    minWidth = mobileNoPaddingShareWidth +
      (this.noPadding ? 0 : MOBILE_SHARE_WIDTH_PADDING);
  }
  else {
    // assume we are in landscape mode, so width is the longer of the two
    deviceWidth = desiredWidth = Math.max(screen.width, screen.height);
    minWidth = MIN_WIDTH;
  }
  var width = Math.max(minWidth, desiredWidth);
  var scale = deviceWidth / width;
  var content = ['width=' + width,
    'minimal-ui',
    'initial-scale=' + scale,
    'maximum-scale=' + scale,
    'minimum-scale=' + scale,
    'target-densityDpi=device-dpi',
    'user-scalable=no'];
  viewport.setAttribute('content', content.join(', '));
};

/**
 *
 */
StudioApp.prototype.setConfigValues_ = function (config) {
  this.share = config.share;

  // if true, dont provide links to share on fb/twitter
  this.disableSocialShare = config.disableSocialShare;
  this.sendToPhone = config.sendToPhone;
  this.noPadding = config.noPadding;

  // contract editor requires more vertical space. set height to 1250 unless
  // explicitly specified
  if (config.level.useContractEditor) {
    config.level.minWorkspaceHeight = config.level.minWorkspaceHeight || 1250;
  }

  this.IDEAL_BLOCK_NUM = config.level.ideal || Infinity;
  this.MIN_WORKSPACE_HEIGHT = config.level.minWorkspaceHeight || 800;
  this.requiredBlocks_ = config.level.requiredBlocks || [];
  this.vizAspectRatio = config.vizAspectRatio || 1.0;
  this.nativeVizWidth = config.nativeVizWidth || MAX_VISUALIZATION_WIDTH;

  // enableShowCode defaults to true if not defined
  this.enableShowCode = (config.enableShowCode !== false);

  // If the level has no ideal block count, don't show a block count. If it does
  // have an ideal, show block count unless explicitly configured not to.
  if (config.level && (config.level.ideal === undefined || config.level.ideal === Infinity)) {
    this.enableShowBlockCount = false;
  } else {
    this.enableShowBlockCount = config.enableShowBlockCount !== false;
  }

  // Store configuration.
  this.onAttempt = config.onAttempt || function () {};
  this.onContinue = config.onContinue || function () {};
  this.onInitialize = config.onInitialize ?
                        config.onInitialize.bind(config) : function () {};
  this.onResetPressed = config.onResetPressed || function () {};
  this.backToPreviousLevel = config.backToPreviousLevel || function () {};
};

// Overwritten by applab.
StudioApp.prototype.runButtonClickWrapper = function (callback) {
<<<<<<< HEAD
  if (window.$) {
    $(window).trigger('run_button_pressed');
  }
=======
  $(window).trigger('run_button_pressed');
  $(window).trigger('appModeChanged');
>>>>>>> 9fb50cc5
  callback();
};

/**
 * Begin modifying the DOM based on config.
 * Note: Has side effects on config
 */
StudioApp.prototype.configureDom = function (config) {
  var container = document.getElementById(config.containerId);
  container.innerHTML = config.html;
  if (!this.enableShowCode) {
    document.getElementById('show-code-header').style.display = 'none';
  }
  var codeWorkspace = container.querySelector('#codeWorkspace');

  var runButton = container.querySelector('#runButton');
  var resetButton = container.querySelector('#resetButton');
  var runClick = this.runButtonClick.bind(this);
  var throttledRunClick = _.debounce(this.runButtonClickWrapper.bind(this, runClick), 250, true);
  dom.addClickTouchEvent(runButton, _.bind(throttledRunClick, this));
  dom.addClickTouchEvent(resetButton, _.bind(this.resetButtonClick, this));

  // TODO (cpirich): make conditional for applab
  var belowViz = document.getElementById('belowVisualization');
  var referenceArea = document.getElementById('reference_area');
  if (referenceArea) {
    belowViz.appendChild(referenceArea);
  }

  var visualizationColumn = document.getElementById('visualizationColumn');
  var visualization = document.getElementById('visualization');

  if (!config.hideSource || config.embed) {
    var vizHeight = this.MIN_WORKSPACE_HEIGHT;
    if (this.isUsingBlockly() && config.level.edit_blocks) {
      // Set a class on the main blockly div so CSS can style blocks differently
      Blockly.addClass_(codeWorkspace, 'edit');
      // If in level builder editing blocks, make workspace extra tall
      vizHeight = 3000;
      // Modify the arrangement of toolbox blocks so categories align left
      if (config.level.edit_blocks == "toolbox_blocks") {
        this.blockYCoordinateInterval = 80;
        config.blockArrangement = { category : { x: 20 } };
      }
      // Enable param & var editing in levelbuilder, regardless of level setting
      config.level.disableParamEditing = false;
      config.level.disableVariableEditing = false;
    }
    if (config.pinWorkspaceToBottom) {
      document.body.style.overflow = "hidden";
      container.className = container.className + " pin_bottom";
      visualizationColumn.className = visualizationColumn.className + " pin_bottom";
      codeWorkspace.className = codeWorkspace.className + " pin_bottom";
      if (this.editCode) {
        var codeTextbox = document.getElementById('codeTextbox');
        codeTextbox.className = codeTextbox.className + " pin_bottom";
      }
    } else {
      visualizationColumn.style.minHeight = vizHeight + 'px';
      container.style.minHeight = vizHeight + 'px';
    }
  }

  if (config.embed && config.hideSource) {
    visualizationColumn.className = visualizationColumn.className + " embed_hidesource";
  }

  if (!config.embed && !config.hideSource) {
    // Make the visualization responsive to screen size, except on share page.
    visualization.className += " responsive";
    visualizationColumn.className += " responsive";
  }
};

/**
 *
 */
StudioApp.prototype.handleHideSource_ = function (options) {
  var container = document.getElementById(options.containerId);
  this.hideSource = true;
  var workspaceDiv = document.getElementById('codeWorkspace');
  if(!options.embed || options.level.skipInstructionsPopup) {
    container.className = 'hide-source';
  }
  workspaceDiv.style.display = 'none';
  document.getElementById('visualizationResizeBar').style.display = 'none';

  // For share page on mobile, do not show this part.
  if ((!options.embed) && (!this.share || !dom.isMobile())) {
    var runButton = document.getElementById('runButton');
    var buttonRow = runButton.parentElement;
    var openWorkspace = document.createElement('button');
    openWorkspace.setAttribute('id', 'open-workspace');
    openWorkspace.appendChild(document.createTextNode(msg.openWorkspace()));

    var belowViz = document.getElementById('belowVisualization');
    belowViz.appendChild(this.feedback_.createSharingDiv({
      response: {
        level_source: window.location,
        level_source_id: options.level_source_id,
        phone_share_url: options.phone_share_url
      },
      sendToPhone: options.sendToPhone,
      level: options.level,
      twitter: options.twitter,
      onMainPage: true
    }));

    dom.addClickTouchEvent(openWorkspace, function() {
      // TODO: don't make assumptions about hideSource during init so this works.
      // workspaceDiv.style.display = '';
      location.href += '/edit';
    });

    buttonRow.appendChild(openWorkspace);
  }
};

StudioApp.prototype.handleEditCode_ = function (options) {
  requirejs(['droplet'], _.bind(function(droplet) {
    var displayMessage, examplePrograms, messageElement, onChange, startingText;

    // Ensure global ace variable is the same as window.ace
    // (important because they can be different in our test environment)

    /* jshint ignore:start */
    ace = window.ace;
    /* jshint ignore:end */

    var fullDropletPalette = dropletUtils.generateDropletPalette(
      options.codeFunctions, options.dropletConfig);
    this.editor = new droplet.Editor(document.getElementById('codeTextbox'), {
      mode: 'javascript',
      modeOptions: dropletUtils.generateDropletModeOptions(options.dropletConfig),
      palette: fullDropletPalette,
      showPaletteInTextMode: true,
      enablePaletteAtStart: !options.readOnly,
      textModeAtStart: options.textModeAtStart
    });

    this.editor.aceEditor.setShowPrintMargin(false);
    // Note (brent): this mode is currently defined in applab, which means we
    // dont have it available to us in all apps, and ends up with a 404 as it
    // tries to hit the network. At some point this should be cleaned up
    this.editor.aceEditor.session.setMode('ace/mode/javascript_codeorg');

    // Add an ace completer for the API functions exposed for this level
    if (options.dropletConfig) {
      var functionsFilter = null;
      if (options.autocompletePaletteApisOnly) {
         functionsFilter = options.codeFunctions;
      }
      var langTools = window.ace.require("ace/ext/language_tools");
      langTools.addCompleter(
        dropletUtils.generateAceApiCompleter(functionsFilter, options.dropletConfig));
    }

    this.editor.aceEditor.setOptions({
      enableBasicAutocompletion: true,
      enableLiveAutocompletion: true
    });

    this.dropletTooltipManager = new DropletTooltipManager();
    this.dropletTooltipManager.registerBlocksFromList(
      dropletUtils.getAllAvailableDropletBlocks(options.dropletConfig));

    // Bind listener to palette/toolbox 'Hide' and 'Show' links
    var hideToolboxLink = document.getElementById('hide-toolbox');
    var showToolboxLink = document.getElementById('show-toolbox');
    var showToolboxHeader = document.getElementById('show-toolbox-header');
    if (hideToolboxLink && showToolboxLink && showToolboxHeader) {
      hideToolboxLink.style.display = 'inline-block';
      var handleTogglePalette = (function() {
        if (this.editor) {
          this.editor.enablePalette(!this.editor.paletteEnabled);
          showToolboxHeader.style.display =
              this.editor.paletteEnabled ? 'none' : 'inline-block';
          this.resizeToolboxHeader();
        }
      }).bind(this);
      dom.addClickTouchEvent(hideToolboxLink, handleTogglePalette);
      dom.addClickTouchEvent(showToolboxLink, handleTogglePalette);
    }

    this.resizeToolboxHeader();

    if (options.startBlocks) {
      // Don't pass CRLF pairs to droplet until they fix CR handling:
      this.editor.setValue(options.startBlocks.replace(/\r\n/g, '\n'));
      // Reset droplet Undo stack:
      this.editor.clearUndoStack();
      // Reset ace Undo stack:
      var UndoManager = window.ace.require("ace/undomanager").UndoManager;
      this.editor.aceEditor.getSession().setUndoManager(new UndoManager());
    }

    if (options.readOnly) {
      // When in readOnly mode, show source, but do not allow editing,
      // disable the palette, and hide the UI to show the palette:
      this.editor.setReadOnly(true);
      showToolboxHeader.style.display = 'none';
    }

    // droplet may now be in code mode if it couldn't parse the code into
    // blocks, so update the UI based on the current state:
    this.onDropletToggle_();

    this.dropletTooltipManager.registerDropletBlockModeHandlers(this.editor);

    if (options.afterEditorReady) {
      options.afterEditorReady();
    }

    // Since the droplet editor loads asynchronously, we must call onInitialize
    // here once loading is complete.
    this.onInitialize();
  }, this));

  if (options.afterInject) {
    options.afterInject();
  }
};

/**
 * Set whether to alert user to empty blocks, short-circuiting all other tests.
 * @param {boolean} checkBlocks Whether to check for empty blocks.
 */
StudioApp.prototype.setCheckForEmptyBlocks = function (checkBlocks) {
  this.checkForEmptyBlocks_ = checkBlocks;
};

/**
 * Add the starting block(s).
 * @param loadLastAttempt If true, try to load config.lastAttempt.
 */
StudioApp.prototype.setStartBlocks_ = function (config, loadLastAttempt) {
  if (config.level.edit_blocks) {
    loadLastAttempt = false;
  }
  var startBlocks = config.level.startBlocks || '';
  if (loadLastAttempt) {
    startBlocks = config.level.lastAttempt || startBlocks;
  }
  if (config.forceInsertTopBlock) {
    startBlocks = blockUtils.forceInsertTopBlock(startBlocks,
        config.forceInsertTopBlock);
  }
  startBlocks = this.arrangeBlockPosition(startBlocks, config.blockArrangement);
  try {
    this.loadBlocks(startBlocks);
  } catch (e) {
    if (loadLastAttempt) {
      Blockly.mainBlockSpace.clear();
      // Try loading the default start blocks instead.
      this.setStartBlocks_(config, false);
    } else {
      throw e;
    }
  }
};

/**
 * Show the configured starting function definition.
 */
StudioApp.prototype.openFunctionDefinition_ = function(config) {
  if (Blockly.contractEditor) {
    Blockly.contractEditor.autoOpenWithLevelConfiguration({
      autoOpenFunction: config.level.openFunctionDefinition,
      contractCollapse: config.level.contractCollapse,
      contractHighlight: config.level.contractHighlight,
      examplesCollapse: config.level.examplesCollapse,
      examplesHighlight: config.level.examplesHighlight,
      definitionCollapse: config.level.definitionCollapse,
      definitionHighlight: config.level.definitionHighlight
    });
  } else {
    Blockly.functionEditor.autoOpenFunction(config.level.openFunctionDefinition);
  }
};

/**
 *
 */
StudioApp.prototype.handleUsingBlockly_ = function (config) {
  // Allow empty blocks if editing blocks.
  if (config.level.edit_blocks) {
    this.checkForEmptyBlocks_ = false;
    if (config.level.edit_blocks === 'required_blocks' ||
      config.level.edit_blocks === 'toolbox_blocks') {
      // Don't show when run block for toolbox/required block editing
      config.forceInsertTopBlock = null;
    }
  }

  // If levelbuilder provides an empty toolbox, some apps (like artist)
  // replace it with a full toolbox. I think some levels may depend on this
  // behavior. We want a way to specify no toolbox, which is <xml></xml>
  if (config.level.toolbox) {
    var toolboxWithoutWhitespace = config.level.toolbox.replace(/\s/g, '');
    if (toolboxWithoutWhitespace === '<xml></xml>' ||
        toolboxWithoutWhitespace === '<xml/>') {
      config.level.toolbox = undefined;
    }
  }

  var div = document.getElementById('codeWorkspace');
  var options = {
    toolbox: config.level.toolbox,
    disableParamEditing: utils.valueOr(config.level.disableParamEditing, true),
    disableVariableEditing: utils.valueOr(config.level.disableVariableEditing, false),
    useModalFunctionEditor: utils.valueOr(config.level.useModalFunctionEditor, false),
    useContractEditor: utils.valueOr(config.level.useContractEditor, false),
    disableExamples: utils.valueOr(config.level.disableExamples, false),
    defaultNumExampleBlocks: utils.valueOr(config.level.defaultNumExampleBlocks, 2),
    scrollbars: config.level.scrollbars,
    editBlocks: utils.valueOr(config.level.edit_blocks, false),
    readOnly: utils.valueOr(config.readonlyWorkspace, false)
  };
  ['trashcan', 'varsInGlobals', 'grayOutUndeletableBlocks',
    'disableParamEditing', 'generateFunctionPassBlocks'].forEach(
    function (prop) {
      if (config[prop] !== undefined) {
        options[prop] = config[prop];
      }
    });
  this.inject(div, options);
  this.onResize();

  if (config.afterInject) {
    config.afterInject();
  }
  this.setStartBlocks_(config, true);
};

/**
 * Modify the workspace header after a droplet blocks/code or palette toggle
 */
StudioApp.prototype.updateHeadersAfterDropletToggle_ = function (usingBlocks) {
  // Update header titles:
  var showCodeHeader = document.getElementById('show-code-header');
  var newButtonTitle = usingBlocks ? msg.showCodeHeader() :
    msg.showBlocksHeader();
  showCodeHeader.firstChild.textContent = newButtonTitle;

  var blockCount = document.getElementById('blockCounter');
  if (blockCount) {
    blockCount.style.display =
      (usingBlocks && this.enableShowBlockCount) ? 'inline-block' : 'none';
  }
};

/**
 * Handle updates after a droplet toggle between blocks/code has taken place
 */
StudioApp.prototype.onDropletToggle_ = function () {
  this.updateHeadersAfterDropletToggle_(this.editor.currentlyUsingBlocks);
  if (!this.editor.currentlyUsingBlocks) {
    this.editor.aceEditor.focus();
    this.dropletTooltipManager.registerDropletTextModeHandlers(this.editor);
  }
};

/**
 * Do we have any floating blocks not attached to an event block or function block?
 */
StudioApp.prototype.hasExtraTopBlocks = function () {
  return this.feedback_.hasExtraTopBlocks();
};

/**
 *
 */
StudioApp.prototype.hasQuestionMarksInNumberField = function () {
  return this.feedback_.hasQuestionMarksInNumberField();
};

/**
 * @returns true if any non-example block in the workspace has an unfilled input
 */
StudioApp.prototype.hasUnfilledFunctionalBlock = function () {
  return Blockly.mainBlockSpace.getAllBlocks().some(function (block) {
    // Get the root block in the chain
    var rootBlock = block.getRootBlock();

    // Allow example blocks to have unfilled inputs
    if (rootBlock.type === 'functional_example') {
      return false;
    }

    return block.hasUnfilledFunctionalInput();
  });
};

StudioApp.prototype.createCoordinateGridBackground = function (options) {
  var svgName = options.svg;
  var origin = options.origin;
  var firstLabel = options.firstLabel;
  var lastLabel = options.lastLabel;
  var increment = options.increment;

  var CANVAS_HEIGHT = 400;
  var CANVAS_WIDTH = 400;

  var svg = document.getElementById(svgName);

  var bbox, text, rect;
  for (var label = firstLabel; label <= lastLabel; label += increment) {
    // create x axis labels
    text = document.createElementNS('http://www.w3.org/2000/svg', 'text');
    text.appendChild(document.createTextNode(label));
    svg.appendChild(text);
    bbox = text.getBBox();
    text.setAttribute('x', label - origin - bbox.width / 2);
    text.setAttribute('y', CANVAS_HEIGHT);
    text.setAttribute('font-weight', 'bold');
    rect = rectFromElementBoundingBox(text);
    rect.setAttribute('fill', 'white');
    svg.insertBefore(rect, text);

    // create y axis labels
    text = document.createElementNS('http://www.w3.org/2000/svg', 'text');
    text.appendChild(document.createTextNode(label));
    svg.appendChild(text);
    bbox = text.getBBox();
    text.setAttribute('x', 0);
    text.setAttribute('y', CANVAS_HEIGHT - (label - origin));
    text.setAttribute('dominant-baseline', 'central');
    text.setAttribute('font-weight', 'bold');
    rect = rectFromElementBoundingBox(text);
    rect.setAttribute('fill', 'white');
    svg.insertBefore(rect, text);
  }
};

function rectFromElementBoundingBox(element) {
  var bbox = element.getBBox();
  var rect = document.createElementNS('http://www.w3.org/2000/svg', 'rect');
  rect.setAttribute('x', bbox.x);
  rect.setAttribute('y', bbox.y);
  rect.setAttribute('width', bbox.width);
  rect.setAttribute('height', bbox.height);
  return rect;
}<|MERGE_RESOLUTION|>--- conflicted
+++ resolved
@@ -1185,14 +1185,10 @@
 
 // Overwritten by applab.
 StudioApp.prototype.runButtonClickWrapper = function (callback) {
-<<<<<<< HEAD
   if (window.$) {
     $(window).trigger('run_button_pressed');
-  }
-=======
-  $(window).trigger('run_button_pressed');
-  $(window).trigger('appModeChanged');
->>>>>>> 9fb50cc5
+    $(window).trigger('appModeChanged');
+  }
   callback();
 };
 
