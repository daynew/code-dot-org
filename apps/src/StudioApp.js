/* global Blockly, droplet, addToHome */

import $ from 'jquery';
import React from 'react';
import ReactDOM from 'react-dom';
import {EventEmitter} from 'events';
import _ from 'lodash';
import url from 'url';
import {Provider} from 'react-redux';
import trackEvent from './util/trackEvent';

// Make sure polyfills are available in all code studio apps and level tests.
import './polyfills';
import * as aceMode from './acemode/mode-javascript_codeorg';
import * as assetPrefix from './assetManagement/assetPrefix';
import * as assets from './code-studio/assets';
import * as blockUtils from './block_utils';
import * as codegen from './lib/tools/jsinterpreter/codegen';
import * as dom from './dom';
import * as dropletUtils from './dropletUtils';
import * as shareWarnings from './shareWarnings';
import * as utils from './utils';
import AbuseError from './code-studio/components/abuse_error';
import Alert from './templates/alert';
import AuthoredHints from './authoredHints';
import ChallengeDialog from './templates/ChallengeDialog';
import DialogButtons from './templates/DialogButtons';
import DialogInstructions from './templates/instructions/DialogInstructions';
import DropletTooltipManager from './blockTooltips/DropletTooltipManager';
import FeedbackUtils from './feedback';
import InstructionsDialogWrapper from './templates/instructions/InstructionsDialogWrapper';
import SmallFooter from './code-studio/components/SmallFooter';
import Sounds from './Sounds';
import VersionHistory from './templates/VersionHistory';
import WireframeButtons from './templates/WireframeButtons';
import annotationList from './acemode/annotationList';
import color from "./util/color";
import i18n from './code-studio/i18n';
import logToCloud from './logToCloud';
import msg from '@cdo/locale';
import project from './code-studio/initApp/project';
import puzzleRatingUtils from './puzzleRatingUtils';
import userAgentParser from './code-studio/initApp/userAgentParser';
import {KeyCodes, TestResults} from './constants';
import {assets as assetsApi} from './clientApi';
import {blocks as makerDropletBlocks} from './lib/kits/maker/dropletConfig';
import {closeDialog as closeInstructionsDialog} from './redux/instructionsDialog';
import {getStore} from './redux';
import {getValidatedResult, initializeContainedLevel} from './containedLevels';
import {lockContainedLevelAnswers} from './code-studio/levels/codeStudioLevels';
import {parseElement as parseXmlElement} from './xml';
import {resetAniGif} from '@cdo/apps/utils';
import {setIsRunning} from './redux/runState';
import {setPageConstants} from './redux/pageConstants';
import {setVisualizationScale} from './redux/layout';
import experiments from '@cdo/apps/util/experiments';
import {
  determineInstructionsConstants,
  setInstructionsConstants,
  setFeedback
} from './redux/instructions';
import { addCallouts } from '@cdo/apps/code-studio/callouts';

var copyrightStrings;

/**
* The minimum width of a playable whole blockly game.
*/
var MIN_WIDTH = 900;
var DEFAULT_MOBILE_NO_PADDING_SHARE_WIDTH = 400;
var MAX_VISUALIZATION_WIDTH = 400;
var MIN_VISUALIZATION_WIDTH = 200;

/**
 * Treat mobile devices with screen.width less than the value below as phones.
 */
var MAX_PHONE_WIDTH = 500;

class StudioApp extends EventEmitter {
  constructor() {
    super();
    this.feedback_ = new FeedbackUtils(this);
    this.authoredHintsController_ = new AuthoredHints(this);

    /**
     * The parent directory of the apps. Contains common.js.
     */
    this.BASE_URL = undefined;

    this.enableShowCode = true;
    this.editCode = false;
    this.usingBlockly_ = true;

    /**
     * @type {?Droplet.Editor}
     */
    this.editor = null;
    /**
     * @type {?DropletTooltipManager}
     */
    this.dropletTooltipManager = null;

    // @type {string} for all of these
    this.icon = undefined;
    this.winIcon = undefined;
    this.failureIcon = undefined;

    // The following properties get their non-default values set by the application.

    /**
     * Whether to alert user to empty blocks, short-circuiting all other tests.
     * @member {boolean}
     */
    this.checkForEmptyBlocks_ = false;

    /**
     * The ideal number of blocks to solve this level.  Users only get 2
     * stars if they use more than this number.
     * @type {number}
     */
    this.IDEAL_BLOCK_NUM = undefined;

    /**
     * @type {!TestableBlock[]}
     */
    this.requiredBlocks_ = [];

    /**
     * The number of required blocks to give hints about at any one time.
     * Set this to Infinity to show all.
     * @type {number}
     */
    this.maxRequiredBlocksToFlag_ = 1;

    /**
     * @type {!TestableBlock[]}
     */
    this.recommendedBlocks_ = [];

    /**
     * The number of recommended blocks to give hints about at any one time.
     * Set this to Infinity to show all.
     * @type {number}
     */
    this.maxRecommendedBlocksToFlag_ = 1;

    /**
     * The number of attempts (how many times the run button has been pressed)
     * @type {?number}
     */
    this.attempts = 0;

    /**
     * Stores the time at init. The delta to current time is used for logging
     * and reporting to capture how long it took to arrive at an attempt.
     * @type {?number}
     */
    this.initTime = undefined;

    /**
     * If true, we don't show blockspace. Used when viewing shared levels
     */
    this.hideSource = false;

    /**
     * If true, we're viewing a shared level.
     */
    this.share = false;

    this.onAttempt = undefined;
    this.onContinue = undefined;
    this.onResetPressed = undefined;
    this.backToPreviousLevel = undefined;
    this.sendToPhone = undefined;
    this.enableShowBlockCount = true;

    this.disableSocialShare = false;
    this.noPadding = false;

    this.MIN_WORKSPACE_HEIGHT = undefined;

  }
}

/**
 * Configure StudioApp options
 */
StudioApp.prototype.configure = function (options) {
  this.BASE_URL = options.baseUrl;
  // NOTE: editCode (which currently implies droplet) and usingBlockly_ are
  // currently mutually exclusive.
  this.editCode = options.level && options.level.editCode;
  this.scratch = options.level && options.level.scratch;
  this.usingBlockly_ = !this.editCode && !this.scratch;

  // TODO (bbuchanan) : Replace this editorless-hack with setting an editor enum
  // or (even better) inject an appropriate editor-adaptor.
  if (options.isEditorless) {
    this.editCode = false;
    this.usingBlockly_ = false;
  }

  // Bind assetUrl to the instance so that we don't need to depend on callers
  // binding correctly as they pass this function around.
  this.assetUrl = _.bind(this.assetUrl_, this);

  this.maxVisualizationWidth = options.maxVisualizationWidth || MAX_VISUALIZATION_WIDTH;
  this.minVisualizationWidth = options.minVisualizationWidth || MIN_VISUALIZATION_WIDTH;
};

/**
 * @param {AppOptionsConfig}
 */
StudioApp.prototype.hasInstructionsToShow = function (config) {
  return !!(config.level.instructions ||
      config.level.markdownInstructions ||
      config.level.aniGifURL);
};

/**
 * Given the studio app config object, show shared app warnings.
 */
function showWarnings(config) {
  shareWarnings.checkSharedAppWarnings({
    channelId: config.channel,
    isSignedIn: config.isSignedIn,
    isTooYoung: config.isTooYoung,
    isOwner: project.isOwner(),
    hasDataAPIs: config.shareWarningInfo.hasDataAPIs,
    onWarningsComplete: config.shareWarningInfo.onWarningsComplete,
    onTooYoung: config.shareWarningInfo.onTooYoung,
  });
}

/**
 * Common startup tasks for all apps. Happens after configure.
 * @param {AppOptionsConfig}
 */
StudioApp.prototype.init = function (config) {
  if (!config) {
    config = {};
  }
  this.config = config;

  this.hasContainedLevels = config.hasContainedLevels;

  config.getCode = this.getCode.bind(this);
  copyrightStrings = config.copyrightStrings;

  if (config.isLegacyShare && config.hideSource) {
    $("body").addClass("legacy-share-view");
    if (dom.isMobile()) {
      $('#main-logo').hide();
    }
    if (dom.isIOS() && !window.navigator.standalone) {
      addToHome.show(true);
    }
  }

  this.setConfigValues_(config);

  this.configureDom(config);

  ReactDOM.render(
    <Provider store={getStore()}>
      <InstructionsDialogWrapper
        showInstructionsDialog={(autoClose) => {
            this.showInstructionsDialog_(config.level, autoClose);
          }}
      />
    </Provider>,
    document.body.appendChild(document.createElement('div'))
  );

  if (config.usesAssets) {
    assetPrefix.init(config);

    // Pre-populate asset list
    assetsApi.getFiles(result => {
      assets.listStore.reset(result.files);
    }, xhr => {
      // Unable to load asset list
    });
  }

  if (config.hideSource) {
    this.handleHideSource_({
      containerId: config.containerId,
      embed: config.embed,
      level: config.level,
      phone_share_url: config.send_to_phone_url,
      sendToPhone: config.sendToPhone,
      twitter: config.twitter,
      app: config.app,
      noHowItWorks: config.noHowItWorks,
      isLegacyShare: config.isLegacyShare,
      isResponsive: getStore().getState().pageConstants.isResponsive,
      wireframeShare: config.wireframeShare,
    });
  }

  if (config.share) {
    this.handleSharing_({
      makeUrl: config.makeUrl,
      makeString: config.makeString,
      makeImage: config.makeImage,
      makeYourOwn: config.makeYourOwn
    });
  }

  const hintsUsedIds = utils.valueOr(config.authoredHintsUsedIds, []);
  this.authoredHintsController_.init(config.level.authoredHints, hintsUsedIds, config.scriptId, config.serverLevelId);
  if (config.authoredHintViewRequestsUrl && config.isSignedIn) {
    this.authoredHintsController_.submitHints(config.authoredHintViewRequestsUrl);
  }

  if (config.puzzleRatingsUrl) {
    puzzleRatingUtils.submitCachedPuzzleRatings(config.puzzleRatingsUrl);
  }

  // Record time at initialization.
  this.initTime = new Date().getTime();

  // Fixes viewport for small screens.
  var viewport = document.querySelector('meta[name="viewport"]');
  if (viewport) {
    this.fixViewportForSmallScreens_(viewport, config);
  }

  var blockCount = document.getElementById('blockCounter');
  if (blockCount && !this.enableShowBlockCount) {
    blockCount.style.display = 'none';
  }

  this.setIconsFromSkin(config.skin);

  if (config.level.instructionsIcon) {
    this.icon = config.skin[config.level.instructionsIcon];
    this.winIcon = config.skin[config.level.instructionsIcon];
  }

  if (config.showInstructionsWrapper) {
    config.showInstructionsWrapper(() => {});
  }

  var orientationHandler = function () {
    window.scrollTo(0, 0);  // Browsers like to mess with scroll on rotate.
  };
  window.addEventListener('orientationchange', orientationHandler);
  orientationHandler();

  if (config.loadAudio) {
    config.loadAudio();
  }

  if (this.editCode) {
    this.handleEditCode_(config);
  }

  if (this.isUsingBlockly()) {
    this.handleUsingBlockly_(config);
  } else {
    // handleUsingBlockly_ already does an onResize. We still want that goodness
    // if we're not blockly
    utils.fireResizeEvent();
  }

  this.alertIfAbusiveProject();
  this.alertIfProfaneOrPrivacyViolatingProject();

  // make sure startIFrameEmbeddedApp has access to the config object
  // so it can decide whether or not to show a warning.
  this.startIFrameEmbeddedApp = this.startIFrameEmbeddedApp.bind(this, config);

  // config.shareWarningInfo is set on a per app basis (in applab and gamelab)
  // shared apps that are embedded in an iframe handle warnings in
  // startIFrameEmbeddedApp since they don't become "active" until the user
  // clicks on them.
  if (config.shareWarningInfo && !config.level.iframeEmbed) {
    showWarnings(config);
  }

  this.initProjectTemplateWorkspaceIconCallout();

  this.alertIfCompletedWhilePairing(config);

  // If we are in a non-english locale using our english-specific app
  // (the Spelling Bee), display a warning.
  if (config.locale !== 'en_us' && config.skinId === 'letters') {
      this.displayWorkspaceAlert(
        'error',
        <div>
          {msg.englishOnlyWarning({ nextStage: config.stagePosition + 1 })}
        </div>
      );
  }

  var vizResizeBar = document.getElementById('visualizationResizeBar');
  if (vizResizeBar) {
    dom.addMouseDownTouchEvent(vizResizeBar,
                               _.bind(this.onMouseDownVizResizeBar, this));

    // Can't use dom.addMouseUpTouchEvent() because it will preventDefault on
    // all touchend events on the page, breaking click events...
    document.body.addEventListener('mouseup',
                                   _.bind(this.onMouseUpVizResizeBar, this));
    var mouseUpTouchEventName = dom.getTouchEventName('mouseup');
    if (mouseUpTouchEventName) {
      document.body.addEventListener(mouseUpTouchEventName,
                                     _.bind(this.onMouseUpVizResizeBar, this));
    }
  }

  window.addEventListener('resize', _.bind(this.onResize, this));

  this.reset(true);

  // Add display of blocks used.
  this.setIdealBlockNumber_();

  // TODO (cpirich): implement block count for droplet (for now, blockly only)
  if (this.isUsingBlockly()) {
    Blockly.mainBlockSpaceEditor.addUnusedBlocksHelpListener(function (e) {
      utils.showUnusedBlockQtip(e.target);
    });
    // Store result so that we can cleanup later in tests
    this.changeListener = Blockly.mainBlockSpaceEditor.addChangeListener(_.bind(function () {
      this.updateBlockCount();
    }, this));

    if (config.level.openFunctionDefinition) {
      this.openFunctionDefinition_(config);
    }
  }

  // Bind listener to 'Clear Puzzle' button
  var hideIcon = utils.valueOr(config.skin.hideIconInClearPuzzle, false);
  var clearPuzzleHeader = document.getElementById('clear-puzzle-header');
  if (clearPuzzleHeader) {
    dom.addClickTouchEvent(clearPuzzleHeader, (function () {
      this.feedback_.showClearPuzzleConfirmation(hideIcon, (function () {
        this.handleClearPuzzle(config);
      }).bind(this));
    }).bind(this));
  }

  this.initVersionHistoryUI(config);

  if (this.isUsingBlockly() && Blockly.contractEditor) {
    Blockly.contractEditor.registerTestsFailedOnCloseHandler(function () {
      this.feedback_.showSimpleDialog({
        headerText: undefined,
        bodyText: msg.examplesFailedOnClose(),
        cancelText: msg.ignore(),
        confirmText: msg.tryAgain(),
        onConfirm: null,
        onCancel: function () {
          Blockly.contractEditor.hideIfOpen();
        }
      });

      // return true to indicate to blockly-core that we'll own closing the
      // contract editor
      return true;
    }.bind(this));
  }

  if (config.isLegacyShare && config.hideSource) {
    this.setupLegacyShareView();
  }

  initializeContainedLevel();

  if (config.isChallengeLevel) {
    const startDialogDiv = document.createElement('div');
    document.body.appendChild(startDialogDiv);
    const progress = getStore().getState().progress;
    const isComplete = progress.levelProgress[progress.currentLevelId] >=
      TestResults.MINIMUM_OPTIMAL_RESULT;
    ReactDOM.render(
      <ChallengeDialog
        isOpen={true}
        avatar={this.icon}
        handleCancel={() => {
          this.skipLevel();
        }}
        cancelButtonLabel={msg.challengeLevelSkip()}
        complete={isComplete}
        isIntro={true}
        primaryButtonLabel={msg.challengeLevelStart()}
        text={msg.challengeLevelIntro()}
        title={msg.challengeLevelTitle()}
      />,
      startDialogDiv);
  }

  this.emit('afterInit');
};

StudioApp.prototype.initProjectTemplateWorkspaceIconCallout = function () {
<<<<<<< HEAD
  if (getStore().getState().pageConstants.showProjectTemplateWorkspaceIcon) {
    // The callouts can't appear until the DOM is 100% rendered by react. The
    // safest method is to kick off a requestAnimationFrame from an async
    // setTimeout()
    setTimeout(() => {
      requestAnimationFrame(() => {
        addCallouts([{
          id: 'projectTemplateWorkspaceIconCallout',
          element_id: '.projectTemplateWorkspaceIcon:visible',
          localized_text: msg.workspaceProjectTemplateLevel(),
          qtip_config: {
            position: {
              my: 'top center',
              at: 'bottom center',
            },
          },
        }]);
      });
    }, 0);
=======
  if (getStore().getState().pageConstants.showProjectTemplateWorkspaceIcon &&
      $("#projectTemplateWorkspaceIcon").is(":visible")) {
    addCallouts([{
      id: 'projectTemplateWorkspaceIconCallout',
      element_id: '#projectTemplateWorkspaceIcon',
      localized_text: msg.workspaceProjectTemplateLevel(),
      qtip_config: {
        position: {
          my: 'top center',
          at: 'bottom center',
        },
      },
    }]);
>>>>>>> bba0876b
  }
};

StudioApp.prototype.alertIfCompletedWhilePairing = function (config) {
  if (!!config.level.pairingDriver) {
    this.displayWorkspaceAlert(
      'warning',
      <div>
        {msg.pairingNavigatorWarning({driver: config.level.pairingDriver})}
        {' '}
        {config.level.pairingAttempt &&
          <a href={config.level.pairingAttempt}>
            {msg.pairingNavigatorLink()}
          </a>
        }
        {config.level.pairingChannelId &&
          <a href={project.getPathName('view', config.level.pairingChannelId)}>
            {msg.pairingNavigatorLink()}
          </a>
        }
      </div>
    );
  }
};

StudioApp.prototype.getVersionHistoryHandler = function (config) {
  return () => {
    var contentDiv = document.createElement('div');
    var dialog = this.createModalDialog({
      contentDiv: contentDiv,
      defaultBtnSelector: 'again-button',
      id: 'showVersionsModal'
    });
    ReactDOM.render(React.createElement(VersionHistory, {
      handleClearPuzzle: this.handleClearPuzzle.bind(this, config),
      useFilesApi: !!config.useFilesApi
    }), contentDiv);

    dialog.show();
  };
};

StudioApp.prototype.initVersionHistoryUI = function (config) {
  // Bind listener to 'Version History' button
  var versionsHeader = document.getElementById('versions-header');
  if (versionsHeader) {
    dom.addClickTouchEvent(versionsHeader, this.getVersionHistoryHandler(config));
  }
};

StudioApp.prototype.startIFrameEmbeddedApp = function (config, onTooYoung) {
  if (this.share && config.shareWarningInfo) {
    config.shareWarningInfo.onTooYoung = onTooYoung;
    showWarnings(config);
  } else {
    this.runButtonClick();
  }
};

/**
 * Create a phone frame and container. Scale shared content (everything currently inside the visualization column)
 * to container width, fit container to the phone frame and add share footer.
 */
StudioApp.prototype.setupLegacyShareView = function () {
  var vizContainer = document.createElement('div');
  vizContainer.id = 'visualizationContainer';
  var vizColumn = document.getElementById('visualizationColumn');
  if (dom.isMobile()) {
    $(vizContainer).width($(vizColumn).width());
  }
  $(vizContainer).append(vizColumn.children);

  var phoneFrameScreen = document.createElement('div');
  phoneFrameScreen.id = 'phoneFrameScreen';
  $(phoneFrameScreen).append(vizContainer);
  $(vizColumn).append(phoneFrameScreen);

  this.renderShareFooter_(phoneFrameScreen);
  if (dom.isMobile) {
    // re-scale on resize events to adjust to orientation and navbar changes
    $(window).resize(this.scaleLegacyShare);
  }
  this.scaleLegacyShare();
};

StudioApp.prototype.scaleLegacyShare = function () {
  var vizContainer = document.getElementById('visualizationContainer');
  var vizColumn = document.getElementById('visualizationColumn');
  var phoneFrameScreen = document.getElementById('phoneFrameScreen');
  var vizWidth = $(vizContainer).width();

  // On mobile, scale phone frame to full screen (portrait). Otherwise use given dimensions from css.
  if (dom.isMobile()) {
    var screenWidth = Math.min(window.innerWidth, window.innerHeight);
    var screenHeight = Math.max(window.innerWidth, window.innerHeight);
    $(phoneFrameScreen).width(screenWidth);
    $(phoneFrameScreen).height(screenHeight);
    $(vizColumn).width(screenWidth);
  }

  var frameWidth = $(phoneFrameScreen).width();
  var scale = frameWidth / vizWidth;
  if (scale !== 1) {
    applyTransformOrigin(vizContainer, 'left top');
    applyTransformScale(vizContainer, 'scale(' + scale + ')');
  }
};

StudioApp.prototype.getCode = function () {
  if (!this.editCode) {
    throw "getCode() requires editCode";
  }
  if (this.hideSource) {
    return this.startBlocks_;
  } else {
    return this.editor.getValue();
  }
};

StudioApp.prototype.setIconsFromSkin = function (skin) {
  this.icon = skin.staticAvatar;
  this.winIcon = skin.winAvatar;
  this.failureIcon = skin.failureAvatar;
};

/**
 * Reset the puzzle back to its initial state.
 * Search aliases: "Start Over", startOver
 * @param {AppOptionsConfig}- same config object passed to studioApp.init().
 * @return {Promise} to express that the async operation is complete.
 */
StudioApp.prototype.handleClearPuzzle = function (config) {
  var promise;
  if (this.isUsingBlockly()) {
    if (Blockly.functionEditor) {
      Blockly.functionEditor.hideIfOpen();
    }
    Blockly.mainBlockSpace.clear();
    this.setStartBlocks_(config, false);
    if (config.level.openFunctionDefinition) {
      this.openFunctionDefinition_(config);
    }
  } else if (this.editCode) {
    var resetValue = '';
    if (config.level.startBlocks) {
      // Don't pass CRLF pairs to droplet until they fix CR handling:
      resetValue = config.level.startBlocks.replace(/\r\n/g, '\n');
    }
    // TODO (bbuchanan): This getValue() call is a workaround for a Droplet bug,
    // See https://github.com/droplet-editor/droplet/issues/137
    // Calling getValue() updates the cached ace editor value, which can be
    // out-of-date in droplet and cause an incorrect early-out.
    // Remove this line once that bug is fixed and our Droplet lib is updated.
    this.editor.getValue();
    this.editor.setValue(resetValue);

    annotationList.clearRuntimeAnnotations();
  } else if (this.scratch) {
    const workspace = Blockly.getMainWorkspace();
    workspace.clear();

    const dom = Blockly.Xml.textToDom(config.level.startBlocks);
    Blockly.Xml.domToWorkspace(dom, workspace);
  }
  if (config.afterClearPuzzle) {
    promise = config.afterClearPuzzle(config);
  }
  if (!promise) {
    // If a promise wasn't returned from config.afterClearPuzzle(), we create
    // on here that returns immediately since the operation must have completed
    // synchronously.
    promise = new Promise(function (resolve, reject) { resolve(); });
  }
  return promise;
};

/**
 * TRUE if the current app uses blockly (as opposed to editCode or another
 * editor)
 * @return {boolean}
 */
StudioApp.prototype.isUsingBlockly = function () {
  return this.usingBlockly_;
};

/**
 *
 */
StudioApp.prototype.handleSharing_ = function (options) {
  // 1. Move the buttons, 2. Hide the slider in the share page for mobile.
  var belowVisualization = document.getElementById('belowVisualization');
  if (dom.isMobile()) {
    var sliderCell = document.getElementById('slider-cell');
    if (sliderCell) {
      sliderCell.style.display = 'none';
    }
    if (belowVisualization) {
      var visualization = document.getElementById('visualization');
      belowVisualization.style.display = 'none';
      visualization.style.marginBottom = '0px';
    }
  }

  // Show flappy upsale on desktop and mobile.  Show learn upsale only on desktop
  var upSale = document.createElement('div');
  if (options.makeYourOwn) {
    upSale.innerHTML = require('./templates/makeYourOwn.html.ejs')({
      data: {
        makeUrl: options.makeUrl,
        makeString: options.makeString,
        makeImage: options.makeImage
      }
    });
    if (this.noPadding) {
      upSale.style.marginLeft = '10px';
    }
    belowVisualization.appendChild(upSale);
  } else if (typeof options.makeYourOwn === 'undefined') {
    upSale.innerHTML = require('./templates/learn.html.ejs')({
      assetUrl: this.assetUrl
    });
    belowVisualization.appendChild(upSale);
  }
};

export function makeFooterMenuItems() {
  const footerMenuItems = [
    {
      text: i18n.t('footer.try_hour_of_code'),
      link: 'https://code.org/learn',
      newWindow: true
    },
    {
      text: i18n.t('footer.how_it_works'),
      link: project.getProjectUrl('/edit'),
      newWindow: false
    },
    {
      text: i18n.t('footer.report_abuse'),
      link: "/report_abuse",
      newWindow: true
    },
    {
      text: i18n.t('footer.copyright'),
      link: '#',
      copyright: true
    },
    {
      text: i18n.t('footer.tos'),
      link: "https://code.org/tos",
      newWindow: true
    },
    {
      text: i18n.t('footer.privacy'),
      link: "https://code.org/privacy",
      newWindow: true
    }
  ];

  //Removes 'Try-HOC' from only gamelab footer menu
  if (project.getStandaloneApp() === 'gamelab') {
    footerMenuItems.shift();
  }

  return footerMenuItems;
}

StudioApp.prototype.renderShareFooter_ = function (container) {
  var footerDiv = document.createElement('div');
  footerDiv.setAttribute('id', 'footerDiv');
  container.appendChild(footerDiv);

  var reactProps = {
    i18nDropdown: '',
    privacyPolicyInBase: false,
    copyrightInBase: false,
    copyrightStrings: copyrightStrings,
    baseMoreMenuString: i18n.t('footer.built_on_code_studio'),
    baseStyle: {
      paddingLeft: 0,
      width: $("#visualization").width()
    },
    className: 'dark',
    menuItems: makeFooterMenuItems(),
    phoneFooter: true
  };

  ReactDOM.render(<SmallFooter {...reactProps}/>, footerDiv);
};

/**
 * Get the url of path appended to BASE_URL
 */
StudioApp.prototype.assetUrl_ = function (path) {
  if (this.BASE_URL === undefined) {
    throw new Error('StudioApp BASE_URL has not been set. ' +
      'Call configure() first');
  }
  return this.BASE_URL + path;
};

/**
 * Reset the playing field to the start position and kill any pending
 * animation tasks.  This will typically be replaced by an application.
 * @param {boolean} shouldPlayOpeningAnimation True if an opening animation is
 *   to be played.
 */
StudioApp.prototype.reset = function (shouldPlayOpeningAnimation) {
  // TODO (bbuchanan): Look for comon reset logic we can pull here
  // Override in app subclass
};


/**
 * Override to change run behavior.
 */
StudioApp.prototype.runButtonClick = function () {};

/**
 * Toggle whether run button or reset button is shown
 * @param {string} button Button to show, either "run" or "reset"
 */
StudioApp.prototype.toggleRunReset = function (button) {
  var showRun = (button === 'run');
  if (button !== 'run' && button !== 'reset') {
    throw "Unexpected input";
  }

  getStore().dispatch(setIsRunning(!showRun));

  if (this.hasContainedLevels) {
    lockContainedLevelAnswers();
  }

  var run = document.getElementById('runButton');
  var reset = document.getElementById('resetButton');
  run.style.display = showRun ? 'inline-block' : 'none';
  run.disabled = !showRun;
  reset.style.display = !showRun ? 'inline-block' : 'none';
  reset.disabled = showRun;

  // Toggle soft-buttons (all have the 'arrow' class set):
  $('.arrow').prop("disabled", showRun);
};

StudioApp.prototype.isRunning = function () {
  return getStore().getState().runState.isRunning;
};

/**
 * Attempts to associate a set of audio files to a given name
 * @param {Object} audioConfig sound configuration
 */
StudioApp.prototype.registerAudio = function (audioConfig) {
  Sounds.getSingleton().register(audioConfig);
};

/**
 * Attempts to associate a set of audio files to a given name
 * @param {Array.<string>} filenames file paths for sounds
 * @param {string} name ID to associate sound effect with
 */
StudioApp.prototype.loadAudio = function (filenames, name) {
  Sounds.getSingleton().registerByFilenamesAndID(filenames, name);
};

/**
 * Attempts to play a sound effect
 * @param {string} name sound ID
 * @param {Object} options for sound playback
 * @param {number} options.volume value between 0.0 and 1.0 specifying volume
 * @param {function} [options.onEnded]
 */
StudioApp.prototype.playAudio = function (name, options) {
  options = options || {};
  var defaultOptions = {volume: 0.5};
  var newOptions = utils.extend(defaultOptions, options);
  Sounds.getSingleton().play(name, newOptions);
};

/**
 * Play a win sound, unless there's a contained level. In that case, match
 * the sound to the correctness of the answer to the contained level.
 */
StudioApp.prototype.playAudioOnWin = function () {
  if (this.hasContainedLevels) {
    this.playAudio(getValidatedResult() ? 'win' : 'failure');
    return;
  }
  this.playAudio('win');
};

/**
 * Play a failure sound, unless there's a contained level. In that case, match
 * the sound to the correctness of the answer to the contained level.
 */
StudioApp.prototype.playAudioOnFailure = function () {
  if (this.hasContainedLevels) {
    this.playAudio(getValidatedResult() ? 'win' : 'failure');
    return;
  }
  this.playAudio('failure');
};

/**
 * Stops looping a given sound
 * @param {string} name ID of sound
 */
StudioApp.prototype.stopLoopingAudio = function (name) {
  Sounds.getSingleton().stopLoopingAudio(name);
};

/**
* @param {Object} options Configuration parameters for Blockly. Parameters are
* optional and include:
*  - {string} path The root path to the /apps directory, defaults to the
*    the directory in which this script is located.
*  - {boolean} rtl True if the current language right to left.
*  - {DomElement} toolbox The element in which to insert the toolbox,
*    defaults to the element with 'toolbox'.
*  - {boolean} trashcan True if the trashcan should be displayed, defaults to
*    true.
* @param {Element} div The parent div in which to insert Blockly.
*/
StudioApp.prototype.inject = function (div, options) {
  var defaults = {
    assetUrl: this.assetUrl,
    rtl: getStore().getState().isRtl,
    toolbox: document.getElementById('toolbox'),
    trashcan: true,
    customSimpleDialog: this.feedback_.showSimpleDialog.bind(this.feedback_)
  };
  Blockly.inject(div, utils.extend(defaults, options), Sounds.getSingleton());
};

StudioApp.prototype.showNextHint = function () {
  return this.authoredHintsController_.showNextHint();
};

/**
* Initialize Blockly for a readonly iframe.  Called on page load. No sounds.
* XML argument may be generated from the console with:
* Blockly.Xml.domToText(Blockly.Xml.blockSpaceToDom(Blockly.mainBlockSpace)).slice(5, -6)
*/
StudioApp.prototype.initReadonly = function (options) {
  Blockly.inject(document.getElementById('codeWorkspace'), {
    assetUrl: this.assetUrl,
    readOnly: true,
    rtl: getStore().getState().isRtl,
    scrollbars: false
  });
  this.loadBlocks(options.blocks);
};

/**
* Load the editor with blocks.
* @param {string} blocksXml Text representation of blocks.
*/
StudioApp.prototype.loadBlocks = function (blocksXml) {
  var xml = parseXmlElement(blocksXml);
  Blockly.Xml.domToBlockSpace(Blockly.mainBlockSpace, xml);
};

/**
* Applies the specified arrangement to top startBlocks. If any
* individual blocks have x or y properties set in the XML, those values
* take priority. If no arrangement for a particular block type is
* specified, blocks are automatically positioned by Blockly.
*
* Note that, currently, only bounce and flappy use arrangements.
*
* @param {string} startBlocks String representation of start blocks xml.
* @param {Object.<Object>} arrangement A map from block type to position.
* @return {string} String representation of start blocks xml, including
*    block position.
*/
StudioApp.prototype.arrangeBlockPosition = function (startBlocks, arrangement) {

  var type, xmlChild;

  var xml = parseXmlElement(startBlocks);

  var xmlChildNodes = xml.childNodes || [];
  arrangement = arrangement || {};

  for (var i = 0; i < xmlChildNodes.length; i++) {
    xmlChild = xmlChildNodes[i];

    // Only look at element nodes
    if (xmlChild.nodeType === 1) {
      // look to see if we have a predefined arrangement for this type
      type = xmlChild.getAttribute('type');
      if (arrangement[type]) {
        if (arrangement[type].x && !xmlChild.hasAttribute('x')) {
          xmlChild.setAttribute('x', arrangement[type].x);
        }
        if (arrangement[type].y && !xmlChild.hasAttribute('y')) {
          xmlChild.setAttribute('y', arrangement[type].y);
        }
      }
    }
  }
  return Blockly.Xml.domToText(xml);
};

StudioApp.prototype.createModalDialog = function (options) {
  return this.feedback_.createModalDialog(options);
};

StudioApp.prototype.showToggleBlocksError = function () {
  this.feedback_.showToggleBlocksError(this.Dialog);
};

StudioApp.prototype.showGeneratedCode = function () {
  this.feedback_.showGeneratedCode(this.Dialog, this.config.appStrings);
};

/**
 * Simple passthrough to AuthoredHints.displayMissingBlockHints
 * @param {String[]} blocks An array of XML strings representing the
 *        missing recommended Blockly Blocks for which we want to
 *        display hints.
 */
StudioApp.prototype.displayMissingBlockHints = function (blocks) {
  this.authoredHintsController_.displayMissingBlockHints(blocks);
};

/**
 * @param {LiveMilestoneResponse} response
 */
StudioApp.prototype.onReportComplete = function (response) {
  this.authoredHintsController_.finishHints(response);

  if (!response) {
    return;
  }

  // Track GA events
  if (response.new_level_completed) {
    trackEvent('Puzzle', 'Completed', response.level_path, response.level_attempts);
  }

  if (response.share_failure) {
    trackEvent('Share', 'Failure', response.share_failure.type);
  }
};

/**
 * Show our instructions dialog. This should never be called directly, and will
 * instead be called when the state of our redux store changes.
 * @param {object} level
 * @param {boolean} autoClose - closes instructions after 32s if true
 */
StudioApp.prototype.showInstructionsDialog_ = function (level, autoClose) {
  const reduxState = getStore().getState();
  const isMarkdownMode = !!reduxState.instructions.longInstructions &&
    !reduxState.instructionsDialog.imgOnly;

  var instructionsDiv = document.createElement('div');
  instructionsDiv.className = isMarkdownMode ?
    'markdown-instructions-container' :
    'instructions-container';

  var headerElement;

  var puzzleTitle = msg.puzzleTitle({
    stage_total: level.stage_total,
    puzzle_number: level.puzzle_number
  });

  if (isMarkdownMode) {
    headerElement = document.createElement('h1');
    headerElement.className = 'markdown-level-header-text dialog-title';
    headerElement.innerHTML = puzzleTitle;
    if (!this.icon) {
      headerElement.className += ' no-modal-icon';
    }
  }

  // Create a div to eventually hold this content, and add it to the
  // overall container. We don't want to render directly into the
  // container just yet, because our React component could contain some
  // elements that don't want to be rendered until they are in the DOM
  var instructionsReactContainer = document.createElement('div');
  instructionsReactContainer.className='instructions-content';
  instructionsDiv.appendChild(instructionsReactContainer);

  var buttons = document.createElement('div');
  instructionsDiv.appendChild(buttons);
  ReactDOM.render(<DialogButtons ok={true}/>, buttons);

  // If there is an instructions block on the screen, we want the instructions dialog to
  // shrink down to that instructions block when it's dismissed.
  // We then want to flash the instructions block.
  var hideOptions = null;
  var endTargetSelector = "#bubble";

  if ($(endTargetSelector).length) {
    hideOptions = {};
    hideOptions.endTarget = endTargetSelector;
  }

  var hideFn = _.bind(function () {
    // Set focus to ace editor when instructions close:
    if (this.editCode && this.currentlyUsingBlocks()) {
      this.editor.aceEditor.focus();
    }

    // update redux
    getStore().dispatch(closeInstructionsDialog());
  }, this);

  this.instructionsDialog = this.createModalDialog({
    markdownMode: isMarkdownMode,
    contentDiv: instructionsDiv,
    icon: this.icon,
    defaultBtnSelector: '#ok-button',
    onHidden: hideFn,
    scrollContent: true,
    scrollableSelector: ".instructions-content",
    header: headerElement
  });

  // Now that our elements are guaranteed to be in the DOM, we can
  // render in our react components
  $(this.instructionsDialog.div).on('show.bs.modal', () => {
    ReactDOM.render(
      <Provider store={getStore()}>
        <DialogInstructions />
      </Provider>,
      instructionsReactContainer);
    resetAniGif(this.instructionsDialog.div.find('img.aniGif').get(0));
  });

  if (autoClose) {
    setTimeout(_.bind(function () {
      this.instructionsDialog.hide();
    }, this), 32000);
  }

  var okayButton = buttons.querySelector('#ok-button');
  if (okayButton) {
    dom.addClickTouchEvent(okayButton, _.bind(function () {
      if (this.instructionsDialog) {
        this.instructionsDialog.hide();
      }
    }, this));
  }

  this.instructionsDialog.show({hideOptions: hideOptions});
};

/**
*  Resizes the blockly workspace.
*/
StudioApp.prototype.onResize = function () {
  const codeWorkspace = document.getElementById('codeWorkspace');
  if (codeWorkspace) {
    var workspaceWidth = codeWorkspace.clientWidth;

    // Keep blocks static relative to the right edge in RTL mode
    if (this.isUsingBlockly() && Blockly.RTL) {
      if (this.lastWorkspaceWidth && (this.lastWorkspaceWidth !== workspaceWidth)) {
        var blockOffset = workspaceWidth - this.lastWorkspaceWidth;
        Blockly.mainBlockSpace.getTopBlocks().forEach(function (topBlock) {
          topBlock.moveBy(blockOffset, 0);
        });
      }
    }
    this.lastWorkspaceWidth = workspaceWidth;

    // Droplet toolbox width varies as the window size changes, so refresh:
    this.resizeToolboxHeader();

    // Content below visualization is a resizing scroll area in pinned mode
    onResizeSmallFooter();
  }
};

/**
 * Resizes the content area below the visualization in pinned (viewport height)
 * view mode.
 */
function resizePinnedBelowVisualizationArea() {
  var pinnedBelowVisualization = document.querySelector(
      '#visualizationColumn.pin_bottom #belowVisualization');
  if (!pinnedBelowVisualization) {
    return;
  }

  var top = 0;

  var possibleBelowVisualizationElements = [
    'playSpaceHeader',
    'spelling-table-wrapper',
    'gameButtons',
    'gameButtonExtras',
  ];
  possibleBelowVisualizationElements.forEach(id => {
    let element = document.getElementById(id);
    if (element) {
      top += $(element).outerHeight(true);
    }
  });

  var visualization = document.getElementById('visualization');
  if (visualization) {
    var parent = $(visualization).parent();
    if (parent.attr('id') === 'phoneFrameWrapper') {
      // Phone frame itself doesnt have height. Loop through children
      parent.children().each(function () {
        top += $(this).outerHeight(true);
      });
    } else {
      top += $(visualization).outerHeight(true);
    }
  }

  var bottom = 0;
  var smallFooter = document.querySelector('#page-small-footer .small-footer-base');
  if (smallFooter) {
    var codeApp = $('#codeApp');
    bottom += $(smallFooter).outerHeight(true);
    // Footer is relative to the document, not codeApp, so we need to
    // remove the codeApp bottom offset to get the correct margin.
    bottom -= parseInt(codeApp.css('bottom'), 10);
  }

  pinnedBelowVisualization.style.top = top + 'px';
  pinnedBelowVisualization.style.bottom = bottom + 'px';
}

/**
 * Debounced onResize operations that update the layout to support sizing
 * to viewport height and using the small footer.
 * @type {Function}
 */
var onResizeSmallFooter = _.debounce(function () {
  resizePinnedBelowVisualizationArea();
}, 10);

/**
 * Passthrough to local static resizePinnedBelowVisualizationArea, which needs
 * to be static so it can be statically debounced as onResizeSmallFooter
 */
StudioApp.prototype.resizePinnedBelowVisualizationArea = function () {
  resizePinnedBelowVisualizationArea();
};

StudioApp.prototype.onMouseDownVizResizeBar = function (event) {
  // When we see a mouse down in the resize bar, start tracking mouse moves:

  if (!this.onMouseMoveBoundHandler) {
    this.onMouseMoveBoundHandler = _.bind(this.onMouseMoveVizResizeBar, this);
    document.body.addEventListener('mousemove', this.onMouseMoveBoundHandler);
    this.mouseMoveTouchEventName = dom.getTouchEventName('mousemove');
    if (this.mouseMoveTouchEventName) {
      document.body.addEventListener(this.mouseMoveTouchEventName,
                                     this.onMouseMoveBoundHandler);
    }

    event.preventDefault();
  }
};

function applyTransformScaleToChildren(element, scale) {
  for (var i = 0; i < element.children.length; i++) {
    applyTransformScale(element.children[i], scale);
  }
}
function applyTransformScale(element, scale) {
  element.style.transform = scale;
  element.style.msTransform = scale;
  element.style.webkitTransform = scale;
}
function applyTransformOrigin(element, origin) {
  element.style.transformOrigin = origin;
  element.style.msTransformOrigin = origin;
  element.style.webkitTransformOrigin = origin;
}

/**
*  Handle mouse moves while dragging the visualization resize bar. We set
*  styles on each of the elements directly, overriding the normal responsive
*  classes that would typically adjust width and scale.
*/
StudioApp.prototype.onMouseMoveVizResizeBar = function (event) {
  var visualizationResizeBar = document.getElementById('visualizationResizeBar');

  var rect = visualizationResizeBar.getBoundingClientRect();
  var offset;
  var newVizWidth;
  if (getStore().getState().isRtl) {
    offset = window.innerWidth -
      (window.pageXOffset + rect.left + (rect.width / 2)) -
      parseInt(window.getComputedStyle(visualizationResizeBar).right, 10);
    newVizWidth = (window.innerWidth - event.pageX) - offset;
  } else {
    offset = window.pageXOffset + rect.left + (rect.width / 2) -
      parseInt(window.getComputedStyle(visualizationResizeBar).left, 10);
    newVizWidth = event.pageX - offset;
  }
  this.resizeVisualization(newVizWidth);
};

/**
 * Resize the visualization to the given width. If no width is provided, the
 * scale of child elements is updated to the current width.
 */
StudioApp.prototype.resizeVisualization = function (width) {
  if ($('#visualizationColumn').hasClass('wireframeShare')) {
    return;
  }

  var editorColumn = $(".editor-column");
  var visualization = document.getElementById('visualization');
  var visualizationResizeBar = document.getElementById('visualizationResizeBar');
  var visualizationColumn = document.getElementById('visualizationColumn');

  var oldVizWidth = $(visualizationColumn).width();
  var newVizWidth = Math.max(this.minVisualizationWidth,
                         Math.min(this.maxVisualizationWidth, width || oldVizWidth));
  var newVizWidthString = newVizWidth + 'px';
  var newVizHeightString = (newVizWidth / this.vizAspectRatio) + 'px';
  var vizSideBorderWidth = visualization.offsetWidth - visualization.clientWidth;

  if (getStore().getState().isRtl) {
    visualizationResizeBar.style.right = newVizWidthString;
    editorColumn.css('right', newVizWidthString);
  } else {
    visualizationResizeBar.style.left = newVizWidthString;
    editorColumn.css('left', newVizWidthString);
  }
  visualizationResizeBar.style.lineHeight = newVizHeightString;
  // Add extra width to visualizationColumn if visualization has a border:
  visualizationColumn.style.maxWidth = (newVizWidth + vizSideBorderWidth) + 'px';
  visualization.style.maxWidth = newVizWidthString;
  visualization.style.maxHeight = newVizHeightString;

  // We don't get the benefits of our responsive styling, so set height
  // explicitly
  if (!utils.browserSupportsCssMedia()) {
    visualization.style.height = newVizHeightString;
    visualization.style.width = newVizWidthString;
  }
  var scale = (newVizWidth / this.nativeVizWidth);
  getStore().dispatch(setVisualizationScale(scale));

  applyTransformScaleToChildren(visualization, 'scale(' + scale + ')');

  if (oldVizWidth < 230 && newVizWidth >= 230) {
    $('#soft-buttons').removeClass('soft-buttons-compact');
  } else if (oldVizWidth > 230 && newVizWidth <= 230) {
    $('#soft-buttons').addClass('soft-buttons-compact');
  }

  var smallFooter = document.querySelector('#page-small-footer .small-footer-base');
  if (smallFooter) {
    smallFooter.style.maxWidth = newVizWidthString;

    // If the small print and language selector are on the same line,
    // the small print should float right.  Otherwise, it should float left.
    var languageSelector = smallFooter.querySelector('form');
    var smallPrint = smallFooter.querySelector('small');
    if (languageSelector && smallPrint.offsetTop === languageSelector.offsetTop) {
      smallPrint.style.float = 'right';
    } else {
      smallPrint.style.float = 'left';
    }
  }

  // Fire resize so blockly and droplet handle this type of resize properly:
  utils.fireResizeEvent();
};

StudioApp.prototype.onMouseUpVizResizeBar = function (event) {
  // If we have been tracking mouse moves, remove the handler now:
  if (this.onMouseMoveBoundHandler) {
    document.body.removeEventListener('mousemove', this.onMouseMoveBoundHandler);
    if (this.mouseMoveTouchEventName) {
      document.body.removeEventListener(this.mouseMoveTouchEventName,
                                        this.onMouseMoveBoundHandler);
    }
    this.onMouseMoveBoundHandler = null;
  }
};


/**
*  Updates the width of the toolbox-header to match the width of the toolbox
*  or palette in the workspace below the header.
*/
StudioApp.prototype.resizeToolboxHeader = function () {
  var toolboxWidth = 0;
  if (this.editCode && this.editor && this.editor.session && this.editor.session.paletteEnabled) {
    // If in the droplet editor, set toolboxWidth based on the block palette width:
    var categories = document.querySelector('.droplet-palette-wrapper');
    toolboxWidth = categories.getBoundingClientRect().width;
  } else if (this.isUsingBlockly()) {
    toolboxWidth = Blockly.mainBlockSpaceEditor.getToolboxWidth();
  } else if (this.scratch) {
    toolboxWidth = Blockly.getMainWorkspace().getMetrics().toolboxWidth;
  }
  document.getElementById('toolbox-header').style.width = toolboxWidth + 'px';
};

/**
* Highlight the block (or clear highlighting).
* @param {?string} id ID of block that triggered this action.
* @param {boolean} spotlight Optional.  Highlight entire block if true
*/
StudioApp.prototype.highlight = function (id, spotlight) {
  if (this.isUsingBlockly()) {
    if (id) {
      var m = id.match(/^block_id_(\d+)$/);
      if (m) {
        id = m[1];
      }
    }

    Blockly.mainBlockSpace.highlightBlock(id, spotlight);
  }
};

/**
* Remove highlighting from all blocks
*/
StudioApp.prototype.clearHighlighting = function () {
  if (this.isUsingBlockly()) {
    this.highlight(null);
  } else if (this.editCode && this.editor) {
    // Clear everything (step highlighting, errors, etc.)
    codegen.clearDropletAceHighlighting(this.editor, true);
  }
};

/**
* Display feedback based on test results.  The test results must be
* explicitly provided.
* @param {FeedbackOptions} options
*/
StudioApp.prototype.displayFeedback = function (options) {
  options.onContinue = this.onContinue;
  options.backToPreviousLevel = this.backToPreviousLevel;
  options.sendToPhone = this.sendToPhone;

  // Special test code for edit blocks.
  if (options.level.edit_blocks) {
    options.feedbackType = TestResults.EDIT_BLOCKS;
  }

  if (this.shouldDisplayFeedbackDialog(options)) {
    // let feedback handle creating the dialog
    this.feedback_.displayFeedback(options, this.requiredBlocks_,
      this.maxRequiredBlocksToFlag_, this.recommendedBlocks_,
      this.maxRecommendedBlocksToFlag_);
  } else {
    // update the block hints lightbulb
    const missingBlockHints = this.feedback_.getMissingBlockHints(
      this.requiredBlocks_.concat(this.recommendedBlocks_),
      options.level.isK1,
    );
    this.displayMissingBlockHints(missingBlockHints);

    // communicate the feedback message to the top instructions via
    // redux
    const message = this.feedback_.getFeedbackMessage(options);
    const isFailure = options.feedbackType < TestResults.MINIMUM_PASS_RESULT;
    getStore().dispatch(setFeedback({ message, isFailure }));
  }

  // If this level is enabled with a hint prompt threshold, check it and some
  // other state values to see if we should show the hint prompt
  if (this.config.level.hintPromptAttemptsThreshold !== undefined) {
    this.authoredHintsController_.considerShowingOnetimeHintPrompt();
  }

  this.onFeedback(options);
};

/**
 * Whether feedback should be displayed as a modal dialog or integrated
 * into the top instructions
 * @param {FeedbackOptions} options
 */
StudioApp.prototype.shouldDisplayFeedbackDialog = function (options) {
  if (options.preventDialog) {
    return false;
  }

  // If we show instructions when collapsed, we only use dialogs for
  // success feedback.
  const constants = getStore().getState().pageConstants;
  if (!constants.noInstructionsWhenCollapsed) {
    return this.feedback_.canContinueToNextLevel(options.feedbackType);
  }
  return true;
};

/**
 * Runs the tests and returns results.
 * @param {boolean} levelComplete Was the level completed successfully?
 * @param {{executionError: ExecutionError, allowTopBlocks: boolean}} options
 * @return {number} The appropriate property of TestResults.
 */
StudioApp.prototype.getTestResults = function (levelComplete, options) {
  return this.feedback_.getTestResults(
    levelComplete,
    this.requiredBlocks_,
    this.recommendedBlocks_,
    this.checkForEmptyBlocks_,
    options,
  );
};

// Builds the dom to get more info from the user. After user enters info
// and click "create level" onAttemptCallback is called to deliver the info
// to the server.
StudioApp.prototype.builderForm_ = function (onAttemptCallback) {
  var builderDetails = document.createElement('div');
  builderDetails.innerHTML = require('./templates/builder.html.ejs')();
  var dialog = this.createModalDialog({
    contentDiv: builderDetails,
    icon: this.icon
  });
  var createLevelButton = document.getElementById('create-level-button');
  dom.addClickTouchEvent(createLevelButton, function () {
    var instructions = builderDetails.querySelector('[name="instructions"]').value;
    var name = builderDetails.querySelector('[name="level_name"]').value;
    var query = url.parse(window.location.href, true).query;
    onAttemptCallback(utils.extend({
      "instructions": instructions,
      "name": name
    }, query));
  });

  dialog.show({ backdrop: 'static' });
};

/**
* Report back to the server, if available.
* @param {MilestoneReport} options
*/
StudioApp.prototype.report = function (options) {

  // copy from options: app, level, result, testResult, program, onComplete
  var report = Object.assign({}, options, {
    pass: this.feedback_.canContinueToNextLevel(options.testResult),
    time: ((new Date().getTime()) - this.initTime),
    attempt: this.attempts,
    lines: this.feedback_.getNumBlocksUsed(),
  });

  this.lastTestResult = options.testResult;

  // If hideSource is enabled, the user is looking at a shared level that
  // they cannot have modified. In that case, don't report it to the service
  // or call the onComplete() callback expected. The app will just sit
  // there with the Reset button as the only option.
  var self = this;
  if (!(this.hideSource && this.share)) {
    var onAttemptCallback = (function () {
      return function (builderDetails) {
        for (var option in builderDetails) {
          report[option] = builderDetails[option];
        }
        self.onAttempt(report);
      };
    })();

    // If this is the level builder, go to builderForm to get more info from
    // the level builder.
    if (options.builder) {
      this.builderForm_(onAttemptCallback);
    } else {
      onAttemptCallback();
    }
  }
};

/**
 * Set up the runtime annotation system as appropriate. Typically called
 * during an app's execute() immediately after calling reset().
 */
StudioApp.prototype.clearAndAttachRuntimeAnnotations = function () {
  if (this.editCode && !this.hideSource) {
    // Our ace worker also calls attachToSession, but it won't run on IE9:
    var session = this.editor.aceEditor.getSession();
    annotationList.attachToSession(session, this.editor);
    annotationList.clearRuntimeAnnotations();
    this.editor.aceEditor.session.on("change", function () {
      // clear any runtime annotations whenever a change is made
      annotationList.clearRuntimeAnnotations();
    });
  }
};

/**
* Click the reset button.  Reset the application.
*/
StudioApp.prototype.resetButtonClick = function () {
  this.onResetPressed();
  this.toggleRunReset('run');
  this.clearHighlighting();
  getStore().dispatch(setFeedback(null));
  if (this.isUsingBlockly()) {
    Blockly.mainBlockSpaceEditor.setEnableToolbox(true);
    Blockly.mainBlockSpace.traceOn(false);
  }
  this.reset(false);
};

/**
* Add count of blocks used.
*/
StudioApp.prototype.updateBlockCount = function () {
  const element = document.getElementById('blockUsed');
  if (element) {
    // If the number of block used is bigger than the ideal number of blocks,
    // set it to be yellow, otherwise, keep it as black.
    if (this.IDEAL_BLOCK_NUM < this.feedback_.getNumCountableBlocks()) {
      element.className = "block-counter-overflow";
    } else {
      element.className = "block-counter-default";
    }

    // Update number of blocks used.
    element.innerHTML = '';  // Remove existing children or text.
    element.appendChild(document.createTextNode(
      this.feedback_.getNumCountableBlocks()));
  }
};

/**
 * Set the ideal Number of blocks.
 */
StudioApp.prototype.setIdealBlockNumber_ = function () {
  var element = document.getElementById('idealBlockNumber');
  if (!element) {
    return;
  }

  var idealBlockNumberMsg = this.IDEAL_BLOCK_NUM === Infinity ?
    msg.infinity() : this.IDEAL_BLOCK_NUM;
  element.innerHTML = '';  // Remove existing children or text.
  element.appendChild(document.createTextNode(
    idealBlockNumberMsg));
};


/**
 *
 */
StudioApp.prototype.fixViewportForSmallScreens_ = function (viewport, config) {
  var deviceWidth;
  var desiredWidth;
  var minWidth;
  if (this.share && dom.isMobile()) {
    var mobileNoPaddingShareWidth =
      config.mobileNoPaddingShareWidth || DEFAULT_MOBILE_NO_PADDING_SHARE_WIDTH;
    // for mobile sharing, favor portrait mode, so width is the shorter of the two
    deviceWidth = desiredWidth = Math.min(screen.width, screen.height);
    if (this.noPadding && deviceWidth < MAX_PHONE_WIDTH) {
      desiredWidth = Math.min(desiredWidth, mobileNoPaddingShareWidth);
    }
    minWidth = mobileNoPaddingShareWidth;
  } else {
    // assume we are in landscape mode, so width is the longer of the two
    deviceWidth = desiredWidth = Math.max(screen.width, screen.height);
    minWidth = MIN_WIDTH;
  }
  var width = Math.max(minWidth, desiredWidth);
  var scale = deviceWidth / width;
  var content = ['width=' + width,
    'minimal-ui',
    'initial-scale=' + scale,
    'maximum-scale=' + scale,
    'minimum-scale=' + scale,
    'target-densityDpi=device-dpi',
    'user-scalable=no'];
  viewport.setAttribute('content', content.join(', '));
};

/**
 * @param {AppOptionsConfig}
 */
StudioApp.prototype.setConfigValues_ = function (config) {
  this.share = config.share;

  // By default, we center our embedded levels. Can be overridden by apps.
  config.centerEmbedded = utils.valueOr(config.centerEmbedded, true);

  // By default, embedded levels are not responsive.
  config.responsiveEmbedded = utils.valueOr(config.responsiveEmbedded, false);

  // If set to true, we use our wireframe share (or chromeless share on mobile).
  config.wireframeShare = utils.valueOr(config.wireframeShare, false);

  // if true, dont provide links to share on fb/twitter
  this.disableSocialShare = config.disableSocialShare;
  this.sendToPhone = config.sendToPhone;
  this.noPadding = config.noPadding;

  // contract editor requires more vertical space. set height to 1250 unless
  // explicitly specified
  if (config.level.useContractEditor) {
    config.level.minWorkspaceHeight = config.level.minWorkspaceHeight || 1250;
  }

  this.appMsg = config.appMsg;
  this.IDEAL_BLOCK_NUM = config.level.ideal || Infinity;
  this.MIN_WORKSPACE_HEIGHT = config.level.minWorkspaceHeight || 800;
  this.requiredBlocks_ = config.level.requiredBlocks || [];
  this.recommendedBlocks_ = config.level.recommendedBlocks || [];

  if (config.ignoreLastAttempt) {
    config.level.lastAttempt = '';
  }

  this.startBlocks_ = config.level.lastAttempt || config.level.startBlocks || '';
  this.vizAspectRatio = config.vizAspectRatio || 1.0;
  this.nativeVizWidth = config.nativeVizWidth || this.maxVisualizationWidth;

  if (config.level.initializationBlocks) {
    var xml = parseXmlElement(config.level.initializationBlocks);
    this.initializationBlocks = Blockly.Generator.xmlToBlocks('JavaScript', xml);
  }

  // enableShowCode defaults to true if not defined
  this.enableShowCode = (config.enableShowCode !== false);
  this.enableShowLinesCount = (config.enableShowLinesCount !== false &&
    !config.hasContainedLevels);

  // If the level has no ideal block count, don't show a block count. If it does
  // have an ideal, show block count unless explicitly configured not to.
  if (config.level && (config.level.ideal === undefined || config.level.ideal === Infinity)) {
    this.enableShowBlockCount = false;
  } else {
    this.enableShowBlockCount = config.enableShowBlockCount !== false;
  }

  // Store configuration.
  this.onAttempt = config.onAttempt || function () {};
  this.onContinue = config.onContinue || function () {};
  this.onFeedback = config.onFeedback || function () {};
  this.onInitialize = config.onInitialize ?
                        config.onInitialize.bind(config) : function () {};
  this.onResetPressed = config.onResetPressed || function () {};
  this.backToPreviousLevel = config.backToPreviousLevel || function () {};
  this.skin = config.skin;
  this.polishCodeHook = config.polishCodeHook;
};

// Overwritten by applab.
function runButtonClickWrapper(callback) {
  if (window.$) {
    $(window).trigger('run_button_pressed');
    $(window).trigger('appModeChanged');
  }

  // inform Blockly that the run button has been pressed
  if (window.Blockly && Blockly.mainBlockSpace) {
    var customEvent = utils.createEvent(Blockly.BlockSpace.EVENTS.RUN_BUTTON_CLICKED);
    Blockly.mainBlockSpace.getCanvas().dispatchEvent(customEvent);
  }

  callback();
}

StudioApp.prototype.skipLevel = function () {
  this.report({
    app: this.config.app,
    level: this.config.level.id,
    result: false,
    testResult: TestResults.SKIPPED,
    onComplete() {
      const newUrl = getStore().getState().pageConstants.nextLevelUrl;
      if (newUrl) {
        window.location.href = newUrl;
      } else {
        throw new Error('No next level url available to skip to');
      }
    },
  });
};

/**
 * Begin modifying the DOM based on config.
 * Note: Has side effects on config
 * @param {AppOptionsConfig}
 */
StudioApp.prototype.configureDom = function (config) {
  var container = document.getElementById(config.containerId);
  var codeWorkspace = container.querySelector('#codeWorkspace');

  var runButton = container.querySelector('#runButton');
  var resetButton = container.querySelector('#resetButton');
  var runClick = this.runButtonClick.bind(this);
  var clickWrapper = (config.runButtonClickWrapper || runButtonClickWrapper);
  var throttledRunClick = _.debounce(clickWrapper.bind(null, runClick), 250, {leading: true, trailing: false});
  if (runButton && resetButton) {
    dom.addClickTouchEvent(runButton, _.bind(throttledRunClick, this));
    dom.addClickTouchEvent(resetButton, _.bind(this.resetButtonClick, this));
  }
  var skipButton = container.querySelector('#skipButton');
  if (skipButton) {
    dom.addClickTouchEvent(skipButton, this.skipLevel.bind(this));
  }

  // TODO (cpirich): make conditional for applab
  var belowViz = document.getElementById('belowVisualization');
  var referenceArea = document.getElementById('reference_area');
  // noInstructionsWhenCollapsed is used in TopInstructions to determine when to use CSPTopInstructions (in which case
  // display videos in the top instructions) or CSFTopInstructions (in which case the videos are appended here).
  const referenceAreaInTopInstructions = config.noInstructionsWhenCollapsed && experiments.isEnabled('resourcesTab');
  if (!referenceAreaInTopInstructions && referenceArea) {
    belowViz.appendChild(referenceArea);
  }

  var visualizationColumn = document.getElementById('visualizationColumn');

  if (!config.hideSource || config.embed || config.level.iframeEmbed) {
    var vizHeight = this.MIN_WORKSPACE_HEIGHT;
    if (this.isUsingBlockly() && config.level.edit_blocks) {
      // Set a class on the main blockly div so CSS can style blocks differently
      $(codeWorkspace).addClass('edit');
      // If in level builder editing blocks, make workspace extra tall
      vizHeight = 3000;
      // Modify the arrangement of toolbox blocks so categories align left
      if (config.level.edit_blocks === "toolbox_blocks") {
        this.blockYCoordinateInterval = 80;
        config.blockArrangement = { category : { x: 20 } };
      }
      // Enable if/else, param & var editing in levelbuilder, regardless of level setting
      config.level.disableIfElseEditing = false;
      config.level.disableParamEditing = false;
      config.level.disableVariableEditing = false;
    }

    if (config.level.iframeEmbed) {
      document.body.className += ' embedded_iframe';
    }

    if (config.pinWorkspaceToBottom) {
      var bodyElement = document.body;
      bodyElement.style.overflow = "hidden";
      bodyElement.className = bodyElement.className + " pin_bottom";
      container.className = container.className + " pin_bottom";
    } else {
      visualizationColumn.style.minHeight = vizHeight + 'px';
      container.style.minHeight = vizHeight + 'px';
    }
  }

  if (config.readonlyWorkspace) {
    $(codeWorkspace).addClass('readonly');
  }

  // NOTE: Can end up with embed true and hideSource false in level builder
  // scenarios. See https://github.com/code-dot-org/code-dot-org/pull/1744
  if (config.embed && config.hideSource && config.centerEmbedded) {
    container.className = container.className + " centered_embed";
    visualizationColumn.className = visualizationColumn.className + " centered_embed";
  }

  var smallFooter = document.querySelector('#page-small-footer .small-footer-base');
  if (smallFooter) {
    if (config.noPadding) {
      // The small footer's padding should not increase its size when not part
      // of a larger page.
      smallFooter.style.boxSizing = "border-box";
    }
    if (getStore().getState().pageConstants.isResponsive) {
      smallFooter.className += " responsive";
    }
  }
};

/**
 *
 */
StudioApp.prototype.handleHideSource_ = function (options) {
  var container = document.getElementById(options.containerId);
  this.hideSource = true;
  var workspaceDiv = document.getElementById('codeWorkspace');
  if (!options.embed || options.level.skipInstructionsPopup) {
    container.className = 'hide-source';
  }
  workspaceDiv.style.display = 'none';

  if (!options.isResponsive) {
    document.getElementById('visualizationResizeBar').style.display = 'none';
  }

  // Chrome-less share page.
  if (this.share) {
    if (options.isLegacyShare || options.wireframeShare) {
      document.body.style.backgroundColor = '#202B34';
      if (options.level.iframeEmbed) {
        // so help me god.
        document.body.style.backgroundColor = "transparent";
      }


      $('.header-wrapper').hide();
      var vizColumn = document.getElementById('visualizationColumn');
      if (dom.isMobile() && (options.isLegacyShare || !dom.isIPad())) {
        $(vizColumn).addClass('chromelessShare');
      } else {
        $(vizColumn).addClass('wireframeShare');

        // Set the document to use flex.
        document.body.className += ' WireframeButtons_container';

        // Create an empty div on the left for padding
        var div = document.createElement('div');
        div.className = 'WireframeButtons_containerLeft';
        document.body.insertBefore(div, document.body.firstChild);

        // Add 'withWireframeButtons' class to top level div that wraps app.
        // This will add necessary styles.
        div = document.getElementsByClassName('wrapper')[0];
        if (div) {
          div.className = 'wrapper withWireframeButtons';
        }

        // Create div for buttons on the right
        div = document.createElement('div');
        div.className = 'WireframeButtons_containerRight';
        document.body.appendChild(div);
        if (!options.level.iframeEmbed) {
          ReactDOM.render(React.createElement(WireframeButtons, {
            channelId: project.getCurrentId(),
            appType: project.getStandaloneApp(),
            isLegacyShare: options.isLegacyShare,
          }), div);
        }
      }

      if (!options.embed && !options.noHowItWorks) {
        var runButton = document.getElementById('runButton');
        var buttonRow = runButton.parentElement;
        var openWorkspace = document.createElement('button');
        openWorkspace.setAttribute('id', 'open-workspace');
        openWorkspace.appendChild(document.createTextNode(msg.openWorkspace()));

        dom.addClickTouchEvent(openWorkspace, function () {
          // /c/ URLs go to /edit when we click open workspace.
          // /project/ URLs we want to go to /view (which doesnt require login)
          if (/^\/c\//.test(location.pathname)) {
            location.href += '/edit';
          } else {
            location.href += '/view';
          }
        });

        buttonRow.appendChild(openWorkspace);
      }
    }
  }
};

/**
 * Move the droplet cursor to the first token at a specific line number.
 * @param {Number} line zero-based line index
 */
StudioApp.prototype.setDropletCursorToLine_ = function (line) {
  var dropletDocument = this.editor.getCursor().getDocument();
  var docToken = dropletDocument.start;
  var curLine = 0;
  while (docToken && curLine < line) {
    docToken = docToken.next;
    if (docToken.type === 'newline') {
      curLine++;
    }
  }
  if (docToken) {
    this.editor.setCursor(docToken);
  }
};

/**
 * Whether we are currently using droplet in block mode rather than text mode.
 */
StudioApp.prototype.currentlyUsingBlocks = function () {
  return this.editor && this.editor.session && this.editor.session.currentlyUsingBlocks;
};

StudioApp.prototype.handleEditCode_ = function (config) {
  if (this.hideSource) {
    // In hide source mode, just call afterInject and exit immediately
    if (config.afterInject) {
      config.afterInject();
    }
    return;
  }

  // Remove maker API blocks from palette, unless maker APIs are enabled.
  if (!project.useMakerAPIs()) {
    // Remove maker blocks from the palette
    if (config.level.codeFunctions) {
      makerDropletBlocks.forEach(block => {
        delete config.level.codeFunctions[block.func];
      });
    }
  }

  var fullDropletPalette = dropletUtils.generateDropletPalette(
    config.level.codeFunctions, config.dropletConfig);

  // Create a child element of codeTextbox to instantiate droplet on, because
  // droplet sets css properties on its wrapper that would interfere with our
  // layout otherwise.

  const codeTextbox = document.getElementById('codeTextbox');
  const dropletCodeTextbox = document.createElement('div');
  dropletCodeTextbox.setAttribute('id', 'dropletCodeTextbox');
  codeTextbox.appendChild(dropletCodeTextbox);

  this.editor = new droplet.Editor(dropletCodeTextbox, {
    mode: 'javascript',
    modeOptions: dropletUtils.generateDropletModeOptions(config),
    palette: fullDropletPalette,
    showPaletteInTextMode: true,
    showDropdownInPalette: config.showDropdownInPalette,
    allowFloatingBlocks: false,
    dropIntoAceAtLineStart: config.dropIntoAceAtLineStart,
    enablePaletteAtStart: !config.readonlyWorkspace,
    textModeAtStart: (
      config.level.textModeAtStart === 'blocks' ? false :
      config.level.textModeAtStart === false ? config.usingTextModePref :
      !!config.level.textModeAtStart
    ),
  });

  if (config.level.paletteCategoryAtStart) {
    this.editor.changePaletteGroup(config.level.paletteCategoryAtStart);
  }

  this.editor.aceEditor.setShowPrintMargin(false);

  // Init and define our custom ace mode:
  aceMode.defineForAce(config.dropletConfig, config.unusedConfig, this.editor);
  // Now set the editor to that mode:
  var aceEditor = this.editor.aceEditor;
  aceEditor.session.setMode('ace/mode/javascript_codeorg');

  // Extend the command list on the ace Autocomplete object to include the period:
  var Autocomplete = window.ace.require("ace/autocomplete").Autocomplete;
  Autocomplete.prototype.commands['.'] = function (editor) {
    // First, insert the period and update the completions:
    editor.insert(".");
    editor.completer.updateCompletions(true);
    var filtered = editor.completer.completions &&
        editor.completer.completions.filtered;
    for (var i = 0; i < (filtered && filtered.length); i++) {
      // If we have any exact maches in our filtered completions that include
      // this period, allow the completer to stay active:
      if (filtered[i].exactMatch) {
        return;
      }
    }
    // Otherwise, detach the completer:
    editor.completer.detach();
  };

  var langTools = window.ace.require("ace/ext/language_tools");

  // We don't want to include the textCompleter. langTools doesn't give us a way
  // to remove base completers (note: it does in newer versions of ace), so
  // we set aceEditor.completers manually
  aceEditor.completers = [langTools.snippetCompleter, langTools.keyWordCompleter];
  // make setCompleters fail so that attempts to use it result in clear failure
  // instead of just silently not working
  langTools.setCompleters = function () {
    throw new Error('setCompleters disabled. set aceEditor.completers directly');
  };

  // Add an ace completer for the API functions exposed for this level
  if (config.dropletConfig) {
    var functionsFilter = null;
    if (config.level.autocompletePaletteApisOnly) {
       functionsFilter = config.level.codeFunctions;
    }

    aceEditor.completers.push(
      dropletUtils.generateAceApiCompleter(functionsFilter, config.dropletConfig));
  }

  this.editor.aceEditor.setOptions({
    enableBasicAutocompletion: true,
    enableLiveAutocompletion: true
  });

  this.dropletTooltipManager = new DropletTooltipManager(
    this.appMsg,
    config.dropletConfig,
    config.level.codeFunctions,
    config.level.autocompletePaletteApisOnly,
    config.app);
  if (config.level.dropletTooltipsDisabled) {
    this.dropletTooltipManager.setTooltipsEnabled(false);
  }
  this.dropletTooltipManager.registerBlocks();

  // Bind listener to palette/toolbox 'Hide' and 'Show' links
  const hideToolboxIcon = document.getElementById('hide-toolbox-icon');
  const showToolboxHeader = document.getElementById('show-toolbox-header');
  const showToolboxClickTarget = document.getElementById('show-toolbox-click-target');
  if (hideToolboxIcon && showToolboxHeader) {
    hideToolboxIcon.style.display = 'inline-block';
    const handleTogglePalette = () => {
      if (this.editor && this.editor.session) {
        this.editor.enablePalette(!this.editor.session.paletteEnabled);
        showToolboxHeader.style.display =
            this.editor.session.paletteEnabled ? 'none' : 'inline-block';
        hideToolboxIcon.style.display =
            !this.editor.session.paletteEnabled ? 'none' : 'inline-block';
        this.resizeToolboxHeader();
      }
    };
    dom.addClickTouchEvent(hideToolboxIcon, handleTogglePalette);
    dom.addClickTouchEvent(showToolboxClickTarget, handleTogglePalette);
  }

  this.resizeToolboxHeader();

  var startBlocks = config.level.lastAttempt || config.level.startBlocks;
  if (startBlocks) {

    try {
      // Don't pass CRLF pairs to droplet until they fix CR handling:
      this.editor.setValue(startBlocks.replace(/\r\n/g, '\n'));
      // When adding content via setValue, the aceEditor cursor gets set to be
      // at the end of the file. For mysterious reasons we've been unable to
      // understand, we end up with some pretty funky render issues if the first
      // time we switch to text mode the cursor is out of view beyond the bottom
      // of the editor. Navigate to the start so that this doesn't happen.
      this.editor.aceEditor.navigateFileStart();
    } catch (err) {
      // catch errors without blowing up entirely. we may still not be in a
      // great state
      console.error(err.message);
    }
    // Reset droplet Undo stack:
    this.editor.clearUndoStack();
    // Reset ace Undo stack:
    var UndoManager = window.ace.require("ace/undomanager").UndoManager;
    this.editor.aceEditor.getSession().setUndoManager(new UndoManager());
  }

  if (config.readonlyWorkspace) {
    // When in readOnly mode, show source, but do not allow editing,
    // disable the palette, and hide the UI to show the palette:
    this.editor.setReadOnly(true);
    showToolboxHeader.style.display = 'none';
  }

  // droplet may now be in code mode if it couldn't parse the code into
  // blocks, so update the UI based on the current state (don't autofocus
  // if we have already created an instructionsDialog at this stage of init)
  this.onDropletToggle(!this.instructionsDialog);

  this.dropletTooltipManager.registerDropletBlockModeHandlers(this.editor);

  this.editor.on('palettetoggledone', function (e) {
    $(window).trigger('droplet_change', ['togglepalette']);
  });

  this.editor.on('selectpalette', function (e) {
    $(window).trigger('droplet_change', ['selectpalette']);
  });

  $('.droplet-palette-scroller').on('scroll', function (e) {
    $(window).trigger('droplet_change', ['scrollpalette']);
  });

  $('.droplet-main-scroller').on('scroll', function (e) {
    $(window).trigger('droplet_change', ['scrolleditor']);
  });

  this.editor.aceEditor.getSession().on("changeScrollTop", function () {
    $(window).trigger('droplet_change', ['scrollace']);
  });

  $.expr[':'].textEquals = function (el, i, m) {
      var searchText = m[3];
      var match = $(el).text().trim().match("^" + searchText + "$");
      return match && match.length > 0;
  };

  $(window).on('prepareforcallout', function (e, options) {
    // qtip_config's codeStudio options block is available in options
    if (options.dropletPaletteCategory) {
      this.editor.changePaletteGroup(options.dropletPaletteCategory);
      var scrollContainer = $('.droplet-palette-scroller');
      var scrollTo = $(options.selector);
      if (scrollTo.length > 0) {
        scrollContainer.scrollTop(scrollTo.offset().top - scrollContainer.offset().top +
            scrollContainer.scrollTop());
      }
    } else if (options.codeString) {
      var range = this.editor.aceEditor.find(options.codeString, {
        caseSensitive: true,
        range: null,
        preventScroll: true
      });
      if (range) {
        var lineIndex = range.start.row;
        var line = lineIndex + 1; // 1-based line number
        if (this.currentlyUsingBlocks()) {
          options.selector = '.droplet-gutter-line:textEquals("' + line + '")';
          this.setDropletCursorToLine_(lineIndex);
          this.editor.scrollCursorIntoPosition();
          this.editor.redrawGutter();
        } else {
          options.selector = '.ace_gutter-cell:textEquals("' + line + '")';
          this.editor.aceEditor.scrollToLine(lineIndex);
          this.editor.aceEditor.renderer.updateFull(true);
        }
      }
    }
  }.bind(this));

  // Prevent the backspace key from navigating back. Make sure it's still
  // allowed on other elements.
  // Based on http://stackoverflow.com/a/2768256/2506748
  $(document).on('keydown', function (event) {
    var doPrevent = false;
    if (event.keyCode !== KeyCodes.BACKSPACE) {
      return;
    }
    var d = event.srcElement || event.target;
    if ((d.tagName.toUpperCase() === 'INPUT' && (
        d.type.toUpperCase() === 'TEXT' ||
        d.type.toUpperCase() === 'PASSWORD' ||
        d.type.toUpperCase() === 'FILE' ||
        d.type.toUpperCase() === 'EMAIL' ||
        d.type.toUpperCase() === 'SEARCH' ||
        d.type.toUpperCase() === 'NUMBER' ||
        d.type.toUpperCase() === 'DATE' )) ||
        d.tagName.toUpperCase() === 'TEXTAREA') {
      doPrevent = d.readOnly || d.disabled;
    } else {
      doPrevent = !d.isContentEditable;
    }

    if (doPrevent) {
      event.preventDefault();
    }
  });

  if (this.instructionsDialog) {
    // Initializing the droplet editor in text mode (ace) can steal the focus
    // from our visible instructions dialog. Restore focus where it belongs:
    this.instructionsDialog.focus();
  }

  if (config.afterEditorReady) {
    config.afterEditorReady();
  }

  if (config.afterInject) {
    config.afterInject();
  }
};

/**
 * Enable adding/removing breakpoints by clicking in the gutter of the editor.
 * Prerequisites: Droplet editor must be in use and initialized (e.g. you have
 * to call handleEditCode_ first).
 */
StudioApp.prototype.enableBreakpoints = function () {
  if (!this.editor) {
    throw new Error('Droplet editor must be in use to enable breakpoints.');
  }

  // Set up an event handler to create breakpoints when clicking in the gutter:
  this.editor.on('guttermousedown', function (e) {
    var bps = this.editor.getBreakpoints();
    if (bps[e.line]) {
      this.editor.clearBreakpoint(e.line);
    } else {
      this.editor.setBreakpoint(e.line);
    }
  }.bind(this));
};

/**
 * Set whether to alert user to empty blocks, short-circuiting all other tests.
 * @param {boolean} checkBlocks Whether to check for empty blocks.
 */
StudioApp.prototype.setCheckForEmptyBlocks = function (checkBlocks) {
  this.checkForEmptyBlocks_ = checkBlocks;
};

/**
 * Add the starting block(s).  Don't load lastAttempt for Jigsaw levels or the
 * level will advance as soon as it's loaded.
 * @param loadLastAttempt If true, try to load config.lastAttempt.
 */
StudioApp.prototype.setStartBlocks_ = function (config, loadLastAttempt) {
  if (config.level.edit_blocks) {
    loadLastAttempt = false;
  }
  var startBlocks = config.level.startBlocks || '';
  if (loadLastAttempt && config.levelGameName !== 'Jigsaw') {
    startBlocks = config.level.lastAttempt || startBlocks;
  }
  if (config.forceInsertTopBlock) {
    startBlocks = blockUtils.forceInsertTopBlock(startBlocks,
        config.forceInsertTopBlock);
  }
  startBlocks = this.arrangeBlockPosition(startBlocks, config.blockArrangement);
  try {
    this.loadBlocks(startBlocks);
  } catch (e) {
    if (loadLastAttempt) {
      Blockly.mainBlockSpace.clear();
      // Try loading the default start blocks instead.
      this.setStartBlocks_(config, false);
    } else {
      throw e;
    }
  }
};

/**
 * Show the configured starting function definition.
 * @param {AppOptionsConfig}
 */
StudioApp.prototype.openFunctionDefinition_ = function (config) {
  if (Blockly.contractEditor) {
    Blockly.contractEditor.autoOpenWithLevelConfiguration({
      autoOpenFunction: config.level.openFunctionDefinition,
      contractCollapse: config.level.contractCollapse,
      contractHighlight: config.level.contractHighlight,
      examplesCollapse: config.level.examplesCollapse,
      examplesHighlight: config.level.examplesHighlight,
      definitionCollapse: config.level.definitionCollapse,
      definitionHighlight: config.level.definitionHighlight
    });
  } else {
    Blockly.functionEditor.autoOpenFunction(config.level.openFunctionDefinition);
  }
};

/**
 * @param {AppOptionsConfig} config
 */
StudioApp.prototype.handleUsingBlockly_ = function (config) {
  // Allow empty blocks if editing blocks.
  if (config.level.edit_blocks) {
    this.checkForEmptyBlocks_ = false;
    if (config.level.edit_blocks === 'required_blocks' ||
        config.level.edit_blocks === 'toolbox_blocks' ||
        config.level.edit_blocks === 'recommended_blocks') {
      // Don't show when run block for toolbox/required/recommended block editing
      config.forceInsertTopBlock = null;
    }
  }

  // If levelbuilder provides an empty toolbox, some apps (like artist)
  // replace it with a full toolbox. I think some levels may depend on this
  // behavior. We want a way to specify no toolbox, which is <xml></xml>
  if (config.level.toolbox) {
    var toolboxWithoutWhitespace = config.level.toolbox.replace(/\s/g, '');
    if (toolboxWithoutWhitespace === '<xml></xml>' ||
        toolboxWithoutWhitespace === '<xml/>') {
      config.level.toolbox = undefined;
    }
  }

  var div = document.getElementById('codeWorkspace');
  var options = {
    toolbox: config.level.toolbox,
    disableIfElseEditing: utils.valueOr(config.level.disableIfElseEditing, false),
    disableParamEditing: utils.valueOr(config.level.disableParamEditing, true),
    disableVariableEditing: utils.valueOr(config.level.disableVariableEditing, false),
    disableProcedureAutopopulate: utils.valueOr(config.level.disableProcedureAutopopulate, false),
    topLevelProcedureAutopopulate: utils.valueOr(config.level.topLevelProcedureAutopopulate, false),
    useModalFunctionEditor: utils.valueOr(config.level.useModalFunctionEditor, false),
    useContractEditor: utils.valueOr(config.level.useContractEditor, false),
    disableExamples: utils.valueOr(config.level.disableExamples, false),
    defaultNumExampleBlocks: utils.valueOr(config.level.defaultNumExampleBlocks, 2),
    scrollbars: config.level.scrollbars,
    hasVerticalScrollbars: config.hasVerticalScrollbars,
    hasHorizontalScrollbars: config.hasHorizontalScrollbars,
    editBlocks: utils.valueOr(config.level.edit_blocks, false),
    showUnusedBlocks: utils.valueOr(config.showUnusedBlocks, true),
    readOnly: utils.valueOr(config.readonlyWorkspace, false),
    showExampleTestButtons: utils.valueOr(config.showExampleTestButtons, false)
  };

  // Never show unused blocks or disable autopopulate in edit mode
  if (options.editBlocks) {
    options.showUnusedBlocks = false;
    options.disableProcedureAutopopulate = false;
  }

  ['trashcan', 'varsInGlobals', 'grayOutUndeletableBlocks',
    'disableParamEditing'].forEach(
    function (prop) {
      if (config[prop] !== undefined) {
        options[prop] = config[prop];
      }
    });
  this.inject(div, options);
  this.onResize();

  if (config.afterInject) {
    config.afterInject();
  }
  this.setStartBlocks_(config, true);

  if (userAgentParser.isMobile() && userAgentParser.isSafari()) {
    // Mobile Safari resize events fire too early, see:
    // https://openradar.appspot.com/31725316
    // Rerun the blockly resize handler after 500ms when clientWidth/Height
    // should be correct
    window.setTimeout(() => Blockly.fireUiEvent(window, 'resize'), 500);
  }
};

/**
 * Handle updates after a droplet toggle between blocks/code has taken place
 */
StudioApp.prototype.onDropletToggle = function (autoFocus) {
  autoFocus = utils.valueOr(autoFocus, true);
  if (!this.currentlyUsingBlocks()) {
    if (autoFocus) {
      this.editor.aceEditor.focus();
    }
    this.dropletTooltipManager.registerDropletTextModeHandlers(this.editor);
  }
};

/**
 * Do we have any floating blocks not attached to an event block or function block?
 */
StudioApp.prototype.hasExtraTopBlocks = function () {
  return this.feedback_.hasExtraTopBlocks();
};

/**
 * Do we have any floating blocks that are not going to be handled
 * gracefully?
 */
StudioApp.prototype.hasUnwantedExtraTopBlocks = function () {
  return this.hasExtraTopBlocks() && !Blockly.showUnusedBlocks;
};

/**
 *
 */
StudioApp.prototype.hasQuestionMarksInNumberField = function () {
  return this.feedback_.hasQuestionMarksInNumberField();
};

/**
 * @returns true if any non-example block in the workspace has an unfilled input
 */
StudioApp.prototype.hasUnfilledFunctionalBlock = function () {
  return !!this.getUnfilledFunctionalBlock();
};

/**
 * @returns {Block} The first block that has an unfilled input, or undefined
 *   if there isn't one.
 */
StudioApp.prototype.getUnfilledFunctionalBlock = function () {
  return this.getFilteredUnfilledFunctionalBlock_(function (rootBlock) {
    return rootBlock.type !== 'functional_example';
  });
};

/**
 * @returns {Block} The first example block that has an unfilled input, or
 *   undefined if there isn't one. Ignores example blocks that don't have a
 *   call portion, as these are considered invalid.
 */
StudioApp.prototype.getUnfilledFunctionalExample = function () {
  return this.getFilteredUnfilledFunctionalBlock_(function (rootBlock) {
    if (rootBlock.type !== 'functional_example') {
      return false;
    }
    var actual = rootBlock.getInputTargetBlock('ACTUAL');
    return actual && actual.getTitleValue('NAME');
  });
};

/**
 * @param {function} filter Run against root block in chain. Returns true if
 *   this is a block we care about
 */
StudioApp.prototype.getFilteredUnfilledFunctionalBlock_ = function (filter) {
  var unfilledBlock;
  Blockly.mainBlockSpace.getAllUsedBlocks().some(function (block) {
    // Get the root block in the chain
    var rootBlock = block.getRootBlock();
    if (!filter(rootBlock)) {
      return false;
    }

    if (block.hasUnfilledFunctionalInput()) {
      unfilledBlock = block;
      return true;
    }
  });

  return unfilledBlock;
};

/**
 * @returns {string} The name of a function that doesn't have any examples, or
 *   undefined if all have at least one.
 */
StudioApp.prototype.getFunctionWithoutTwoExamples = function () {
  var definitionNames = Blockly.mainBlockSpace.getTopBlocks().filter(function (block) {
    return block.type === 'functional_definition' && !block.isVariable();
  }).map(function (definitionBlock) {
    return definitionBlock.getProcedureInfo().name;
  });

  var exampleNames = Blockly.mainBlockSpace.getTopBlocks().filter(function (block) {
    if (block.type !== 'functional_example') {
      return false;
    }

    // Only care about functional_examples that have an ACTUAL input (i.e. it's
    // clear which function they're for
    var actual = block.getInputTargetBlock('ACTUAL');
    return actual && actual.getTitleValue('NAME');
  }).map(function (exampleBlock) {
    return exampleBlock.getInputTargetBlock('ACTUAL').getTitleValue('NAME');
  });

  var definitionWithLessThanTwoExamples;
  definitionNames.forEach(function (def) {
    var definitionExamples = exampleNames.filter(function (example) {
      return def === example;
    });

    if (definitionExamples.length < 2) {
      definitionWithLessThanTwoExamples = def;
    }
  });
  return definitionWithLessThanTwoExamples;
};

/**
 * Get the error message when we have an unfilled block
 * @param {string} topLevelType The block.type For our expected top level block
 */
StudioApp.prototype.getUnfilledFunctionalBlockError = function (topLevelType) {
  var unfilled = this.getUnfilledFunctionalBlock();

  if (!unfilled) {
    return null;
  }

  var topParent = unfilled;
  while (topParent.getParent()) {
    topParent = topParent.getParent();
  }

  if (unfilled.type === topLevelType) {
    return msg.emptyTopLevelBlock({topLevelBlockName: unfilled.getTitleValue()});
  }

  if (topParent.type !== 'functional_definition') {
    return msg.emptyFunctionalBlock();
  }

  var procedureInfo = topParent.getProcedureInfo();
  if (topParent.isVariable()) {
    return msg.emptyBlockInVariable({name: procedureInfo.name});
  } else {
    return msg.emptyBlockInFunction({name: procedureInfo.name});
  }
};

/**
 * Looks for failing examples, and updates the result text for them if they're
 * open in the contract editor
 * @param {function} failureChecker Apps example tester that takes in an example
 *   block, and outputs a failure string (or null if success)
 * @returns {string} Name of block containing first failing example we found, or
 *   empty string if no failures.
 */
StudioApp.prototype.checkForFailingExamples = function (failureChecker) {
  var failingBlockName = '';
  Blockly.mainBlockSpace.findFunctionExamples().forEach(function (exampleBlock) {
    var failure = failureChecker(exampleBlock, false);

    // Update the example result. No-op if we're not currently editing this
    // function.
    Blockly.contractEditor.updateExampleResult(exampleBlock, failure);

    if (failure) {
      failingBlockName = exampleBlock.getInputTargetBlock('ACTUAL')
        .getTitleValue('NAME');
    }
  });
  return failingBlockName;
};

/**
 * @returns {boolean} True if we have a function or variable named "" (empty string)
 */
StudioApp.prototype.hasEmptyFunctionOrVariableName = function () {
  return Blockly.mainBlockSpace.getTopBlocks().some(function (block) {
    if (block.type !== 'functional_definition') {
      return false;
    }

    return !(block.getProcedureInfo().name);
  });
};

StudioApp.prototype.createCoordinateGridBackground = function (options) {
  var svgName = options.svg;
  var origin = options.origin;
  var firstLabel = options.firstLabel;
  var lastLabel = options.lastLabel;
  var increment = options.increment;

  var CANVAS_HEIGHT = 400;

  var svg = document.getElementById(svgName);

  var bbox, text, rect;
  for (var label = firstLabel; label <= lastLabel; label += increment) {
    // create x axis labels
    text = document.createElementNS('http://www.w3.org/2000/svg', 'text');
    text.appendChild(document.createTextNode(label));
    svg.appendChild(text);
    bbox = text.getBBox();
    text.setAttribute('x', label - origin - bbox.width / 2);
    text.setAttribute('y', CANVAS_HEIGHT);
    text.setAttribute('font-weight', 'bold');
    rect = rectFromElementBoundingBox(text);
    rect.setAttribute('fill', color.white);
    svg.insertBefore(rect, text);

    // create y axis labels
    text = document.createElementNS('http://www.w3.org/2000/svg', 'text');
    text.appendChild(document.createTextNode(label));
    svg.appendChild(text);
    bbox = text.getBBox();
    text.setAttribute('x', 0);
    text.setAttribute('y', CANVAS_HEIGHT - (label - origin));
    text.setAttribute('dominant-baseline', 'central');
    text.setAttribute('font-weight', 'bold');
    rect = rectFromElementBoundingBox(text);
    rect.setAttribute('fill', color.white);
    svg.insertBefore(rect, text);
  }
};

function rectFromElementBoundingBox(element) {
  var bbox = element.getBBox();
  var rect = document.createElementNS('http://www.w3.org/2000/svg', 'rect');
  rect.setAttribute('x', bbox.x);
  rect.setAttribute('y', bbox.y);
  rect.setAttribute('width', bbox.width);
  rect.setAttribute('height', bbox.height);
  return rect;
}

/**
 * Displays a small alert box inside the workspace
 * @param {string} type - Alert type (error or warning)
 * @param {React.Component} alertContents
 */
StudioApp.prototype.displayWorkspaceAlert = function (type, alertContents) {
  var container = this.displayAlert("#codeWorkspace", { type: type }, alertContents);

  var toolbarWidth;
  if (this.usingBlockly_) {
    toolbarWidth = $(".blocklyToolboxDiv").width();
  } else {
    toolbarWidth = $(".droplet-palette-element").width() + $(".droplet-gutter").width();
  }

  $(container).css({
    left: toolbarWidth,
    top: $("#headers").height()
  });
};

/**
 * Displays a small aert box inside the playspace
 * @param {string} type - Alert type (error or warning)
 * @param {React.Component} alertContents
 */
StudioApp.prototype.displayPlayspaceAlert = function (type, alertContents) {
  StudioApp.prototype.displayAlert("#visualization", {
    type: type,
    sideMargin: 20
  }, alertContents);
};

/**
 * Displays a small alert box inside DOM element at parentSelector. Parent is
 * assumed to have at most a single alert (we'll either create a new one or
 * replace the existing one).
 * @param {object} props
 * @param {string} object.type - Alert type (error or warning)
 * @param {number} [object.sideMaring] - Optional param specifying margin on
 *   either side of element
 * @param {React.Component} alertContents
 */
StudioApp.prototype.displayAlert = function (selector, props, alertContents) {
  var parent = $(selector);
  var container = parent.children('.react-alert');
  if (container.length === 0) {
    container = $("<div class='react-alert'/>").css({
      position: 'absolute',
      left: 0,
      right: 0,
      top: 0,
      zIndex: 1000
    });
    parent.append(container);
  }
  var renderElement = container[0];

  var handleAlertClose = function () {
    ReactDOM.unmountComponentAtNode(renderElement);
  };
  ReactDOM.render(
    <Alert onClose={handleAlertClose} type={props.type} sideMargin={props.sideMargin}>
      {alertContents}
    </Alert>, renderElement);

  return renderElement;
};

/**
 * If the current project is considered abusive, display a small alert box
 */
StudioApp.prototype.alertIfAbusiveProject = function () {
  if (project.exceedsAbuseThreshold()) {
    this.displayWorkspaceAlert(
      'error',
      <AbuseError
        i18n={{
          tos: i18n.t('project.abuse.tos'),
          contact_us: i18n.t('project.abuse.contact_us')
        }}
      />
    );
  }
};

/**
 * If the current project violates privacy policy or contains profanity,
 * display a small alert box.
 */
StudioApp.prototype.alertIfProfaneOrPrivacyViolatingProject = function () {
  if (project.hasPrivacyProfanityViolation()) {
    this.displayWorkspaceAlert(
      'error',
      <AbuseError
        i18n={{
          tos: i18n.t('project.abuse.policy_violation'),
          contact_us: i18n.t('project.abuse.contact_us')
        }}
      />
    );
  }
};

/**
 * Searches for cases where we have two (or more) nested for loops in which
 * both loops use the same variable. This can cause infinite loops.
 * @returns {boolean} True if we detect an instance of this.
 */
StudioApp.prototype.hasDuplicateVariablesInForLoops = function () {
  if (this.editCode) {
    return false;
  }
  return Blockly.mainBlockSpace.getAllUsedBlocks().some(this.forLoopHasDuplicatedNestedVariables_);
};

/**
 * Looks to see if a particular block is (a) a for loop and (b) has a descendant
 * for loop using the same variable.
 * @returns {boolean} True if that is true of this block
 */
StudioApp.prototype.forLoopHasDuplicatedNestedVariables_ = function (block) {
  if (!block || block.type !== 'controls_for' &&
      block.type !== 'controls_for_counter') {
    return;
  }

  var innerBlock = block.getInput('DO').connection.targetBlock();

  // Not the most efficient of algo's, but we shouldn't have enough blocks for
  // it to matter.
  return innerBlock && block.getVars().some(function (varName) {
    return innerBlock.getDescendants().some(function (descendant) {
      if (descendant.type !== 'controls_for' &&
          descendant.type !== 'controls_for_counter') {
        return false;
      }
      return descendant.getVars().indexOf(varName) !== -1;
    });
  });
};

/**
 * Polishes the generated code string before displaying it to the user. If the
 * app provided a polishCodeHook function, it will be called.
 * @returns {string} code string that may/may not have been modified.
 */
StudioApp.prototype.polishGeneratedCodeString = function (code) {
  if (this.polishCodeHook) {
    return this.polishCodeHook(code);
  } else {
    return code;
  }
};

/**
 * Returns whether this view should be responsive based on level options.
 * Responsive means that the visualizationColumn should resize as the
 * window width changes, and that a grippy is available to manually resize
 * the visualizationColumn.
 */
StudioApp.prototype.isResponsiveFromConfig = function (config) {
  const isResponsiveEmbedView = !!(config.embed && config.responsiveEmbedded);
  const isWorkspaceView = !config.hideSource;
  return isResponsiveEmbedView || isWorkspaceView;
};

/**
 * Sets a bunch of common page constants used by all of our apps in our redux
 * store based on our app options config.
 * @param {AppOptionsConfig} config
 * @param {object} appSpecificConstants - Optional additional constants that
 *   are app specific.
 */
StudioApp.prototype.setPageConstants = function (config, appSpecificConstants) {
  const level = config.level;
  const combined = _.assign({
    ttsInstructionsUrl: level.ttsInstructionsUrl,
    ttsMarkdownInstructionsUrl: level.ttsMarkdownInstructionsUrl,
    skinId: config.skinId,
    showNextHint: this.showNextHint.bind(this),
    locale: config.locale,
    assetUrl: this.assetUrl,
    isReadOnlyWorkspace: !!config.readonlyWorkspace,
    isDroplet: !!level.editCode,
    isBlockly: this.isUsingBlockly(),
    hideSource: !!config.hideSource,
    isChallengeLevel: !!config.isChallengeLevel,
    isEmbedView: !!config.embed,
    isResponsive: this.isResponsiveFromConfig(config),
    isShareView: !!config.share,
    pinWorkspaceToBottom: !!config.pinWorkspaceToBottom,
    noInstructionsWhenCollapsed: !!config.noInstructionsWhenCollapsed,
    hasContainedLevels: config.hasContainedLevels,
    puzzleNumber: level.puzzle_number,
    stageTotal: level.stage_total,
    noVisualization: false,
    visualizationInWorkspace: false,
    smallStaticAvatar: config.skin.smallStaticAvatar,
    failureAvatar: config.skin.failureAvatar,
    aniGifURL: config.level.aniGifURL,
    inputOutputTable: config.level.inputOutputTable,
    is13Plus: config.is13Plus,
    isSignedIn: config.isSignedIn,
    textToSpeechEnabled: config.textToSpeechEnabled,
    isK1: config.level.isK1,
    appType: config.app,
    nextLevelUrl: config.nextLevelUrl,
    showProjectTemplateWorkspaceIcon: !!config.level.projectTemplateLevelName &&
      !config.level.isK1 &&
      !config.readonlyWorkspace,
  }, appSpecificConstants);

  getStore().dispatch(setPageConstants(combined));

  const instructionsConstants = determineInstructionsConstants(config);
  getStore().dispatch(setInstructionsConstants(instructionsConstants));
};

StudioApp.prototype.showRateLimitAlert = function () {
  // only show the alert once per session
  if (this.hasSeenRateLimitAlert_) {
    return false;
  }
  this.hasSeenRateLimitAlert_ = true;

  var alert = <div>{msg.dataLimitAlert()}</div>;
  if (this.share) {
    this.displayPlayspaceAlert("error", alert);
  } else {
    this.displayWorkspaceAlert("error", alert);
  }

  logToCloud.addPageAction(logToCloud.PageAction.FirebaseRateLimitExceeded, {
    isEditing: project.isEditing(),
    isOwner: project.isOwner(),
    share: !!this.share,
  });
};

let instance;

/** @return StudioApp */
export function singleton() {
  if (!instance) {
    instance = new StudioApp();
  }
  return instance;
}

if (IN_UNIT_TEST) {
  let __oldInstance;

  module.exports.stubStudioApp = function () {
    if (__oldInstance) {
      throw new Error("StudioApp has already been stubbed. Did you forget to call restore?");
    }
    __oldInstance = instance;
    instance = null;
  };

  module.exports.restoreStudioApp = function () {
    instance.removeAllListeners();
    if (instance.changeListener) {
      Blockly.removeChangeListener(instance.changeListener);
    }
    instance = __oldInstance;
    __oldInstance = null;
  };


}<|MERGE_RESOLUTION|>--- conflicted
+++ resolved
@@ -498,8 +498,8 @@
 };
 
 StudioApp.prototype.initProjectTemplateWorkspaceIconCallout = function () {
-<<<<<<< HEAD
-  if (getStore().getState().pageConstants.showProjectTemplateWorkspaceIcon) {
+  if (getStore().getState().pageConstants.showProjectTemplateWorkspaceIcon &&
+      $("#projectTemplateWorkspaceIcon").is(":visible")) {
     // The callouts can't appear until the DOM is 100% rendered by react. The
     // safest method is to kick off a requestAnimationFrame from an async
     // setTimeout()
@@ -518,21 +518,6 @@
         }]);
       });
     }, 0);
-=======
-  if (getStore().getState().pageConstants.showProjectTemplateWorkspaceIcon &&
-      $("#projectTemplateWorkspaceIcon").is(":visible")) {
-    addCallouts([{
-      id: 'projectTemplateWorkspaceIconCallout',
-      element_id: '#projectTemplateWorkspaceIcon',
-      localized_text: msg.workspaceProjectTemplateLevel(),
-      qtip_config: {
-        position: {
-          my: 'top center',
-          at: 'bottom center',
-        },
-      },
-    }]);
->>>>>>> bba0876b
   }
 };
 
