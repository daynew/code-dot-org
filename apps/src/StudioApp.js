/* global trackEvent, Blockly, droplet, addToHome */

import $ from 'jquery';
import React from 'react';
import ReactDOM from 'react-dom';
import {EventEmitter} from 'events';
var aceMode = require('./acemode/mode-javascript_codeorg');
var color = require("./util/color");
var parseXmlElement = require('./xml').parseElement;
var utils = require('./utils');
var dropletUtils = require('./dropletUtils');
var _ = require('lodash');
var dom = require('./dom');
var constants = require('./constants.js');
var KeyCodes = constants.KeyCodes;
var msg = require('@cdo/locale');
var blockUtils = require('./block_utils');
var DropletTooltipManager = require('./blockTooltips/DropletTooltipManager');
var url = require('url');
var FeedbackUtils = require('./feedback');
var VersionHistory = require('./templates/VersionHistory');
var Alert = require('./templates/alert');
var codegen = require('./codegen');
var puzzleRatingUtils = require('./puzzleRatingUtils');
var logToCloud = require('./logToCloud');
var AuthoredHints = require('./authoredHints');
var DialogButtons = require('./templates/DialogButtons');
import WireframeButtons from './templates/WireframeButtons';
import InstructionsDialogWrapper from './templates/instructions/InstructionsDialogWrapper';
import DialogInstructions from './templates/instructions/DialogInstructions';
var assetsApi = require('./clientApi').assets;
import * as assetPrefix from './assetManagement/assetPrefix';
var annotationList = require('./acemode/annotationList');
var shareWarnings = require('./shareWarnings');
import { setPageConstants } from './redux/pageConstants';
import { lockContainedLevelAnswers } from './code-studio/levels/codeStudioLevels';
import SmallFooter from './code-studio/components/SmallFooter';
import project from './code-studio/initApp/project';
import * as assets from './code-studio/assets';
import i18n from './code-studio/i18n';
import AbuseError from './code-studio/components/abuse_error';
import {TestResults} from './constants';

import {blocks as makerDropletBlocks} from './lib/kits/maker/dropletConfig';
import { getStore } from './redux';
import { Provider } from 'react-redux';
import {
  determineInstructionsConstants,
  setInstructionsConstants,
  setFeedback
} from './redux/instructions';
import {
  closeDialog as closeInstructionsDialog
} from './redux/instructionsDialog';
import { setIsRunning } from './redux/runState';
import { setVisualizationScale } from './redux/layout';
import Sounds from './Sounds';

// Make sure polyfills are available in all code studio apps and level tests.
import './polyfills';

var copyrightStrings;

/**
* The minimum width of a playable whole blockly game.
*/
var MIN_WIDTH = 900;
var DEFAULT_MOBILE_NO_PADDING_SHARE_WIDTH = 400;
var MAX_VISUALIZATION_WIDTH = 400;
var MIN_VISUALIZATION_WIDTH = 200;

/**
 * Treat mobile devices with screen.width less than the value below as phones.
 */
var MAX_PHONE_WIDTH = 500;

/**
 * Object representing everything in window.appOptions (often passed around as
 * config)
 * @typedef {Object} AppOptionsConfig
 * @property {?boolean} is13Plus - Will be true if the user is 13 or older,
 *           false if they are 12 or younger, and undefined if we don't know
 *           (such as when they are not signed in).
 */

class StudioApp extends EventEmitter {
  constructor() {
    super();
    this.feedback_ = new FeedbackUtils(this);
    this.authoredHintsController_ = new AuthoredHints(this);

    /**
     * The parent directory of the apps. Contains common.js.
     */
    this.BASE_URL = undefined;

    this.enableShowCode = true;
    this.editCode = false;
    this.usingBlockly_ = true;

    /**
     * @type {?Droplet.Editor}
     */
    this.editor = null;
    /**
     * @type {?DropletTooltipManager}
     */
    this.dropletTooltipManager = null;

    // @type {string} for all of these
    this.icon = undefined;
    this.winIcon = undefined;
    this.failureIcon = undefined;

    // The following properties get their non-default values set by the application.

    /**
     * Whether to alert user to empty blocks, short-circuiting all other tests.
     * @member {boolean}
     */
    this.checkForEmptyBlocks_ = false;

    /**
     * The ideal number of blocks to solve this level.  Users only get 2
     * stars if they use more than this number.
     * @type {number}
     */
    this.IDEAL_BLOCK_NUM = undefined;

    /**
     * @typedef {Object} TestableBlock
     * @property {string|function} test - A test whether the block is
     *           present, either:
     *           - A string, in which case the string is searched for in
     *             the generated code.
     *           - A single-argument function is called on each user-added
     *             block individually.  If any call returns true, the block
     *             is deemed present.  "User-added" blocks are ones that are
     *             neither disabled or undeletable.
     * @property {string} type - The type of block to be produced for
     *           display to the user if the test failed.
     * @property {Object} [titles] - A dictionary, where, for each
     *           KEY-VALUE pair, this is added to the block definition:
     *           <title name="KEY">VALUE</title>.
     * @property {Object} [value] - A dictionary, where, for each
     *           KEY-VALUE pair, this is added to the block definition:
     *           <value name="KEY">VALUE</value>
     * @property {string} [extra] - A string that should be blacked
     *           between the "block" start and end tags.
     */

    /**
     * @type {!TestableBlock[]}
     */
    this.requiredBlocks_ = [];

    /**
     * The number of required blocks to give hints about at any one time.
     * Set this to Infinity to show all.
     * @type {number}
     */
    this.maxRequiredBlocksToFlag_ = 1;

    /**
     * @type {!TestableBlock[]}
     */
    this.recommendedBlocks_ = [];

    /**
     * The number of recommended blocks to give hints about at any one time.
     * Set this to Infinity to show all.
     * @type {number}
     */
    this.maxRecommendedBlocksToFlag_ = 1;

    /**
     * The number of attempts (how many times the run button has been pressed)
     * @type {?number}
     */
    this.attempts = 0;

    /**
     * Stores the time at init. The delta to current time is used for logging
     * and reporting to capture how long it took to arrive at an attempt.
     * @type {?number}
     */
    this.initTime = undefined;

    /**
     * If true, we don't show blockspace. Used when viewing shared levels
     */
    this.hideSource = false;

    /**
     * If true, we're viewing a shared level.
     */
    this.share = false;

    this.onAttempt = undefined;
    this.onContinue = undefined;
    this.onResetPressed = undefined;
    this.backToPreviousLevel = undefined;
    this.sendToPhone = undefined;
    this.enableShowBlockCount = true;

    this.disableSocialShare = false;
    this.noPadding = false;

    this.MIN_WORKSPACE_HEIGHT = undefined;

  }
}

/**
 * Configure StudioApp options
 */
StudioApp.prototype.configure = function (options) {
  this.BASE_URL = options.baseUrl;
  // NOTE: editCode (which currently implies droplet) and usingBlockly_ are
  // currently mutually exclusive.
  this.editCode = options.level && options.level.editCode;
  this.usingBlockly_ = !this.editCode;

  // TODO (bbuchanan) : Replace this editorless-hack with setting an editor enum
  // or (even better) inject an appropriate editor-adaptor.
  if (options.isEditorless) {
    this.editCode = false;
    this.usingBlockly_ = false;
  }

  // Bind assetUrl to the instance so that we don't need to depend on callers
  // binding correctly as they pass this function around.
  this.assetUrl = _.bind(this.assetUrl_, this);

  this.maxVisualizationWidth = options.maxVisualizationWidth || MAX_VISUALIZATION_WIDTH;
  this.minVisualizationWidth = options.minVisualizationWidth || MIN_VISUALIZATION_WIDTH;
};

/**
 * @param {AppOptionsConfig}
 */
StudioApp.prototype.hasInstructionsToShow = function (config) {
  return !!(config.level.instructions ||
      config.level.markdownInstructions ||
      config.level.aniGifURL);
};

/**
 * Given the studio app config object, show shared app warnings.
 */
function showWarnings(config) {
  shareWarnings.checkSharedAppWarnings({
    channelId: config.channel,
    isSignedIn: config.isSignedIn,
    isOwner: project.isOwner(),
    hasDataAPIs: config.shareWarningInfo.hasDataAPIs,
    onWarningsComplete: config.shareWarningInfo.onWarningsComplete,
    onTooYoung: config.shareWarningInfo.onTooYoung,
  });
}

/**
 * Common startup tasks for all apps. Happens after configure.
 * @param {AppOptionsConfig}
 */
StudioApp.prototype.init = function (config) {
  if (!config) {
    config = {};
  }
  this.config = config;

  this.hasContainedLevels = config.hasContainedLevels;

  config.getCode = this.getCode.bind(this);
  copyrightStrings = config.copyrightStrings;

  if (config.isLegacyShare && config.hideSource) {
    $("body").addClass("legacy-share-view");
    if (dom.isMobile()) {
      $('#main-logo').hide();
    }
    if (dom.isIOS() && !window.navigator.standalone) {
      addToHome.show(true);
    }
  }

  this.setConfigValues_(config);

  this.configureDom(config);

  ReactDOM.render(
    <Provider store={getStore()}>
      <InstructionsDialogWrapper
        showInstructionsDialog={(autoClose) => {
            this.showInstructionsDialog_(config.level, autoClose);
          }}
      />
    </Provider>,
    document.body.appendChild(document.createElement('div'))
  );

  if (config.usesAssets) {
    assetPrefix.init(config);

    // Pre-populate asset list
    assetsApi.getFiles(result => {
      assets.listStore.reset(result.files);
    }, xhr => {
      // Unable to load asset list
    });
  }

  if (config.hideSource) {
    this.handleHideSource_({
      containerId: config.containerId,
      embed: config.embed,
      level: config.level,
      phone_share_url: config.send_to_phone_url,
      sendToPhone: config.sendToPhone,
      twitter: config.twitter,
      app: config.app,
      noHowItWorks: config.noHowItWorks,
      isLegacyShare: config.isLegacyShare,
      isResponsive: getStore().getState().pageConstants.isResponsive,
      wireframeShare: config.wireframeShare,
    });
  }

  if (config.share) {
    this.handleSharing_({
      makeUrl: config.makeUrl,
      makeString: config.makeString,
      makeImage: config.makeImage,
      makeYourOwn: config.makeYourOwn
    });
  }

  const hintsUsedIds = utils.valueOr(config.authoredHintsUsedIds, []);
  this.authoredHintsController_.init(config.level.authoredHints, hintsUsedIds, config.scriptId, config.serverLevelId);
  if (config.authoredHintViewRequestsUrl && config.isSignedIn) {
    this.authoredHintsController_.submitHints(config.authoredHintViewRequestsUrl);
  }

  if (config.puzzleRatingsUrl) {
    puzzleRatingUtils.submitCachedPuzzleRatings(config.puzzleRatingsUrl);
  }

  // Record time at initialization.
  this.initTime = new Date().getTime();

  // Fixes viewport for small screens.
  var viewport = document.querySelector('meta[name="viewport"]');
  if (viewport) {
    this.fixViewportForSmallScreens_(viewport, config);
  }

  var blockCount = document.getElementById('blockCounter');
  if (blockCount && !this.enableShowBlockCount) {
    blockCount.style.display = 'none';
  }

  this.setIconsFromSkin(config.skin);

  if (config.level.instructionsIcon) {
    this.icon = config.skin[config.level.instructionsIcon];
    this.winIcon = config.skin[config.level.instructionsIcon];
  }

  if (config.showInstructionsWrapper) {
    config.showInstructionsWrapper(() => {});
  }

  var orientationHandler = function () {
    window.scrollTo(0, 0);  // Browsers like to mess with scroll on rotate.
  };
  window.addEventListener('orientationchange', orientationHandler);
  orientationHandler();

  if (config.loadAudio) {
    config.loadAudio();
  }

  if (this.editCode) {
    this.handleEditCode_(config);
  }

  if (this.isUsingBlockly()) {
    this.handleUsingBlockly_(config);
  } else {
    // handleUsingBlockly_ already does an onResize. We still want that goodness
    // if we're not blockly
    utils.fireResizeEvent();
  }

  this.alertIfAbusiveProject();
  this.alertIfProfaneOrPrivacyViolatingProject();

  // make sure startIFrameEmbeddedApp has access to the config object
  // so it can decide whether or not to show a warning.
  this.startIFrameEmbeddedApp = this.startIFrameEmbeddedApp.bind(this, config);

  // config.shareWarningInfo is set on a per app basis (in applab and gamelab)
  // shared apps that are embedded in an iframe handle warnings in
  // startIFrameEmbeddedApp since they don't become "active" until the user
  // clicks on them.
  if (config.shareWarningInfo && !config.level.iframeEmbed) {
    showWarnings(config);
  }

  if (!!config.level.projectTemplateLevelName && !config.level.isK1 &&
      !config.readonlyWorkspace) {
    this.displayWorkspaceAlert('warning', <div>{msg.projectWarning()}</div>);
  }

  if (!!config.level.pairingDriver) {
    this.displayWorkspaceAlert(
      'warning',
      <div>
        {msg.pairingNavigatorWarning({driver: config.level.pairingDriver})}
      </div>
    );
  }

  // If we are in a non-english locale using our english-specific app
  // (the Spelling Bee), display a warning.
  if (config.locale !== 'en_us' && config.skinId === 'letters') {
      this.displayWorkspaceAlert(
        'error',
        <div>
          {msg.englishOnlyWarning({ nextStage: config.stagePosition + 1 })}
        </div>
      );
  }

  var vizResizeBar = document.getElementById('visualizationResizeBar');
  if (vizResizeBar) {
    dom.addMouseDownTouchEvent(vizResizeBar,
                               _.bind(this.onMouseDownVizResizeBar, this));

    // Can't use dom.addMouseUpTouchEvent() because it will preventDefault on
    // all touchend events on the page, breaking click events...
    document.body.addEventListener('mouseup',
                                   _.bind(this.onMouseUpVizResizeBar, this));
    var mouseUpTouchEventName = dom.getTouchEventName('mouseup');
    if (mouseUpTouchEventName) {
      document.body.addEventListener(mouseUpTouchEventName,
                                     _.bind(this.onMouseUpVizResizeBar, this));
    }
  }

  window.addEventListener('resize', _.bind(this.onResize, this));

  this.reset(true);

  // Add display of blocks used.
  this.setIdealBlockNumber_();

  // TODO (cpirich): implement block count for droplet (for now, blockly only)
  if (this.isUsingBlockly()) {
    Blockly.mainBlockSpaceEditor.addUnusedBlocksHelpListener(function (e) {
      utils.showUnusedBlockQtip(e.target);
    });
    Blockly.mainBlockSpaceEditor.addChangeListener(_.bind(function () {
      this.updateBlockCount();
    }, this));

    if (config.level.openFunctionDefinition) {
      this.openFunctionDefinition_(config);
    }
  }

  // Bind listener to 'Clear Puzzle' button
  var hideIcon = utils.valueOr(config.skin.hideIconInClearPuzzle, false);
  var clearPuzzleHeader = document.getElementById('clear-puzzle-header');
  if (clearPuzzleHeader) {
    dom.addClickTouchEvent(clearPuzzleHeader, (function () {
      this.feedback_.showClearPuzzleConfirmation(hideIcon, (function () {
        this.handleClearPuzzle(config);
      }).bind(this));
    }).bind(this));
  }

  this.initVersionHistoryUI(config);

  if (this.isUsingBlockly() && Blockly.contractEditor) {
    Blockly.contractEditor.registerTestsFailedOnCloseHandler(function () {
      this.feedback_.showSimpleDialog({
        headerText: undefined,
        bodyText: msg.examplesFailedOnClose(),
        cancelText: msg.ignore(),
        confirmText: msg.tryAgain(),
        onConfirm: null,
        onCancel: function () {
          Blockly.contractEditor.hideIfOpen();
        }
      });

      // return true to indicate to blockly-core that we'll own closing the
      // contract editor
      return true;
    }.bind(this));
  }

  if (config.isLegacyShare && config.hideSource) {
    this.setupLegacyShareView();
  }

  this.emit('afterInit');
};

StudioApp.prototype.getVersionHistoryHandler = function (config) {
  return () => {
    var contentDiv = document.createElement('div');
    var dialog = this.createModalDialog({
      contentDiv: contentDiv,
      defaultBtnSelector: 'again-button',
      id: 'showVersionsModal'
    });
    ReactDOM.render(React.createElement(VersionHistory, {
      handleClearPuzzle: this.handleClearPuzzle.bind(this, config),
      useFilesApi: !!config.useFilesApi
    }), contentDiv);

    dialog.show();
  };
};

StudioApp.prototype.initVersionHistoryUI = function (config) {
  // Bind listener to 'Version History' button
  var versionsHeader = document.getElementById('versions-header');
  if (versionsHeader) {
    dom.addClickTouchEvent(versionsHeader, this.getVersionHistoryHandler(config));
  }
};

StudioApp.prototype.startIFrameEmbeddedApp = function (config, onTooYoung) {
  if (this.share && config.shareWarningInfo) {
    config.shareWarningInfo.onTooYoung = onTooYoung;
    showWarnings(config);
  } else {
    this.runButtonClick();
  }
};

/**
 * Create a phone frame and container. Scale shared content (everything currently inside the visualization column)
 * to container width, fit container to the phone frame and add share footer.
 */
StudioApp.prototype.setupLegacyShareView = function () {
  var vizContainer = document.createElement('div');
  vizContainer.id = 'visualizationContainer';
  var vizColumn = document.getElementById('visualizationColumn');
  if (dom.isMobile()) {
    $(vizContainer).width($(vizColumn).width());
  }
  $(vizContainer).append(vizColumn.children);

  var phoneFrameScreen = document.createElement('div');
  phoneFrameScreen.id = 'phoneFrameScreen';
  $(phoneFrameScreen).append(vizContainer);
  $(vizColumn).append(phoneFrameScreen);

  this.renderShareFooter_(phoneFrameScreen);
  if (dom.isMobile) {
    // re-scale on resize events to adjust to orientation and navbar changes
    $(window).resize(this.scaleLegacyShare);
  }
  this.scaleLegacyShare();
};

StudioApp.prototype.scaleLegacyShare = function () {
  var vizContainer = document.getElementById('visualizationContainer');
  var vizColumn = document.getElementById('visualizationColumn');
  var phoneFrameScreen = document.getElementById('phoneFrameScreen');
  var vizWidth = $(vizContainer).width();

  // On mobile, scale phone frame to full screen (portrait). Otherwise use given dimensions from css.
  if (dom.isMobile()) {
    var screenWidth = Math.min(window.innerWidth, window.innerHeight);
    var screenHeight = Math.max(window.innerWidth, window.innerHeight);
    $(phoneFrameScreen).width(screenWidth);
    $(phoneFrameScreen).height(screenHeight);
    $(vizColumn).width(screenWidth);
  }

  var frameWidth = $(phoneFrameScreen).width();
  var scale = frameWidth / vizWidth;
  if (scale !== 1) {
    applyTransformOrigin(vizContainer, 'left top');
    applyTransformScale(vizContainer, 'scale(' + scale + ')');
  }
};

StudioApp.prototype.getCode = function () {
  if (!this.editCode) {
    throw "getCode() requires editCode";
  }
  if (this.hideSource) {
    return this.startBlocks_;
  } else {
    return this.editor.getValue();
  }
};

StudioApp.prototype.setIconsFromSkin = function (skin) {
  this.icon = skin.staticAvatar;
  this.winIcon = skin.winAvatar;
  this.failureIcon = skin.failureAvatar;
};

/**
 * Reset the puzzle back to its initial state.
 * Search aliases: "Start Over", startOver
 * @param {AppOptionsConfig}- same config object passed to studioApp.init().
 * @return {Promise} to express that the async operation is complete.
 */
StudioApp.prototype.handleClearPuzzle = function (config) {
  var promise;
  if (this.isUsingBlockly()) {
    if (Blockly.functionEditor) {
      Blockly.functionEditor.hideIfOpen();
    }
    Blockly.mainBlockSpace.clear();
    this.setStartBlocks_(config, false);
    if (config.level.openFunctionDefinition) {
      this.openFunctionDefinition_(config);
    }
  } else if (this.editCode) {
    var resetValue = '';
    if (config.level.startBlocks) {
      // Don't pass CRLF pairs to droplet until they fix CR handling:
      resetValue = config.level.startBlocks.replace(/\r\n/g, '\n');
    }
    // TODO (bbuchanan): This getValue() call is a workaround for a Droplet bug,
    // See https://github.com/droplet-editor/droplet/issues/137
    // Calling getValue() updates the cached ace editor value, which can be
    // out-of-date in droplet and cause an incorrect early-out.
    // Remove this line once that bug is fixed and our Droplet lib is updated.
    this.editor.getValue();
    this.editor.setValue(resetValue);

    annotationList.clearRuntimeAnnotations();
  }
  if (config.afterClearPuzzle) {
    promise = config.afterClearPuzzle(config);
  }
  if (!promise) {
    // If a promise wasn't returned from config.afterClearPuzzle(), we create
    // on here that returns immediately since the operation must have completed
    // synchronously.
    promise = new Promise(function (resolve, reject) { resolve(); });
  }
  return promise;
};

/**
 * TRUE if the current app uses blockly (as opposed to editCode or another
 * editor)
 * @return {boolean}
 */
StudioApp.prototype.isUsingBlockly = function () {
  return this.usingBlockly_;
};

/**
 *
 */
StudioApp.prototype.handleSharing_ = function (options) {
  // 1. Move the buttons, 2. Hide the slider in the share page for mobile.
  var belowVisualization = document.getElementById('belowVisualization');
  if (dom.isMobile()) {
    var sliderCell = document.getElementById('slider-cell');
    if (sliderCell) {
      sliderCell.style.display = 'none';
    }
    if (belowVisualization) {
      var visualization = document.getElementById('visualization');
      belowVisualization.style.display = 'none';
      visualization.style.marginBottom = '0px';
    }
  }

  // Show flappy upsale on desktop and mobile.  Show learn upsale only on desktop
  var upSale = document.createElement('div');
  if (options.makeYourOwn) {
    upSale.innerHTML = require('./templates/makeYourOwn.html.ejs')({
      data: {
        makeUrl: options.makeUrl,
        makeString: options.makeString,
        makeImage: options.makeImage
      }
    });
    if (this.noPadding) {
      upSale.style.marginLeft = '10px';
    }
    belowVisualization.appendChild(upSale);
  } else if (typeof options.makeYourOwn === 'undefined') {
    upSale.innerHTML = require('./templates/learn.html.ejs')({
      assetUrl: this.assetUrl
    });
    belowVisualization.appendChild(upSale);
  }
};

StudioApp.prototype.renderShareFooter_ = function (container) {
  var footerDiv = document.createElement('div');
  footerDiv.setAttribute('id', 'footerDiv');
  container.appendChild(footerDiv);

  var reactProps = {
    i18nDropdown: '',
    privacyPolicyInBase: false,
    copyrightInBase: false,
    copyrightStrings: copyrightStrings,
    baseMoreMenuString: i18n.t('footer.built_on_code_studio'),
    baseStyle: {
      paddingLeft: 0,
      width: $("#visualization").width()
    },
    className: 'dark',
    menuItems: [
      {
        text: i18n.t('footer.try_hour_of_code'),
        link: 'https://code.org/learn',
        newWindow: true
      },
      {
        text: i18n.t('footer.report_abuse'),
        link: "/report_abuse",
        newWindow: true
      },
      {
        text: i18n.t('footer.how_it_works'),
        link: location.href + "/edit",
        newWindow: false
      },
      {
        text: i18n.t('footer.copyright'),
        link: '#',
        copyright: true
      },
      {
        text: i18n.t('footer.tos'),
        link: "https://code.org/tos",
        newWindow: true
      },
      {
        text: i18n.t('footer.privacy'),
        link: "https://code.org/privacy",
        newWindow: true
      }
    ],
    phoneFooter: true
  };

  ReactDOM.render(<SmallFooter {...reactProps}/>, footerDiv);
};

/**
 * Get the url of path appended to BASE_URL
 */
StudioApp.prototype.assetUrl_ = function (path) {
  if (this.BASE_URL === undefined) {
    throw new Error('StudioApp BASE_URL has not been set. ' +
      'Call configure() first');
  }
  return this.BASE_URL + path;
};

/**
 * Reset the playing field to the start position and kill any pending
 * animation tasks.  This will typically be replaced by an application.
 * @param {boolean} shouldPlayOpeningAnimation True if an opening animation is
 *   to be played.
 */
StudioApp.prototype.reset = function (shouldPlayOpeningAnimation) {
  // TODO (bbuchanan): Look for comon reset logic we can pull here
  // Override in app subclass
};


/**
 * Override to change run behavior.
 */
StudioApp.prototype.runButtonClick = function () {};

/**
 * Toggle whether run button or reset button is shown
 * @param {string} button Button to show, either "run" or "reset"
 */
StudioApp.prototype.toggleRunReset = function (button) {
  var showRun = (button === 'run');
  if (button !== 'run' && button !== 'reset') {
    throw "Unexpected input";
  }

  getStore().dispatch(setIsRunning(!showRun));

  if (this.hasContainedLevels) {
    lockContainedLevelAnswers();
  }

  var run = document.getElementById('runButton');
  var reset = document.getElementById('resetButton');
  run.style.display = showRun ? 'inline-block' : 'none';
  run.disabled = !showRun;
  reset.style.display = !showRun ? 'inline-block' : 'none';
  reset.disabled = showRun;

  // Toggle soft-buttons (all have the 'arrow' class set):
  $('.arrow').prop("disabled", showRun);
};

StudioApp.prototype.isRunning = function () {
  return getStore().getState().runState.isRunning;
};

/**
 * Attempts to associate a set of audio files to a given name
 * @param {Object} audioConfig sound configuration
 */
StudioApp.prototype.registerAudio = function (audioConfig) {
  Sounds.getSingleton().register(audioConfig);
};

/**
 * Attempts to associate a set of audio files to a given name
 * @param {Array.<string>} filenames file paths for sounds
 * @param {string} name ID to associate sound effect with
 */
StudioApp.prototype.loadAudio = function (filenames, name) {
  Sounds.getSingleton().registerByFilenamesAndID(filenames, name);
};

/**
 * Attempts to play a sound effect
 * @param {string} name sound ID
 * @param {Object} options for sound playback
 * @param {number} options.volume value between 0.0 and 1.0 specifying volume
 * @param {function} [options.onEnded]
 */
StudioApp.prototype.playAudio = function (name, options) {
  options = options || {};
  var defaultOptions = {volume: 0.5};
  var newOptions = utils.extend(defaultOptions, options);
  Sounds.getSingleton().play(name, newOptions);
};

/**
 * Stops looping a given sound
 * @param {string} name ID of sound
 */
StudioApp.prototype.stopLoopingAudio = function (name) {
  Sounds.getSingleton().stopLoopingAudio(name);
};

/**
* @param {Object} options Configuration parameters for Blockly. Parameters are
* optional and include:
*  - {string} path The root path to the /apps directory, defaults to the
*    the directory in which this script is located.
*  - {boolean} rtl True if the current language right to left.
*  - {DomElement} toolbox The element in which to insert the toolbox,
*    defaults to the element with 'toolbox'.
*  - {boolean} trashcan True if the trashcan should be displayed, defaults to
*    true.
* @param {Element} div The parent div in which to insert Blockly.
*/
StudioApp.prototype.inject = function (div, options) {
  var defaults = {
    assetUrl: this.assetUrl,
    rtl: this.isRtl(),
    toolbox: document.getElementById('toolbox'),
    trashcan: true,
    customSimpleDialog: this.feedback_.showSimpleDialog.bind(this.feedback_)
  };
  Blockly.inject(div, utils.extend(defaults, options), Sounds.getSingleton());
};

/**
 * @returns {boolean} True if the current HTML page is in right-to-left language mode.
 */
StudioApp.prototype.isRtl = function () {
  var head = document.getElementsByTagName('head')[0];
  if (head && head.parentElement) {
    var dir = head.parentElement.getAttribute('dir');
    return !!(dir && dir.toLowerCase() === 'rtl');
  } else {
    return false;
  }
};

/**
 * @return {string} Locale direction string based on app direction.
 */
StudioApp.prototype.localeDirection = function () {
  return (this.isRtl() ? 'rtl' : 'ltr');
};

StudioApp.prototype.showNextHint = function () {
  return this.authoredHintsController_.showNextHint();
};

/**
* Initialize Blockly for a readonly iframe.  Called on page load. No sounds.
* XML argument may be generated from the console with:
* Blockly.Xml.domToText(Blockly.Xml.blockSpaceToDom(Blockly.mainBlockSpace)).slice(5, -6)
*/
StudioApp.prototype.initReadonly = function (options) {
  Blockly.inject(document.getElementById('codeWorkspace'), {
    assetUrl: this.assetUrl,
    readOnly: true,
    rtl: this.isRtl(),
    scrollbars: false
  });
  this.loadBlocks(options.blocks);
};

/**
* Load the editor with blocks.
* @param {string} blocksXml Text representation of blocks.
*/
StudioApp.prototype.loadBlocks = function (blocksXml) {
  var xml = parseXmlElement(blocksXml);
  Blockly.Xml.domToBlockSpace(Blockly.mainBlockSpace, xml);
};

/**
* Applies the specified arrangement to top startBlocks. If any
* individual blocks have x or y properties set in the XML, those values
* take priority. If no arrangement for a particular block type is
* specified, blocks are automatically positioned by Blockly.
*
* Note that, currently, only bounce and flappy use arrangements.
*
* @param {string} startBlocks String representation of start blocks xml.
* @param {Object.<Object>} arrangement A map from block type to position.
* @return {string} String representation of start blocks xml, including
*    block position.
*/
StudioApp.prototype.arrangeBlockPosition = function (startBlocks, arrangement) {

  var type, xmlChild;

  var xml = parseXmlElement(startBlocks);

  var xmlChildNodes = xml.childNodes || [];
  arrangement = arrangement || {};

  for (var i = 0; i < xmlChildNodes.length; i++) {
    xmlChild = xmlChildNodes[i];

    // Only look at element nodes
    if (xmlChild.nodeType === 1) {
      // look to see if we have a predefined arrangement for this type
      type = xmlChild.getAttribute('type');
      if (arrangement[type]) {
        if (arrangement[type].x && !xmlChild.hasAttribute('x')) {
          xmlChild.setAttribute('x', arrangement[type].x);
        }
        if (arrangement[type].y && !xmlChild.hasAttribute('y')) {
          xmlChild.setAttribute('y', arrangement[type].y);
        }
      }
    }
  }
  return Blockly.Xml.domToText(xml);
};

StudioApp.prototype.createModalDialog = function (options) {
  return this.feedback_.createModalDialog(options);
};

StudioApp.prototype.showToggleBlocksError = function () {
  this.feedback_.showToggleBlocksError(this.Dialog);
};

StudioApp.prototype.showGeneratedCode = function () {
  this.feedback_.showGeneratedCode(this.Dialog, this.config.appStrings);
};

/**
 * Simple passthrough to AuthoredHints.displayMissingBlockHints
 * @param {String[]} blocks An array of XML strings representing the
 *        missing recommended Blockly Blocks for which we want to
 *        display hints.
 */
StudioApp.prototype.displayMissingBlockHints = function (blocks) {
  this.authoredHintsController_.displayMissingBlockHints(blocks);
};

StudioApp.prototype.onReportComplete = function (response) {
  this.authoredHintsController_.finishHints(response);

  if (!response) {
    return;
  }

  // Track GA events
  if (response.new_level_completed) {
    trackEvent('Puzzle', 'Completed', response.level_path, response.level_attempts);
  }

  if (response.share_failure) {
    trackEvent('Share', 'Failure', response.share_failure.type);
  }
};

/**
 * Show our instructions dialog. This should never be called directly, and will
 * instead be called when the state of our redux store changes.
 * @param {object} level
 * @param {boolean} autoClose - closes instructions after 32s if true
 */
StudioApp.prototype.showInstructionsDialog_ = function (level, autoClose) {
  const reduxState = getStore().getState();
  const isMarkdownMode = !!reduxState.instructions.longInstructions;

  var instructionsDiv = document.createElement('div');
  instructionsDiv.className = isMarkdownMode ?
    'markdown-instructions-container' :
    'instructions-container';

  var headerElement;

  var puzzleTitle = msg.puzzleTitle({
    stage_total: level.stage_total,
    puzzle_number: level.puzzle_number
  });

  if (isMarkdownMode) {
    headerElement = document.createElement('h1');
    headerElement.className = 'markdown-level-header-text dialog-title';
    headerElement.innerHTML = puzzleTitle;
    if (!this.icon) {
      headerElement.className += ' no-modal-icon';
    }
  }

  // Create a div to eventually hold this content, and add it to the
  // overall container. We don't want to render directly into the
  // container just yet, because our React component could contain some
  // elements that don't want to be rendered until they are in the DOM
  var instructionsReactContainer = document.createElement('div');
  instructionsReactContainer.className='instructions-content';
  instructionsDiv.appendChild(instructionsReactContainer);

  var buttons = document.createElement('div');
  instructionsDiv.appendChild(buttons);
  ReactDOM.render(<DialogButtons ok={true}/>, buttons);

  // If there is an instructions block on the screen, we want the instructions dialog to
  // shrink down to that instructions block when it's dismissed.
  // We then want to flash the instructions block.
  var hideOptions = null;
  var endTargetSelector = "#bubble";

  if ($(endTargetSelector).length) {
    hideOptions = {};
    hideOptions.endTarget = endTargetSelector;
  }

  var hideFn = _.bind(function () {
    // Set focus to ace editor when instructions close:
    if (this.editCode && this.editor && !this.editor.currentlyUsingBlocks) {
      this.editor.aceEditor.focus();
    }

    // update redux
    getStore().dispatch(closeInstructionsDialog());
  }, this);

  this.instructionsDialog = this.createModalDialog({
    markdownMode: isMarkdownMode,
    contentDiv: instructionsDiv,
    icon: this.icon,
    defaultBtnSelector: '#ok-button',
    onHidden: hideFn,
    scrollContent: true,
    scrollableSelector: ".instructions-content",
    header: headerElement
  });

  // Now that our elements are guaranteed to be in the DOM, we can
  // render in our react components
  $(this.instructionsDialog.div).on('show.bs.modal', () => {
    ReactDOM.render(
      <Provider store={getStore()}>
        <DialogInstructions />
      </Provider>,
      instructionsReactContainer);
  });

  if (autoClose) {
    setTimeout(_.bind(function () {
      this.instructionsDialog.hide();
    }, this), 32000);
  }

  var okayButton = buttons.querySelector('#ok-button');
  if (okayButton) {
    dom.addClickTouchEvent(okayButton, _.bind(function () {
      if (this.instructionsDialog) {
        this.instructionsDialog.hide();
      }
    }, this));
  }

  this.instructionsDialog.show({hideOptions: hideOptions});
};

/**
*  Resizes the blockly workspace.
*/
StudioApp.prototype.onResize = function () {
  const codeWorkspace = document.getElementById('codeWorkspace');
  if (codeWorkspace) {
    var workspaceWidth = codeWorkspace.clientWidth;

    // Keep blocks static relative to the right edge in RTL mode
    if (this.isUsingBlockly() && Blockly.RTL) {
      if (this.lastWorkspaceWidth && (this.lastWorkspaceWidth !== workspaceWidth)) {
        var blockOffset = workspaceWidth - this.lastWorkspaceWidth;
        Blockly.mainBlockSpace.getTopBlocks().forEach(function (topBlock) {
          topBlock.moveBy(blockOffset, 0);
        });
      }
    }
    this.lastWorkspaceWidth = workspaceWidth;

    // Droplet toolbox width varies as the window size changes, so refresh:
    this.resizeToolboxHeader();

    // Content below visualization is a resizing scroll area in pinned mode
    onResizeSmallFooter();
  }
};

/**
 * Resizes the content area below the visualization in pinned (viewport height)
 * view mode.
 */
function resizePinnedBelowVisualizationArea() {
  var pinnedBelowVisualization = document.querySelector(
      '#visualizationColumn.pin_bottom #belowVisualization');
  if (!pinnedBelowVisualization) {
    return;
  }

  var top = 0;

  var possibleBelowVisualizationElements = [
    'playSpaceHeader',
    'spelling-table-wrapper',
    'gameButtons'
  ];
  possibleBelowVisualizationElements.forEach(id => {
    let element = document.getElementById(id);
    if (element) {
      top += $(element).outerHeight(true);
    }
  });

  var visualization = document.getElementById('visualization');
  if (visualization) {
    var parent = $(visualization).parent();
    if (parent.attr('id') === 'phoneFrame') {
      // Phone frame itself doesnt have height. Loop through children
      parent.children().each(function () {
        top += $(this).outerHeight(true);
      });
    } else {
      top += $(visualization).outerHeight(true);
    }
  }

  var bottom = 0;
  var smallFooter = document.querySelector('#page-small-footer .small-footer-base');
  if (smallFooter) {
    var codeApp = $('#codeApp');
    bottom += $(smallFooter).outerHeight(true);
    // Footer is relative to the document, not codeApp, so we need to
    // remove the codeApp bottom offset to get the correct margin.
    bottom -= parseInt(codeApp.css('bottom'), 10);
  }

  pinnedBelowVisualization.style.top = top + 'px';
  pinnedBelowVisualization.style.bottom = bottom + 'px';
}

/**
 * Debounced onResize operations that update the layout to support sizing
 * to viewport height and using the small footer.
 * @type {Function}
 */
var onResizeSmallFooter = _.debounce(function () {
  resizePinnedBelowVisualizationArea();
}, 10);

StudioApp.prototype.onMouseDownVizResizeBar = function (event) {
  // When we see a mouse down in the resize bar, start tracking mouse moves:

  if (!this.onMouseMoveBoundHandler) {
    this.onMouseMoveBoundHandler = _.bind(this.onMouseMoveVizResizeBar, this);
    document.body.addEventListener('mousemove', this.onMouseMoveBoundHandler);
    this.mouseMoveTouchEventName = dom.getTouchEventName('mousemove');
    if (this.mouseMoveTouchEventName) {
      document.body.addEventListener(this.mouseMoveTouchEventName,
                                     this.onMouseMoveBoundHandler);
    }

    event.preventDefault();
  }
};

function applyTransformScaleToChildren(element, scale) {
  for (var i = 0; i < element.children.length; i++) {
    applyTransformScale(element.children[i], scale);
  }
}
function applyTransformScale(element, scale) {
  element.style.transform = scale;
  element.style.msTransform = scale;
  element.style.webkitTransform = scale;
}
function applyTransformOrigin(element, origin) {
  element.style.transformOrigin = origin;
  element.style.msTransformOrigin = origin;
  element.style.webkitTransformOrigin = origin;
}

/**
*  Handle mouse moves while dragging the visualization resize bar. We set
*  styles on each of the elements directly, overriding the normal responsive
*  classes that would typically adjust width and scale.
*/
StudioApp.prototype.onMouseMoveVizResizeBar = function (event) {
  var visualizationResizeBar = document.getElementById('visualizationResizeBar');

  var rect = visualizationResizeBar.getBoundingClientRect();
  var offset;
  var newVizWidth;
  if (this.isRtl()) {
    offset = window.innerWidth -
      (window.pageXOffset + rect.left + (rect.width / 2)) -
      parseInt(window.getComputedStyle(visualizationResizeBar).right, 10);
    newVizWidth = (window.innerWidth - event.pageX) - offset;
  } else {
    offset = window.pageXOffset + rect.left + (rect.width / 2) -
      parseInt(window.getComputedStyle(visualizationResizeBar).left, 10);
    newVizWidth = event.pageX - offset;
  }
  this.resizeVisualization(newVizWidth);
};

/**
 * Resize the visualization to the given width. If no width is provided, the
 * scale of child elements is updated to the current width.
 */
StudioApp.prototype.resizeVisualization = function (width) {
  if ($('#visualizationColumn').hasClass('wireframeShare')) {
    return;
  }

  var editorColumn = $(".editor-column");
  var visualization = document.getElementById('visualization');
  var visualizationResizeBar = document.getElementById('visualizationResizeBar');
  var visualizationColumn = document.getElementById('visualizationColumn');

  var oldVizWidth = $(visualizationColumn).width();
  var newVizWidth = Math.max(this.minVisualizationWidth,
                         Math.min(this.maxVisualizationWidth, width || oldVizWidth));
  var newVizWidthString = newVizWidth + 'px';
  var newVizHeightString = (newVizWidth / this.vizAspectRatio) + 'px';
  var vizSideBorderWidth = visualization.offsetWidth - visualization.clientWidth;

  if (this.isRtl()) {
    visualizationResizeBar.style.right = newVizWidthString;
    editorColumn.css('right', newVizWidthString);
  } else {
    visualizationResizeBar.style.left = newVizWidthString;
    editorColumn.css('left', newVizWidthString);
  }
  visualizationResizeBar.style.lineHeight = newVizHeightString;
  // Add extra width to visualizationColumn if visualization has a border:
  visualizationColumn.style.maxWidth = (newVizWidth + vizSideBorderWidth) + 'px';
  visualization.style.maxWidth = newVizWidthString;
  visualization.style.maxHeight = newVizHeightString;

  // We don't get the benefits of our responsive styling, so set height
  // explicitly
  if (!utils.browserSupportsCssMedia()) {
    visualization.style.height = newVizHeightString;
    visualization.style.width = newVizWidthString;
  }
  var scale = (newVizWidth / this.nativeVizWidth);
  getStore().dispatch(setVisualizationScale(scale));

  applyTransformScaleToChildren(visualization, 'scale(' + scale + ')');

  if (oldVizWidth < 230 && newVizWidth >= 230) {
    $('#soft-buttons').removeClass('soft-buttons-compact');
  } else if (oldVizWidth > 230 && newVizWidth <= 230) {
    $('#soft-buttons').addClass('soft-buttons-compact');
  }

  var smallFooter = document.querySelector('#page-small-footer .small-footer-base');
  if (smallFooter) {
    smallFooter.style.maxWidth = newVizWidthString;

    // If the small print and language selector are on the same line,
    // the small print should float right.  Otherwise, it should float left.
    var languageSelector = smallFooter.querySelector('form');
    var smallPrint = smallFooter.querySelector('small');
    if (languageSelector && smallPrint.offsetTop === languageSelector.offsetTop) {
      smallPrint.style.float = 'right';
    } else {
      smallPrint.style.float = 'left';
    }
  }

  // Fire resize so blockly and droplet handle this type of resize properly:
  utils.fireResizeEvent();
};

StudioApp.prototype.onMouseUpVizResizeBar = function (event) {
  // If we have been tracking mouse moves, remove the handler now:
  if (this.onMouseMoveBoundHandler) {
    document.body.removeEventListener('mousemove', this.onMouseMoveBoundHandler);
    if (this.mouseMoveTouchEventName) {
      document.body.removeEventListener(this.mouseMoveTouchEventName,
                                        this.onMouseMoveBoundHandler);
    }
    this.onMouseMoveBoundHandler = null;
  }
};


/**
*  Updates the width of the toolbox-header to match the width of the toolbox
*  or palette in the workspace below the header.
*/
StudioApp.prototype.resizeToolboxHeader = function () {
  var toolboxWidth = 0;
  if (this.editCode && this.editor && this.editor.paletteEnabled) {
    // If in the droplet editor, set toolboxWidth based on the block palette width:
    var categories = document.querySelector('.droplet-palette-wrapper');
    toolboxWidth = categories.getBoundingClientRect().width;
  } else if (this.isUsingBlockly()) {
    toolboxWidth = Blockly.mainBlockSpaceEditor.getToolboxWidth();
  }
  document.getElementById('toolbox-header').style.width = toolboxWidth + 'px';
};

/**
* Highlight the block (or clear highlighting).
* @param {?string} id ID of block that triggered this action.
* @param {boolean} spotlight Optional.  Highlight entire block if true
*/
StudioApp.prototype.highlight = function (id, spotlight) {
  if (this.isUsingBlockly()) {
    if (id) {
      var m = id.match(/^block_id_(\d+)$/);
      if (m) {
        id = m[1];
      }
    }

    Blockly.mainBlockSpace.highlightBlock(id, spotlight);
  }
};

/**
* Remove highlighting from all blocks
*/
StudioApp.prototype.clearHighlighting = function () {
  if (this.isUsingBlockly()) {
    this.highlight(null);
  } else if (this.editCode && this.editor) {
    // Clear everything (step highlighting, errors, etc.)
    codegen.clearDropletAceHighlighting(this.editor, true);
  }
};

/**
* Display feedback based on test results.  The test results must be
* explicitly provided.
* @param {{feedbackType: number}} Test results (a constant property of
*     TestResults).
*/
StudioApp.prototype.displayFeedback = function (options) {
  options.onContinue = this.onContinue;
  options.backToPreviousLevel = this.backToPreviousLevel;
  options.sendToPhone = this.sendToPhone;

  // Special test code for edit blocks.
  if (options.level.edit_blocks) {
    options.feedbackType = TestResults.EDIT_BLOCKS;
  }

  this.onFeedback(options);

  if (this.shouldDisplayFeedbackDialog(options)) {
    // let feedback handle creating the dialog
    this.feedback_.displayFeedback(options, this.requiredBlocks_,
      this.maxRequiredBlocksToFlag_, this.recommendedBlocks_,
      this.maxRecommendedBlocksToFlag_);
  } else {
    // update the block hints lightbulb
    const missingBlockHints = this.feedback_.getMissingBlockHints(this.requiredBlocks_.concat(this.recommendedBlocks_), options.level.isK1);
    this.displayMissingBlockHints(missingBlockHints);

    // communicate the feedback message to the top instructions via
    // redux
    const message = this.feedback_.getFeedbackMessage(options);
    getStore().dispatch(setFeedback({ message }));
  }
};

/**
 * Whether feedback should be displayed as a modal dialog or integrated
 * into the top instructions
 * @param {Object} options
 * @param {number} options.feedbackType Test results (a constant property
 *     of TestResults).false
 */
StudioApp.prototype.shouldDisplayFeedbackDialog = function (options) {
  // If we show instructions when collapsed, we only use dialogs for
  // success feedback.
  const constants = getStore().getState().pageConstants;
  if (!constants.noInstructionsWhenCollapsed) {
    return this.feedback_.canContinueToNextLevel(options.feedbackType);
  }
  return true;
};

/**
 * Runs the tests and returns results.
 * @param {boolean} levelComplete Was the level completed successfully?
 * @param {Object} options
 * @return {number} The appropriate property of TestResults.
 */
StudioApp.prototype.getTestResults = function (levelComplete, options) {
  return this.feedback_.getTestResults(levelComplete,
      this.requiredBlocks_, this.recommendedBlocks_, this.checkForEmptyBlocks_, options);
};

// Builds the dom to get more info from the user. After user enters info
// and click "create level" onAttemptCallback is called to deliver the info
// to the server.
StudioApp.prototype.builderForm_ = function (onAttemptCallback) {
  var builderDetails = document.createElement('div');
  builderDetails.innerHTML = require('./templates/builder.html.ejs')();
  var dialog = this.createModalDialog({
    contentDiv: builderDetails,
    icon: this.icon
  });
  var createLevelButton = document.getElementById('create-level-button');
  dom.addClickTouchEvent(createLevelButton, function () {
    var instructions = builderDetails.querySelector('[name="instructions"]').value;
    var name = builderDetails.querySelector('[name="level_name"]').value;
    var query = url.parse(window.location.href, true).query;
    onAttemptCallback(utils.extend({
      "instructions": instructions,
      "name": name
    }, query));
  });

  dialog.show({ backdrop: 'static' });
};

/**
* Report back to the server, if available.
* @param {object} options - parameter block which includes:
* {string} app The name of the application.
* {number} id A unique identifier generated when the page was loaded.
* {string} level The ID of the current level.
* {number} result An indicator of the success of the code.
* {number} testResult More specific data on success or failure of code.
* {boolean} submitted Whether the (submittable) level is being submitted.
* {string} program The user program, which will get URL-encoded.
* {Object} containedLevelResultsInfo Results from the contained level.
* {function} onComplete Function to be called upon completion.
*/
StudioApp.prototype.report = function (options) {

  // copy from options: app, level, result, testResult, program, onComplete
  var report = Object.assign({}, options, {
    pass: this.feedback_.canContinueToNextLevel(options.testResult),
    time: ((new Date().getTime()) - this.initTime),
    attempt: this.attempts,
    lines: this.feedback_.getNumBlocksUsed(),
  });

  this.lastTestResult = options.testResult;

  // If hideSource is enabled, the user is looking at a shared level that
  // they cannot have modified. In that case, don't report it to the service
  // or call the onComplete() callback expected. The app will just sit
  // there with the Reset button as the only option.
  var self = this;
  if (!(this.hideSource && this.share)) {
    var onAttemptCallback = (function () {
      return function (builderDetails) {
        for (var option in builderDetails) {
          report[option] = builderDetails[option];
        }
        self.onAttempt(report);
      };
    })();

    // If this is the level builder, go to builderForm to get more info from
    // the level builder.
    if (options.builder) {
      this.builderForm_(onAttemptCallback);
    } else {
      onAttemptCallback();
    }
  }
};

/**
 * Set up the runtime annotation system as appropriate. Typically called
 * during an app's execute() immediately after calling reset().
 */
StudioApp.prototype.clearAndAttachRuntimeAnnotations = function () {
  if (this.editCode && !this.hideSource) {
    // Our ace worker also calls attachToSession, but it won't run on IE9:
    var session = this.editor.aceEditor.getSession();
    annotationList.attachToSession(session, this.editor);
    annotationList.clearRuntimeAnnotations();
    this.editor.aceEditor.session.on("change", function () {
      // clear any runtime annotations whenever a change is made
      annotationList.clearRuntimeAnnotations();
    });
  }
};

/**
* Click the reset button.  Reset the application.
*/
StudioApp.prototype.resetButtonClick = function () {
  this.onResetPressed();
  this.toggleRunReset('run');
  this.clearHighlighting();
  getStore().dispatch(setFeedback(null));
  if (this.isUsingBlockly()) {
    Blockly.mainBlockSpaceEditor.setEnableToolbox(true);
    Blockly.mainBlockSpace.traceOn(false);
  }
  this.reset(false);
};

/**
* Add count of blocks used.
*/
StudioApp.prototype.updateBlockCount = function () {
  // If the number of block used is bigger than the ideal number of blocks,
  // set it to be yellow, otherwise, keep it as black.
  var element = document.getElementById('blockUsed');
  if (this.IDEAL_BLOCK_NUM < this.feedback_.getNumCountableBlocks()) {
    element.className = "block-counter-overflow";
  } else {
    element.className = "block-counter-default";
  }

  // Update number of blocks used.
  if (element) {
    element.innerHTML = '';  // Remove existing children or text.
    element.appendChild(document.createTextNode(
      this.feedback_.getNumCountableBlocks()));
  }
};

/**
 * Set the ideal Number of blocks.
 */
StudioApp.prototype.setIdealBlockNumber_ = function () {
  var element = document.getElementById('idealBlockNumber');
  if (!element) {
    return;
  }

  var idealBlockNumberMsg = this.IDEAL_BLOCK_NUM === Infinity ?
    msg.infinity() : this.IDEAL_BLOCK_NUM;
  element.innerHTML = '';  // Remove existing children or text.
  element.appendChild(document.createTextNode(
    idealBlockNumberMsg));
};


/**
 *
 */
StudioApp.prototype.fixViewportForSmallScreens_ = function (viewport, config) {
  var deviceWidth;
  var desiredWidth;
  var minWidth;
  if (this.share && dom.isMobile()) {
    var mobileNoPaddingShareWidth =
      config.mobileNoPaddingShareWidth || DEFAULT_MOBILE_NO_PADDING_SHARE_WIDTH;
    // for mobile sharing, favor portrait mode, so width is the shorter of the two
    deviceWidth = desiredWidth = Math.min(screen.width, screen.height);
    if (this.noPadding && deviceWidth < MAX_PHONE_WIDTH) {
      desiredWidth = Math.min(desiredWidth, mobileNoPaddingShareWidth);
    }
    minWidth = mobileNoPaddingShareWidth;
  } else {
    // assume we are in landscape mode, so width is the longer of the two
    deviceWidth = desiredWidth = Math.max(screen.width, screen.height);
    minWidth = MIN_WIDTH;
  }
  var width = Math.max(minWidth, desiredWidth);
  var scale = deviceWidth / width;
  var content = ['width=' + width,
    'minimal-ui',
    'initial-scale=' + scale,
    'maximum-scale=' + scale,
    'minimum-scale=' + scale,
    'target-densityDpi=device-dpi',
    'user-scalable=no'];
  viewport.setAttribute('content', content.join(', '));
};

/**
 * @param {AppOptionsConfig}
 */
StudioApp.prototype.setConfigValues_ = function (config) {
  this.share = config.share;

  // By default, we center our embedded levels. Can be overridden by apps.
  config.centerEmbedded = utils.valueOr(config.centerEmbedded, true);

  // By default, embedded levels are not responsive.
  config.responsiveEmbedded = utils.valueOr(config.responsiveEmbedded, false);

  // If set to true, we use our wireframe share (or chromeless share on mobile).
  config.wireframeShare = utils.valueOr(config.wireframeShare, false);

  // if true, dont provide links to share on fb/twitter
  this.disableSocialShare = config.disableSocialShare;
  this.sendToPhone = config.sendToPhone;
  this.noPadding = config.noPadding;

  // contract editor requires more vertical space. set height to 1250 unless
  // explicitly specified
  if (config.level.useContractEditor) {
    config.level.minWorkspaceHeight = config.level.minWorkspaceHeight || 1250;
  }

  this.appMsg = config.appMsg;
  this.IDEAL_BLOCK_NUM = config.level.ideal || Infinity;
  this.MIN_WORKSPACE_HEIGHT = config.level.minWorkspaceHeight || 800;
  this.requiredBlocks_ = config.level.requiredBlocks || [];
  this.recommendedBlocks_ = config.level.recommendedBlocks || [];

  if (config.ignoreLastAttempt) {
    config.level.lastAttempt = '';
  }

  this.startBlocks_ = config.level.lastAttempt || config.level.startBlocks || '';
  this.vizAspectRatio = config.vizAspectRatio || 1.0;
  this.nativeVizWidth = config.nativeVizWidth || this.maxVisualizationWidth;

  if (config.level.initializationBlocks) {
    var xml = parseXmlElement(config.level.initializationBlocks);
    this.initializationBlocks = Blockly.Generator.xmlToBlocks('JavaScript', xml);
  }

  // enableShowCode defaults to true if not defined
  this.enableShowCode = (config.enableShowCode !== false);
  this.enableShowLinesCount = (config.enableShowLinesCount !== false &&
    !config.hasContainedLevels);

  // If the level has no ideal block count, don't show a block count. If it does
  // have an ideal, show block count unless explicitly configured not to.
  if (config.level && (config.level.ideal === undefined || config.level.ideal === Infinity)) {
    this.enableShowBlockCount = false;
  } else {
    this.enableShowBlockCount = config.enableShowBlockCount !== false;
  }

  // Store configuration.
  this.onAttempt = config.onAttempt || function () {};
  this.onContinue = config.onContinue || function () {};
  this.onFeedback = config.onFeedback || function () {};
  this.onInitialize = config.onInitialize ?
                        config.onInitialize.bind(config) : function () {};
  this.onResetPressed = config.onResetPressed || function () {};
  this.backToPreviousLevel = config.backToPreviousLevel || function () {};
  this.skin = config.skin;
  this.polishCodeHook = config.polishCodeHook;
};

// Overwritten by applab.
function runButtonClickWrapper(callback) {
  if (window.$) {
    $(window).trigger('run_button_pressed');
    $(window).trigger('appModeChanged');
  }

  // inform Blockly that the run button has been pressed
  if (window.Blockly && Blockly.mainBlockSpace) {
    var customEvent = utils.createEvent(Blockly.BlockSpace.EVENTS.RUN_BUTTON_CLICKED);
    Blockly.mainBlockSpace.getCanvas().dispatchEvent(customEvent);
  }

  callback();
}

/**
 * Begin modifying the DOM based on config.
 * Note: Has side effects on config
 * @param {AppOptionsConfig}
 */
StudioApp.prototype.configureDom = function (config) {
  var container = document.getElementById(config.containerId);
  var codeWorkspace = container.querySelector('#codeWorkspace');

  var runButton = container.querySelector('#runButton');
  var resetButton = container.querySelector('#resetButton');
  var runClick = this.runButtonClick.bind(this);
  var clickWrapper = (config.runButtonClickWrapper || runButtonClickWrapper);
  var throttledRunClick = _.debounce(clickWrapper.bind(null, runClick), 250, {leading: true, trailing: false});
  dom.addClickTouchEvent(runButton, _.bind(throttledRunClick, this));
  dom.addClickTouchEvent(resetButton, _.bind(this.resetButtonClick, this));

  // TODO (cpirich): make conditional for applab
  var belowViz = document.getElementById('belowVisualization');
  var referenceArea = document.getElementById('reference_area');
  if (referenceArea) {
    belowViz.appendChild(referenceArea);
  }

  var visualizationColumn = document.getElementById('visualizationColumn');

  if (!config.hideSource || config.embed || config.level.iframeEmbed) {
    var vizHeight = this.MIN_WORKSPACE_HEIGHT;
    if (this.isUsingBlockly() && config.level.edit_blocks) {
      // Set a class on the main blockly div so CSS can style blocks differently
      $(codeWorkspace).addClass('edit');
      // If in level builder editing blocks, make workspace extra tall
      vizHeight = 3000;
      // Modify the arrangement of toolbox blocks so categories align left
      if (config.level.edit_blocks === "toolbox_blocks") {
        this.blockYCoordinateInterval = 80;
        config.blockArrangement = { category : { x: 20 } };
      }
      // Enable if/else, param & var editing in levelbuilder, regardless of level setting
      config.level.disableIfElseEditing = false;
      config.level.disableParamEditing = false;
      config.level.disableVariableEditing = false;
    }

    if (config.level.iframeEmbed) {
      document.body.className += ' embedded_iframe';
    }

    if (config.pinWorkspaceToBottom) {
      var bodyElement = document.body;
      bodyElement.style.overflow = "hidden";
      bodyElement.className = bodyElement.className + " pin_bottom";
      container.className = container.className + " pin_bottom";
    } else {
      visualizationColumn.style.minHeight = vizHeight + 'px';
      container.style.minHeight = vizHeight + 'px';
    }
  }

  if (config.readonlyWorkspace) {
    $(codeWorkspace).addClass('readonly');
  }

  // NOTE: Can end up with embed true and hideSource false in level builder
  // scenarios. See https://github.com/code-dot-org/code-dot-org/pull/1744
  if (config.embed && config.hideSource && config.centerEmbedded) {
    container.className = container.className + " centered_embed";
    visualizationColumn.className = visualizationColumn.className + " centered_embed";
  }

  var smallFooter = document.querySelector('#page-small-footer .small-footer-base');
  if (smallFooter) {
    if (config.noPadding) {
      // The small footer's padding should not increase its size when not part
      // of a larger page.
      smallFooter.style.boxSizing = "border-box";
    }
    if (getStore().getState().pageConstants.isResponsive) {
      smallFooter.className += " responsive";
    }
  }
};

/**
 *
 */
StudioApp.prototype.handleHideSource_ = function (options) {
  var container = document.getElementById(options.containerId);
  this.hideSource = true;
  var workspaceDiv = document.getElementById('codeWorkspace');
  if (!options.embed || options.level.skipInstructionsPopup) {
    container.className = 'hide-source';
  }
  workspaceDiv.style.display = 'none';

  if (!options.isResponsive) {
    document.getElementById('visualizationResizeBar').style.display = 'none';
  }

  // Chrome-less share page.
  if (this.share) {
    if (options.isLegacyShare || options.wireframeShare) {
      document.body.style.backgroundColor = '#202B34';
      if (options.level.iframeEmbed) {
        // so help me god.
        document.body.style.backgroundColor = "transparent";
      }


      $('.header-wrapper').hide();
      var vizColumn = document.getElementById('visualizationColumn');
      if (dom.isMobile() && (options.isLegacyShare || !dom.isIPad())) {
        $(vizColumn).addClass('chromelessShare');
      } else {
        $(vizColumn).addClass('wireframeShare');

        // Set the document to use flex.
        document.body.className += ' WireframeButtons_container';

        // Create an empty div on the left for padding
        var div = document.createElement('div');
        div.className = 'WireframeButtons_containerLeft';
        document.body.insertBefore(div, document.body.firstChild);

        // Add 'withWireframeButtons' class to top level div that wraps app.
        // This will add necessary styles.
        div = document.getElementsByClassName('wrapper')[0];
        if (div) {
          div.className = 'wrapper withWireframeButtons';
        }

        // Create div for buttons on the right
        div = document.createElement('div');
        div.className = 'WireframeButtons_containerRight';
        document.body.appendChild(div);
        if (!options.level.iframeEmbed) {
          ReactDOM.render(React.createElement(WireframeButtons, {
            channelId: project.getCurrentId(),
            appType: project.getStandaloneApp(),
            isLegacyShare: options.isLegacyShare,
          }), div);
        }
      }

      if (!options.embed && !options.noHowItWorks) {
        var runButton = document.getElementById('runButton');
        var buttonRow = runButton.parentElement;
        var openWorkspace = document.createElement('button');
        openWorkspace.setAttribute('id', 'open-workspace');
        openWorkspace.appendChild(document.createTextNode(msg.openWorkspace()));

        dom.addClickTouchEvent(openWorkspace, function () {
          // /c/ URLs go to /edit when we click open workspace.
          // /project/ URLs we want to go to /view (which doesnt require login)
          if (/^\/c\//.test(location.pathname)) {
            location.href += '/edit';
          } else {
            location.href += '/view';
          }
        });

        buttonRow.appendChild(openWorkspace);
      }
    }
  }
};

/**
 * Move the droplet cursor to the first token at a specific line number.
 * @param {Number} line zero-based line index
 */
StudioApp.prototype.setDropletCursorToLine_ = function (line) {
  var dropletDocument = this.editor.getCursor().getDocument();
  var docToken = dropletDocument.start;
  var curLine = 0;
  while (docToken && curLine < line) {
    docToken = docToken.next;
    if (docToken.type === 'newline') {
      curLine++;
    }
  }
  if (docToken) {
    this.editor.setCursor(docToken);
  }
};

StudioApp.prototype.handleEditCode_ = function (config) {
  if (this.hideSource) {
    // In hide source mode, just call afterInject and exit immediately
    if (config.afterInject) {
      config.afterInject();
    }
    return;
  }

  // Remove onRecordEvent from palette and autocomplete, unless Firebase is enabled.
  // We didn't have access to project.useFirebase() when dropletConfig
  // was initialized, so include it initially, and conditionally remove it here.
  if (!project.useFirebase()) {
    // Remove onRecordEvent from the palette
    if (config.level.codeFunctions) {
      delete config.level.codeFunctions.onRecordEvent;
    }

    // Remove onRecordEvent from autocomplete, while still recognizing it as a command
    const block = config.dropletConfig.blocks.find(block => {
      return block.func === 'onRecordEvent';
    });
    if (block) {
      block.noAutocomplete = true;
    }
  }

  // Remove maker API blocks from palette, unless maker APIs are enabled.
  if (!project.useMakerAPIs()) {
<<<<<<< HEAD
    //// Remove maker blocks from the palette
    if (config.level.codeFunctions) {
      makerDropletBlocks.forEach(block => {
        delete config.level.codeFunctions[block.func];
      });
    }

    // Remove onRecordEvent from autocomplete, while still recognizing it as a command
    const block = config.dropletConfig.blocks.find(block => {
      return makerDropletBlocks.find(makerBlock => makerBlock.func === block.func);
    });
    if (block) {
      block.noAutocomplete = true;
    }
=======
    // Remove maker blocks from the palette
    makerDropletBlocks.forEach(block => {
      delete config.level.codeFunctions[block.func];
    });
>>>>>>> 60a4b4c6
  }

  var fullDropletPalette = dropletUtils.generateDropletPalette(
    config.level.codeFunctions, config.dropletConfig);
  this.editor = new droplet.Editor(document.getElementById('codeTextbox'), {
    mode: 'javascript',
    modeOptions: dropletUtils.generateDropletModeOptions(config),
    palette: fullDropletPalette,
    showPaletteInTextMode: true,
    showDropdownInPalette: config.showDropdownInPalette,
    allowFloatingBlocks: false,
    dropIntoAceAtLineStart: config.dropIntoAceAtLineStart,
    enablePaletteAtStart: !config.readonlyWorkspace,
    textModeAtStart: config.level.textModeAtStart
  });

  if (config.level.paletteCategoryAtStart) {
    this.editor.changePaletteGroup(config.level.paletteCategoryAtStart);
  }

  this.editor.aceEditor.setShowPrintMargin(false);

  // Init and define our custom ace mode:
  aceMode.defineForAce(config.dropletConfig, config.unusedConfig, this.editor);
  // Now set the editor to that mode:
  var aceEditor = this.editor.aceEditor;
  aceEditor.session.setMode('ace/mode/javascript_codeorg');

  // Extend the command list on the ace Autocomplete object to include the period:
  var Autocomplete = window.ace.require("ace/autocomplete").Autocomplete;
  Autocomplete.prototype.commands['.'] = function (editor) {
    // First, insert the period and update the completions:
    editor.insert(".");
    editor.completer.updateCompletions(true);
    var filtered = editor.completer.completions &&
        editor.completer.completions.filtered;
    for (var i = 0; i < (filtered && filtered.length); i++) {
      // If we have any exact maches in our filtered completions that include
      // this period, allow the completer to stay active:
      if (filtered[i].exactMatch) {
        return;
      }
    }
    // Otherwise, detach the completer:
    editor.completer.detach();
  };

  var langTools = window.ace.require("ace/ext/language_tools");

  // We don't want to include the textCompleter. langTools doesn't give us a way
  // to remove base completers (note: it does in newer versions of ace), so
  // we set aceEditor.completers manually
  aceEditor.completers = [langTools.snippetCompleter, langTools.keyWordCompleter];
  // make setCompleters fail so that attempts to use it result in clear failure
  // instead of just silently not working
  langTools.setCompleters = function () {
    throw new Error('setCompleters disabled. set aceEditor.completers directly');
  };

  // Add an ace completer for the API functions exposed for this level
  if (config.dropletConfig) {
    var functionsFilter = null;
    if (config.level.autocompletePaletteApisOnly) {
       functionsFilter = config.level.codeFunctions;
    }

    aceEditor.completers.push(
      dropletUtils.generateAceApiCompleter(functionsFilter, config.dropletConfig));
  }

  this.editor.aceEditor.setOptions({
    enableBasicAutocompletion: true,
    enableLiveAutocompletion: true
  });

  this.dropletTooltipManager = new DropletTooltipManager(
    this.appMsg,
    config.dropletConfig,
    config.level.codeFunctions,
    config.level.autocompletePaletteApisOnly,
    config.app);
  if (config.level.dropletTooltipsDisabled) {
    this.dropletTooltipManager.setTooltipsEnabled(false);
  }
  this.dropletTooltipManager.registerBlocks();

  // Bind listener to palette/toolbox 'Hide' and 'Show' links
  const hideToolboxIcon = document.getElementById('hide-toolbox-icon');
  const showToolboxHeader = document.getElementById('show-toolbox-header');
  const showToolboxClickTarget = document.getElementById('show-toolbox-click-target');
  if (hideToolboxIcon && showToolboxHeader) {
    hideToolboxIcon.style.display = 'inline-block';
    const handleTogglePalette = () => {
      if (this.editor) {
        this.editor.enablePalette(!this.editor.paletteEnabled);
        showToolboxHeader.style.display =
            this.editor.paletteEnabled ? 'none' : 'inline-block';
        hideToolboxIcon.style.display =
            !this.editor.paletteEnabled ? 'none' : 'inline-block';
        this.resizeToolboxHeader();
      }
    };
    dom.addClickTouchEvent(hideToolboxIcon, handleTogglePalette);
    dom.addClickTouchEvent(showToolboxClickTarget, handleTogglePalette);
  }

  this.resizeToolboxHeader();

  var startBlocks = config.level.lastAttempt || config.level.startBlocks;
  if (startBlocks) {

    try {
      // Don't pass CRLF pairs to droplet until they fix CR handling:
      this.editor.setValue(startBlocks.replace(/\r\n/g, '\n'));
      // When adding content via setValue, the aceEditor cursor gets set to be
      // at the end of the file. For mysterious reasons we've been unable to
      // understand, we end up with some pretty funky render issues if the first
      // time we switch to text mode the cursor is out of view beyond the bottom
      // of the editor. Navigate to the start so that this doesn't happen.
      this.editor.aceEditor.navigateFileStart();
    } catch (err) {
      // catch errors without blowing up entirely. we may still not be in a
      // great state
      console.error(err.message);
    }
    // Reset droplet Undo stack:
    this.editor.clearUndoStack();
    // Reset ace Undo stack:
    var UndoManager = window.ace.require("ace/undomanager").UndoManager;
    this.editor.aceEditor.getSession().setUndoManager(new UndoManager());
  }

  if (config.readonlyWorkspace) {
    // When in readOnly mode, show source, but do not allow editing,
    // disable the palette, and hide the UI to show the palette:
    this.editor.setReadOnly(true);
    showToolboxHeader.style.display = 'none';
  }

  // droplet may now be in code mode if it couldn't parse the code into
  // blocks, so update the UI based on the current state (don't autofocus
  // if we have already created an instructionsDialog at this stage of init)
  this.onDropletToggle(!this.instructionsDialog);

  this.dropletTooltipManager.registerDropletBlockModeHandlers(this.editor);

  this.editor.on('palettetoggledone', function (e) {
    $(window).trigger('droplet_change', ['togglepalette']);
  });

  this.editor.on('selectpalette', function (e) {
    $(window).trigger('droplet_change', ['selectpalette']);
  });

  $('.droplet-palette-scroller').on('scroll', function (e) {
    $(window).trigger('droplet_change', ['scrollpalette']);
  });

  $('.droplet-main-scroller').on('scroll', function (e) {
    $(window).trigger('droplet_change', ['scrolleditor']);
  });

  this.editor.aceEditor.getSession().on("changeScrollTop", function () {
    $(window).trigger('droplet_change', ['scrollace']);
  });

  $.expr[':'].textEquals = function (el, i, m) {
      var searchText = m[3];
      var match = $(el).text().trim().match("^" + searchText + "$");
      return match && match.length > 0;
  };

  $(window).on('prepareforcallout', function (e, options) {
    // qtip_config's codeStudio options block is available in options
    if (options.dropletPaletteCategory) {
      this.editor.changePaletteGroup(options.dropletPaletteCategory);
      var scrollContainer = $('.droplet-palette-scroller');
      var scrollTo = $(options.selector);
      if (scrollTo.length > 0) {
        scrollContainer.scrollTop(scrollTo.offset().top - scrollContainer.offset().top +
            scrollContainer.scrollTop());
      }
    } else if (options.codeString) {
      var range = this.editor.aceEditor.find(options.codeString, {
        caseSensitive: true,
        range: null,
        preventScroll: true
      });
      if (range) {
        var lineIndex = range.start.row;
        var line = lineIndex + 1; // 1-based line number
        if (this.editor.currentlyUsingBlocks) {
          options.selector = '.droplet-gutter-line:textEquals("' + line + '")';
          this.setDropletCursorToLine_(lineIndex);
          this.editor.scrollCursorIntoPosition();
          this.editor.redrawGutter();
        } else {
          options.selector = '.ace_gutter-cell:textEquals("' + line + '")';
          this.editor.aceEditor.scrollToLine(lineIndex);
          this.editor.aceEditor.renderer.updateFull(true);
        }
      }
    }
  }.bind(this));

  // Prevent the backspace key from navigating back. Make sure it's still
  // allowed on other elements.
  // Based on http://stackoverflow.com/a/2768256/2506748
  $(document).on('keydown', function (event) {
    var doPrevent = false;
    if (event.keyCode !== KeyCodes.BACKSPACE) {
      return;
    }
    var d = event.srcElement || event.target;
    if ((d.tagName.toUpperCase() === 'INPUT' && (
        d.type.toUpperCase() === 'TEXT' ||
        d.type.toUpperCase() === 'PASSWORD' ||
        d.type.toUpperCase() === 'FILE' ||
        d.type.toUpperCase() === 'EMAIL' ||
        d.type.toUpperCase() === 'SEARCH' ||
        d.type.toUpperCase() === 'NUMBER' ||
        d.type.toUpperCase() === 'DATE' )) ||
        d.tagName.toUpperCase() === 'TEXTAREA') {
      doPrevent = d.readOnly || d.disabled;
    } else {
      doPrevent = !d.isContentEditable;
    }

    if (doPrevent) {
      event.preventDefault();
    }
  });

  if (this.instructionsDialog) {
    // Initializing the droplet editor in text mode (ace) can steal the focus
    // from our visible instructions dialog. Restore focus where it belongs:
    this.instructionsDialog.focus();
  }

  if (config.afterEditorReady) {
    config.afterEditorReady();
  }

  if (config.afterInject) {
    config.afterInject();
  }
};

/**
 * Enable adding/removing breakpoints by clicking in the gutter of the editor.
 * Prerequisites: Droplet editor must be in use and initialized (e.g. you have
 * to call handleEditCode_ first).
 */
StudioApp.prototype.enableBreakpoints = function () {
  if (!this.editor) {
    throw new Error('Droplet editor must be in use to enable breakpoints.');
  }

  // Set up an event handler to create breakpoints when clicking in the gutter:
  this.editor.on('guttermousedown', function (e) {
    var bps = this.editor.getBreakpoints();
    if (bps[e.line]) {
      this.editor.clearBreakpoint(e.line);
    } else {
      this.editor.setBreakpoint(e.line);
    }
  }.bind(this));
};

/**
 * Set whether to alert user to empty blocks, short-circuiting all other tests.
 * @param {boolean} checkBlocks Whether to check for empty blocks.
 */
StudioApp.prototype.setCheckForEmptyBlocks = function (checkBlocks) {
  this.checkForEmptyBlocks_ = checkBlocks;
};

/**
 * Add the starting block(s).  Don't load lastAttempt for Jigsaw levels or the
 * level will advance as soon as it's loaded.
 * @param loadLastAttempt If true, try to load config.lastAttempt.
 */
StudioApp.prototype.setStartBlocks_ = function (config, loadLastAttempt) {
  if (config.level.edit_blocks) {
    loadLastAttempt = false;
  }
  var startBlocks = config.level.startBlocks || '';
  if (loadLastAttempt && config.levelGameName !== 'Jigsaw') {
    startBlocks = config.level.lastAttempt || startBlocks;
  }
  if (config.forceInsertTopBlock) {
    startBlocks = blockUtils.forceInsertTopBlock(startBlocks,
        config.forceInsertTopBlock);
  }
  startBlocks = this.arrangeBlockPosition(startBlocks, config.blockArrangement);
  try {
    this.loadBlocks(startBlocks);
  } catch (e) {
    if (loadLastAttempt) {
      Blockly.mainBlockSpace.clear();
      // Try loading the default start blocks instead.
      this.setStartBlocks_(config, false);
    } else {
      throw e;
    }
  }
};

/**
 * Show the configured starting function definition.
 * @param {AppOptionsConfig}
 */
StudioApp.prototype.openFunctionDefinition_ = function (config) {
  if (Blockly.contractEditor) {
    Blockly.contractEditor.autoOpenWithLevelConfiguration({
      autoOpenFunction: config.level.openFunctionDefinition,
      contractCollapse: config.level.contractCollapse,
      contractHighlight: config.level.contractHighlight,
      examplesCollapse: config.level.examplesCollapse,
      examplesHighlight: config.level.examplesHighlight,
      definitionCollapse: config.level.definitionCollapse,
      definitionHighlight: config.level.definitionHighlight
    });
  } else {
    Blockly.functionEditor.autoOpenFunction(config.level.openFunctionDefinition);
  }
};

/**
 * @param {AppOptionsConfig}
 */
StudioApp.prototype.handleUsingBlockly_ = function (config) {
  // Allow empty blocks if editing blocks.
  if (config.level.edit_blocks) {
    this.checkForEmptyBlocks_ = false;
    if (config.level.edit_blocks === 'required_blocks' ||
        config.level.edit_blocks === 'toolbox_blocks' ||
        config.level.edit_blocks === 'recommended_blocks') {
      // Don't show when run block for toolbox/required/recommended block editing
      config.forceInsertTopBlock = null;
    }
  }

  // If levelbuilder provides an empty toolbox, some apps (like artist)
  // replace it with a full toolbox. I think some levels may depend on this
  // behavior. We want a way to specify no toolbox, which is <xml></xml>
  if (config.level.toolbox) {
    var toolboxWithoutWhitespace = config.level.toolbox.replace(/\s/g, '');
    if (toolboxWithoutWhitespace === '<xml></xml>' ||
        toolboxWithoutWhitespace === '<xml/>') {
      config.level.toolbox = undefined;
    }
  }

  var div = document.getElementById('codeWorkspace');
  var options = {
    toolbox: config.level.toolbox,
    disableIfElseEditing: utils.valueOr(config.level.disableIfElseEditing, false),
    disableParamEditing: utils.valueOr(config.level.disableParamEditing, true),
    disableVariableEditing: utils.valueOr(config.level.disableVariableEditing, false),
    useModalFunctionEditor: utils.valueOr(config.level.useModalFunctionEditor, false),
    useContractEditor: utils.valueOr(config.level.useContractEditor, false),
    disableExamples: utils.valueOr(config.level.disableExamples, false),
    defaultNumExampleBlocks: utils.valueOr(config.level.defaultNumExampleBlocks, 2),
    scrollbars: config.level.scrollbars,
    hasVerticalScrollbars: config.hasVerticalScrollbars,
    hasHorizontalScrollbars: config.hasHorizontalScrollbars,
    editBlocks: utils.valueOr(config.level.edit_blocks, false),
    showUnusedBlocks: utils.valueOr(config.showUnusedBlocks, true),
    readOnly: utils.valueOr(config.readonlyWorkspace, false),
    showExampleTestButtons: utils.valueOr(config.showExampleTestButtons, false)
  };

  // Never show unused blocks in edit mode
  if (options.editBlocks) {
    options.showUnusedBlocks = false;
  }

  ['trashcan', 'varsInGlobals', 'grayOutUndeletableBlocks',
    'disableParamEditing'].forEach(
    function (prop) {
      if (config[prop] !== undefined) {
        options[prop] = config[prop];
      }
    });
  this.inject(div, options);
  this.onResize();

  if (config.afterInject) {
    config.afterInject();
  }
  this.setStartBlocks_(config, true);
};

/**
 * Handle updates after a droplet toggle between blocks/code has taken place
 */
StudioApp.prototype.onDropletToggle = function (autoFocus) {
  autoFocus = utils.valueOr(autoFocus, true);
  if (!this.editor.currentlyUsingBlocks) {
    if (autoFocus) {
      this.editor.aceEditor.focus();
    }
    this.dropletTooltipManager.registerDropletTextModeHandlers(this.editor);
  }
};

/**
 * Do we have any floating blocks not attached to an event block or function block?
 */
StudioApp.prototype.hasExtraTopBlocks = function () {
  return this.feedback_.hasExtraTopBlocks();
};

/**
 * Do we have any floating blocks that are not going to be handled
 * gracefully?
 */
StudioApp.prototype.hasUnwantedExtraTopBlocks = function () {
  return this.hasExtraTopBlocks() && !Blockly.showUnusedBlocks;
};

/**
 *
 */
StudioApp.prototype.hasQuestionMarksInNumberField = function () {
  return this.feedback_.hasQuestionMarksInNumberField();
};

/**
 * @returns true if any non-example block in the workspace has an unfilled input
 */
StudioApp.prototype.hasUnfilledFunctionalBlock = function () {
  return !!this.getUnfilledFunctionalBlock();
};

/**
 * @returns {Block} The first block that has an unfilled input, or undefined
 *   if there isn't one.
 */
StudioApp.prototype.getUnfilledFunctionalBlock = function () {
  return this.getFilteredUnfilledFunctionalBlock_(function (rootBlock) {
    return rootBlock.type !== 'functional_example';
  });
};

/**
 * @returns {Block} The first example block that has an unfilled input, or
 *   undefined if there isn't one. Ignores example blocks that don't have a
 *   call portion, as these are considered invalid.
 */
StudioApp.prototype.getUnfilledFunctionalExample = function () {
  return this.getFilteredUnfilledFunctionalBlock_(function (rootBlock) {
    if (rootBlock.type !== 'functional_example') {
      return false;
    }
    var actual = rootBlock.getInputTargetBlock('ACTUAL');
    return actual && actual.getTitleValue('NAME');
  });
};

/**
 * @param {function} filter Run against root block in chain. Returns true if
 *   this is a block we care about
 */
StudioApp.prototype.getFilteredUnfilledFunctionalBlock_ = function (filter) {
  var unfilledBlock;
  Blockly.mainBlockSpace.getAllUsedBlocks().some(function (block) {
    // Get the root block in the chain
    var rootBlock = block.getRootBlock();
    if (!filter(rootBlock)) {
      return false;
    }

    if (block.hasUnfilledFunctionalInput()) {
      unfilledBlock = block;
      return true;
    }
  });

  return unfilledBlock;
};

/**
 * @returns {string} The name of a function that doesn't have any examples, or
 *   undefined if all have at least one.
 */
StudioApp.prototype.getFunctionWithoutTwoExamples = function () {
  var definitionNames = Blockly.mainBlockSpace.getTopBlocks().filter(function (block) {
    return block.type === 'functional_definition' && !block.isVariable();
  }).map(function (definitionBlock) {
    return definitionBlock.getProcedureInfo().name;
  });

  var exampleNames = Blockly.mainBlockSpace.getTopBlocks().filter(function (block) {
    if (block.type !== 'functional_example') {
      return false;
    }

    // Only care about functional_examples that have an ACTUAL input (i.e. it's
    // clear which function they're for
    var actual = block.getInputTargetBlock('ACTUAL');
    return actual && actual.getTitleValue('NAME');
  }).map(function (exampleBlock) {
    return exampleBlock.getInputTargetBlock('ACTUAL').getTitleValue('NAME');
  });

  var definitionWithLessThanTwoExamples;
  definitionNames.forEach(function (def) {
    var definitionExamples = exampleNames.filter(function (example) {
      return def === example;
    });

    if (definitionExamples.length < 2) {
      definitionWithLessThanTwoExamples = def;
    }
  });
  return definitionWithLessThanTwoExamples;
};

/**
 * Get the error message when we have an unfilled block
 * @param {string} topLevelType The block.type For our expected top level block
 */
StudioApp.prototype.getUnfilledFunctionalBlockError = function (topLevelType) {
  var unfilled = this.getUnfilledFunctionalBlock();

  if (!unfilled) {
    return null;
  }

  var topParent = unfilled;
  while (topParent.getParent()) {
    topParent = topParent.getParent();
  }

  if (unfilled.type === topLevelType) {
    return msg.emptyTopLevelBlock({topLevelBlockName: unfilled.getTitleValue()});
  }

  if (topParent.type !== 'functional_definition') {
    return msg.emptyFunctionalBlock();
  }

  var procedureInfo = topParent.getProcedureInfo();
  if (topParent.isVariable()) {
    return msg.emptyBlockInVariable({name: procedureInfo.name});
  } else {
    return msg.emptyBlockInFunction({name: procedureInfo.name});
  }
};

/**
 * Looks for failing examples, and updates the result text for them if they're
 * open in the contract editor
 * @param {function} failureChecker Apps example tester that takes in an example
 *   block, and outputs a failure string (or null if success)
 * @returns {string} Name of block containing first failing example we found, or
 *   empty string if no failures.
 */
StudioApp.prototype.checkForFailingExamples = function (failureChecker) {
  var failingBlockName = '';
  Blockly.mainBlockSpace.findFunctionExamples().forEach(function (exampleBlock) {
    var failure = failureChecker(exampleBlock, false);

    // Update the example result. No-op if we're not currently editing this
    // function.
    Blockly.contractEditor.updateExampleResult(exampleBlock, failure);

    if (failure) {
      failingBlockName = exampleBlock.getInputTargetBlock('ACTUAL')
        .getTitleValue('NAME');
    }
  });
  return failingBlockName;
};

/**
 * @returns {boolean} True if we have a function or variable named "" (empty string)
 */
StudioApp.prototype.hasEmptyFunctionOrVariableName = function () {
  return Blockly.mainBlockSpace.getTopBlocks().some(function (block) {
    if (block.type !== 'functional_definition') {
      return false;
    }

    return !(block.getProcedureInfo().name);
  });
};

StudioApp.prototype.createCoordinateGridBackground = function (options) {
  var svgName = options.svg;
  var origin = options.origin;
  var firstLabel = options.firstLabel;
  var lastLabel = options.lastLabel;
  var increment = options.increment;

  var CANVAS_HEIGHT = 400;

  var svg = document.getElementById(svgName);

  var bbox, text, rect;
  for (var label = firstLabel; label <= lastLabel; label += increment) {
    // create x axis labels
    text = document.createElementNS('http://www.w3.org/2000/svg', 'text');
    text.appendChild(document.createTextNode(label));
    svg.appendChild(text);
    bbox = text.getBBox();
    text.setAttribute('x', label - origin - bbox.width / 2);
    text.setAttribute('y', CANVAS_HEIGHT);
    text.setAttribute('font-weight', 'bold');
    rect = rectFromElementBoundingBox(text);
    rect.setAttribute('fill', color.white);
    svg.insertBefore(rect, text);

    // create y axis labels
    text = document.createElementNS('http://www.w3.org/2000/svg', 'text');
    text.appendChild(document.createTextNode(label));
    svg.appendChild(text);
    bbox = text.getBBox();
    text.setAttribute('x', 0);
    text.setAttribute('y', CANVAS_HEIGHT - (label - origin));
    text.setAttribute('dominant-baseline', 'central');
    text.setAttribute('font-weight', 'bold');
    rect = rectFromElementBoundingBox(text);
    rect.setAttribute('fill', color.white);
    svg.insertBefore(rect, text);
  }
};

function rectFromElementBoundingBox(element) {
  var bbox = element.getBBox();
  var rect = document.createElementNS('http://www.w3.org/2000/svg', 'rect');
  rect.setAttribute('x', bbox.x);
  rect.setAttribute('y', bbox.y);
  rect.setAttribute('width', bbox.width);
  rect.setAttribute('height', bbox.height);
  return rect;
}

/**
 * Displays a small alert box inside the workspace
 * @param {string} type - Alert type (error or warning)
 * @param {React.Component} alertContents
 */
StudioApp.prototype.displayWorkspaceAlert = function (type, alertContents) {
  var container = this.displayAlert("#codeWorkspace", { type: type }, alertContents);

  var toolbarWidth;
  if (this.usingBlockly_) {
    toolbarWidth = $(".blocklyToolboxDiv").width();
  } else {
    toolbarWidth = $(".droplet-palette-element").width() + $(".droplet-gutter").width();
  }

  $(container).css({
    left: toolbarWidth,
    top: $("#headers").height()
  });
};

/**
 * Displays a small aert box inside the playspace
 * @param {string} type - Alert type (error or warning)
 * @param {React.Component} alertContents
 */
StudioApp.prototype.displayPlayspaceAlert = function (type, alertContents) {
  StudioApp.prototype.displayAlert("#visualization", {
    type: type,
    sideMargin: 20
  }, alertContents);
};

/**
 * Displays a small alert box inside DOM element at parentSelector. Parent is
 * assumed to have at most a single alert (we'll either create a new one or
 * replace the existing one).
 * @param {object} props
 * @param {string} object.type - Alert type (error or warning)
 * @param {number} [object.sideMaring] - Optional param specifying margin on
 *   either side of element
 * @param {React.Component} alertContents
 */
StudioApp.prototype.displayAlert = function (selector, props, alertContents) {
  var parent = $(selector);
  var container = parent.children('.react-alert');
  if (container.length === 0) {
    container = $("<div class='react-alert'/>").css({
      position: 'absolute',
      left: 0,
      right: 0,
      top: 0,
      zIndex: 1000
    });
    parent.append(container);
  }
  var renderElement = container[0];

  var handleAlertClose = function () {
    ReactDOM.unmountComponentAtNode(renderElement);
  };
  ReactDOM.render(
    <Alert onClose={handleAlertClose} type={props.type} sideMargin={props.sideMargin}>
      {alertContents}
    </Alert>, renderElement);

  return renderElement;
};

/**
 * If the current project is considered abusive, display a small alert box
 */
StudioApp.prototype.alertIfAbusiveProject = function () {
  if (project.exceedsAbuseThreshold()) {
    this.displayWorkspaceAlert(
      'error',
      <AbuseError
        i18n={{
          tos: i18n.t('project.abuse.tos'),
          contact_us: i18n.t('project.abuse.contact_us')
        }}
      />
    );
  }
};

/**
 * If the current project violates privacy policy or contains profanity,
 * display a small alert box.
 */
StudioApp.prototype.alertIfProfaneOrPrivacyViolatingProject = function () {
  if (project.hasPrivacyProfanityViolation()) {
    this.displayWorkspaceAlert(
      'error',
      <AbuseError
        i18n={{
          tos: i18n.t('project.abuse.policy_violation'),
          contact_us: i18n.t('project.abuse.contact_us')
        }}
      />
    );
  }
};

/**
 * Searches for cases where we have two (or more) nested for loops in which
 * both loops use the same variable. This can cause infinite loops.
 * @returns {boolean} True if we detect an instance of this.
 */
StudioApp.prototype.hasDuplicateVariablesInForLoops = function () {
  if (this.editCode) {
    return false;
  }
  return Blockly.mainBlockSpace.getAllUsedBlocks().some(this.forLoopHasDuplicatedNestedVariables_);
};

/**
 * Looks to see if a particular block is (a) a for loop and (b) has a descendant
 * for loop using the same variable.
 * @returns {boolean} True if that is true of this block
 */
StudioApp.prototype.forLoopHasDuplicatedNestedVariables_ = function (block) {
  if (!block || block.type !== 'controls_for' &&
      block.type !== 'controls_for_counter') {
    return;
  }

  var innerBlock = block.getInput('DO').connection.targetBlock();

  // Not the most efficient of algo's, but we shouldn't have enough blocks for
  // it to matter.
  return innerBlock && block.getVars().some(function (varName) {
    return innerBlock.getDescendants().some(function (descendant) {
      if (descendant.type !== 'controls_for' &&
          descendant.type !== 'controls_for_counter') {
        return false;
      }
      return descendant.getVars().indexOf(varName) !== -1;
    });
  });
};

/**
 * Polishes the generated code string before displaying it to the user. If the
 * app provided a polishCodeHook function, it will be called.
 * @returns {string} code string that may/may not have been modified.
 */
StudioApp.prototype.polishGeneratedCodeString = function (code) {
  if (this.polishCodeHook) {
    return this.polishCodeHook(code);
  } else {
    return code;
  }
};

/**
 * Returns whether this view should be responsive based on level options.
 * Responsive means that the visualizationColumn should resize as the
 * window width changes, and that a grippy is available to manually resize
 * the visualizationColumn.
 */
StudioApp.prototype.isResponsiveFromConfig = function (config) {
  const isResponsiveEmbedView = !!(config.embed && config.responsiveEmbedded);
  const isWorkspaceView = !config.hideSource;
  return isResponsiveEmbedView || isWorkspaceView;
};

/**
 * Sets a bunch of common page constants used by all of our apps in our redux
 * store based on our app options config.
 * @param {AppOptionsConfig} config
 * @param {object} appSpecificConstants - Optional additional constants that
 *   are app specific.
 */
StudioApp.prototype.setPageConstants = function (config, appSpecificConstants) {
  const level = config.level;
  const combined = _.assign({
    ttsInstructionsUrl: level.ttsInstructionsUrl,
    ttsMarkdownInstructionsUrl: level.ttsMarkdownInstructionsUrl,
    skinId: config.skinId,
    showNextHint: this.showNextHint.bind(this),
    locale: config.locale,
    localeDirection: this.localeDirection(),
    assetUrl: this.assetUrl,
    isReadOnlyWorkspace: !!config.readonlyWorkspace,
    isDroplet: !!level.editCode,
    isBlockly: this.isUsingBlockly(),
    hideSource: !!config.hideSource,
    isEmbedView: !!config.embed,
    isResponsive: this.isResponsiveFromConfig(config),
    isShareView: !!config.share,
    pinWorkspaceToBottom: !!config.pinWorkspaceToBottom,
    noInstructionsWhenCollapsed: !!config.noInstructionsWhenCollapsed,
    hasContainedLevels: config.hasContainedLevels,
    puzzleNumber: level.puzzle_number,
    stageTotal: level.stage_total,
    noVisualization: false,
    visualizationInWorkspace: false,
    smallStaticAvatar: config.skin.smallStaticAvatar,
    failureAvatar: config.skin.failureAvatar,
    aniGifURL: config.level.aniGifURL,
    inputOutputTable: config.level.inputOutputTable,
    is13Plus: config.is13Plus,
    isSignedIn: config.isSignedIn,
    textToSpeechEnabled: config.textToSpeechEnabled,
    isK1: config.level.isK1,
  }, appSpecificConstants);

  getStore().dispatch(setPageConstants(combined));

  const instructionsConstants = determineInstructionsConstants(config);
  getStore().dispatch(setInstructionsConstants(instructionsConstants));
};

StudioApp.prototype.showRateLimitAlert = function () {
  // only show the alert once per session
  if (this.hasSeenRateLimitAlert_) {
    return false;
  }
  this.hasSeenRateLimitAlert_ = true;

  var alert = <div>{msg.dataLimitAlert()}</div>;
  if (this.share) {
    this.displayPlayspaceAlert("error", alert);
  } else {
    this.displayWorkspaceAlert("error", alert);
  }

  logToCloud.addPageAction(logToCloud.PageAction.FirebaseRateLimitExceeded, {
    isEditing: project.isEditing(),
    isOwner: project.isOwner(),
    share: !!this.share,
  });
};

let instance;

export function singleton() {
  if (!instance) {
    instance = new StudioApp();
  }
  return instance;
}

if (IN_UNIT_TEST) {
  let __oldInstance;

  module.exports.stubStudioApp = function () {
    if (__oldInstance) {
      throw new Error("StudioApp has already been stubbed. Did you forget to call restore?");
    }
    __oldInstance = instance;
    instance = null;
  };

  module.exports.restoreStudioApp = function () {
    instance.removeAllListeners();
    instance = __oldInstance;
    __oldInstance = null;
  };
}<|MERGE_RESOLUTION|>--- conflicted
+++ resolved
@@ -1923,27 +1923,12 @@
 
   // Remove maker API blocks from palette, unless maker APIs are enabled.
   if (!project.useMakerAPIs()) {
-<<<<<<< HEAD
-    //// Remove maker blocks from the palette
+    // Remove maker blocks from the palette
     if (config.level.codeFunctions) {
       makerDropletBlocks.forEach(block => {
         delete config.level.codeFunctions[block.func];
       });
     }
-
-    // Remove onRecordEvent from autocomplete, while still recognizing it as a command
-    const block = config.dropletConfig.blocks.find(block => {
-      return makerDropletBlocks.find(makerBlock => makerBlock.func === block.func);
-    });
-    if (block) {
-      block.noAutocomplete = true;
-    }
-=======
-    // Remove maker blocks from the palette
-    makerDropletBlocks.forEach(block => {
-      delete config.level.codeFunctions[block.func];
-    });
->>>>>>> 60a4b4c6
   }
 
   var fullDropletPalette = dropletUtils.generateDropletPalette(
