/* global Blockly, ace:true, $, droplet, marked */

var aceMode = require('./acemode/mode-javascript_codeorg');
var parseXmlElement = require('./xml').parseElement;
var utils = require('./utils');
var dropletUtils = require('./dropletUtils');
var _ = utils.getLodash();
var dom = require('./dom');
var constants = require('./constants.js');
var msg = require('./locale');
var blockUtils = require('./block_utils');
var DropletTooltipManager = require('./blockTooltips/DropletTooltipManager');
var url = require('url');
var FeedbackUtils = require('./feedback');

/**
* The minimum width of a playable whole blockly game.
*/
var MIN_WIDTH = 900;
var MOBILE_SHARE_WIDTH_PADDING = 50;
var DEFAULT_MOBILE_NO_PADDING_SHARE_WIDTH = 400;
var MAX_VISUALIZATION_WIDTH = 400;
var MIN_VISUALIZATION_WIDTH = 200;

var BLOCK_X_COORDINATE = 70;
var BLOCK_Y_COORDINATE = 30;

var ENGLISH_LOCALE = 'en_us';

/**
 * Treat mobile devices with screen.width less than the value below as phones.
 */
var MAX_PHONE_WIDTH = 500;


var StudioApp = function () {
  this.feedback_ = new FeedbackUtils(this);

  /**
  * The parent directory of the apps. Contains common.js.
  */
  this.BASE_URL = undefined;

  /**
  * If truthy, a version number to be appended to asset urls.
  */
  this.CACHE_BUST = undefined;

  /**
  * The current locale code.
  */
  this.LOCALE = ENGLISH_LOCALE;

  this.enableShowCode = true;
  this.editCode = false;
  this.usingBlockly_ = true;

  /**
   * @type {AudioPlayer}
   */
  this.cdoSounds = null;
  this.Dialog = null;
  /**
   * @type {?Droplet.Editor}
   */
  this.editor = null;
  /**
   * @type {?DropletTooltipManager}
   */
  this.dropletTooltipManager = null;

  this.blockYCoordinateInterval = 200;

  // @type {string} for all of these
  this.icon = undefined;
  this.smallIcon = undefined;
  this.winIcon = undefined;
  this.failureIcon = undefined;

  // The following properties get their non-default values set by the application.

  /**
   * Whether to alert user to empty blocks, short-circuiting all other tests.
   * @member {boolean}
   */
  this.checkForEmptyBlocks_ = false;

  /**
  * The ideal number of blocks to solve this level.  Users only get 2
  * stars if they use more than this number.
  * @type {!number=}
  */
  this.IDEAL_BLOCK_NUM = undefined;

  /**
  * An array of dictionaries representing required blocks.  Keys are:
  * - test (required): A test whether the block is present, either:
  *   - A string, in which case the string is searched for in the generated code.
  *   - A single-argument function is called on each user-added block
  *     individually.  If any call returns true, the block is deemed present.
  *     "User-added" blocks are ones that are neither disabled or undeletable.
  * - type (required): The type of block to be produced for display to the user
  *   if the test failed.
  * - titles (optional): A dictionary, where, for each KEY-VALUE pair, this is
  *   added to the block definition: <title name="KEY">VALUE</title>.
  * - value (optional): A dictionary, where, for each KEY-VALUE pair, this is
  *   added to the block definition: <value name="KEY">VALUE</value>
  * - extra (optional): A string that should be blacked between the "block"
  *   start and end tags.
  * @type {!Array=}
  */
  this.requiredBlocks_ = [];

  /**
  * The number of required blocks to give hints about at any one time.
  * Set this to Infinity to show all.
  * @type {!number=}
  */
  this.maxRequiredBlocksToFlag_ = 1;

  /**
  * The number of attempts (how many times the run button has been pressed)
  * @type {?number}
  */
  this.attempts = 0;

  /**
  * Stores the time at init. The delta to current time is used for logging
  * and reporting to capture how long it took to arrive at an attempt.
  * @type {?number}
  */
  this.initTime = undefined;

  /**
  * Enumeration of user program execution outcomes.
  */
  this.ResultType = constants.ResultType;

  /**
  * Enumeration of test results.
  */
  this.TestResults = constants.TestResults;

  /**
   * If true, we don't show blockspace. Used when viewing shared levels
   */
  this.hideSource = false;

  /**
   * If true, we're viewing a shared level.
   */
  this.share = false;

  this.onAttempt = undefined;
  this.onContinue = undefined;
  this.onResetPressed = undefined;
  this.backToPreviousLevel = undefined;
  this.sendToPhone = undefined;
  this.enableShowBlockCount = true;

  this.disableSocialShare = false;
  this.noPadding = false;

  this.MIN_WORKSPACE_HEIGHT = undefined;
};
module.exports = StudioApp;
StudioApp.singleton = new StudioApp();

/**
 * Configure StudioApp options
 */
StudioApp.prototype.configure = function (options) {
  this.BASE_URL = options.baseUrl;
  this.CACHE_BUST = options.cacheBust;
  this.LOCALE = options.locale || this.LOCALE;
  // NOTE: editCode (which currently implies droplet) and usingBlockly_ are
  // currently mutually exclusive.
  this.editCode = options.level && options.level.editCode;
  this.usingBlockly_ = !this.editCode;

  // TODO (bbuchanan) : Replace this editorless-hack with setting an editor enum
  // or (even better) inject an appropriate editor-adaptor.
  if (options.isEditorless) {
    this.editCode = false;
    this.usingBlockly_ = false;
  }

  this.cdoSounds = options.cdoSounds;
  this.Dialog = options.Dialog;

  // Bind assetUrl to the instance so that we don't need to depend on callers
  // binding correctly as they pass this function around.
  this.assetUrl = _.bind(this.assetUrl_, this);
};

/**
 * Common startup tasks for all apps. Happens after configure.
 */
StudioApp.prototype.init = function(config) {
  if (!config) {
    config = {};
  }

  this.setConfigValues_(config);

  this.configureDom(config);

  if (config.hideSource) {
    this.handleHideSource_({
      containerId: config.containerId,
      embed: config.embed,
      level: config.level,
      level_source_id: config.level_source_id,
      phone_share_url: config.send_to_phone_url,
      sendToPhone: config.sendToPhone,
      twitter: config.twitter
    });
  }

  if (config.share) {
    this.handleSharing_({
      noButtonsBelowOnMobileShare: config.noButtonsBelowOnMobileShare,
      makeUrl: config.makeUrl,
      makeString: config.makeString,
      makeImage: config.makeImage,
      makeYourOwn: config.makeYourOwn
    });
  }

  // Record time at initialization.
  this.initTime = new Date().getTime();

  // Fixes viewport for small screens.
  var viewport = document.querySelector('meta[name="viewport"]');
  if (viewport) {
    this.fixViewportForSmallScreens_(viewport, config);
  }

  var showCode = document.getElementById('show-code-header');
  if (showCode && this.enableShowCode) {
    dom.addClickTouchEvent(showCode, _.bind(function() {
      if (this.editCode) {
        var result = this.editor.toggleBlocks();
        if (result && result.error) {
          // TODO (cpirich) We could extract error.loc to determine where the
          // error occurred and highlight that error
          this.feedback_.showToggleBlocksError(this.Dialog);
        }
        this.onDropletToggle_();
      } else {
        this.feedback_.showGeneratedCode(this.Dialog);
      }
    }, this));
  }

  var blockCount = document.getElementById('blockCounter');
  if (blockCount && !this.enableShowBlockCount) {
    blockCount.style.display = 'none';
  }

  this.icon = config.skin.staticAvatar;
  this.smallIcon = config.skin.smallStaticAvatar;
  this.winIcon = config.skin.winAvatar;
  this.failureIcon = config.skin.failureAvatar;

  if (config.level.instructionsIcon) {
    this.icon = config.skin[config.level.instructionsIcon];
    this.winIcon = config.skin[config.level.instructionsIcon];
  }

  if (config.showInstructionsWrapper) {
    config.showInstructionsWrapper(_.bind(function () {
      var shouldAutoClose = !!config.level.aniGifURL;
      this.showInstructions_(config.level, shouldAutoClose);
    }, this));
  }

  // The share and embed pages do not show the rotateContainer.
  if (this.share || config.embed) {
    var rotateContainer = document.getElementById('rotateContainer');
    if (rotateContainer) {
      rotateContainer.style.display = 'none';
    }
  }

  // In embed mode, the display scales down when the width of the visualizationColumn goes below the min width
  if(config.embed) {
    var resized = false;
    var resize = function() {
      var vizCol = document.getElementById('visualizationColumn');
      var width = vizCol.offsetWidth;
      var height = vizCol.offsetHeight;
      var displayWidth = DEFAULT_MOBILE_NO_PADDING_SHARE_WIDTH;
      var scale = Math.min(width / displayWidth, height / displayWidth);
      var viz = document.getElementById('visualization');
      viz.style['transform-origin'] = 'left top';
      viz.style['-webkit-transform'] = 'scale(' + scale + ')';
      viz.style['max-height'] = (displayWidth * scale) + 'px';
      viz.style.display = 'block';
      vizCol.style.width = '';
      document.getElementById('visualizationColumn').style['max-width'] = displayWidth + 'px';
      // Needs to run twice on initialization
      if(!resized) {
        resized = true;
        resize();
      }
    };
    // Depends on ResizeSensor.js
    var ResizeSensor = require('./ResizeSensor');
    new ResizeSensor(document.getElementById('visualizationColumn'), resize);
  }

  var orientationHandler = function() {
    window.scrollTo(0, 0);  // Browsers like to mess with scroll on rotate.
    var rotateContainer = document.getElementById('rotateContainer');
    rotateContainer.style.width = window.innerWidth + 'px';
    rotateContainer.style.height = window.innerHeight + 'px';
  };
  window.addEventListener('orientationchange', orientationHandler);
  orientationHandler();

  if (config.loadAudio) {
    config.loadAudio();
  }

  var promptDiv = document.getElementById('prompt');
  if (config.level.instructions) {
    dom.setText(promptDiv, config.level.instructions);
  }

  if (config.level.instructions || config.level.aniGifURL) {
    var promptIcon = document.getElementById('prompt-icon');
    promptIcon.src = this.smallIcon;

    var bubble = document.getElementById('bubble');
    dom.addClickTouchEvent(bubble, _.bind(function() {
      this.showInstructions_(config.level, false);
    }, this));
  }

  var aniGifPreview = document.getElementById('ani-gif-preview');
  if (config.level.aniGifURL) {
    aniGifPreview.style.backgroundImage = "url('" + config.level.aniGifURL + "')";
    var promptTable = document.getElementById('prompt-table');
    promptTable.className += " with-ani-gif";
  } else {
    var wrapper = document.getElementById('ani-gif-preview-wrapper');
    wrapper.style.display = 'none';
  }

  if (this.editCode) {
    this.handleEditCode_({
      codeFunctions: config.level.codeFunctions,
      dropletConfig: config.dropletConfig,
      categoryInfo: config.level.categoryInfo,
      startBlocks: config.level.lastAttempt || config.level.startBlocks,
      afterEditorReady: config.afterEditorReady,
      afterInject: config.afterInject,
      readOnly: config.readonlyWorkspace,
      textModeAtStart: config.level.textModeAtStart,
      autocompletePaletteApisOnly: config.level.autocompletePaletteApisOnly
    });
  }

  if (this.isUsingBlockly()) {
    this.handleUsingBlockly_(config);
  }

  var vizResizeBar = document.getElementById('visualizationResizeBar');
  if (vizResizeBar) {
    dom.addMouseDownTouchEvent(vizResizeBar,
                               _.bind(this.onMouseDownVizResizeBar, this));

    // Can't use dom.addMouseUpTouchEvent() because it will preventDefault on
    // all touchend events on the page, breaking click events...
    document.body.addEventListener('mouseup',
                                   _.bind(this.onMouseUpVizResizeBar, this));
    var mouseUpTouchEventName = dom.getTouchEventName('mouseup');
    if (mouseUpTouchEventName) {
      document.body.addEventListener(mouseUpTouchEventName,
                                     _.bind(this.onMouseUpVizResizeBar, this));
    }
  }

  window.addEventListener('resize', _.bind(this.onResize, this));

  this.reset(true);

  // Add display of blocks used.
  this.setIdealBlockNumber_();

  // TODO (cpirich): implement block count for droplet (for now, blockly only)
  if (this.isUsingBlockly()) {
    Blockly.mainBlockSpaceEditor.addChangeListener(_.bind(function() {
      this.updateBlockCount();
    }, this));

    if (config.level.openFunctionDefinition) {
      this.openFunctionDefinition_(config);
    }
  }

  // Bind listener to 'Clear Puzzle' button
  var clearPuzzleHeader = document.getElementById('clear-puzzle-header');
  if (clearPuzzleHeader) {
    dom.addClickTouchEvent(clearPuzzleHeader, (function() {
      this.feedback_.showClearPuzzleConfirmation(this.Dialog, (function() {
        if (this.isUsingBlockly()) {
          if (Blockly.functionEditor) {
            Blockly.functionEditor.hideIfOpen();
          }
          Blockly.mainBlockSpace.clear();
          this.setStartBlocks_(config, false);
          if (config.level.openFunctionDefinition) {
            this.openFunctionDefinition_(config);
          }
        } else {
          var resetValue = '';
          if (config.level.startBlocks) {
            // Don't pass CRLF pairs to droplet until they fix CR handling:
            resetValue = config.level.startBlocks.replace(/\r\n/g, '\n');
          }
          this.editor.setValue(resetValue);
        }
      }).bind(this));
    }).bind(this));
  }
};

/**
 * TRUE if the current app uses blockly (as opposed to editCode or another
 * editor)
 * @return {boolean}
 */
StudioApp.prototype.isUsingBlockly = function () {
  return this.usingBlockly_;
};

/**
 *
 */
StudioApp.prototype.handleSharing_ = function (options) {
  // 1. Move the buttons, 2. Hide the slider in the share page for mobile.
  var belowVisualization = document.getElementById('belowVisualization');
  if (dom.isMobile()) {
    var sliderCell = document.getElementById('slider-cell');
    if (sliderCell) {
      sliderCell.style.display = 'none';
    }
    if (belowVisualization) {
      if (options.noButtonsBelowOnMobileShare) {
        var visualization = document.getElementById('visualization');
        belowVisualization.style.display = 'none';
        visualization.style.marginBottom = '0px';
      } else {
        belowVisualization.style.display = 'block';
        belowVisualization.style.marginLeft = '0px';
        if (this.noPadding) {
          var shareCell = document.getElementById('share-cell') ||
              document.getElementById('right-button-cell');
          if (shareCell) {
            shareCell.style.marginLeft = '10px';
            shareCell.style.marginRight = '10px';
          }
          var softButtons = document.getElementById('soft-buttons');
          if (softButtons) {
            softButtons.style.marginLeft = '10px';
            softButtons.style.marginRight = '10px';
          }
        }
      }
    }
  }

  // Show flappy upsale on desktop and mobile.  Show learn upsale only on desktop
  var upSale = document.createElement('div');
  if (options.makeYourOwn) {
    upSale.innerHTML = require('./templates/makeYourOwn.html.ejs')({
      data: {
        makeUrl: options.makeUrl,
        makeString: options.makeString,
        makeImage: options.makeImage
      }
    });
    if (this.noPadding) {
      upSale.style.marginLeft = '10px';
    }
    belowVisualization.appendChild(upSale);
  } else if (typeof options.makeYourOwn === 'undefined') {
    upSale.innerHTML = require('./templates/learn.html.ejs')({
      assetUrl: this.assetUrl
    });
    belowVisualization.appendChild(upSale);
  }
};

/**
 * Get the url of path appended to BASE_URL
 */
StudioApp.prototype.assetUrl_ = function (path) {
  if (this.BASE_URL === undefined) {
    throw new Error('StudioApp BASE_URL has not been set. ' +
      'Call configure() first');
  }
  return this.BASE_URL + path;
};

/**
 * Reset the playing field to the start position and kill any pending
 * animation tasks.  This will typically be replaced by an application.
 * @param {boolean} shouldPlayOpeningAnimation True if an opening animation is
 *   to be played.
 */
StudioApp.prototype.reset = function (shouldPlayOpeningAnimation) {
  // TODO (bbuchanan): Look for comon reset logic we can pull here
  // Override in app subclass
};


/**
 * Override to change run behavior.
 */
StudioApp.prototype.runButtonClick = function() {};

/**
 * Toggle whether run button or reset button is shown
 * @param {string} button Button to show, either "run" or "reset"
 */
StudioApp.prototype.toggleRunReset = function(button) {
  var showRun = (button === 'run');
  if (button !== 'run' && button !== 'reset') {
    throw "Unexpected input";
  }

  var run = document.getElementById('runButton');
  var reset = document.getElementById('resetButton');
  run.style.display = showRun ? 'inline-block' : 'none';
  run.disabled = !showRun;
  reset.style.display = !showRun ? 'inline-block' : 'none';
  reset.disabled = showRun;
};

/**
 * Attempts to associate a set of audio files to a given name
 * Handles the case where cdoSounds does not exist, e.g. in tests
 * and grunt dev preview mode
 * @param {Array.<string>} filenames file paths for sounds
 * @param {string} name ID to associate sound effect with
 */
StudioApp.prototype.loadAudio = function(filenames, name) {
  if (!this.cdoSounds) {
    return;
  }

  this.cdoSounds.registerByFilenamesAndID(filenames, name);
};

/**
 * Attempts to play a sound effect
 * @param {string} name sound ID
 * @param {Object} options for sound playback
 * @param {number} options.volume value between 0.0 and 1.0 specifying volume
 */
StudioApp.prototype.playAudio = function(name, options) {
  if (!this.cdoSounds) {
    return;
  }

  options = options || {};
  var defaultOptions = {volume: 0.5};
  var newOptions = utils.extend(defaultOptions, options);
  this.cdoSounds.play(name, newOptions);
};

/**
 * Stops looping a given sound
 * @param {string} name ID of sound
 */
StudioApp.prototype.stopLoopingAudio = function(name) {
  if (!this.cdoSounds) {
    return;
  }

  this.cdoSounds.stopLoopingAudio(name);
};

/**
* @param {Object} options Configuration parameters for Blockly. Parameters are
* optional and include:
*  - {string} path The root path to the /apps directory, defaults to the
*    the directory in which this script is located.
*  - {boolean} rtl True if the current language right to left.
*  - {DomElement} toolbox The element in which to insert the toolbox,
*    defaults to the element with 'toolbox'.
*  - {boolean} trashcan True if the trashcan should be displayed, defaults to
*    true.
* @param {Element} div The parent div in which to insert Blockly.
*/
StudioApp.prototype.inject = function(div, options) {
  var defaults = {
    assetUrl: this.assetUrl,
    rtl: this.isRtl(),
    toolbox: document.getElementById('toolbox'),
    trashcan: true
  };
  Blockly.inject(div, utils.extend(defaults, options), this.cdoSounds);
};

/**
 * Returns true if the current HTML page is in right-to-left language mode.
 */
StudioApp.prototype.isRtl = function() {
  var head = document.getElementsByTagName('head')[0];
  if (head && head.parentElement) {
    var dir = head.parentElement.getAttribute('dir');
    return (dir && dir.toLowerCase() === 'rtl');
  } else {
    return false;
  }
};

/**
 * @return {string} Locale direction string based on app direction.
 */
StudioApp.prototype.localeDirection = function() {
  return (this.isRtl() ? 'rtl' : 'ltr');
};

/**
* Initialize Blockly for a readonly iframe.  Called on page load. No sounds.
* XML argument may be generated from the console with:
* Blockly.Xml.domToText(Blockly.Xml.blockSpaceToDom(Blockly.mainBlockSpace)).slice(5, -6)
*/
StudioApp.prototype.initReadonly = function(options) {
  Blockly.inject(document.getElementById('codeWorkspace'), {
    assetUrl: this.assetUrl,
    readOnly: true,
    rtl: this.isRtl(),
    scrollbars: false
  });
  this.loadBlocks(options.blocks);
};

/**
* Load the editor with blocks.
* @param {string} blocksXml Text representation of blocks.
*/
StudioApp.prototype.loadBlocks = function(blocksXml) {
  var xml = parseXmlElement(blocksXml);
  Blockly.Xml.domToBlockSpace(Blockly.mainBlockSpace, xml);
};

/**
* Spreading out the top blocks in workspace if it is not already set.
* @param {string} startBlocks String representation of start blocks xml.
* @param {Object.<Object>} arrangement A map from block type to position.
* @return {string} String representation of start blocks xml, including
*    block position.
*/
StudioApp.prototype.arrangeBlockPosition = function(startBlocks, arrangement) {
  var type, arrangeX, arrangeY;
  var xml = parseXmlElement(startBlocks);
  var xmlChildNodes = this.sortBlocksByVisibility(xml.childNodes);
  var numberOfPlacedBlocks = 0;
  for (var x = 0, xmlChild; xmlChildNodes && x < xmlChildNodes.length; x++) {
    xmlChild = xmlChildNodes[x];

    // Only look at element nodes
    if (xmlChild.nodeType === 1) {
      // look to see if we have a predefined arrangement for this type
      type = xmlChild.getAttribute('type');
      arrangeX = arrangement && arrangement[type] ? arrangement[type].x : null;
      arrangeY = arrangement && arrangement[type] ? arrangement[type].y : null;

      xmlChild.setAttribute('x', xmlChild.getAttribute('x') || arrangeX ||
        BLOCK_X_COORDINATE);
      xmlChild.setAttribute('y', xmlChild.getAttribute('y') || arrangeY ||
        BLOCK_Y_COORDINATE +
      this.blockYCoordinateInterval * numberOfPlacedBlocks);
      numberOfPlacedBlocks += 1;
    }
  }
  return Blockly.Xml.domToText(xml);
};

/**
* Sorts the array of xml blocks, moving visible blocks to the front.
* @param {Array.<Element>} xmlBlocks An array of xml blocks.
* @return {Array.<Element>} A sorted array of xml blocks, with all
*     visible blocks preceding all hidden blocks.
*/
StudioApp.prototype.sortBlocksByVisibility = function(xmlBlocks) {
  var userVisible;
  var currentlyHidden = false;
  var visibleXmlBlocks = [];
  var hiddenXmlBlocks = [];
  for (var x = 0, xmlBlock; xmlBlocks && x < xmlBlocks.length; x++) {
    xmlBlock = xmlBlocks[x];
    if (xmlBlock.getAttribute) {
      userVisible = xmlBlock.getAttribute('uservisible');
      var type = xmlBlock.getAttribute('type');
      currentlyHidden = type &&
        Blockly.Blocks[type].shouldHideIfInMainBlockSpace &&
        Blockly.Blocks[type].shouldHideIfInMainBlockSpace();
    }

    if (currentlyHidden || userVisible === 'false') {
      hiddenXmlBlocks.push(xmlBlock);
    } else {
      visibleXmlBlocks.push(xmlBlock);
    }
  }
  return visibleXmlBlocks.concat(hiddenXmlBlocks);
};

StudioApp.prototype.createModalDialog = function(options) {
  return this.feedback_.createModalDialog(options);
};

StudioApp.prototype.createModalDialogWithIcon = function(options) {
  return this.feedback_.createModalDialogWithIcon(options);
};

StudioApp.prototype.showInstructions_ = function(level, autoClose) {
  var instructionsDiv = document.createElement('div');
  var renderedMarkdown;
  var headerElement;

  var puzzleTitle = msg.puzzleTitle({
    stage_total: level.stage_total,
    puzzle_number: level.puzzle_number
  });

  if (window.marked && level.markdownInstructions && this.LOCALE === ENGLISH_LOCALE) {
    renderedMarkdown = marked(level.markdownInstructions);
    instructionsDiv.className += ' markdown-instructions-container';
    headerElement = document.createElement('h1');
    headerElement.className = 'markdown-level-header-text';
    headerElement.innerHTML = puzzleTitle;
  }

  instructionsDiv.innerHTML = require('./templates/instructions.html.ejs')({
    puzzleTitle: puzzleTitle,
    instructions: level.instructions,
    renderedMarkdown: renderedMarkdown,
    aniGifURL: level.aniGifURL
  });

  var buttons = document.createElement('div');
  buttons.innerHTML = require('./templates/buttons.html.ejs')({
    data: {
      ok: true
    }
  });

  instructionsDiv.appendChild(buttons);

  // If there is an instructions block on the screen, we want the instructions dialog to
  // shrink down to that instructions block when it's dismissed.
  // We then want to flash the instructions block.
  var hideFn = null;
  var hideOptions = null;
  var endTargetSelector = "#bubble";

  if ($(endTargetSelector).length) {
    hideOptions = {};
    hideOptions.endTarget = endTargetSelector;

    // Momentarily flash the instruction block white then back to regular.
    hideFn = function() {
      $(endTargetSelector).css({"background-color":"rgba(255,255,255,1)"})
        .delay(500)
        .animate({"background-color":"rgba(0,0,0,0)"},1000);
    };
  }

  var dialog = this.createModalDialogWithIcon({
    Dialog: this.Dialog,
    contentDiv: instructionsDiv,
    icon: this.icon,
    defaultBtnSelector: '#ok-button',
    onHidden: hideFn,
    scrollContent: !!renderedMarkdown,
    header: headerElement
  });

  if (autoClose) {
    setTimeout(function() {
      dialog.hide();
    }, 32000);
  }

  var okayButton = buttons.querySelector('#ok-button');
  if (okayButton) {
    dom.addClickTouchEvent(okayButton, function() {
      if (dialog) {
        dialog.hide();
      }
    });
  }

  dialog.show({hideOptions: hideOptions});
};

/**
*  Resizes the blockly workspace.
*/
StudioApp.prototype.onResize = function() {
  var workspaceWidth = document.getElementById('codeWorkspace').clientWidth;

  // Keep blocks static relative to the right edge in RTL mode
  if (this.isUsingBlockly() && Blockly.RTL) {
    if (this.lastWorkspaceWidth && (this.lastWorkspaceWidth !== workspaceWidth)) {
      var blockOffset = workspaceWidth - this.lastWorkspaceWidth;
      Blockly.mainBlockSpace.getTopBlocks().forEach(function (topBlock) {
        topBlock.moveBy(blockOffset, 0);
      });
    }
  }
  this.lastWorkspaceWidth = workspaceWidth;

  // Droplet toolbox width varies as the window size changes, so refresh:
  this.resizeToolboxHeader();
};

StudioApp.prototype.onMouseDownVizResizeBar = function (event) {
  // When we see a mouse down in the resize bar, start tracking mouse moves:

  if (!this.onMouseMoveBoundHandler) {
    this.onMouseMoveBoundHandler = _.bind(this.onMouseMoveVizResizeBar, this);
    document.body.addEventListener('mousemove', this.onMouseMoveBoundHandler);
    this.mouseMoveTouchEventName = dom.getTouchEventName('mousemove');
    if (this.mouseMoveTouchEventName) {
      document.body.addEventListener(this.mouseMoveTouchEventName,
                                     this.onMouseMoveBoundHandler);
    }

    event.preventDefault();
  }
};

function applyTransformScaleToChildren(element, scale) {
  for (var i = 0; i < element.children.length; i++) {
    element.children[i].style.transform = scale;
    element.children[i].style.msTransform = scale;
    element.children[i].style.webkitTransform = scale;
  }
}

/**
*  Handle mouse moves while dragging the visualization resize bar. We set
*  styles on each of the elements directly, overriding the normal responsive
*  classes that would typically adjust width and scale.
*/
StudioApp.prototype.onMouseMoveVizResizeBar = function (event) {
  var codeWorkspace = document.getElementById('codeWorkspace');
  var visualizationResizeBar = document.getElementById('visualizationResizeBar');
  var visualization = document.getElementById('visualization');
  var visualizationColumn = document.getElementById('visualizationColumn');
  var visualizationEditor = document.getElementById('visualizationEditor');

  var rect = visualizationResizeBar.getBoundingClientRect();
  var offset;
  var newVizWidth;
  if (this.isRtl()) {
    offset = window.innerWidth -
             (window.pageXOffset + rect.left + (rect.width / 2)) -
             parseInt(window.getComputedStyle(visualizationResizeBar).right, 10);
    newVizWidth = (window.innerWidth - event.pageX) - offset;
  } else {
    offset = window.pageXOffset + rect.left + (rect.width / 2) -
             parseInt(window.getComputedStyle(visualizationResizeBar).left, 10);
    newVizWidth = event.pageX - offset;
  }
  newVizWidth = Math.max(MIN_VISUALIZATION_WIDTH,
                         Math.min(MAX_VISUALIZATION_WIDTH, newVizWidth));
  var newVizWidthString = newVizWidth + 'px';
  var newVizHeightString = (newVizWidth / this.vizAspectRatio) + 'px';
  var vizSideBorderWidth = visualization.offsetWidth - visualization.clientWidth;

  if (this.isRtl()) {
    visualizationResizeBar.style.right = newVizWidthString;
    codeWorkspace.style.right = newVizWidthString;
  } else {
    visualizationResizeBar.style.left = newVizWidthString;
    codeWorkspace.style.left = newVizWidthString;
  }
  visualizationResizeBar.style.lineHeight = newVizHeightString;
  // Add extra width to visualizationColumn if visualization has a border:
  visualizationColumn.style.maxWidth = (newVizWidth + vizSideBorderWidth) + 'px';
  visualization.style.maxWidth = newVizWidthString;
  visualization.style.maxHeight = newVizHeightString;
  applyTransformScaleToChildren(visualization,
      'scale(' + (newVizWidth / this.nativeVizWidth) + ')');
  if (visualizationEditor) {
    visualizationEditor.style.marginLeft = newVizWidthString;
  }
  // Fire resize so blockly and droplet handle this type of resize properly:
  utils.fireResizeEvent();
};

StudioApp.prototype.onMouseUpVizResizeBar = function (event) {
  // If we have been tracking mouse moves, remove the handler now:
  if (this.onMouseMoveBoundHandler) {
    document.body.removeEventListener('mousemove', this.onMouseMoveBoundHandler);
    if (this.mouseMoveTouchEventName) {
      document.body.removeEventListener(this.mouseMoveTouchEventName,
                                        this.onMouseMoveBoundHandler);
    }
    this.onMouseMoveBoundHandler = null;
  }
};


/**
*  Updates the width of the toolbox-header to match the width of the toolbox
*  or palette in the workspace below the header.
*/
StudioApp.prototype.resizeToolboxHeader = function() {
  var toolboxWidth = 0;
  if (this.editCode && this.editor && this.editor.paletteEnabled) {
    // If in the droplet editor, set toolboxWidth based on the block palette width:
    var categories = document.querySelector('.droplet-palette-wrapper');
    toolboxWidth = categories.getBoundingClientRect().width;
  } else if (this.isUsingBlockly()) {
    toolboxWidth = Blockly.mainBlockSpaceEditor.getToolboxWidth();
  }
  document.getElementById('toolbox-header').style.width = toolboxWidth + 'px';
};

/**
* Highlight the block (or clear highlighting).
* @param {?string} id ID of block that triggered this action.
* @param {boolean} spotlight Optional.  Highlight entire block if true
*/
StudioApp.prototype.highlight = function(id, spotlight) {
  if (this.isUsingBlockly()) {
    if (id) {
      var m = id.match(/^block_id_(\d+)$/);
      if (m) {
        id = m[1];
      }
    }

    Blockly.mainBlockSpace.highlightBlock(id, spotlight);
  }
};

/**
* Remove highlighting from all blocks
*/
StudioApp.prototype.clearHighlighting = function () {
  this.highlight(null);
};

/**
* Display feedback based on test results.  The test results must be
* explicitly provided.
* @param {{feedbackType: number}} Test results (a constant property of
*     this.TestResults).
*/
StudioApp.prototype.displayFeedback = function(options) {
  options.Dialog = this.Dialog;
  options.onContinue = this.onContinue;
  options.backToPreviousLevel = this.backToPreviousLevel;
  options.sendToPhone = this.sendToPhone;

  // Special test code for edit blocks.
  if (options.level.edit_blocks) {
    options.feedbackType = this.TestResults.EDIT_BLOCKS;
  }

  this.feedback_.displayFeedback(options, this.requiredBlocks_,
      this.maxRequiredBlocksToFlag_);
};

/**
 * Runs the tests and returns results.
 * @param {boolean} levelComplete Was the level completed successfully?
 * @param {Object} options
 * @return {number} The appropriate property of TestResults.
 */
StudioApp.prototype.getTestResults = function(levelComplete, options) {
  return this.feedback_.getTestResults(levelComplete,
      this.requiredBlocks_, this.checkForEmptyBlocks_, options);
};

// Builds the dom to get more info from the user. After user enters info
// and click "create level" onAttemptCallback is called to deliver the info
// to the server.
StudioApp.prototype.builderForm_ = function(onAttemptCallback) {
  var builderDetails = document.createElement('div');
  builderDetails.innerHTML = require('./templates/builder.html.ejs')();
  var dialog = this.createModalDialogWithIcon({
    Dialog: this.Dialog,
    contentDiv: builderDetails,
    icon: this.icon
  });
  var createLevelButton = document.getElementById('create-level-button');
  dom.addClickTouchEvent(createLevelButton, function() {
    var instructions = builderDetails.querySelector('[name="instructions"]').value;
    var name = builderDetails.querySelector('[name="level_name"]').value;
    var query = url.parse(window.location.href, true).query;
    onAttemptCallback(utils.extend({
      "instructions": instructions,
      "name": name
    }, query));
  });

  dialog.show({ backdrop: 'static' });
};

/**
* Report back to the server, if available.
* @param {object} options - parameter block which includes:
* {string} app The name of the application.
* {number} id A unique identifier generated when the page was loaded.
* {string} level The ID of the current level.
* {number} result An indicator of the success of the code.
* {number} testResult More specific data on success or failure of code.
* {string} program The user program, which will get URL-encoded.
* {function} onComplete Function to be called upon completion.
*/
StudioApp.prototype.report = function(options) {
  // copy from options: app, level, result, testResult, program, onComplete
  var report = options;
  report.pass = this.feedback_.canContinueToNextLevel(options.testResult);
  report.time = ((new Date().getTime()) - this.initTime);
  report.attempt = this.attempts;
  report.lines = this.feedback_.getNumBlocksUsed();

  // If hideSource is enabled, the user is looking at a shared level that
  // they cannot have modified. In that case, don't report it to the service
  // or call the onComplete() callback expected. The app will just sit
  // there with the Reset button as the only option.
  var self = this;
  if (!(this.hideSource && this.share)) {
    var onAttemptCallback = (function() {
      return function(builderDetails) {
        for (var option in builderDetails) {
          report[option] = builderDetails[option];
        }
        self.onAttempt(report);
      };
    })();

    // If this is the level builder, go to builderForm to get more info from
    // the level builder.
    if (options.builder) {
      this.builderForm_(onAttemptCallback);
    } else {
      onAttemptCallback();
    }
  }
};

/**
* Click the reset button.  Reset the application.
*/
StudioApp.prototype.resetButtonClick = function() {
  this.onResetPressed();
  this.toggleRunReset('run');
  this.clearHighlighting();
  if (this.isUsingBlockly()) {
    Blockly.mainBlockSpaceEditor.setEnableToolbox(true);
    Blockly.mainBlockSpace.traceOn(false);
  }
  this.reset(false);
};

/**
* Add count of blocks used.
*/
StudioApp.prototype.updateBlockCount = function() {
  // If the number of block used is bigger than the ideal number of blocks,
  // set it to be yellow, otherwise, keep it as black.
  var element = document.getElementById('blockUsed');
  if (this.IDEAL_BLOCK_NUM < this.feedback_.getNumCountableBlocks()) {
    element.className = "block-counter-overflow";
  } else {
    element.className = "block-counter-default";
  }

  // Update number of blocks used.
  if (element) {
    element.innerHTML = '';  // Remove existing children or text.
    element.appendChild(document.createTextNode(
      this.feedback_.getNumCountableBlocks()));
  }
};

/**
 * Set the ideal Number of blocks.
 */
StudioApp.prototype.setIdealBlockNumber_ = function() {
  var element = document.getElementById('idealBlockNumber');
  if (!element) {
    return;
  }

  var idealBlockNumberMsg = this.IDEAL_BLOCK_NUM === Infinity ?
    msg.infinity() : this.IDEAL_BLOCK_NUM;
  element.innerHTML = '';  // Remove existing children or text.
  element.appendChild(document.createTextNode(
    idealBlockNumberMsg));
};


/**
 *
 */
StudioApp.prototype.fixViewportForSmallScreens_ = function (viewport, config) {
  var deviceWidth;
  var desiredWidth;
  var minWidth;
  if (this.share && dom.isMobile()) {
    var mobileNoPaddingShareWidth =
      config.mobileNoPaddingShareWidth || DEFAULT_MOBILE_NO_PADDING_SHARE_WIDTH;
    // for mobile sharing, don't assume landscape mode, use screen.width
    deviceWidth = desiredWidth = screen.width;
    if (this.noPadding && screen.width < MAX_PHONE_WIDTH) {
      desiredWidth = Math.min(desiredWidth, mobileNoPaddingShareWidth);
    }
    minWidth = mobileNoPaddingShareWidth +
      (this.noPadding ? 0 : MOBILE_SHARE_WIDTH_PADDING);
  }
  else {
    // assume we are in landscape mode, so width is the longer of the two
    deviceWidth = desiredWidth = Math.max(screen.width, screen.height);
    minWidth = MIN_WIDTH;
  }
  var width = Math.max(minWidth, desiredWidth);
  var scale = deviceWidth / width;
  var content = ['width=' + width,
    'minimal-ui',
    'initial-scale=' + scale,
    'maximum-scale=' + scale,
    'minimum-scale=' + scale,
    'target-densityDpi=device-dpi',
    'user-scalable=no'];
  viewport.setAttribute('content', content.join(', '));
};

/**
 *
 */
StudioApp.prototype.setConfigValues_ = function (config) {
  this.share = config.share;

  // if true, dont provide links to share on fb/twitter
  this.disableSocialShare = config.disableSocialShare;
  this.sendToPhone = config.sendToPhone;
  this.noPadding = config.noPadding;

  // contract editor requires more vertical space. set height to 1250 unless
  // explicitly specified
  if (config.level.useContractEditor) {
    config.level.minWorkspaceHeight = config.level.minWorkspaceHeight || 1250;
  }

  this.appMsg = config.appMsg;
  this.IDEAL_BLOCK_NUM = config.level.ideal || Infinity;
  this.MIN_WORKSPACE_HEIGHT = config.level.minWorkspaceHeight || 800;
  this.requiredBlocks_ = config.level.requiredBlocks || [];
  this.vizAspectRatio = config.vizAspectRatio || 1.0;
  this.nativeVizWidth = config.nativeVizWidth || MAX_VISUALIZATION_WIDTH;

  // enableShowCode defaults to true if not defined
  this.enableShowCode = (config.enableShowCode !== false);

  // If the level has no ideal block count, don't show a block count. If it does
  // have an ideal, show block count unless explicitly configured not to.
  if (config.level && (config.level.ideal === undefined || config.level.ideal === Infinity)) {
    this.enableShowBlockCount = false;
  } else {
    this.enableShowBlockCount = config.enableShowBlockCount !== false;
  }

  // Store configuration.
  this.onAttempt = config.onAttempt || function () {};
  this.onContinue = config.onContinue || function () {};
  this.onInitialize = config.onInitialize ?
                        config.onInitialize.bind(config) : function () {};
  this.onResetPressed = config.onResetPressed || function () {};
  this.backToPreviousLevel = config.backToPreviousLevel || function () {};
};

// Overwritten by applab.
StudioApp.prototype.runButtonClickWrapper = function (callback) {
  if (window.$) {
    $(window).trigger('run_button_pressed');
    $(window).trigger('appModeChanged');
  }
  callback();
};

/**
 * Begin modifying the DOM based on config.
 * Note: Has side effects on config
 */
StudioApp.prototype.configureDom = function (config) {
  var container = document.getElementById(config.containerId);
  container.innerHTML = config.html;
  if (!this.enableShowCode) {
    document.getElementById('show-code-header').style.display = 'none';
  }
  var codeWorkspace = container.querySelector('#codeWorkspace');

  var runButton = container.querySelector('#runButton');
  var resetButton = container.querySelector('#resetButton');
  var runClick = this.runButtonClick.bind(this);
  var throttledRunClick = _.debounce(this.runButtonClickWrapper.bind(this, runClick), 250, true);
  dom.addClickTouchEvent(runButton, _.bind(throttledRunClick, this));
  dom.addClickTouchEvent(resetButton, _.bind(this.resetButtonClick, this));

  // TODO (cpirich): make conditional for applab
  var belowViz = document.getElementById('belowVisualization');
  var referenceArea = document.getElementById('reference_area');
  if (referenceArea) {
    belowViz.appendChild(referenceArea);
  }

  var visualizationColumn = document.getElementById('visualizationColumn');
  var visualization = document.getElementById('visualization');

  if (!config.hideSource || config.embed) {
    var vizHeight = this.MIN_WORKSPACE_HEIGHT;
    if (this.isUsingBlockly() && config.level.edit_blocks) {
      // Set a class on the main blockly div so CSS can style blocks differently
      Blockly.addClass_(codeWorkspace, 'edit');
      // If in level builder editing blocks, make workspace extra tall
      vizHeight = 3000;
      // Modify the arrangement of toolbox blocks so categories align left
      if (config.level.edit_blocks == "toolbox_blocks") {
        this.blockYCoordinateInterval = 80;
        config.blockArrangement = { category : { x: 20 } };
      }
      // Enable param & var editing in levelbuilder, regardless of level setting
      config.level.disableParamEditing = false;
      config.level.disableVariableEditing = false;
    }
    if (config.pinWorkspaceToBottom) {
      document.body.style.overflow = "hidden";
      container.className = container.className + " pin_bottom";
      visualizationColumn.className = visualizationColumn.className + " pin_bottom";
      codeWorkspace.className = codeWorkspace.className + " pin_bottom";
      if (this.editCode) {
        var codeTextbox = document.getElementById('codeTextbox');
        codeTextbox.className = codeTextbox.className + " pin_bottom";
      }
    } else {
      visualizationColumn.style.minHeight = vizHeight + 'px';
      container.style.minHeight = vizHeight + 'px';
    }
  }

  if (config.embed && config.hideSource) {
    visualizationColumn.className = visualizationColumn.className + " embed_hidesource";
  }

  if (!config.embed && !config.hideSource) {
    // Make the visualization responsive to screen size, except on share page.
    visualization.className += " responsive";
    visualizationColumn.className += " responsive";
  }
};

/**
 *
 */
StudioApp.prototype.handleHideSource_ = function (options) {
  var container = document.getElementById(options.containerId);
  this.hideSource = true;
  var workspaceDiv = document.getElementById('codeWorkspace');
  if(!options.embed || options.level.skipInstructionsPopup) {
    container.className = 'hide-source';
  }
  workspaceDiv.style.display = 'none';
  document.getElementById('visualizationResizeBar').style.display = 'none';

  // For share page on mobile, do not show this part.
  if ((!options.embed) && (!this.share || !dom.isMobile())) {
    var runButton = document.getElementById('runButton');
    var buttonRow = runButton.parentElement;
    var openWorkspace = document.createElement('button');
    openWorkspace.setAttribute('id', 'open-workspace');
    openWorkspace.appendChild(document.createTextNode(msg.openWorkspace()));

    var belowViz = document.getElementById('belowVisualization');
    belowViz.appendChild(this.feedback_.createSharingDiv({
      response: {
        level_source: window.location,
        level_source_id: options.level_source_id,
        phone_share_url: options.phone_share_url
      },
      sendToPhone: options.sendToPhone,
      level: options.level,
      twitter: options.twitter,
      onMainPage: true
    }));

    dom.addClickTouchEvent(openWorkspace, function() {
      // TODO: don't make assumptions about hideSource during init so this works.
      // workspaceDiv.style.display = '';
      location.href += '/edit';
    });

    buttonRow.appendChild(openWorkspace);
  }
};

StudioApp.prototype.handleEditCode_ = function (options) {
  var displayMessage, examplePrograms, messageElement, onChange, startingText;

  // Ensure global ace variable is the same as window.ace
  // (important because they can be different in our test environment)

  /* jshint ignore:start */
  ace = window.ace;
  /* jshint ignore:end */

  var fullDropletPalette = dropletUtils.generateDropletPalette(
    options.codeFunctions, options.dropletConfig);
  this.editor = new droplet.Editor(document.getElementById('codeTextbox'), {
    mode: 'javascript',
    modeOptions: dropletUtils.generateDropletModeOptions(options.dropletConfig),
    palette: fullDropletPalette,
    showPaletteInTextMode: true,
    enablePaletteAtStart: !options.readOnly,
    textModeAtStart: options.textModeAtStart
  });

  this.editor.aceEditor.setShowPrintMargin(false);

  // Init and define our custom ace mode:
  aceMode.defineForAce(options.dropletConfig, this.editor);
  // Now set the editor to that mode:
  this.editor.aceEditor.session.setMode('ace/mode/javascript_codeorg');

  // Add an ace completer for the API functions exposed for this level
  if (options.dropletConfig) {
    var functionsFilter = null;
    if (options.autocompletePaletteApisOnly) {
       functionsFilter = options.codeFunctions;
    }
    var langTools = window.ace.require("ace/ext/language_tools");
    langTools.addCompleter(
      dropletUtils.generateAceApiCompleter(functionsFilter, options.dropletConfig));
  }

<<<<<<< HEAD
  this.editor.aceEditor.setOptions({
    enableBasicAutocompletion: true,
    enableLiveAutocompletion: true
  });
=======
    this.editor.aceEditor.setOptions({
      enableBasicAutocompletion: true,
      enableLiveAutocompletion: true
    });

    this.dropletTooltipManager = new DropletTooltipManager(this.appMsg);
    this.dropletTooltipManager.registerBlocksFromList(
      dropletUtils.getAllAvailableDropletBlocks(options.dropletConfig));

    // Bind listener to palette/toolbox 'Hide' and 'Show' links
    var hideToolboxHeader = document.getElementById('toolbox-header');
    var hideToolboxIcon = document.getElementById('hide-toolbox-icon');
    var showToolboxHeader = document.getElementById('show-toolbox-header');
    if (hideToolboxHeader && hideToolboxIcon && showToolboxHeader) {
      hideToolboxHeader.className += ' toggleable';
      hideToolboxIcon.style.display = 'inline-block';
      var handleTogglePalette = (function() {
        if (this.editor) {
          this.editor.enablePalette(!this.editor.paletteEnabled);
          showToolboxHeader.style.display =
              this.editor.paletteEnabled ? 'none' : 'inline-block';
          hideToolboxIcon.style.display =
              !this.editor.paletteEnabled ? 'none' : 'inline-block';
          this.resizeToolboxHeader();
        }
      }).bind(this);
      dom.addClickTouchEvent(hideToolboxHeader, handleTogglePalette);
      dom.addClickTouchEvent(showToolboxHeader, handleTogglePalette);
    }
>>>>>>> 2cd06b3b

  this.dropletTooltipManager = new DropletTooltipManager();
  this.dropletTooltipManager.registerBlocksFromList(
    dropletUtils.getAllAvailableDropletBlocks(options.dropletConfig));

  // Bind listener to palette/toolbox 'Hide' and 'Show' links
  var hideToolboxLink = document.getElementById('hide-toolbox');
  var showToolboxLink = document.getElementById('show-toolbox');
  var showToolboxHeader = document.getElementById('show-toolbox-header');
  if (hideToolboxLink && showToolboxLink && showToolboxHeader) {
    hideToolboxLink.style.display = 'inline-block';
    var handleTogglePalette = (function() {
      if (this.editor) {
        this.editor.enablePalette(!this.editor.paletteEnabled);
        showToolboxHeader.style.display =
            this.editor.paletteEnabled ? 'none' : 'inline-block';
        this.resizeToolboxHeader();
      }
    }).bind(this);
    dom.addClickTouchEvent(hideToolboxLink, handleTogglePalette);
    dom.addClickTouchEvent(showToolboxLink, handleTogglePalette);
  }

  this.resizeToolboxHeader();

  if (options.startBlocks) {
    // Don't pass CRLF pairs to droplet until they fix CR handling:
    this.editor.setValue(options.startBlocks.replace(/\r\n/g, '\n'));
    // Reset droplet Undo stack:
    this.editor.clearUndoStack();
    // Reset ace Undo stack:
    var UndoManager = window.ace.require("ace/undomanager").UndoManager;
    this.editor.aceEditor.getSession().setUndoManager(new UndoManager());
  }

  if (options.readOnly) {
    // When in readOnly mode, show source, but do not allow editing,
    // disable the palette, and hide the UI to show the palette:
    this.editor.setReadOnly(true);
    showToolboxHeader.style.display = 'none';
  }

  // droplet may now be in code mode if it couldn't parse the code into
  // blocks, so update the UI based on the current state:
  this.onDropletToggle_();

  this.dropletTooltipManager.registerDropletBlockModeHandlers(this.editor);

  if (options.afterEditorReady) {
    options.afterEditorReady();
  }

  if (options.afterInject) {
    options.afterInject();
  }
};

/**
 * Set whether to alert user to empty blocks, short-circuiting all other tests.
 * @param {boolean} checkBlocks Whether to check for empty blocks.
 */
StudioApp.prototype.setCheckForEmptyBlocks = function (checkBlocks) {
  this.checkForEmptyBlocks_ = checkBlocks;
};

/**
 * Add the starting block(s).
 * @param loadLastAttempt If true, try to load config.lastAttempt.
 */
StudioApp.prototype.setStartBlocks_ = function (config, loadLastAttempt) {
  if (config.level.edit_blocks) {
    loadLastAttempt = false;
  }
  var startBlocks = config.level.startBlocks || '';
  if (loadLastAttempt) {
    startBlocks = config.level.lastAttempt || startBlocks;
  }
  if (config.forceInsertTopBlock) {
    startBlocks = blockUtils.forceInsertTopBlock(startBlocks,
        config.forceInsertTopBlock);
  }
  startBlocks = this.arrangeBlockPosition(startBlocks, config.blockArrangement);
  try {
    this.loadBlocks(startBlocks);
  } catch (e) {
    if (loadLastAttempt) {
      Blockly.mainBlockSpace.clear();
      // Try loading the default start blocks instead.
      this.setStartBlocks_(config, false);
    } else {
      throw e;
    }
  }
};

/**
 * Show the configured starting function definition.
 */
StudioApp.prototype.openFunctionDefinition_ = function(config) {
  if (Blockly.contractEditor) {
    Blockly.contractEditor.autoOpenWithLevelConfiguration({
      autoOpenFunction: config.level.openFunctionDefinition,
      contractCollapse: config.level.contractCollapse,
      contractHighlight: config.level.contractHighlight,
      examplesCollapse: config.level.examplesCollapse,
      examplesHighlight: config.level.examplesHighlight,
      definitionCollapse: config.level.definitionCollapse,
      definitionHighlight: config.level.definitionHighlight
    });
  } else {
    Blockly.functionEditor.autoOpenFunction(config.level.openFunctionDefinition);
  }
};

/**
 *
 */
StudioApp.prototype.handleUsingBlockly_ = function (config) {
  // Allow empty blocks if editing blocks.
  if (config.level.edit_blocks) {
    this.checkForEmptyBlocks_ = false;
    if (config.level.edit_blocks === 'required_blocks' ||
      config.level.edit_blocks === 'toolbox_blocks') {
      // Don't show when run block for toolbox/required block editing
      config.forceInsertTopBlock = null;
    }
  }

  // If levelbuilder provides an empty toolbox, some apps (like artist)
  // replace it with a full toolbox. I think some levels may depend on this
  // behavior. We want a way to specify no toolbox, which is <xml></xml>
  if (config.level.toolbox) {
    var toolboxWithoutWhitespace = config.level.toolbox.replace(/\s/g, '');
    if (toolboxWithoutWhitespace === '<xml></xml>' ||
        toolboxWithoutWhitespace === '<xml/>') {
      config.level.toolbox = undefined;
    }
  }

  var div = document.getElementById('codeWorkspace');
  var options = {
    toolbox: config.level.toolbox,
    disableParamEditing: utils.valueOr(config.level.disableParamEditing, true),
    disableVariableEditing: utils.valueOr(config.level.disableVariableEditing, false),
    useModalFunctionEditor: utils.valueOr(config.level.useModalFunctionEditor, false),
    useContractEditor: utils.valueOr(config.level.useContractEditor, false),
    disableExamples: utils.valueOr(config.level.disableExamples, false),
    defaultNumExampleBlocks: utils.valueOr(config.level.defaultNumExampleBlocks, 2),
    scrollbars: config.level.scrollbars,
    editBlocks: utils.valueOr(config.level.edit_blocks, false),
    readOnly: utils.valueOr(config.readonlyWorkspace, false)
  };
  ['trashcan', 'varsInGlobals', 'grayOutUndeletableBlocks',
    'disableParamEditing', 'generateFunctionPassBlocks'].forEach(
    function (prop) {
      if (config[prop] !== undefined) {
        options[prop] = config[prop];
      }
    });
  this.inject(div, options);
  this.onResize();

  if (config.afterInject) {
    config.afterInject();
  }
  this.setStartBlocks_(config, true);
};

/**
 * Modify the workspace header after a droplet blocks/code or palette toggle
 */
StudioApp.prototype.updateHeadersAfterDropletToggle_ = function (usingBlocks) {
  // Update header titles:
  var showCodeHeader = document.getElementById('show-code-header');
  var newButtonTitle = usingBlocks ? msg.showCodeHeader() :
    msg.showBlocksHeader();
  showCodeHeader.firstChild.textContent = newButtonTitle;

  var blockCount = document.getElementById('blockCounter');
  if (blockCount) {
    blockCount.style.display =
      (usingBlocks && this.enableShowBlockCount) ? 'inline-block' : 'none';
  }
};

/**
 * Handle updates after a droplet toggle between blocks/code has taken place
 */
StudioApp.prototype.onDropletToggle_ = function () {
  this.updateHeadersAfterDropletToggle_(this.editor.currentlyUsingBlocks);
  if (!this.editor.currentlyUsingBlocks) {
    this.editor.aceEditor.focus();
    this.dropletTooltipManager.registerDropletTextModeHandlers(this.editor);
  }
};

/**
 * Do we have any floating blocks not attached to an event block or function block?
 */
StudioApp.prototype.hasExtraTopBlocks = function () {
  return this.feedback_.hasExtraTopBlocks();
};

/**
 *
 */
StudioApp.prototype.hasQuestionMarksInNumberField = function () {
  return this.feedback_.hasQuestionMarksInNumberField();
};

/**
 * @returns true if any non-example block in the workspace has an unfilled input
 */
StudioApp.prototype.hasUnfilledFunctionalBlock = function () {
  return Blockly.mainBlockSpace.getAllBlocks().some(function (block) {
    // Get the root block in the chain
    var rootBlock = block.getRootBlock();

    // Allow example blocks to have unfilled inputs
    if (rootBlock.type === 'functional_example') {
      return false;
    }

    return block.hasUnfilledFunctionalInput();
  });
};

StudioApp.prototype.createCoordinateGridBackground = function (options) {
  var svgName = options.svg;
  var origin = options.origin;
  var firstLabel = options.firstLabel;
  var lastLabel = options.lastLabel;
  var increment = options.increment;

  var CANVAS_HEIGHT = 400;
  var CANVAS_WIDTH = 400;

  var svg = document.getElementById(svgName);

  var bbox, text, rect;
  for (var label = firstLabel; label <= lastLabel; label += increment) {
    // create x axis labels
    text = document.createElementNS('http://www.w3.org/2000/svg', 'text');
    text.appendChild(document.createTextNode(label));
    svg.appendChild(text);
    bbox = text.getBBox();
    text.setAttribute('x', label - origin - bbox.width / 2);
    text.setAttribute('y', CANVAS_HEIGHT);
    text.setAttribute('font-weight', 'bold');
    rect = rectFromElementBoundingBox(text);
    rect.setAttribute('fill', 'white');
    svg.insertBefore(rect, text);

    // create y axis labels
    text = document.createElementNS('http://www.w3.org/2000/svg', 'text');
    text.appendChild(document.createTextNode(label));
    svg.appendChild(text);
    bbox = text.getBBox();
    text.setAttribute('x', 0);
    text.setAttribute('y', CANVAS_HEIGHT - (label - origin));
    text.setAttribute('dominant-baseline', 'central');
    text.setAttribute('font-weight', 'bold');
    rect = rectFromElementBoundingBox(text);
    rect.setAttribute('fill', 'white');
    svg.insertBefore(rect, text);
  }
};

function rectFromElementBoundingBox(element) {
  var bbox = element.getBBox();
  var rect = document.createElementNS('http://www.w3.org/2000/svg', 'rect');
  rect.setAttribute('x', bbox.x);
  rect.setAttribute('y', bbox.y);
  rect.setAttribute('width', bbox.width);
  rect.setAttribute('height', bbox.height);
  return rect;
}<|MERGE_RESOLUTION|>--- conflicted
+++ resolved
@@ -1348,63 +1348,34 @@
       dropletUtils.generateAceApiCompleter(functionsFilter, options.dropletConfig));
   }
 
-<<<<<<< HEAD
   this.editor.aceEditor.setOptions({
     enableBasicAutocompletion: true,
     enableLiveAutocompletion: true
   });
-=======
-    this.editor.aceEditor.setOptions({
-      enableBasicAutocompletion: true,
-      enableLiveAutocompletion: true
-    });
-
-    this.dropletTooltipManager = new DropletTooltipManager(this.appMsg);
-    this.dropletTooltipManager.registerBlocksFromList(
-      dropletUtils.getAllAvailableDropletBlocks(options.dropletConfig));
-
-    // Bind listener to palette/toolbox 'Hide' and 'Show' links
-    var hideToolboxHeader = document.getElementById('toolbox-header');
-    var hideToolboxIcon = document.getElementById('hide-toolbox-icon');
-    var showToolboxHeader = document.getElementById('show-toolbox-header');
-    if (hideToolboxHeader && hideToolboxIcon && showToolboxHeader) {
-      hideToolboxHeader.className += ' toggleable';
-      hideToolboxIcon.style.display = 'inline-block';
-      var handleTogglePalette = (function() {
-        if (this.editor) {
-          this.editor.enablePalette(!this.editor.paletteEnabled);
-          showToolboxHeader.style.display =
-              this.editor.paletteEnabled ? 'none' : 'inline-block';
-          hideToolboxIcon.style.display =
-              !this.editor.paletteEnabled ? 'none' : 'inline-block';
-          this.resizeToolboxHeader();
-        }
-      }).bind(this);
-      dom.addClickTouchEvent(hideToolboxHeader, handleTogglePalette);
-      dom.addClickTouchEvent(showToolboxHeader, handleTogglePalette);
-    }
->>>>>>> 2cd06b3b
-
-  this.dropletTooltipManager = new DropletTooltipManager();
+
+  this.dropletTooltipManager = new DropletTooltipManager(this.appMsg);
   this.dropletTooltipManager.registerBlocksFromList(
     dropletUtils.getAllAvailableDropletBlocks(options.dropletConfig));
 
   // Bind listener to palette/toolbox 'Hide' and 'Show' links
-  var hideToolboxLink = document.getElementById('hide-toolbox');
-  var showToolboxLink = document.getElementById('show-toolbox');
+  var hideToolboxHeader = document.getElementById('toolbox-header');
+  var hideToolboxIcon = document.getElementById('hide-toolbox-icon');
   var showToolboxHeader = document.getElementById('show-toolbox-header');
-  if (hideToolboxLink && showToolboxLink && showToolboxHeader) {
-    hideToolboxLink.style.display = 'inline-block';
+  if (hideToolboxHeader && hideToolboxIcon && showToolboxHeader) {
+    hideToolboxHeader.className += ' toggleable';
+    hideToolboxIcon.style.display = 'inline-block';
     var handleTogglePalette = (function() {
       if (this.editor) {
         this.editor.enablePalette(!this.editor.paletteEnabled);
         showToolboxHeader.style.display =
             this.editor.paletteEnabled ? 'none' : 'inline-block';
+        hideToolboxIcon.style.display =
+            !this.editor.paletteEnabled ? 'none' : 'inline-block';
         this.resizeToolboxHeader();
       }
     }).bind(this);
-    dom.addClickTouchEvent(hideToolboxLink, handleTogglePalette);
-    dom.addClickTouchEvent(showToolboxLink, handleTogglePalette);
+    dom.addClickTouchEvent(hideToolboxHeader, handleTogglePalette);
+    dom.addClickTouchEvent(showToolboxHeader, handleTogglePalette);
   }
 
   this.resizeToolboxHeader();
