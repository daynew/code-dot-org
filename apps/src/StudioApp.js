--- conflicted
+++ resolved
@@ -458,14 +458,10 @@
 
   // TODO (cpirich): implement block count for droplet (for now, blockly only)
   if (this.isUsingBlockly()) {
-<<<<<<< HEAD
     Blockly.mainBlockSpaceEditor.addUnusedBlocksHelpListener(function (e) {
       utils.showUnusedBlockQtip(e.srcElement);
     });
-    Blockly.mainBlockSpaceEditor.addChangeListener(_.bind(function() {
-=======
     Blockly.mainBlockSpaceEditor.addChangeListener(_.bind(function () {
->>>>>>> 24f5f7d7
       this.updateBlockCount();
     }, this));
 
