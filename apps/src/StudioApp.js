--- conflicted
+++ resolved
@@ -308,13 +308,9 @@
               this.showInstructionsDialog_(config.level, autoClose);
             }}
         />
-<<<<<<< HEAD
-        <FinishDialog onContinue={() => this.onContinue()}/>
-=======
         <FinishDialog
           onContinue={() => this.onContinue()}
         />
->>>>>>> c484dfac
       </div>
     </Provider>,
     document.body.appendChild(document.createElement('div'))
@@ -1452,23 +1448,6 @@
       store.dispatch(setFeedbackData({
         isPerfect: feedbackType >= TestResults.MINIMUM_OPTIMAL_RESULT,
         blocksUsed: this.feedback_.getNumCountableBlocks(),
-<<<<<<< HEAD
-=======
-        achievements: [
-          {
-            isAchieved: true,
-            message: 'Placeholder achievement!',
-          },
-          {
-            isAchieved: true,
-            message: 'Another achievement!',
-          },
-          {
-            isAchieved: false,
-            message: 'Some lame achievement :(',
-          },
-        ],
->>>>>>> c484dfac
         displayFunometer: response && response.puzzle_ratings_enabled,
         studentCode: this.feedback_.getGeneratedCodeProperties(this.config.appStrings),
         canShare: !this.disableSocialShare && !options.disableSocialShare,
