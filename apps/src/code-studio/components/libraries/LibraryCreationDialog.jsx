/*global dashboard*/
import React from 'react';
import PropTypes from 'prop-types';
import Dialog, {Body} from '@cdo/apps/templates/Dialog';
import {connect} from 'react-redux';
import {hideLibraryCreationDialog} from '../shareDialogRedux';
import libraryParser from './libraryParser';
import i18n from '@cdo/locale';
import PadAndCenter from '@cdo/apps/templates/teacherDashboard/PadAndCenter';
import {Heading1, Heading2} from '@cdo/apps/lib/ui/Headings';
import Spinner from '../../pd/components/spinner';
import Button from '@cdo/apps/templates/Button';

const styles = {
  alert: {
    color: 'red'
  },
  libraryBoundary: {
    padding: 10
  },
  largerCheckbox: {
    width: 20,
    height: 20,
    margin: 10
  },
  functionItem: {
    marginBottom: 20
  },
  textarea: {
    width: 400
  },
  centerContent: {
    display: 'flex',
    justifyContent: 'center'
  },
  copy: {
    cursor: 'copy',
    width: 300,
    height: 25
  },
  button: {
    marginLeft: 10,
    marginRight: 10
  }
};

function select(event) {
  event.target.select();
}

/**
 * @readonly
 * @enum {string}
 */
export const LoadingState = {
  LOADING: 'loading',
  DONE_LOADING: 'done_loading',
  PUBLISHED: 'published',
  ERROR_PUBLISH: 'error_publish'
};

class LibraryCreationDialog extends React.Component {
  static propTypes = {
    dialogIsOpen: PropTypes.bool.isRequired,
    onClose: PropTypes.func.isRequired,
    clientApi: PropTypes.object.isRequired
  };

  state = {
    librarySource: '',
    sourceFunctionList: [],
    loadingState: LoadingState.LOADING,
    libraryName: '',
    canPublish: false
  };

  componentDidUpdate(prevProps) {
    if (prevProps.dialogIsOpen === false && this.props.dialogIsOpen === true) {
      this.onOpen();
    }
  }

  onOpen = () => {
    dashboard.project.getUpdatedSourceAndHtml_(response => {
      this.setState({
        libraryName: libraryParser.sanitizeName(
          dashboard.project.getLevelName()
        ),
        librarySource: response.source,
        loadingState: LoadingState.DONE_LOADING,
        sourceFunctionList: libraryParser.getFunctions(response.source)
      });
    });
  };

  handleClose = () => {
    this.setState({loadingState: LoadingState.LOADING});
    this.props.onClose();
  };

  copyChannelId = () => {
    let channelId = document.getElementById('library-sharing');
    channelId.select();
    document.execCommand('copy');
  };

  publish = event => {
    event.preventDefault();
    let formElements = this.formElements.elements;
    let selectedFunctionList = [];
    let libraryDescription = '';
    [...formElements].forEach(element => {
      if (element.type === 'checkbox' && element.checked) {
        selectedFunctionList.push(this.state.sourceFunctionList[element.value]);
      }
      if (element.type === 'textarea') {
        libraryDescription = element.value;
      }
    });
    let libraryJson = libraryParser.createLibraryJson(
      this.state.librarySource,
      selectedFunctionList,
      this.state.libraryName,
      libraryDescription
    );

    // TODO: Display final version of error and success messages to the user.
    this.props.clientApi.publish(
      libraryJson,
      error => {
        console.warn(`Error publishing library: ${error}`);
        this.setState({loadingState: LoadingState.ERROR_PUBLISH});
      },
      () => {
        this.setState({loadingState: LoadingState.PUBLISHED});
      }
    );
    dashboard.project.setLibraryName(this.state.libraryName);
    dashboard.project.setLibraryDescription(libraryDescription);
  };

  validateInput = () => {
    // Check if any of the checkboxes are checked
    // If this changes the publishable state, update
    let formElements = this.formElements.elements;
    let isChecked = false;
    [...formElements].forEach(element => {
      if (element.type === 'checkbox' && element.checked) {
        isChecked = true;
      }
    });
    if (isChecked !== this.state.canPublish) {
      this.setState({canPublish: isChecked});
    }
  };

  displayLoadingState = () => {
    return (
      <div style={styles.centerContent}>
        <Spinner />
      </div>
    );
  };

  displayFunctions = () => {
<<<<<<< HEAD
    if (this.state.loadingState === LoadingState.LOADING) {
      return (
        <div style={styles.centerSpinner}>
          <Spinner />
        </div>
      );
    } else if (
      this.state.loadingState === LoadingState.DONE_LOADING ||
      this.state.loadingState === LoadingState.ERROR_PUBLISH
    ) {
      let keyIndex = 0;
      return (
        <div>
          <Heading2>
            <b>{i18n.libraryName()}</b>
            {this.state.libraryName}
          </Heading2>
          <form
            ref={formElements => {
              this.formElements = formElements;
            }}
            onSubmit={this.publish}
          >
            <textarea
              required
              name="description"
              rows="2"
              cols="200"
              style={styles.textarea}
              placeholder="Write a description of your library"
            />
            {this.state.sourceFunctionList.map(sourceFunction => {
              let name = sourceFunction.functionName;
              let comment = sourceFunction.comment;
              return (
                <div key={keyIndex} style={styles.functionItem}>
                  <input
                    type="checkbox"
                    style={styles.largerCheckbox}
                    disabled={comment.length === 0}
                    onClick={this.validateInput}
                    value={keyIndex++}
                  />
                  {name}
                  <br />
                  {comment.length === 0 && (
                    <p style={styles.alert}>
                      {i18n.libraryExportNoCommentError()}
                    </p>
                  )}
                  <pre>{comment}</pre>
                </div>
              );
            })}
            <div>
              <input
                className="btn btn-primary"
                type="submit"
                value={i18n.publish()}
                disabled={!this.state.canPublish}
              />
              {this.state.loadingState === LoadingState.ERROR_PUBLISH && (
                <p id="error-alert" style={styles.alert}>
                  {i18n.libraryPublishFail()}
                </p>
              )}
            </div>
          </form>
        </div>
      );
    } else {
      return (
=======
    let keyIndex = 0;
    return (
      <div>
        <Heading2>
          <b>{i18n.libraryName()}</b>
          {this.state.libraryName}
        </Heading2>
        <form
          ref={formElements => {
            this.formElements = formElements;
          }}
          onSubmit={this.publish}
        >
          <textarea
            required
            name="description"
            rows="2"
            cols="200"
            style={styles.textarea}
            placeholder="Write a description of your library"
          />
          {this.state.sourceFunctionList.map(sourceFunction => {
            let name = sourceFunction.functionName;
            let comment = sourceFunction.comment;
            return (
              <div key={keyIndex} style={styles.functionItem}>
                <input
                  type="checkbox"
                  style={styles.largerCheckbox}
                  disabled={comment.length === 0}
                  onClick={this.validateInput}
                  value={keyIndex++}
                />
                {name}
                <br />
                {comment.length === 0 && (
                  <p style={styles.alert}>
                    {i18n.libraryExportNoCommentError()}
                  </p>
                )}
                <pre>{comment}</pre>
              </div>
            );
          })}
          <div>
            <input
              className="btn btn-primary"
              type="submit"
              value={i18n.publish()}
              disabled={!this.state.canPublish}
            />
            {this.state.loadingState === LoadingState.ERROR_PUBLISH && (
              <p id="error-alert" style={styles.alert}>
                {i18n.libraryPublishFail()}
              </p>
            )}
          </div>
        </form>
      </div>
    );
  };

  displaySuccess = () => {
    return (
      <div>
        <Heading2>
          <b>{i18n.libraryPublishTitle()}</b>
          {this.state.libraryName}
        </Heading2>
>>>>>>> d4e7c827
        <div>
          <p>{i18n.libraryPublishExplanation()}</p>
          <div style={styles.centerContent}>
            <input
              type="text"
              id="library-sharing"
              onClick={select}
              readOnly="true"
              value={dashboard.project.getCurrentId()}
              style={styles.copy}
            />
            <Button
              onClick={this.copyChannelId}
              text={i18n.copyId()}
              style={styles.button}
            />
          </div>
        </div>
      </div>
    );
  };

  render() {
    let bodyContent;
    switch (this.state.loadingState) {
      case LoadingState.LOADING:
        bodyContent = this.displayLoadingState();
        break;
      case LoadingState.PUBLISHED:
        bodyContent = this.displaySuccess();
        break;
      default:
        bodyContent = this.displayFunctions();
    }
    return (
      <Dialog
        isOpen={this.props.dialogIsOpen}
        handleClose={this.handleClose}
        useUpdatedStyles
      >
        <Body>
          <PadAndCenter>
            <div style={styles.libraryBoundary}>
              <Heading1>{i18n.libraryExportTitle()}</Heading1>
              {bodyContent}
            </div>
          </PadAndCenter>
        </Body>
      </Dialog>
    );
  }
}

export const UnconnectedLibraryCreationDialog = LibraryCreationDialog;

export default connect(
  state => ({
    dialogIsOpen: state.shareDialog.libraryDialogIsOpen
  }),
  dispatch => ({
    onClose() {
      dispatch(hideLibraryCreationDialog());
    }
  })
)(LibraryCreationDialog);<|MERGE_RESOLUTION|>--- conflicted
+++ resolved
@@ -163,80 +163,6 @@
   };
 
   displayFunctions = () => {
-<<<<<<< HEAD
-    if (this.state.loadingState === LoadingState.LOADING) {
-      return (
-        <div style={styles.centerSpinner}>
-          <Spinner />
-        </div>
-      );
-    } else if (
-      this.state.loadingState === LoadingState.DONE_LOADING ||
-      this.state.loadingState === LoadingState.ERROR_PUBLISH
-    ) {
-      let keyIndex = 0;
-      return (
-        <div>
-          <Heading2>
-            <b>{i18n.libraryName()}</b>
-            {this.state.libraryName}
-          </Heading2>
-          <form
-            ref={formElements => {
-              this.formElements = formElements;
-            }}
-            onSubmit={this.publish}
-          >
-            <textarea
-              required
-              name="description"
-              rows="2"
-              cols="200"
-              style={styles.textarea}
-              placeholder="Write a description of your library"
-            />
-            {this.state.sourceFunctionList.map(sourceFunction => {
-              let name = sourceFunction.functionName;
-              let comment = sourceFunction.comment;
-              return (
-                <div key={keyIndex} style={styles.functionItem}>
-                  <input
-                    type="checkbox"
-                    style={styles.largerCheckbox}
-                    disabled={comment.length === 0}
-                    onClick={this.validateInput}
-                    value={keyIndex++}
-                  />
-                  {name}
-                  <br />
-                  {comment.length === 0 && (
-                    <p style={styles.alert}>
-                      {i18n.libraryExportNoCommentError()}
-                    </p>
-                  )}
-                  <pre>{comment}</pre>
-                </div>
-              );
-            })}
-            <div>
-              <input
-                className="btn btn-primary"
-                type="submit"
-                value={i18n.publish()}
-                disabled={!this.state.canPublish}
-              />
-              {this.state.loadingState === LoadingState.ERROR_PUBLISH && (
-                <p id="error-alert" style={styles.alert}>
-                  {i18n.libraryPublishFail()}
-                </p>
-              )}
-            </div>
-          </form>
-        </div>
-      );
-    } else {
-      return (
-=======
     let keyIndex = 0;
     return (
       <div>
@@ -306,7 +232,6 @@
           <b>{i18n.libraryPublishTitle()}</b>
           {this.state.libraryName}
         </Heading2>
->>>>>>> d4e7c827
         <div>
           <p>{i18n.libraryPublishExplanation()}</p>
           <div style={styles.centerContent}>
