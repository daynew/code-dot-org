--- conflicted
+++ resolved
@@ -290,14 +290,13 @@
       });
       return exportResult;
     } catch (e) {
-<<<<<<< HEAD
       const hasDataAPIsError = e.message.includes('hasDataAPIs');
       const exportError = hasDataAPIsError
         ? 'This project uses data APIs. Exporting this type of app is not supported during the Beta period.'
         : 'Failed to create app. Please try again later.';
-=======
-      recordExport('publishToExpoError');
->>>>>>> 49660a49
+      recordExport(
+        hasDataAPIsError ? 'publishBlockedDueToDataAPIs' : 'publishToExpoError'
+      );
       this.setState({
         exporting: false,
         md5PublishSavedSources: null,
