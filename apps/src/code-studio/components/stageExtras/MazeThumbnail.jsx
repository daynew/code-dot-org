import React, {PropTypes} from 'react';
import ProtectedStatefulDiv from '@cdo/apps/templates/ProtectedStatefulDiv';
import skins from "@cdo/apps/maze/skins";
import {getSubtypeForSkin} from '@cdo/apps/maze/mazeUtils';
import MazeMap from '@cdo/apps/maze/mazeMap';
import drawMap from '@cdo/apps/maze/drawMap';
import assetUrl from '@cdo/apps/code-studio/assetUrl';

export default class MazeThumbnail extends React.Component {
  static propTypes = {
<<<<<<< HEAD
    level: React.PropTypes.shape({
      startDirection: React.PropTypes.number.isRequired,
      flowerType: React.PropTypes.string,
    }).isRequired,
    map: React.PropTypes.array,
    serializedMaze: React.PropTypes.array,
    skin: React.PropTypes.string.isRequired,
=======
    map: PropTypes.array.isRequired,
    skin: PropTypes.string.isRequired,
    startDirection: PropTypes.number.isRequired,
>>>>>>> 9e870f16
  }

  static defaultProps = {
    scale: 1
  }

  componentDidMount() {
    const skin = skins.load(assetUrl, this.props.skin);
    const Maze = {};
    const Type = getSubtypeForSkin(this.props.skin);
    const subtype = new Type(Maze, null, {
      skin,
      level: this.props.level,
    });

    Maze.map = this.props.serializedMaze ?
      MazeMap.deserialize(this.props.serializedMaze, subtype.getCellClass()) :
      MazeMap.parseFromOldValues(this.props.map, null, subtype.getCellClass());
    subtype.initStartFinish();
    subtype.createDrawer(this.svg);
    subtype.initWallMap();

    drawMap(this.svg, skin, subtype, Maze.map);
  }

  render() {
    return (
      <ProtectedStatefulDiv>
        <svg
          width="400"
          height="400"
          ref={c => {this.svg = c;}}
        />
      </ProtectedStatefulDiv>
    );
  }
}<|MERGE_RESOLUTION|>--- conflicted
+++ resolved
@@ -8,19 +8,13 @@
 
 export default class MazeThumbnail extends React.Component {
   static propTypes = {
-<<<<<<< HEAD
-    level: React.PropTypes.shape({
-      startDirection: React.PropTypes.number.isRequired,
-      flowerType: React.PropTypes.string,
+    level: PropTypes.shape({
+      startDirection: PropTypes.number.isRequired,
+      flowerType: PropTypes.string,
     }).isRequired,
-    map: React.PropTypes.array,
-    serializedMaze: React.PropTypes.array,
-    skin: React.PropTypes.string.isRequired,
-=======
-    map: PropTypes.array.isRequired,
+    map: PropTypes.array,
+    serializedMaze: PropTypes.array,
     skin: PropTypes.string.isRequired,
-    startDirection: PropTypes.number.isRequired,
->>>>>>> 9e870f16
   }
 
   static defaultProps = {
