--- conflicted
+++ resolved
@@ -193,20 +193,9 @@
     this.props.onUnpublish(this.props.channelId);
   };
 
-<<<<<<< HEAD
-  render: function () {
-    var image;
-    var modalClass = 'modal-content no-modal-icon';
-=======
   render() {
     let image;
-    let modalClass = 'modal-content';
-    if (this.props.icon) {
-      image = <img className="modal-image" src={this.props.icon}/>;
-    } else {
-      modalClass += ' no-modal-icon';
-    }
->>>>>>> e8d5a7ed
+    let modalClass = 'modal-content no-modal-icon';
 
     const hasThumbnail = !!this.props.thumbnailUrl;
     const thumbnailUrl = hasThumbnail ?
