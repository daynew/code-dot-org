import React, {PropTypes} from 'react';
import Button from "../../templates/Button";
import i18n from '@cdo/locale';
import {assets as assetsApi} from '@cdo/apps/clientApi';
import {assetButtonStyles} from "./AssetManager";

const ErrorType = {
  NONE: 'none',
  INITIALIZE: 'initialize',
  SAVE: 'save'
};

const styles = {
  buttonRow: {
    display: 'flex',
    flexFlow: 'row',
    justifyContent: 'space-between',
    alignItems: 'center'
  }
};

export default class AudioRecorder extends React.Component {
  static propTypes = {
    onUploadDone: PropTypes.func,
  };

  constructor(props) {
    super(props);
    this.recorder = null;
    this.slices = [];
    this.state = {
      audioName: 'mysound',
      recording: false,
      error: ErrorType.NONE
    };
  }

  componentDidMount = () => {
    //Initialize the media recorder when the component loads
    //Check if the user has mediaDevices and request permission to use the microphone
    if (navigator.mediaDevices) {
      navigator.mediaDevices.getUserMedia({audio: true})
        .then(this.initializeMediaRecorder)
        .catch(this.recordInitializationError);
    } else {
      this.recordInitializationError();
    }
  };

  initializeMediaRecorder = (stream) => {
    // Set newly initialized mediaRecorder to instance variable
    // Media Recorder API: https://developer.mozilla.org/en-US/docs/Web/API/MediaRecorder
    this.recorder = new MediaRecorder(stream);

    // Set method to save the data when it becomes available
    this.recorder.ondataavailable = (e) => {
      this.slices.push(e.data);
    };

    // Set method to create data blob after recording has stopped
    this.recorder.onstop = (e) => {
      const blob = new Blob(this.slices, {'type': 'audio/mpeg'});
      this.slices = [];
      this.saveAudio(blob);
    };
  };

  saveAudio = (blob) => {
    assetsApi.putAsset(this.state.audioName + ".mp3", blob,
    (xhr) => {
      this.setState({error: ErrorType.NONE});
      this.props.onUploadDone(JSON.parse(xhr.response));
    }, error => {
      this.setState({error: ErrorType.SAVE});
      console.error(`Audio Failed to Save: ${error}`);
    });
  };

  recordInitializationError = (err) => {
    console.error('Audio Recorder Failed to Initialize: ' + err);
    this.setState({error: ErrorType.INITIALIZE});
  };

  onNameChange = (event) => {
    this.setState({audioName: event.target.value});
  };

  toggleRecord = () => {
    if (this.state.recording) {
      this.recorder.stop();
    } else {
      this.recorder.start();
    }
    this.setState({recording: !this.state.recording});
  };

  render() {
    return (
      <div>
        {this.state.error === ErrorType.SAVE &&
          <div>{i18n.audioSaveError()}</div>
        }
        {this.state.error !== ErrorType.INITIALIZE &&
          <div style={styles.buttonRow}>

            <input type="text" placeholder="mysound1.mp3" onChange={this.onNameChange} value={this.state.audioName}/>
            <span>
              <Button
                onClick={this.toggleRecord}
                id="start-stop-record"
<<<<<<< HEAD
                style={assetButtonStyles.button}
=======
                style={{...assetButtonStyles.button, ...{marginRight: 10}}}
>>>>>>> 675d7386
                color={Button.ButtonColor.blue}
                icon={this.state.recording ? "stop" : "circle"}
                text={this.state.recording ? i18n.stop() : i18n.record()}
                size="large"
              />
              <Button
                onClick={()=>{}}
                id="cancel-record"
                style={assetButtonStyles.button}
                color={Button.ButtonColor.gray}
                text={i18n.cancel()}
                size="large"
              />
            </span>
          </div>
        }
        {this.state.error === ErrorType.INITIALIZE &&
          <div>{i18n.audioInitializeError()}</div>
        }
      </div>
    );
  }
}<|MERGE_RESOLUTION|>--- conflicted
+++ resolved
@@ -108,11 +108,7 @@
               <Button
                 onClick={this.toggleRecord}
                 id="start-stop-record"
-<<<<<<< HEAD
                 style={assetButtonStyles.button}
-=======
-                style={{...assetButtonStyles.button, ...{marginRight: 10}}}
->>>>>>> 675d7386
                 color={Button.ButtonColor.blue}
                 icon={this.state.recording ? "stop" : "circle"}
                 text={this.state.recording ? i18n.stop() : i18n.record()}
