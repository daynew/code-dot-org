--- conflicted
+++ resolved
@@ -1,36 +1,20 @@
 /** @file Upload button wrapping a hidden uploader component. */
 import React, {PropTypes} from 'react';
-<<<<<<< HEAD
-var HiddenUploader = require('./HiddenUploader.jsx');
-import clientApi from '@cdo/apps/clientApi';
-var assetsApi = clientApi.assets;
-var filesApi = clientApi.files;
-=======
 import HiddenUploader from './HiddenUploader.jsx';
 import {assets as assetsApi, files as filesApi} from '@cdo/apps/clientApi';
->>>>>>> a4df5b8b
 
 /**
  * A file upload component.
  */
-<<<<<<< HEAD
-var AssetUploader = React.createClass({
-  propTypes: {
-=======
 export default class AssetUploader extends React.Component {
   static propTypes = {
->>>>>>> a4df5b8b
     onUploadStart: PropTypes.func.isRequired,
     onUploadDone: PropTypes.func.isRequired,
     onUploadError: PropTypes.func,
     allowedExtensions: PropTypes.string,
     uploadsEnabled: PropTypes.bool.isRequired,
     useFilesApi: PropTypes.bool
-<<<<<<< HEAD
-  },
-=======
   };
->>>>>>> a4df5b8b
 
   /**
    * We've hidden the <input type="file"/> and replaced it with a big button.
