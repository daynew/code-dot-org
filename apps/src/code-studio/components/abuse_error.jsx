/* eslint-disable react/no-danger */
import React, {PropTypes} from 'react';

/**
 * A component containing some text/links for projects that have had abuse
 * reported. This is used in our blocking AbuseBox, in the share dialog, and
 * in our smaller alert in apps.
 */
<<<<<<< HEAD
var AbuseError = React.createClass({
  propTypes: {
=======
export default class AbuseError extends React.Component {
  static propTypes = {
>>>>>>> a4df5b8b
    i18n: PropTypes.shape({
      tos: PropTypes.string.isRequired,
      contact_us: PropTypes.string.isRequired
    }).isRequired,
    className: PropTypes.string,
    style: PropTypes.object,
    textStyle: PropTypes.object
<<<<<<< HEAD
  },
  render: function () {
=======
  };

  render() {
>>>>>>> a4df5b8b
    // It's only OK to use dangerouslySetInnerHTML as long as we're not
    // populating it with user input. In our case, we're setting it using
    // our i18n strings
    return (
      <div className={this.props.className} style={this.props.style}>
        <p
          style={this.props.textStyle}
          dangerouslySetInnerHTML={{__html: this.props.i18n.tos}}
        >
        </p>
        <p
          style={this.props.textStyle}
          dangerouslySetInnerHTML={{__html: this.props.i18n.contact_us}}
        >
        </p>
      </div>
    );
  }
}<|MERGE_RESOLUTION|>--- conflicted
+++ resolved
@@ -6,13 +6,8 @@
  * reported. This is used in our blocking AbuseBox, in the share dialog, and
  * in our smaller alert in apps.
  */
-<<<<<<< HEAD
-var AbuseError = React.createClass({
-  propTypes: {
-=======
 export default class AbuseError extends React.Component {
   static propTypes = {
->>>>>>> a4df5b8b
     i18n: PropTypes.shape({
       tos: PropTypes.string.isRequired,
       contact_us: PropTypes.string.isRequired
@@ -20,14 +15,9 @@
     className: PropTypes.string,
     style: PropTypes.object,
     textStyle: PropTypes.object
-<<<<<<< HEAD
-  },
-  render: function () {
-=======
   };
 
   render() {
->>>>>>> a4df5b8b
     // It's only OK to use dangerouslySetInnerHTML as long as we're not
     // populating it with user input. In our case, we're setting it using
     // our i18n strings
