import React, {PropTypes} from 'react';
import color from "@cdo/apps/util/color";

const styles = {
  category: {
    backgroundColor: color.cyan,
    border: 'solid 0px',
    borderRadius: 5,
    width: 175,
    padding: 10,
    margin: 10,
    color: color.white,
    float: 'left',
    cursor: 'pointer'
  },
  categoryArea: {
    width: '100%'
  }
};

/**
 * A component for displaying a sound category.
 */
<<<<<<< HEAD
const SoundCategory = React.createClass({
  propTypes: {
    displayName: PropTypes.string,
    category: PropTypes.string,
    onSelect: PropTypes.func.isRequired
  },
=======
export default class SoundCategory extends React.Component {
  static propTypes = {
    displayName: PropTypes.string,
    category: PropTypes.string,
    onSelect: PropTypes.func.isRequired
  };
>>>>>>> a4df5b8b

  selectCategory = () => this.props.onSelect(this.props.category);

  render() {
    return (
      <div style={styles.category} onClick={this.selectCategory}>
        {this.props.displayName}
      </div>
    );
  }
}<|MERGE_RESOLUTION|>--- conflicted
+++ resolved
@@ -21,21 +21,12 @@
 /**
  * A component for displaying a sound category.
  */
-<<<<<<< HEAD
-const SoundCategory = React.createClass({
-  propTypes: {
-    displayName: PropTypes.string,
-    category: PropTypes.string,
-    onSelect: PropTypes.func.isRequired
-  },
-=======
 export default class SoundCategory extends React.Component {
   static propTypes = {
     displayName: PropTypes.string,
     category: PropTypes.string,
     onSelect: PropTypes.func.isRequired
   };
->>>>>>> a4df5b8b
 
   selectCategory = () => this.props.onSelect(this.props.category);
 
