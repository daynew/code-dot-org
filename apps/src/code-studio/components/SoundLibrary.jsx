--- conflicted
+++ resolved
@@ -61,19 +61,11 @@
 /**
  * A component for managing sounds, searching sounds, and categories of sounds.
  */
-<<<<<<< HEAD
-const SoundLibrary = React.createClass({
-  propTypes: {
-    alignment: PropTypes.string,
-    assetChosen: PropTypes.func.isRequired
-  },
-=======
 export default class SoundLibrary extends React.Component {
   static propTypes = {
     alignment: PropTypes.string,
     assetChosen: PropTypes.func.isRequired
   };
->>>>>>> a4df5b8b
 
   state = {
     search: '',
