--- conflicted
+++ resolved
@@ -51,26 +51,6 @@
     var name = this.props.name;
 
     return (
-<<<<<<< HEAD
-      <td width="80">
-        <div
-          className="assetThumbnail"
-          style={{
-            width: '60px',
-            height: '60px',
-            margin: '10px auto',
-            background: '#eee',
-            border: '1px solid #ccc',
-            textAlign: 'center'
-          }}
-        >
-          {type === 'image' ?
-             <img src={assetsApi.basePath(name)} style={assetThumbnailStyle} /> :
-             <i className={defaultIcons[type] || defaultIcons.unknown} style={assetIconStyle} />
-           }
-        </div>
-      </td>
-=======
       <div className="assetThumbnail" style={[styles.wrapper, this.props.style]}>
         {type === 'image' ?
          <img src={assetsApi.basePath(name)} style={assetThumbnailStyle} /> :
@@ -78,7 +58,6 @@
             style={[assetIconStyle, this.props.iconStyle]} />
         }
       </div>
->>>>>>> 074248f9
     );
   }
 }));
