--- conflicted
+++ resolved
@@ -11,9 +11,6 @@
 import ProgressTable from '@cdo/apps/templates/progress/ProgressTable';
 import ProgressLegend from '@cdo/apps/templates/progress/ProgressLegend';
 import { resourceShape } from '@cdo/apps/templates/courseOverview/resourceType';
-<<<<<<< HEAD
-import { hasLockableStages } from '@cdo/apps/code-studio/progressRedux';
-=======
 import { hasLockableStages, SignInState } from '@cdo/apps/code-studio/progressRedux';
 import VerifiedResourcesNotification from '@cdo/apps/templates/courseOverview/VerifiedResourcesNotification';
 
@@ -25,7 +22,6 @@
     paddingBottom: 20,
   }
 };
->>>>>>> a4df5b8b
 
 /**
  * Stage progress component used in level header and script overview.
@@ -75,22 +71,11 @@
       isRtl,
       sectionsInfo,
       currentCourseId,
-<<<<<<< HEAD
-      teacherResources,
-=======
->>>>>>> a4df5b8b
       scriptHasLockableStages,
       scriptAllowsHiddenStages,
     } = this.props;
 
     let scriptProgress = NOT_STARTED;
-<<<<<<< HEAD
-    if (this.props.scriptCompleted) {
-      scriptProgress = COMPLETED;
-    } else if (Object.keys(this.props.perLevelProgress).length > 0) {
-      scriptProgress = IN_PROGRESS;
-    }
-=======
     if (scriptCompleted) {
       scriptProgress = COMPLETED;
     } else if (Object.keys(perLevelProgress).length > 0) {
@@ -99,27 +84,10 @@
 
     const showNotification = viewAs === ViewType.Teacher && isSignedIn &&
       !isVerifiedTeacher && hasVerifiedResources;
->>>>>>> a4df5b8b
 
     return (
       <div>
         {onOverviewPage && (
-<<<<<<< HEAD
-          <ScriptOverviewTopRow
-            sectionsInfo={sectionsInfo}
-            professionalLearningCourse={professionalLearningCourse}
-            scriptProgress={scriptProgress}
-            scriptId={scriptId}
-            scriptName={scriptName}
-            scriptTitle={scriptTitle}
-            currentCourseId={currentCourseId}
-            viewAs={viewAs}
-            isRtl={isRtl}
-            resources={teacherResources}
-            scriptHasLockableStages={scriptHasLockableStages}
-            scriptAllowsHiddenStages={scriptAllowsHiddenStages}
-          />
-=======
           <div>
             {showNotification &&
               <div style={styles.notification}>
@@ -141,7 +109,6 @@
               scriptAllowsHiddenStages={scriptAllowsHiddenStages}
             />
           </div>
->>>>>>> a4df5b8b
         )}
 
         <ProgressTable/>
