--- conflicted
+++ resolved
@@ -41,8 +41,6 @@
   exampleSolutions: {
     textAlign: 'center',
     margin: 5
-<<<<<<< HEAD
-=======
   },
   sectionInfo: {
     textAlign: 'center',
@@ -50,7 +48,6 @@
   },
   teacherDashboardLink: {
     fontSize: 11
->>>>>>> 82f1bc6a
   }
 };
 
@@ -70,16 +67,11 @@
     }),
     scriptHasLockableStages: PropTypes.bool.isRequired,
     unlockedStageNames: PropTypes.arrayOf(PropTypes.string).isRequired,
-    students: PropTypes.arrayOf(studentShape),
-    inMiniRubricExperiment: PropTypes.bool
+    students: PropTypes.arrayOf(studentShape)
   };
 
   render() {
     const {
-<<<<<<< HEAD
-=======
-      inMiniRubricExperiment,
->>>>>>> 82f1bc6a
       sectionData,
       viewAs,
       hasSections,
@@ -90,20 +82,6 @@
       students
     } = this.props;
 
-<<<<<<< HEAD
-    const currentLevelSection = sectionData ? sectionData.section_levels : null;
-
-    const currentStudent = sectionData
-      ? sectionData.section.students.find(
-          student => this.props.getSelectedUserId() === student.id
-        )
-      : null;
-    const currentStudentLevel = sectionData
-      ? sectionData.section_levels.find(
-          level => this.props.getSelectedUserId() === level.user_id
-        )
-      : null;
-=======
     let currentSectionScriptLevels = null;
     let currentStudent = null;
     let currentStudentScriptLevel = null;
@@ -121,41 +99,16 @@
         );
       }
     }
->>>>>>> 82f1bc6a
 
     return (
       <TeacherPanel>
         <h3>{i18n.teacherPanel()}</h3>
         <div style={styles.scrollable}>
           <ViewAsToggle />
-<<<<<<< HEAD
-          {sectionData && (
-            <div style={styles.exampleSolutions}>
-              {sectionData.level_examples &&
-                sectionData.level_examples.map((example, index) => (
-                  <Button
-                    key={index}
-                    text={i18n.exampleSolution({number: index + 1})}
-                    color="blue"
-                    href={example}
-                    target="_blank"
-                  />
-                ))}
-            </div>
-          )}
-          {selectedSection && (
-            <h4 style={styles.sectionHeader}>
-              {`${i18n.section()} `}
-              <a href={teacherDashboardUrl(selectedSection.id)}>
-                {selectedSection.name}
-              </a>
-            </h4>
-=======
           {currentStudent && (
             <SelectedStudentInfo
               selectedStudent={currentStudent}
               level={currentStudentScriptLevel}
-              inMiniRubricExperiment={inMiniRubricExperiment}
             />
           )}
           {sectionData && sectionData.level_examples && (
@@ -170,7 +123,6 @@
                 />
               ))}
             </div>
->>>>>>> 82f1bc6a
           )}
           {!sectionsAreLoaded && (
             <div style={styles.text}>{i18n.loading()}</div>
@@ -222,30 +174,12 @@
               </div>
             )}
           {viewAs === ViewType.Teacher && (students || []).length > 0 && (
-<<<<<<< HEAD
-            <div>
-              {currentStudent && (
-                <SelectedStudentInfo
-                  selectedStudent={currentStudent}
-                  level={currentStudentLevel}
-                />
-              )}
-              <StudentTable
-                levels={currentLevelSection}
-                students={students}
-                onSelectUser={this.props.onSelectUser}
-                getSelectedUserId={this.props.getSelectedUserId}
-              />
-            </div>
-=======
             <StudentTable
               levels={currentSectionScriptLevels}
               students={students}
               onSelectUser={this.props.onSelectUser}
               getSelectedUserId={this.props.getSelectedUserId}
-              inMiniRubricExperiment={inMiniRubricExperiment}
             />
->>>>>>> 82f1bc6a
           )}
         </div>
       </TeacherPanel>
