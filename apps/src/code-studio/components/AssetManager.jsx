/* eslint-disable react/no-is-mounted */
import React, {PropTypes} from 'react';
<<<<<<< HEAD
var assetsApi = require('@cdo/apps/clientApi').assets;
var filesApi = require('@cdo/apps/clientApi').files;
=======
import {assets as assetsApi, files as filesApi} from '@cdo/apps/clientApi';
>>>>>>> a4df5b8b

import AssetRow from './AssetRow';
import AssetUploader from './AssetUploader';
import assetListStore from '../assets/assetListStore';

const errorMessages = {
  403: 'Quota exceeded. Please delete some files and try again.',
  413: 'The file is too large.',
  415: 'This type of file is not supported.',
  500: 'The server responded with an error.',
  unknown: 'An unknown error occurred.'
};

const errorUploadDisabled = "This project has been reported for abusive content, " +
  "so uploading new assets is disabled.";

function getErrorMessage(status) {
  return errorMessages[status] || errorMessages.unknown;
}

const styles = {
  emptyText: {
    margin: '1em 0',
    fontSize: '16px',
    lineHeight: '20px'
  }
};

/**
 * A component for managing hosted assets.
 */
<<<<<<< HEAD
var AssetManager = React.createClass({
  propTypes: {
=======
export default class AssetManager extends React.Component {
  static propTypes = {
>>>>>>> a4df5b8b
    assetChosen: PropTypes.func,
    assetsChanged: PropTypes.func,
    allowedExtensions: PropTypes.string,
    uploadsEnabled: PropTypes.bool.isRequired,
    useFilesApi: PropTypes.bool
<<<<<<< HEAD
  },

  getInitialState: function () {
    return {
=======
  };

  constructor(props) {
    super(props);
    this.state = {
>>>>>>> a4df5b8b
      assets: null,
      statusMessage: props.uploadsEnabled ? '' : errorUploadDisabled
    };
  }

  componentWillMount() {
    let api = this.props.useFilesApi ? filesApi : assetsApi;
    api.getFiles(this.onAssetListReceived, this.onAssetListFailure);
  }

  componentDidMount() {
    this._isMounted = true;
  }

  componentWillUnmount() {
    this._isMounted = false;
  }

  /**
   * Called after the component mounts, when the server responds with the
   * current list of assets.
   * @param result
   */
  onAssetListReceived = (result) => {
    assetListStore.reset(result.files);
    if (this._isMounted) {
      this.setState({assets: assetListStore.list(this.props.allowedExtensions)});
    }
  };

  /**
   * Called after the component mounts, if the server responds with an error
   * when loading the current list of assets.
   * @param xhr
   */
  onAssetListFailure = (xhr) => {
    if (this._isMounted) {
      this.setState({
        statusMessage: 'Error loading asset list: ' + getErrorMessage(xhr.status)
      });
    }
  };

  onUploadStart = (data) => {
    this.setState({statusMessage: 'Uploading...'});
    data.submit();
  };

  onUploadDone = (result) => {
    assetListStore.add(result);
    if (this.props.assetsChanged) {
      this.props.assetsChanged();
    }
    this.setState({
      assets: assetListStore.list(this.props.allowedExtensions),
      statusMessage: 'File "' + result.filename + '" successfully uploaded!'
    });
  };

  onUploadError = (status) => {
    this.setState({statusMessage: 'Error uploading file: ' +
      getErrorMessage(status)});
  };

  deleteAssetRow = (name) => {
    assetListStore.remove(name);
    if (this.props.assetsChanged) {
      this.props.assetsChanged();
    }
    this.setState({
      assets: assetListStore.list(this.props.allowedExtensions),
      statusMessage: 'File "' + name + '" successfully deleted!'
    });
  };

  render() {
    const uploadButton = (<div>
      <AssetUploader
        uploadsEnabled={this.props.uploadsEnabled}
        allowedExtensions={this.props.allowedExtensions}
        useFilesApi={this.props.useFilesApi}
        onUploadStart={this.onUploadStart}
        onUploadDone={this.onUploadDone}
        onUploadError={this.onUploadError}
      />
      <span style={{margin: '0 10px'}} id="manage-asset-status">
        {this.state.statusMessage}
      </span>
    </div>);

    let assetList;
    // If `this.state.assets` is null, the asset list is still loading. If it's
    // empty, the asset list has loaded and there are no assets in the current
    // channel (matching the `allowedExtensions`, if any were provided).
    if (this.state.assets === null) {
      assetList = (
        <div style={{margin: '1em 0', textAlign: 'center'}}>
          <i className="fa fa-spinner fa-spin" style={{fontSize: '32px'}}></i>
        </div>
      );
    } else if (this.state.assets.length === 0) {
      const emptyText = this.props.allowedExtensions === '.mp3'?
        (<div>
          <div>Go to the "Sound library" to find sounds for your project.</div>
          <div>To upload your own sound, click "Upload File." Your uploaded assets will appear here.</div>
          </div>)
        : ('Your assets will appear here. Click "Upload File" to add a new asset for this project.');
      assetList = (
        <div>
          <div style={styles.emptyText}>
            {emptyText}
          </div>
          {uploadButton}
        </div>
      );
    } else {
      const rows = this.state.assets.map(function (asset) {
        const choose = this.props.assetChosen && this.props.assetChosen.bind(this,
            asset.filename);

        return (
          <AssetRow
            key={asset.filename}
            name={asset.filename}
            type={asset.category}
            size={asset.size}
            useFilesApi={this.props.useFilesApi}
            onChoose={choose}
            onDelete={this.deleteAssetRow.bind(this, asset.filename)}
          />
        );
      }.bind(this));

      assetList = (
        <div>
          <div style={{maxHeight: '330px', overflowY: 'scroll', margin: '1em 0'}}>
            <table style={{width: '100%'}}>
              <tbody>
                {rows}
              </tbody>
            </table>
          </div>
          {uploadButton}
        </div>
      );
    }

    return assetList;
  }
}<|MERGE_RESOLUTION|>--- conflicted
+++ resolved
@@ -1,11 +1,6 @@
 /* eslint-disable react/no-is-mounted */
 import React, {PropTypes} from 'react';
-<<<<<<< HEAD
-var assetsApi = require('@cdo/apps/clientApi').assets;
-var filesApi = require('@cdo/apps/clientApi').files;
-=======
 import {assets as assetsApi, files as filesApi} from '@cdo/apps/clientApi';
->>>>>>> a4df5b8b
 
 import AssetRow from './AssetRow';
 import AssetUploader from './AssetUploader';
@@ -37,30 +32,18 @@
 /**
  * A component for managing hosted assets.
  */
-<<<<<<< HEAD
-var AssetManager = React.createClass({
-  propTypes: {
-=======
 export default class AssetManager extends React.Component {
   static propTypes = {
->>>>>>> a4df5b8b
     assetChosen: PropTypes.func,
     assetsChanged: PropTypes.func,
     allowedExtensions: PropTypes.string,
     uploadsEnabled: PropTypes.bool.isRequired,
     useFilesApi: PropTypes.bool
-<<<<<<< HEAD
-  },
-
-  getInitialState: function () {
-    return {
-=======
   };
 
   constructor(props) {
     super(props);
     this.state = {
->>>>>>> a4df5b8b
       assets: null,
       statusMessage: props.uploadsEnabled ? '' : errorUploadDisabled
     };
