--- conflicted
+++ resolved
@@ -196,11 +196,7 @@
  * @property {number} serverLevelId - ??
  * @property {?} submitted - ??
  * @property {?} time - ??
-<<<<<<< HEAD
- * @property {?} timeSinceLastMilestone- The time since navigating to this page. If have posted a milestone since being on
-=======
  * @property {number} timeSinceLastMilestone- The time since navigating to this page. If have posted a milestone since being on
->>>>>>> c01f9f98
  * the page its the time since that last milestone post. It is used to calculated time spent on a level
  * @property {?} save_to_gallery - ??
  * @property {?} attempt - ??
