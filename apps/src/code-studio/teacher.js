/* global appOptions */

import $ from 'jquery';
import debounce from 'lodash/debounce';
import queryString from 'query-string';
import React from 'react';
import ReactDOM from 'react-dom';
import { Provider } from 'react-redux';
import { getStore } from './redux';
import clientState from './clientState';
import ScriptTeacherPanel from './components/progress/ScriptTeacherPanel';
import SectionSelector from './components/progress/SectionSelector';
import ViewAsToggle from './components/progress/ViewAsToggle';
import TeacherContentToggle from './components/TeacherContentToggle';
import { fullyLockedStageMapping, ViewType, setViewType } from './stageLockRedux';
import { setSections, selectSection } from './sectionsRedux';
import { getHiddenStages } from './hiddenStageRedux';
import commonMsg from '@cdo/locale';
import experiments from '@cdo/apps/util/experiments';

function resizeScrollable() {
  var newHeight = $('.teacher-panel').innerHeight() -
      $('.teacher-panel h3').outerHeight() -
      15 - // magic..
      $('.non-scrollable-wrapper').outerHeight();
  $('.scrollable-wrapper').css('max-height', newHeight);
}

export function onReady() {
  $(window).resize(debounce(resizeScrollable, 250));

  resizeScrollable();

  var submittedTimestamp = $('#submitted .timestamp');
  submittedTimestamp.text((new Date(submittedTimestamp.text())).toLocaleString());

  $('select#sections').change(function (ev) {
    window.location.href = ev.target.value;
  });

  $('#unsubmit').click(function (ev) {
    $.ajax({
      url: $(ev.target).attr('data-user-level-url'),
      method: 'PUT',
      user_level: {
        best_result: 1,
        submitted: false
      }
    }).done(data => {
      // Let's just refresh so that the dots are correct, etc.
      location.reload();
    }).fail(err => console.error(err));
  });

  $("#clear-response").click(ev => {
    $.ajax({
      url: $(ev.target).attr('data-user-level-url'),
      method: 'DELETE'
    }).done(data => {
      // Refresh, so that we no longer have the students response loaded
      location.reload();
    }).fail(err => console.error(err));
  });

  renderIntoLessonTeacherPanel();
}

/**
 * Query the server for lock status of this teacher's students
 * @returns {Promise} when finished
 */
function queryLockStatus(store, scriptId) {
  return new Promise((resolve, reject) => {
    $.ajax(
      '/api/lock_status',
      {
        data: {
          user_id: clientState.queryParams('user_id'),
          script_id: scriptId
        }
      }
    ).done(data => {
      store.dispatch(setSections(data));
      const query = queryString.parse(location.search);
      if (query.section_id) {
        store.dispatch(selectSection(query.section_id));
      }
      resolve();
    });
  });
}

/**
 * Render our teacher panel that shows up on our course overview page.
 */
export function renderTeacherPanel(store, scriptId) {
  const div = document.createElement('div');
  div.setAttribute('id', 'teacher-panel-container');
  queryLockStatus(store, scriptId);

  ReactDOM.render(
    <Provider store={store}>
      <ScriptTeacherPanel/>
    </Provider>,
    div
  );
  document.body.appendChild(div);
}

/**
 * On a lesson/puzzle page, the teacher panel is not a react component. However,
 * we still have some elements of it that we want to be React/redux backed.
 * Handle those here.
 */
function renderIntoLessonTeacherPanel() {
  const teacherPanelViewAs = document.getElementById('teacher-panel-viewas');
  const stageLockedText = document.getElementById('stage-locked-text');
  const teacherPanelSections = document.getElementById('teacher-panel-sections');

  if (teacherPanelViewAs && experiments.isEnabled('viewAsToggle')) {
    renderViewAsToggle(teacherPanelViewAs);
  }

  const store = getStore();
  const scriptId = store.getState().progress.stages[0].script_id;

  renderContentToggle();

  // We depend on having information gathered from querying lockStatus to render
  // these
  queryLockStatus(store, scriptId).then(() => {
    if (teacherPanelSections) {
      renderTeacherPanelSections(teacherPanelSections);
    }

    if (stageLockedText) {
<<<<<<< HEAD
      renderStageLockedText(stageLockedText);
=======
      const state = store.getState();

      const { currentStageId } = state.progress;
      const { selectedSectionId } = state.sections;
      const fullyLocked = fullyLockedStageMapping(state.stageLock.stagesBySectionId[selectedSectionId]);

      if (fullyLocked[currentStageId]) {
        $(stageLockedText).text(commonMsg.stageLocked());
      } else {
        $(stageLockedText).text(commonMsg.stageNotFullyLocked());
      }
>>>>>>> ed112639
    }
  });
}

function renderViewAsToggle(element) {
  const store = getStore();

  // Start viewing as teacher
  const query = queryString.parse(location.search);
  const viewAs = query.viewAs || ViewType.Teacher;
  store.dispatch(setViewType(viewAs));

  ReactDOM.render(
    <Provider store={store}>
      <ViewAsToggle/>
    </Provider>,
    element
  );
}

function renderTeacherPanelSections(element) {
  ReactDOM.render(
    <Provider store={getStore()}>
      <SectionSelector reloadOnChange={true}/>
    </Provider>,
    element
  );
}

function renderStageLockedText(element) {
  const state = getStore().getState();

  const { currentStageId } = state.progress;
  const { selectedSectionId } = state.sections;
  const fullyLocked = fullyLockedStageMapping(state.stageLock.stagesBySectionId[selectedSectionId]);

  if (fullyLocked[currentStageId]) {
    $(element).text(commonMsg.stageLocked());
  } else {
    $(element).text(commonMsg.stageNotFullyLocked());
  }
}

/**
 * We may need to toggle to a locked/hidden stage message when viewing as student
 * Render a content toggle component that does this for us.
 */
function renderContentToggle() {
  if (experiments.isEnabled('viewAsToggle')) {
    // We can remove this element once we get rid of the experiment
    $("#try-it-yourself").hide();

    const levelContent = $('#level-body');
    const element = $('<div/>').insertAfter(levelContent)[0];
    const store = getStore();

    const { scriptName } = store.getState().progress;

    store.dispatch(getHiddenStages(scriptName));

    ReactDOM.render(
      <Provider store={getStore()}>
        <TeacherContentToggle isBlocklyOrDroplet={!!appOptions.app}/>
      </Provider>,
      element
    );
  } else {
    // In our haml, we set the visibility of level body to hidden with the intention
    // of letting TeacherContentToggle whether or not it's visible. Since we're not using
    // that here, just make it visible again
    $('#level-body').css('visibility', '');
  }
}<|MERGE_RESOLUTION|>--- conflicted
+++ resolved
@@ -134,9 +134,6 @@
     }
 
     if (stageLockedText) {
-<<<<<<< HEAD
-      renderStageLockedText(stageLockedText);
-=======
       const state = store.getState();
 
       const { currentStageId } = state.progress;
@@ -148,7 +145,6 @@
       } else {
         $(stageLockedText).text(commonMsg.stageNotFullyLocked());
       }
->>>>>>> ed112639
     }
   });
 }
@@ -176,20 +172,6 @@
     </Provider>,
     element
   );
-}
-
-function renderStageLockedText(element) {
-  const state = getStore().getState();
-
-  const { currentStageId } = state.progress;
-  const { selectedSectionId } = state.sections;
-  const fullyLocked = fullyLockedStageMapping(state.stageLock.stagesBySectionId[selectedSectionId]);
-
-  if (fullyLocked[currentStageId]) {
-    $(element).text(commonMsg.stageLocked());
-  } else {
-    $(element).text(commonMsg.stageNotFullyLocked());
-  }
 }
 
 /**
