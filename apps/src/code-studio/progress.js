--- conflicted
+++ resolved
@@ -180,11 +180,8 @@
         redirectScriptUrl={scriptData.redirect_script_url}
         versions={convertAssignmentVersionShapeFromServer(scriptData.versions)}
         courseName={scriptData.course_name}
-<<<<<<< HEAD
         locale={scriptData.locale}
-=======
         showAssignButton={scriptData.show_assign_button}
->>>>>>> 4e18d58e
       />
     </Provider>,
     mountPoint
