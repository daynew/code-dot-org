/* global Dialog, YT */

import $ from 'jquery';
import trackEvent from '../util/trackEvent';
var videojs = require('video.js');
var testImageAccess = require('./url_test');
var clientState = require('./clientState');

var videos = module.exports = {};

videos.createVideoWithFallback = function (parentElement, options, width, height) {
  upgradeInsecureOptions(options);
  var video = createVideo(options);
  video.width(width).height(height);
  if (parentElement) {
    parentElement.append(video);
  }
  setupVideoFallback(options, width, height);
  return video;
};

function onVideoEnded() {
  $('.video-modal').trigger("ended");
}

var currentVideoOptions;
function onYouTubeIframeAPIReady() {
  // requires there be an iframe#video present on the page
  new YT.Player('video', {
    events: {
      'onStateChange': function (state) {
        if (state.data === YT.PlayerState.ENDED) {
          onVideoEnded();
        }
      },
      'onError': function (error) {
        if (currentVideoOptions) {
          var size = error.target.f.getBoundingClientRect();
          addFallbackVideoPlayer(currentVideoOptions, size.width, size.height);
        }
      }
    }
  });
}

function createVideo(options) {
  return $('<iframe id="video"/>').addClass('video-player').attr({
    src: options.src,
    scrolling: 'no'
  });
}

/**
 * @typedef {Object} AutoplayVideo
 * @property {string} src - the url to the video
 * @property {string} key - an uid.
 * @property {string} name - a string.
 * @property {string} redirect - the redirect page after the video is dismissed.
 * @property {function} onClose - actions to take after closing the video dialog, or immediately
 *           if the video isn't shown.
 */

/**
 * @param {AutoplayVideo} options
 * @param {boolean} [forceShowVideo=false]
 */
<<<<<<< HEAD
videos.showVideoDialog = function (options, forceShowVideo=false) {
=======
videos.showVideoDialog = function (options, forceShowVideo) {
  if (forceShowVideo === undefined) {
    forceShowVideo = false;
  }

>>>>>>> 31e4b1a7
  if (options.onClose === undefined) {
    options.onClose = function () {};
  }

  if (clientState.hasSeenVideo(options.key) && forceShowVideo === false) {
    // Anything we were going to do when the video closed, we ought to do
    // right now.
    options.onClose();
    if (options.redirect) {
      window.location.href = options.redirect;
    }
    return;
  }

  upgradeInsecureOptions(options);
  var widthRatio = 0.8;
  var heightRatio = 0.8;
  var aspectRatio = 16 / 9;

  var body = $('<div/>');
  var content = $('#notes-content').contents().clone();
  content.find('.video-name').text(options.name);
  body.append(content);

  var video = createVideo(options);
  body.append(video);

  var notesDiv = $('<div id="notes-outer"><div id="notes"/></div>');
  body.append(notesDiv);

  getShowNotes(options.key, function (data) {
    notesDiv.children('#notes').html(data);
  }, function () {
    openVideoTab();
    body.find('a[href="#notes-outer"]').parent().remove();
    body.tabs("refresh");
  });

  var dialog = new Dialog({ body: body, redirect : options.redirect });
  var $div = $(dialog.div);
  $div.addClass('video-modal');

  $('.video-modal').on("remove", function () {
    // Manually removing src to fix a continual playback bug in IE9
    // https://github.com/code-dot-org/code-dot-org/pull/5277#issue-116253168
    video.removeAttr('src');
    options.onClose();
    clientState.recordVideoSeen(options.key);
    // Raise an event that the dialog has been hidden, in case anything needs to
    // play/respond to it.
    var event = document.createEvent('Event');
    event.initEvent('videoHidden', true, true);
    document.dispatchEvent(event);
  });

  var tabHandler = function (event, ui) {
    var tab = ui.tab || ui.newTab;  // Depends on event.
    var videoElement = $('#video');
    if (tab.find('a').attr('href') === "#video") {
      // If it is the video page, restore the src
      videoElement.attr('src', options.src);
    } else {
      video.removeAttr('src');
      var videoJSElement = document.querySelector('.video-js');
      if (videoJSElement) {
        videojs(videoJSElement).pause();
      }
    }
    // Remember which tab is selected.
    var selected = tab.parents('.ui-tabs').tabs('option', 'active');
    try {
      window.sessionStorage.setItem('lastTab', selected);
    } catch (exc) {
      console.log('Caught exception in sessionStorage.setItem: ', exc);
    }
  };

  var lastTab = window.sessionStorage.getItem('lastTab');
  body.tabs({
    event : 'click touchend',
    activate: tabHandler,
    create: tabHandler,
    active: (lastTab !== null) ? lastTab : 0  // Set starting tab.
  });

  var download = $('<a/>').append($('<img src="/shared/images/download_button.png"/>'))
      .addClass('download-video')
      .attr('href', options.download)
      .click(function () {
          // track download in Google Analytics
          trackEvent('downloadvideo', 'startdownloadvideo', options.key);
          return true;
        }
      );
  var nav = $div.find('.ui-tabs-nav');
  nav.append(download);

  // Resize modal to fit constraining dimension.
  var height = $(window).height() * widthRatio,
      width = $(window).width() * heightRatio;

  if (height * aspectRatio < width) {
    $div.height(height);
    $div.width(height * aspectRatio);
  } else {
    $div.height(width / aspectRatio);
    $div.width(width);
  }

  // Standard css hack to center a div within the viewport.
  $div.css({
    top: '50%',
    left: '50%',
    marginTop: ($div.height() / -2) + 'px',
    marginLeft: ($div.width() / -2) + 'px'
  });

  var divHeight = $div.innerHeight() - nav.outerHeight();
  $(video).height(divHeight);

  notesDiv.height(divHeight);

  currentVideoOptions = options;
  if (window.YT && window.YT.loaded) {
    onYouTubeIframeAPIReady();
  } else {
    // Use the official YouTube IFrame Player API to load the YouTube video.
    // Ref: https://developers.google.com/youtube/iframe_api_reference#Getting_Started
    var tag = document.createElement('script');
    tag.src = "https://www.youtube.com/iframe_api";
    var firstScriptTag = document.getElementsByTagName('script')[0];
    firstScriptTag.parentNode.insertBefore(tag, firstScriptTag);
    // calls window.onYouTubeIframeAPIReady
  }

  dialog.show();

  var videoModal = $('.video-modal');

  videoModal.on("ended", function () {
    dialog.hide();
  });

  // Raise an event that the dialog has been shown, in case anything needs to
  // pause/respond to it.
  var event = document.createEvent('Event');
  event.initEvent('videoShown', true, true);
  document.dispatchEvent(event);

  // Don't add fallback player if a video modal has closed
  var shouldStillAdd = true;
  videoModal.one('hidden.bs.modal', function (){
    shouldStillAdd = false;
  });

  setupVideoFallback(options, $div.width(), divHeight, function (){
    return shouldStillAdd;
  });
};

// Precondition: $('#video') must exist on the DOM before this function is called.
function setupVideoFallback(videoInfo, playerWidth, playerHeight, shouldStillAddCallback) {
  shouldStillAddCallback = shouldStillAddCallback || function () { return true; };

  if (!videoInfo.enable_fallback) {
    return;
  }

  if (videoInfo.force_fallback) {
    addFallbackVideoPlayer(videoInfo, playerWidth, playerHeight);
    return;
  }

  videos.onYouTubeBlocked(function () {
    if (!shouldStillAddCallback()) {
      return;
    }
    addFallbackVideoPlayer(videoInfo, playerWidth, playerHeight);
  }, videoInfo);
}

// This is exported (and placed on window) because it gets accessed externally for our video test page.
videos.onYouTubeBlocked = function (youTubeBlockedCallback, videoInfo) {
  var key = (videoInfo ? videoInfo.key : undefined);
  testImageAccess(youTubeAvailabilityEndpointURL() + '?' + Math.random(),
      // Called when YouTube availability check succeeds.
      function () {
        // Track event in Google Analytics.
        trackEvent('showvideo', 'startVideoYouTube', key);
      },

      // Called when YouTube availability check fails.
      function () {
        // Track event in Google Analytics.
        trackEvent('showvideo', 'startVideoFallback', key);
        youTubeBlockedCallback();
      }
  );
};

function youTubeAvailabilityEndpointURL() {
  if (window.document.URL.toString().indexOf('force_youtube_fallback') >= 0) {
    return 'https://unreachable-test-subdomain.example.com/favicon.ico';
  }
  return "https://www.youtube.com/favicon.ico";
}

// Precondition: $('#video') must exist on the DOM before this function is called.
function addFallbackVideoPlayer(videoInfo, playerWidth, playerHeight) {
  var fallbackPlayerID = 'fallbackPlayer' + Date.now();
  var playerCode =
      '<div><video id="'+ fallbackPlayerID +'" ' +
      'width="' + playerWidth + '" height="' + playerHeight + '" ' +
      (videoInfo.autoplay ? 'autoplay ' : '') +
      'class="video-js vjs-default-skin vjs-big-play-centered" ' +
      'controls preload="auto" ' +
      'poster="' + videoInfo.thumbnail + '">' +
      '<source src="' + videoInfo.download + '" type="video/mp4"/>' +
      '</video></div>';

  // Swap current #video with new code
  $('#video').replaceWith(playerCode);

  videojs.options.flash.swf = '/blockly/video-js/video-js.swf';
  videojs.options.techOrder = ["flash", "html5"];

  var videoPlayer = videojs(fallbackPlayerID, {}, function () {
    var $fallbackPlayer = $('#' + fallbackPlayerID);
    var showingErrorMessage = $fallbackPlayer.find('p').length > 0;
    if (showingErrorMessage) {
      $fallbackPlayer.addClass('fallback-video-player-failed');
      if (hasNotesTab()) {
        openNotesTab();
      }
    }
    // Properly dispose of video.js player instance when hidden
    $fallbackPlayer.parents('.modal').one('hidden.bs.modal', function (){
      videoPlayer.dispose();
    });
  });

  videoPlayer.on('ended', onVideoEnded);
}

function hasNotesTab() {
  return $('.dash_modal_body a[href="#notes-outer"]').length > 0;
}

function openNotesTab() {
  var notesTabIndex = $('.dash_modal_body a[href="#notes-outer"]').parent().index();
  $('.ui-tabs').tabs('option', 'active', notesTabIndex);
}

function openVideoTab() {
  var notesTabIndex = $('.dash_modal_body a[href="#video"]').parent().index();
  $('.ui-tabs').tabs('option', 'active', notesTabIndex);
}

function getShowNotes(key, success, error) {
  $.ajax({
    url: '/notes/' + key,
    success: success,
    error: error
  });
}

// Convert http:// video urls to protocol-relative // urls to prevent mixed-content loads on https pages.
function upgradeInsecureOptions(options) {
  if (options.src) {
    options.src = options.src.replace(/^http:\/\//, '//');
  }
  if (options.download) {
    options.download = options.download.replace(/^http:\/\//, '//');
  }
}<|MERGE_RESOLUTION|>--- conflicted
+++ resolved
@@ -64,15 +64,11 @@
  * @param {AutoplayVideo} options
  * @param {boolean} [forceShowVideo=false]
  */
-<<<<<<< HEAD
-videos.showVideoDialog = function (options, forceShowVideo=false) {
-=======
 videos.showVideoDialog = function (options, forceShowVideo) {
   if (forceShowVideo === undefined) {
     forceShowVideo = false;
   }
 
->>>>>>> 31e4b1a7
   if (options.onClose === undefined) {
     options.onClose = function () {};
   }
