/* global appOptions */
import $ from 'jquery';
import msg from '@cdo/locale';
import * as utils from '../../utils';
import {CIPHER, ALPHABET} from '../../constants';
import {files as filesApi} from '../../clientApi';
import firehoseClient from '@cdo/apps/lib/util/firehose';
<<<<<<< HEAD
import {AbuseConstants} from '@cdo/apps/util/sharedConstants';
=======
import experiments from '@cdo/apps/util/experiments';
>>>>>>> 9240be90

// Attempt to save projects every 30 seconds
var AUTOSAVE_INTERVAL = 30 * 1000;

var ABUSE_THRESHOLD = AbuseConstants.ABUSE_THRESHOLD;

var hasProjectChanged = false;

var assets = require('./clientApi').create('/v3/assets');
var files = require('./clientApi').create('/v3/files');
var sources = require('./clientApi').create('/v3/sources');
var sourcesPublic = require('./clientApi').create('/v3/sources-public');
var channels = require('./clientApi').create('/v3/channels');

var showProjectAdmin = require('../showProjectAdmin');
var header = require('../header');
import {queryParams, hasQueryParam, updateQueryParam} from '../utils';

// Name of the packed source file
var SOURCE_FILE = 'main.json';

var events = {
  // Fired when run state changes or we enter/exit design mode
  appModeChanged: 'appModeChanged',
  appInitialized: 'appInitialized',
  workspaceChange: 'workspaceChange'
};

// Number of consecutive failed attempts to update the channel.
let saveChannelErrorCount = 0;

// Number of consecutive failed attempts to update the sources.
let saveSourcesErrorCount = 0;

/**
 * Helper for when we split our pathname by /. channel_id and action may end up
 * being undefined.
 * Example paths:
 * /projects/applab
 * /projects/playlab/1U53pYpR8szDgtrGIG5lIg
 * /projects/artist/VyVO-bQaGQ-Cyb7DbpabNQ/edit
 */
var PathPart = {
  START: 0,
  PROJECTS: 1,
  APP: 2,
  CHANNEL_ID: 3,
  ACTION: 4
};

/**
 * Current state of our Channel API object
 * @typedef {Object} ProjectInstance
 * @property {string} id
 * @property {string} name
 * @property {string} levelHtml
 * @property {string} levelSource
 * @property {boolean} hidden Doesn't show up in project list
 * @property {boolean} isOwner Populated by our update/create callback.
 * @property {string} updatedAt String representation of a Date. Populated by
 *   out update/create callback
 * @property {string} level Path where this particular app type is hosted
 */
var current;
var currentSourceVersionId;
let replaceCurrentSourceVersion = false;
// String representing server timestamp at which the first project version was
// saved from this browser tab, to uniquely identify the browser tab for
// logging purposes.
var firstSaveTimestamp;
// The last client time in milliseconds when we forced a new source version.
let lastNewSourceVersionTime = 0;
// Force a new source version if it has been this many milliseconds since we
// last did so.
let newSourceVersionInterval = 15 * 60 * 1000; // 15 minutes
var currentAbuseScore = 0;
var sharingDisabled = false;
var currentHasPrivacyProfanityViolation = false;
var isEditing = false;
let initialSaveComplete = false;
let initialCaptureComplete = false;
let thumbnailChanged = false;
let thumbnailPngBlob = null;

/**
 * Current state of our sources API data
 */
var currentSources = {
  source: null,
  html: null,
  makerAPIsEnabled: false,
  animations: null,
  selectedSong: null
};

/**
 * Get string representation of our sources API object for upload
 */
function packSources() {
  return JSON.stringify(currentSources);
}

/**
 * Populate our current sources API object based off of given data
 * @param {string} data.source
 * @param {string} data.html
 * @param {SerializedAnimationList} data.animations
 * @param {boolean} data.makerAPIsEnabled
 */
function unpackSources(data) {
  currentSources = {
    source: data.source,
    html: data.html,
    animations: data.animations,
    makerAPIsEnabled: data.makerAPIsEnabled,
    selectedSong: data.selectedSong,
    libraries: data.libraries
  };
}

/**
 * Used by getProjectUrl() to extract the project URL.
 */
const PROJECT_URL_PATTERN = /^(.*\/projects\/\w+\/[\w\d-]+)\/.*/;

/**
 * Used by setThumbnailUrl() to set the project thumbnail URL path.
 */
const THUMBNAIL_PATH = '.metadata/thumbnail.png';

var projects = (module.exports = {
  /**
   * @returns {string} id of the current project, or undefined if we don't have
   *   a current project.
   */
  getCurrentId() {
    if (!current) {
      return;
    }
    return current.id;
  },

  /**
   * @returns {string} name of the current project, or undefined if we don't have
   *   a current project
   */
  getCurrentName() {
    if (!current) {
      return;
    }
    return current.name;
  },

  /**
   * This method is used so that it can be mocked for unit tests.
   */
  getUrl() {
    return this.getLocation().href;
  },

  /**
   * This method exists to be mocked for unit tests.
   */
  getLocation() {
    return document.location;
  },

  /**
   * @param [fragment] optional url fragment to append to the end of the project URL.
   * @returns the absolute url to the root of this project without a trailing slash.
   *     For example: http://studio.code.org/projects/applab/GobB13Dy-g0oK. Hash strings
   *     are removed, but query strings are retained. If provided, fragment will be
   *     added to the end of the URL, before the query string.
   */
  getProjectUrl(fragment = '') {
    const match = this.getUrl().match(PROJECT_URL_PATTERN);
    let url;
    if (match) {
      url = match[1];
    } else {
      url = this.getUrl(); // i give up. Let's try this?
    }
    var hashIndex = url.indexOf('#');
    if (hashIndex !== -1) {
      url = url.substring(0, hashIndex);
    }
    var queryString = '';
    var queryIndex = url.indexOf('?');
    if (queryIndex !== -1) {
      queryString = url.substring(queryIndex);
      url = url.substring(0, queryIndex);
    }
    if (fragment.startsWith('/')) {
      while (url.endsWith('/')) {
        url = url.substring(0, url.length - 1);
      }
    }
    return url + fragment + queryString;
  },

  /**
   * Returns a share URL for the current project.
   *
   * Share URLs can vary by application environment and project type.  For most
   * project types the share URL is the same as the project edit and view URLs,
   * but has no action appended to the project's channel ID. Weblab is a special
   * case right now, because it shares projects to codeprojects.org.
   *
   * This function depends on the document location to determine the current
   * application environment.
   *
   * @returns {string} Fully-qualified share URL for the current project.
   */
  getShareUrl() {
    const location = this.getLocation();
    if (this.isWebLab()) {
      const re = /([-.]?studio)?\.?code.org/i;
      const environmentKey = location.hostname.replace(re, '');
      const subdomain = environmentKey.length > 0 ? `${environmentKey}.` : '';
      const port = 'localhost' === environmentKey ? `:${location.port}` : '';
      return `${
        location.protocol
      }//${subdomain}codeprojects.org${port}/${this.getCurrentId()}`;
    } else {
      return location.origin + this.getPathName();
    }
  },

  getCurrentTimestamp() {
    if (!current) {
      return;
    }
    return current.updatedAt;
  },

  /**
   * @returns {number}
   */
  getAbuseScore() {
    return currentAbuseScore;
  },

  getSharingDisabled() {
    return sharingDisabled;
  },

  /**
   * Whether this project's source has Maker APIs enabled.
   * @returns {boolean}
   */
  useMakerAPIs() {
    return currentSources.makerAPIsEnabled;
  },

  getCurrentSourceVersionId() {
    return currentSourceVersionId;
  },

  disableAutoContentModeration() {
    return new Promise((resolve, reject) => {
      channels.update(
        `${this.getCurrentId()}/disable-content-moderation`,
        null,
        err => {
          err ? reject(err) : resolve();
        }
      );
    });
  },

  enableAutoContentModeration() {
    return new Promise((resolve, reject) => {
      channels.update(
        `${this.getCurrentId()}/enable-content-moderation`,
        null,
        err => {
          err ? reject(err) : resolve();
        }
      );
    });
  },

  /**
   * Sets abuse score to zero, saves the project, and reloads the page
   */
  adminResetAbuseScore() {
    var id = this.getCurrentId();
    if (!id) {
      return;
    }
    channels.delete(id + '/abuse', function(err, result) {
      if (err) {
        throw err;
      }
      assets.patchAll(id, 'abuse_score=0', null, function(err, result) {
        if (err) {
          throw err;
        }
      });
      files.patchAll(id, 'abuse_score=0', null, function(err, result) {
        if (err) {
          throw err;
        }
        $('.admin-abuse-score').text(0);
      });
    });
  },

  /**
   * Is the current project (if any) editable by the logged in user (if any)?
   */
  isEditable: isEditable,

  /**
   * @returns {boolean} true if we're frozen
   */
  isFrozen() {
    if (!current) {
      return;
    }
    return current.frozen;
  },

  /**
   * @returns {boolean}
   */
  isOwner() {
    return !!(current && current.isOwner);
  },

  isPublished() {
    return !!(current && current.publishedAt);
  },

  /**
   * @returns {boolean} true if project has a profanity or privacy violation
   */
  hasPrivacyProfanityViolation() {
    return currentHasPrivacyProfanityViolation;
  },

  /**
   * @returns {boolean} true if project has been reported enough times to
   *   exceed our threshold
   */
  exceedsAbuseThreshold() {
    return currentAbuseScore >= ABUSE_THRESHOLD;
  },

  /**
   * @return {boolean} true if we should show our policy violation box instead
   *   of showing the project.
   */
  hideBecausePrivacyViolationOrProfane() {
    if (this.showEvenIfPolicyViolatingOrAbusiveProject()) {
      return false;
    }
    return this.hasPrivacyProfanityViolation();
  },

  /**
   * @return {boolean} true if we should show our abuse box instead of showing
   *   the project.
   */
  hideBecauseAbusive() {
    if (this.showEvenIfPolicyViolatingOrAbusiveProject()) {
      return false;
    }
    return this.exceedsAbuseThreshold();
  },

  /**
   * @returns {boolean} true if we should show a project regardless of its
   * profanity, policy violations or abuse rating level.
   */
  showEvenIfPolicyViolatingOrAbusiveProject() {
    if (appOptions.scriptId) {
      // Never want to hide when in the context of a script, as this will always
      // either be me or my teacher viewing my last submission
      return true;
    }

    // When owners edit a project, we don't want to hide it entirely. Instead,
    // we'll load the project and show them a small alert
    const pageAction = parsePath().action;

    // NOTE: appOptions.canResetAbuse is not a security setting as it can be
    // manipulated by the user. In this case that's okay, since all that does
    // is allow them to view a project that was marked as abusive.
    const hasEditPermissions = this.isOwner() || appOptions.canResetAbuse;
    const isEditOrViewPage = pageAction === 'edit' || pageAction === 'view';

    return hasEditPermissions && isEditOrViewPage;
  },

  __TestInterface: {
    // Used by UI tests
    isInitialSaveComplete() {
      return initialSaveComplete;
    },
    isInitialCaptureComplete() {
      return initialCaptureComplete;
    },
    setCurrentData(data) {
      current = data;
    },
    setSourceVersionInterval(seconds) {
      newSourceVersionInterval = seconds * 1000;
    },
    setCurrentSourceVersionId(id) {
      currentSourceVersionId = id;
    }
  },

  //////////////////////////////////////////////////////////////////////
  // Properties and callbacks. These are all candidates for being extracted
  // as configuration parameters which are passed in by the caller.
  //////////////////////////////////////////////////////////////////////

  // TODO(dave): extract isAutosaveEnabled and any boolean helper
  // functions below to become properties on appOptions.project.
  // Projects behavior should ultimately be fully configurable by
  // properties on appOptions.project, rather than reaching out
  // into global state to make decisions.

  /**
   * @returns {boolean} true if we're editing
   */
  isEditing() {
    return isEditing;
  },

  // Whether the current level is a project level (i.e. at the /projects url).
  isProjectLevel() {
    return appOptions.level && appOptions.level.isProjectLevel;
  },

  shouldUpdateHeaders() {
    return !appOptions.isExternalProjectLevel;
  },

  showProjectHeader() {
    if (this.shouldUpdateHeaders()) {
      header.showProjectHeader({
        showExport: this.shouldShowExport()
      });
    }
  },

  showMinimalProjectHeader() {
    if (this.shouldUpdateHeaders()) {
      header.showMinimalProjectHeader();
    }
  },

  // Students should not be able to easily see source for embedded applab or
  // gamelab levels.
  shouldHideShareAndRemix() {
    return (
      (appOptions.level && appOptions.level.hideShareAndRemix) ||
      (appOptions.embed &&
        (appOptions.app === 'applab' || appOptions.app === 'gamelab'))
    );
  },

  // Currently, only applab when the experiment is enabled. Hide if
  // hideShareAndRemix is set on the level.
  shouldShowExport() {
    const {level = {}, app} = appOptions;
    const {hideShareAndRemix} = level;
    return (
      !hideShareAndRemix &&
      app === 'applab' &&
      experiments.isEnabled('exportExpo')
    );
  },

  showHeaderForProjectBacked() {
    if (this.shouldUpdateHeaders()) {
      header.showHeaderForProjectBacked({
        showShareAndRemix: !this.shouldHideShareAndRemix(),
        showExport: this.shouldShowExport()
      });
    }
  },
  setName(newName) {
    current = current || {};
    if (newName) {
      current.name = newName;
      this.setTitle(newName);
    }
  },
  setTitle(newName) {
    if (newName && appOptions.gameDisplayName) {
      document.title = newName + ' - ' + appOptions.gameDisplayName;
    }
  },

  //////////////////////////////////////////////////////////////////////
  // End of properties and callbacks.
  //////////////////////////////////////////////////////////////////////

  /**
   *
   * @param {Object} sourceHandler Object containing callbacks provided by caller.
   * @param {function(string)} sourceHandler.setInitialLevelHtml
   * @param {function(): string} sourceHandler.getLevelHtml
   * @param {function(string)} sourceHandler.setInitialLevelSource
   * @param {function(): string} sourceHandler.getLevelSource
   * @param {function(SerializedAnimationList)} sourceHandler.setInitialAnimationList
   * @param {function(function(): SerializedAnimationList)} sourceHandler.getAnimationList
   * @param {function(boolean)} sourceHandler.setMakerAPIsEnabled
   * @param {function(): boolean} sourceHandler.getMakerAPIsEnabled
   * @param {function(): boolean} sourceHandler.setSelectedSong
   */
  init(sourceHandler) {
    this.sourceHandler = sourceHandler;
    if (redirectFromHashUrl() || redirectEditView()) {
      return;
    }

    if (this.isProjectLevel() || current) {
      if (currentSources.html) {
        sourceHandler.setInitialLevelHtml(currentSources.html);
      }

      setMakerAPIsStatusFromLevel();
      setMakerAPIsStatusFromQueryParams();
      if (currentSources.makerAPIsEnabled) {
        sourceHandler.setMakerAPIsEnabled(currentSources.makerAPIsEnabled);
      }

      if (currentSources.selectedSong) {
        sourceHandler.setSelectedSong(currentSources.selectedSong);
      }

      if (currentSources.animations) {
        sourceHandler.setInitialAnimationList(currentSources.animations);
      }

      if (currentSources.libraries) {
        sourceHandler.setInitialLevelLibraries(currentSources.libraries);
      }

      if (isEditing) {
        if (current) {
          if (currentSources.source) {
            sourceHandler.setInitialLevelSource(currentSources.source);
          }
        } else {
          this.setName('My Project');
        }

        if (!appOptions.level.skipRunSave) {
          $(window).on(
            events.appModeChanged,
            this.saveIfSourcesChanged.bind(this)
          );
        }

        $(window).on(
          events.appInitialized,
          function() {
            // Get the initial app code as a baseline
            this.sourceHandler
              .getLevelSource(currentSources.source)
              .then(response => {
                currentSources.source = response;
              });
          }.bind(this)
        );
        $(window).on(events.workspaceChange, function() {
          hasProjectChanged = true;
        });

        if (!appOptions.level.skipAutosave) {
          // Autosave every AUTOSAVE_INTERVAL milliseconds
          window.setInterval(this.autosave.bind(this), AUTOSAVE_INTERVAL);
        }

        if (current.hidden) {
          if (!this.isFrozen()) {
            this.showHeaderForProjectBacked();
          }
        } else {
          if (current.isOwner || !parsePath().channelId) {
            this.showProjectHeader();
          } else {
            // Viewing someone else's project - set share mode
            this.showMinimalProjectHeader();
          }
        }
      } else if (current) {
        this.sourceHandler.setInitialLevelSource(currentSources.source);
        this.showMinimalProjectHeader();
      }
    } else if (appOptions.legacyShareStyle && this.getStandaloneApp()) {
      this.setName('Untitled Project');
      this.showMinimalProjectHeader();
    }
    if (appOptions.noPadding) {
      $('.full_container').css({padding: '0px'});
    }

    // Updates the contents of the admin box for admins. We have no knowledge
    // here whether we're an admin, and depend on dashboard getting this right.
    showProjectAdmin(this);
  },
  projectChanged() {
    hasProjectChanged = true;
  },
  hasOwnerChangedProject() {
    return this.isOwner() && hasProjectChanged;
  },
  /**
   * @returns {string} A UI string containing the name of a new project, which
   *   varies based on the app type and skin.
   */
  getNewProjectName() {
    switch (appOptions.app) {
      case 'applab':
        return msg.defaultProjectNameAppLab();
      case 'gamelab':
        return msg.defaultProjectNameGameLab();
      case 'weblab':
        return msg.defaultProjectNameWebLab();
      case 'turtle':
        switch (appOptions.skinId) {
          case 'artist':
          case 'artist_zombie':
            return msg.defaultProjectNameArtist();
          case 'anna':
          case 'elsa':
            return msg.defaultProjectNameFrozen();
        }
        break;
      case 'studio':
        if (appOptions.level.useContractEditor) {
          return msg.defaultProjectNameBigGame();
        }
        switch (appOptions.skinId) {
          case 'studio':
            return msg.defaultProjectNamePlayLab();
          case 'infinity':
            return msg.defaultProjectNameInfinity();
          case 'gumball':
            return msg.defaultProjectNameGumball();
          case 'iceage':
            return msg.defaultProjectNameIceAge();
          case 'hoc2015':
            return msg.defaultProjectNameStarWars();
        }
        break;
      case 'craft':
        return msg.defaultProjectNameMinecraft();
      case 'flappy':
        return msg.defaultProjectNameFlappy();
      case 'bounce':
        if (appOptions.skinId === 'sports') {
          return msg.defaultProjectNameSports();
        } else if (appOptions.skinId === 'basketball') {
          return msg.defaultProjectNameBasketball();
        }
        return msg.defaultProjectNameBounce();
      case 'dance':
        return msg.defaultProjectNameDance();
    }
    return msg.defaultProjectName();
  },
  /**
   * @returns {string} The name of the standalone app capable of running
   * this project as a standalone project, or null if none exists.
   */
  getStandaloneApp() {
    if (appOptions.level && appOptions.level.projectType) {
      return appOptions.level.projectType;
    }
    switch (appOptions.app) {
      case 'applab':
      case 'calc':
      case 'dance':
      case 'eval':
      case 'flappy':
      case 'scratch':
      case 'weblab':
        return appOptions.app; // Pass through type exactly
      case 'gamelab':
        if (appOptions.droplet) {
          return 'gamelab';
        }
        return 'spritelab';
      case 'turtle':
        if (appOptions.skinId === 'elsa' || appOptions.skinId === 'anna') {
          return 'frozen';
        } else if (appOptions.level.isK1) {
          return 'artist_k1';
        }
        return 'artist';
      case 'craft':
        if (appOptions.level.isAgentLevel) {
          return 'minecraft_hero';
        } else if (appOptions.level.isEventLevel) {
          return 'minecraft_designer';
        } else if (appOptions.level.isConnectionLevel) {
          return 'minecraft_codebuilder';
        } else if (appOptions.level.isAquaticLevel) {
          return 'minecraft_aquatic';
        }
        return 'minecraft_adventurer';
      case 'studio':
        if (appOptions.level.useContractEditor) {
          return 'algebra_game';
        } else if (appOptions.skinId === 'hoc2015') {
          if (appOptions.droplet) {
            return 'starwars';
          } else {
            return 'starwarsblocks_hour';
          }
        } else if (appOptions.skinId === 'iceage') {
          return 'iceage';
        } else if (appOptions.skinId === 'infinity') {
          return 'infinity';
        } else if (appOptions.skinId === 'gumball') {
          return 'gumball';
        } else if (appOptions.level.isK1) {
          return 'playlab_k1';
        }
        return 'playlab';
      case 'bounce':
        if (appOptions.skinId === 'sports') {
          return 'sports';
        } else if (appOptions.skinId === 'basketball') {
          return 'basketball';
        }
        return 'bounce';
      default:
        return null;
    }
  },

  isWebLab() {
    return this.getStandaloneApp() === 'weblab';
  },

  canServerSideRemix() {
    // The excluded app types need to make modifications to the project that
    // apply to the remixed project, but should not be saved on the original
    // project. See (Turtle|Studio).prepareForRemix().
    // If you're viewing somebody else's project, it will always be based on
    // the standard project level, so that's safe to server-side remix.
    return (
      !current.isOwner ||
      !['artist', 'playlab'].includes(projects.getStandaloneApp())
    );
  },

  /*
   * @returns {boolean} Whether a project can be created for this level type.
   */
  isSupportedLevelType() {
    return !!this.getStandaloneApp();
  },
  /*
   * @returns {boolean} Whether a project should use the sources api.
   */
  useSourcesApi() {
    return this.getStandaloneApp() !== 'weblab';
  },
  /**
   * @returns {string} The path to the app capable of running
   * this project as a standalone app.
   * @throws {Error} If no standalone app exists.
   */
  appToProjectUrl() {
    var app = projects.getStandaloneApp();
    if (!app) {
      throw new Error(
        'This type of project cannot be run as a standalone app.'
      );
    }
    return '/projects/' + app;
  },
  /**
   * Explicitly clear the HTML, circumventing safety measures which prevent it from
   * being accidentally deleted.
   */
  clearHtml() {
    currentSources.html = '';
  },
  /**
   * Saves the project only if the sources {source, html, animations,
   * makerAPIsEnabled, selectedSong} have changed.
   * @returns {Promise} A promise containing the project data if the project
   * was saved, otherwise returns a promise which resolves with no arguments.
   */
  saveIfSourcesChanged() {
    if (!isEditable()) {
      return Promise.resolve();
    }

    return new Promise(resolve => {
      this.getUpdatedSourceAndHtml_(newSources => {
        const sourcesChanged =
          JSON.stringify(currentSources) !== JSON.stringify(newSources);
        if (sourcesChanged || thumbnailChanged) {
          thumbnailChanged = false;
          this.saveSourceAndHtml_(newSources, resolve);
        } else {
          resolve();
        }
      });
    });
  },
  /**
   * Saves the project to the Channels API.
   * @param {boolean} forceNewVersion If true, explicitly create a new version.
   * @param {boolean} preparingRemix Indicates whether this save is part of a remix.
   * @returns {Promise} A promise containing the project data.
   */
  save(forceNewVersion, preparingRemix) {
    if (!isEditable()) {
      return Promise.resolve();
    }

    /**
     * Gets project source from code studio and writes it to the Channels API.
     * @returns {Promise} A Promise containing the new project data, which
     * resolves once the data has been written to the server.
     */
    const completeAsyncSave = () =>
      new Promise(resolve =>
        this.getUpdatedSourceAndHtml_(sourceAndHtml =>
          this.saveSourceAndHtml_(
            sourceAndHtml,
            resolve,
            forceNewVersion,
            preparingRemix
          )
        )
      );

    if (preparingRemix) {
      return this.sourceHandler.prepareForRemix().then(completeAsyncSave);
    } else {
      return completeAsyncSave();
    }
  },

  /**
   * Saves the project to the Channels API and Sources API. Calls `callback` on
   * success if a callback function was provided.
   * @param {object} sourceAndHtml Project source code to save.
   * @param {function} callback Function to be called after saving.
   * @param {boolean} forceNewVersion If true, explicitly create a new version.
   * @param {boolean} [clientSideRemix] If true this is part of a client-side remix, the initial
   *   PUT to a new channel ID.
   * @private
   */
  saveSourceAndHtml_(
    sourceAndHtml,
    callback,
    forceNewVersion,
    clientSideRemix
  ) {
    if (!isEditable()) {
      return;
    }

    header.showProjectSaving();

    // Force a new version if we have not done so recently. This creates
    // periodic "checkpoint" saves if the user works for a long period of time
    // without refreshing the browser window.
    if (lastNewSourceVersionTime + newSourceVersionInterval < Date.now()) {
      forceNewVersion = true;
    }

    if (forceNewVersion) {
      lastNewSourceVersionTime = Date.now();
      replaceCurrentSourceVersion = false;
    }

    var channelId = current.id;
    // TODO(dave): Remove this check and remove clearHtml() once all projects
    // have versioning: https://www.pivotaltracker.com/story/show/103347498
    if (currentSources.html && !sourceAndHtml.html) {
      throw new Error('Attempting to blow away existing levelHtml');
    }

    if (this.getStandaloneApp()) {
      current.level = this.appToProjectUrl();
      current.projectType = this.getStandaloneApp();
    }

    if (thumbnailPngBlob) {
      const blob = thumbnailPngBlob;
      thumbnailPngBlob = null;
      this.saveThumbnail(blob);
    }

    unpackSources(sourceAndHtml);

    if (this.useSourcesApi()) {
      let params = '';
      if (currentSourceVersionId && !clientSideRemix) {
        params =
          `?currentVersion=${currentSourceVersionId}` +
          `&replace=${!!replaceCurrentSourceVersion}` +
          `&firstSaveTimestamp=${encodeURIComponent(firstSaveTimestamp)}` +
          `&tabId=${utils.getTabId()}`;
      }
      const filename = SOURCE_FILE + params;
      sources.put(
        channelId,
        packSources(),
        filename,
        function(err, response) {
          if (err) {
            if (err.message.includes('httpStatusCode: 401')) {
              this.showSaveError_(
                'unauthorized-save-sources-reload',
                saveSourcesErrorCount,
                err.message
              );
              window.location.reload();
            } else if (err.message.includes('httpStatusCode: 409')) {
              this.showSaveError_(
                'conflict-save-sources-reload',
                saveSourcesErrorCount,
                err.message
              );
              window.location.reload();
            } else {
              saveSourcesErrorCount++;
              this.showSaveError_(
                'save-sources-error',
                saveSourcesErrorCount,
                err.message
              );
              return;
            }
          } else if (saveSourcesErrorCount > 0) {
            // If the previous errors occurred due to network problems, we may not
            // have been able to report them. Try to report them once more, now that
            // the network appears to be working again.
            this.logError_(
              'sources-saved-after-errors',
              saveSourcesErrorCount,
              `sources saved after ${saveSourcesErrorCount} consecutive failures`
            );
          }
          saveSourcesErrorCount = 0;
          if (!firstSaveTimestamp) {
            firstSaveTimestamp = response.timestamp;
          }
          currentSourceVersionId = response.versionId;
          replaceCurrentSourceVersion = true;
          current.migratedToS3 = true;

          this.updateChannels_(callback);
        }.bind(this)
      );
    } else {
      this.updateChannels_(callback);
    }
  },

  saveSelectedSong(id) {
    this.sourceHandler.setSelectedSong(id);
    return this.save();
  },

  /**
   * Saves the project to the Channels API. Calls `callback` on success if a
   * callback function was provided.
   * @param {function} callback Function to be called after saving.
   * @private
   */
  updateChannels_(callback) {
    channels.update(
      current.id,
      current,
      function(err, data) {
        initialSaveComplete = true;
        this.updateCurrentData_(err, data, false);
        executeCallback(callback, data);
      }.bind(this)
    );
  },

  getSourceForChannel(channelId, callback) {
    channels.fetch(channelId, function(err, data) {
      if (err) {
        executeCallback(callback, null);
      } else {
        var url = channelId + '/' + SOURCE_FILE;
        sources.fetch(url, function(err, data) {
          if (err) {
            executeCallback(callback, null);
          } else {
            executeCallback(callback, data.source);
          }
        });
      }
    });
  },

  createNewChannelFromSource(source, callback) {
    channels.create(
      {
        name: 'New Project'
      },
      (err, channelData) => {
        sources.put(
          channelData.id,
          JSON.stringify({source}),
          SOURCE_FILE,
          (err, sourceData) => {
            channelData.migratedToS3 = true;
            channels.update(
              channelData.id,
              channelData,
              (err, finalChannelData) => {
                executeCallback(callback, finalChannelData);
              }
            );
          }
        );
      }
    );
  },

  /**
   * Asks the sourceHandler for the list of functions in an app
   */
  getLibraryFromApp() {
    return this.sourceHandler.getLibrary();
  },

  /**
   * Asks the sourceHandler whether the code contains an error (red gutter warning)
   */
  containsError() {
    return this.sourceHandler.codeContainsError();
  },

  /**
   * Ask the configured sourceHandler for the latest project save data and
   * pass it to the provided callback.
   * @param {function} callback
   * @private
   */
  getUpdatedSourceAndHtml_(callback) {
    this.sourceHandler.getAnimationList(animations =>
      this.sourceHandler.getLevelSource().then(response => {
        const source = response;
        const html = this.sourceHandler.getLevelHtml();
        const makerAPIsEnabled = this.sourceHandler.getMakerAPIsEnabled();
        const selectedSong = this.sourceHandler.getSelectedSong();
        const libraries =
          this.sourceHandler.getLevelLibraries &&
          this.sourceHandler.getLevelLibraries();
        var sourceAndHtml = {
          source,
          html,
          animations,
          makerAPIsEnabled,
          selectedSong
        };
        if (libraries) {
          sourceAndHtml['libraries'] = libraries;
        }
        callback(sourceAndHtml);
      })
    );
  },

  getSelectedSong() {
    return currentSources.selectedSong;
  },

  /**
   * Save the project with the maker API state toggled, then reload the page
   * so that the toolbox gets re-initialized.
   * @returns {Promise} (mostly useful for tests)
   */
  toggleMakerEnabled() {
    return new Promise(resolve => {
      this.getUpdatedSourceAndHtml_(sourceAndHtml => {
        this.saveSourceAndHtml_(
          {
            ...sourceAndHtml,
            makerAPIsEnabled: !sourceAndHtml.makerAPIsEnabled
          },
          () => {
            resolve();
            utils.reload();
          }
        );
      });
    });
  },

  addLibrary(data) {
    return new Promise(resolve => {
      this.getUpdatedSourceAndHtml_(sourceAndHtml => {
        this.saveSourceAndHtml_(
          {
            ...sourceAndHtml,
            libraries: [data]
          },
          () => {
            resolve();
            utils.reload();
          }
        );
      });
    });
  },
  showSaveError_(errorType, errorCount, errorText) {
    header.showProjectSaveError();
    this.logError_(errorType, errorCount, errorText);
  },
  logError_: function(errorType, errorCount, errorText) {
    firehoseClient.putRecord(
      {
        study: 'project-data-integrity',
        study_group: 'v4',
        event: errorType,
        data_int: errorCount,
        project_id: current.id + '',
        data_string: errorText,
        // Some fields in the data_json are repeated in separate fields above, so
        // that they can be easily searched on as separate fields, and also have
        // appropriately descriptive names in the data_json.
        data_json: JSON.stringify({
          errorCount: errorCount,
          errorText: errorText,
          isOwner: this.isOwner(),
          currentUrl: window.location.href,
          shareUrl: this.getShareUrl(),
          currentSourceVersionId: currentSourceVersionId
        })
      },
      {includeUserId: true}
    );
  },
  updateCurrentData_(err, data, options = {}) {
    const {shouldNavigate} = options;
    if (err) {
      saveChannelErrorCount++;
      this.showSaveError_(
        'save-channel-error',
        saveChannelErrorCount,
        err + ''
      );
      return;
    } else if (saveChannelErrorCount) {
      // If the previous errors occurred due to network problems, we may not
      // have been able to report them. Try to report them once more, now that
      // the network appears to be working again.
      this.logError_(
        'channel-saved-after-errors',
        saveChannelErrorCount,
        `channel save succeeded after ${saveChannelErrorCount} consecutive failures`
      );
    }
    saveChannelErrorCount = 0;

    // The following race condition can lead to thumbnail URLs not being stored
    // in the project metadata:
    //   1. Run button is pressed
    //   2. channel.update() is called during project.save()
    //   3. project.saveThumbnail() completes
    //   4. updateCurrentData_ is called in the callback from channel.update
    //
    // Work around this by merging in new data into the existing data rather
    // than overwriting it, preserving any newly-added thumbnail url. Revisit
    // this if we ever change the thumbnail url, since the same race condition
    // would clobber any changes to existing fields.

    current = current || {};
    Object.assign(current, data);

    if (shouldNavigate) {
      // If we are at a /projects/<appname> link, we can display the project
      // without navigating and we just need to update the url.
      if (isEditing && parsePath().appName) {
        if (window.history.pushState) {
          window.history.pushState(
            null,
            document.title,
            this.getPathName('edit')
          );
        }
      } else {
        // We're on a legacy share page or script level, so we must navigate
        // in order to display the project.
        location.href = this.getPathName('edit');
      }
    }
    header.updateTimestamp();
  },
  /**
   * Autosave the code if things have changed. Calls `callback` if autosave was
   * not needed or after autosave success if a callback function was provided.
   * @param {function} callback Function to be called after saving.
   */
  autosave(callback) {
    const callCallback = () => {
      if (callback) {
        callback();
      }
    };
    // Bail if baseline code doesn't exist (app not yet initialized)
    if (currentSources.source === null) {
      callCallback();
      return;
    }
    // `getLevelSource()` is expensive for Blockly so only call
    // after `workspaceChange` has fired
    if (!appOptions.droplet && !hasProjectChanged) {
      callCallback();
      return;
    }

    if ($('#designModeViz .ui-draggable-dragging').length !== 0) {
      callCallback();
      return;
    }

    this.getUpdatedSourceAndHtml_(newSources => {
      if (JSON.stringify(currentSources) === JSON.stringify(newSources)) {
        hasProjectChanged = false;
        callCallback();
        return;
      }

      this.saveSourceAndHtml_(newSources, () => {
        hasProjectChanged = false;
        callCallback();
      });
    });
  },
  /**
   * Renames and saves the project.
   */
  rename(newName, callback) {
    this.setName(newName);
    this.save().then(callback);
  },
  /**
   * Freezes the project. Also hides so that it's not available for
   * deleting/renaming in the user's project list.
   */
  freeze(callback) {
    if (!(current && current.isOwner)) {
      return;
    }
    current.frozen = true;
    current.hidden = true;
    this.updateChannels_(callback);
  },

  /**
   * Unfreezes the project. Also unhides so that it's available for
   * deleting/renaming in the user's project list.
   */
  unfreeze(callback) {
    if (!(current && current.isOwner)) {
      return;
    }
    current.frozen = false;
    current.hidden = false;
    this.updateChannels_(callback);
  },

  /**
   * Creates a copy of the project, gives it the provided name, and sets the
   * copy as the current project.
   * @param {string} newName
   * @param {Object} options Optional parameters.
   * @param {boolean} options.shouldNavigate Whether to navigate to the project URL.
   * @param {boolean} options.shouldPublish Whether to publish the new project.
   * @returns {Promise} Promise which resolves when the operation is complete.
   */
  copy(newName, options = {}) {
    const {shouldPublish} = options;
    current = current || {};
    const queryParams = current.id ? {parent: current.id} : null;
    delete current.id;
    delete current.hidden;
    current.projectType = this.getStandaloneApp();
    if (shouldPublish) {
      current.shouldPublish = true;
    }
    this.setName(newName);
    return new Promise((resolve, reject) => {
      channels.create(
        current,
        (err, data) => {
          this.updateCurrentData_(err, data, options);
          err ? reject(err) : resolve();
        },
        queryParams
      );
    }).then(() =>
      this.save(false /* forceNewVersion */, true /* preparingRemix */)
    );
  },
  copyAssets(srcChannel, callback) {
    if (!srcChannel) {
      executeCallback(callback);
      return;
    }
    var destChannel = current.id;
    assets.copyAll(srcChannel, destChannel, function(err) {
      if (err) {
        header.showProjectSaveError();
        return;
      }
      executeCallback(callback);
    });
  },
  copyAnimations(srcChannel, callback) {
    if (!srcChannel) {
      executeCallback(callback);
      return;
    }
    // TODO: Copy animation assets to new channel
    executeCallback(callback);
  },

  /** @returns {Promise} resolved after remix (for testing) */
  async serverSideRemix() {
    if (current && !current.name) {
      const url = projects.appToProjectUrl();
      this.setName(
        url === '/projects/algebra_game' ? 'Big Game Template' : 'My Project'
      );
    }
    function redirectToRemix() {
      utils.navigateToHref(`${projects.getPathName('remix')}`);
    }
    // If the user is the owner, save before remixing on the server.
    if (current.isOwner) {
      await projects.save(false, true).then(redirectToRemix);
    } else {
      redirectToRemix();
    }
  },
  createNew() {
    const url = `${projects.appToProjectUrl()}/new`;
    projects.save().then(() => {
      location.href = url;
    });
  },
  delete(callback) {
    var channelId = current.id;
    channels.delete(channelId, function(err, data) {
      executeCallback(callback, data);
    });
  },
  /**
   * @returns {jQuery.Deferred} A deferred which will resolve when the project loads.
   */
  load() {
    var deferred = new $.Deferred();

    // Use the sources-public API for dancelab shares. Responses from this API
    // can be publicly cached, which is helpful for HoC scalability in the
    // celebrity tweet scenario where a single share link gets many hits.
    const useSourcesPublic =
      appOptions.share &&
      appOptions.level &&
      appOptions.level.projectType === 'dance';
    let sourcesApi;
    if (this.useSourcesApi()) {
      sourcesApi = useSourcesPublic ? sourcesPublic : sources;
    }

    if (projects.isProjectLevel()) {
      if (redirectFromHashUrl() || redirectEditView()) {
        deferred.resolve();
        return deferred;
      }
      var pathInfo = parsePath();

      if (pathInfo.channelId) {
        if (pathInfo.action === 'edit') {
          isEditing = true;
        } else {
          $('#betainfo').hide();
        }

        // Load the project ID, if one exists
        channels.fetch(pathInfo.channelId, (err, data) => {
          if (err) {
            // Project not found, redirect to the new project experience.
            location.href = location.pathname
              .split('/')
              .slice(PathPart.START, PathPart.APP + 1)
              .join('/');
          } else {
            this.fetchSource(
              data,
              () => {
                if (current.isOwner && pathInfo.action === 'view') {
                  isEditing = true;
                }
                fetchAbuseScoreAndPrivacyViolations(this, function() {
                  deferred.resolve();
                });
              },
              queryParams('version'),
              sourcesApi
            );
          }
        });
      } else {
        isEditing = true;
        deferred.resolve();
      }
    } else if (appOptions.channel) {
      isEditing = true;
      channels.fetch(appOptions.channel, (err, data) => {
        if (err) {
          deferred.reject();
        } else {
          this.fetchSource(
            data,
            () => {
              projects.showHeaderForProjectBacked();
              fetchAbuseScoreAndPrivacyViolations(this, function() {
                deferred.resolve();
              });
            },
            queryParams('version'),
            sourcesApi
          );
        }
      });
    } else {
      deferred.resolve();
    }
    return deferred;
  },

  /**
   * Generates the url to perform the specified action for this project.
   * @param {string} action Action to perform.
   * @param {string} projectId Optional Project ID (defaults to current ID).
   * @returns {string} Url to the specified action.
   * @throws {Error} If this type of project does not have a standalone app.
   */
  getPathName(action, projectId = this.getCurrentId()) {
    let pathName = this.appToProjectUrl() + '/' + projectId;
    if (action) {
      pathName += '/' + action;
    }
    return pathName;
  },

  /**
   * Returns the URL stored in current.thumbnailUrl.
   * @returns {string} The thumbnail URL.
   */
  getThumbnailUrl() {
    return current && current.thumbnailUrl;
  },

  setThumbnailUrl() {
    current.thumbnailUrl = `/v3/files/${current.id}/${THUMBNAIL_PATH}`;
    thumbnailChanged = true;
  },

  /**
   * Sets the thumbnailPngBlob variable. Caveat: This does not save the thumbnail to the server.
   * Use the saveThumbnail method to do that.
   * @param {Blob} pngBlob A Blob in PNG format containing the thumbnail image.
   */
  setThumbnailPngBlob(pngBlob) {
    if (pngBlob) {
      thumbnailPngBlob = pngBlob;
      projects.setThumbnailUrl();
    }
  },

  /**
   * Uploads a thumbnail image to the thumbnail path in the files API. If
   * successful, stores a URL to access the thumbnail in current.thumbnailUrl.
   * @param {Blob} pngBlob A Blob in PNG format containing the thumbnail image.
   * @returns {Promise} A promise indicating whether the upload was successful.
   */
  saveThumbnail(pngBlob) {
    if (!pngBlob) {
      return Promise.reject('PNG blob required.');
    }
    if (!current) {
      return Promise.reject('Project not initialized.');
    }
    if (!current.isOwner) {
      return Promise.reject('Project not owned by current user.');
    }

    return new Promise((resolve, reject) => {
      filesApi.putFile(
        THUMBNAIL_PATH,
        pngBlob,
        () => {
          projects.setThumbnailUrl();
          if (!initialCaptureComplete) {
            initialCaptureComplete = true;
          }
          resolve();
        },
        error => {
          reject(`error saving thumbnail image: ${error}`);
        }
      );
    });
  },

  /**
   * Set the publishedAt date in our copy of the project data.
   * @param {string|null} publishedAt
   */
  setPublishedAt(publishedAt) {
    current = current || {};
    current.publishedAt = publishedAt;
  },

  /**
   * Given data from our channels api, updates current and gets sources from
   * sources api
   * @param {object} channelData Data we fetched from channels api
   * @param {function} callback
   * @param {string?} version Optional version to load
   * @param {boolean} sources api to use, if present.
   */
  fetchSource(channelData, callback, version, sourcesApi) {
    // Explicitly remove levelSource/levelHtml from channels
    delete channelData.levelSource;
    delete channelData.levelHtml;
    // Also clear out html, which we never should have been setting.
    delete channelData.html;

    // Update current
    current = channelData;

    projects.setTitle(current.name);
    if (sourcesApi && channelData.migratedToS3) {
      var url = current.id + '/' + SOURCE_FILE;
      if (version) {
        url += '?version=' + version;
      }
      sourcesApi.fetch(url, (err, data, jqXHR) => {
        if (err) {
          this.logError_(
            'load-sources-error',
            null,
            `unable to fetch project source file: ${err}`
          );
          console.warn();
          data = {
            source: '',
            html: '',
            animations: ''
          };
        }
        currentSourceVersionId =
          jqXHR && jqXHR.getResponseHeader('S3-Version-Id');
        unpackSources(data);
        callback();
      });
    } else {
      // It's possible that we created a channel, but failed to save anything to
      // S3. In this case, it's expected that html/levelSource are null.
      callback();
    }
  }
});

function fetchAbuseScore(resolve) {
  channels.fetch(current.id + '/abuse', function(err, data) {
    currentAbuseScore = (data && data.abuse_score) || currentAbuseScore;
    resolve();
    if (err) {
      // Throw an error so that things like New Relic see this. This shouldn't
      // affect anything else
      throw err;
    }
  });
}

function fetchSharingDisabled(resolve) {
  channels.fetch(current.id + '/sharing_disabled', function(err, data) {
    sharingDisabled = (data && data.sharing_disabled) || sharingDisabled;
    resolve();
    if (err) {
      // Throw an error so that things like New Relic see this. This shouldn't
      // affect anything else
      throw err;
    }
  });
}

function fetchPrivacyProfanityViolations(resolve) {
  channels.fetch(current.id + '/privacy-profanity', (err, data) => {
    // data.has_violation is 0 or true, coerce to a boolean
    currentHasPrivacyProfanityViolation =
      (data && !!data.has_violation) || currentHasPrivacyProfanityViolation;
    resolve();
    if (err) {
      // Throw an error so that things like New Relic see this. This shouldn't
      // affect anything else
      throw err;
    }
  });
}

function fetchAbuseScoreAndPrivacyViolations(project, callback) {
  const deferredCallsToMake = [new Promise(fetchAbuseScore)];

  if (project.getStandaloneApp() === 'playlab') {
    deferredCallsToMake.push(new Promise(fetchPrivacyProfanityViolations));
  } else if (
    project.getStandaloneApp() === 'applab' ||
    project.getStandaloneApp() === 'gamelab' ||
    project.isWebLab()
  ) {
    deferredCallsToMake.push(new Promise(fetchSharingDisabled));
  }
  Promise.all(deferredCallsToMake).then(function() {
    callback();
  });
}

/**
 * Allow setting Maker APIs enabled / disabled via URL parameters.
 */
function setMakerAPIsStatusFromQueryParams() {
  if (hasQueryParam('enableMaker')) {
    currentSources.makerAPIsEnabled = true;
    updateQueryParam('enableMaker', undefined, true);
  }

  if (hasQueryParam('disableMaker')) {
    currentSources.makerAPIsEnabled = false;
    updateQueryParam('disableMaker', undefined, true);
  }
}

/**
 * If a level itself has makerlabEnabled, set that for this project's source.
 * This is the case with New Maker Lab Project.level, and projects created
 * based off of that template (/p/makerlab), done prior to maker API support
 * within applab.
 */
function setMakerAPIsStatusFromLevel() {
  if (appOptions.level.makerlabEnabled) {
    currentSources.makerAPIsEnabled = appOptions.level.makerlabEnabled;
  }
}

/**
 * Only execute the given argument if it is a function.
 * @param callback
 */
function executeCallback(callback, data) {
  if (typeof callback === 'function') {
    callback(data);
  }
}

/**
 * is the current project (if any) editable by the logged in user (if any)?
 */
function isEditable() {
  return (
    current && current.isOwner && !current.frozen && !queryParams('version')
  );
}

/**
 * If the current user is the owner, we want to redirect from the readonly
 * /view route to /edit. If they are not the owner, we want to redirect from
 * /edit to /view
 */
function redirectEditView() {
  var parseInfo = parsePath();
  if (!parseInfo.action) {
    return;
  }
  // don't do any redirecting if we havent loaded a channel yet
  if (!current) {
    return;
  }
  var newUrl;
  if (parseInfo.action === 'view' && isEditable()) {
    // Redirect to /edit without a readonly workspace
    newUrl = location.href.replace(
      /(\/projects\/[^/]+\/[^/]+)\/view/,
      '$1/edit'
    );
    appOptions.readonlyWorkspace = false;
    isEditing = true;
  } else if (parseInfo.action === 'edit' && !isEditable()) {
    // Redirect to /view with a readonly workspace
    newUrl = location.href.replace(
      /(\/projects\/[^/]+\/[^/]+)\/edit/,
      '$1/view'
    );
    appOptions.readonlyWorkspace = true;
    isEditing = false;
  }

  // PushState to the new Url if we can, otherwise do nothing.
  if (newUrl && newUrl !== location.href && window.history.pushState) {
    window.history.pushState({modified: true}, document.title, newUrl);
  }
  return false;
}

/**
 * Does a hard redirect if we end up with a hash based projects url. This can
 * happen on IE9, when we save a new project for hte first time.
 * @returns {boolean} True if we did an actual redirect
 */
function redirectFromHashUrl() {
  var newUrl = location.href.replace('#', '/');
  if (newUrl === location.href) {
    // Nothing changed
    return false;
  }

  location.href = newUrl;
  return true;
}

/**
 * Extracts the channelId/action from the pathname, accounting for the fact
 * that we may have hash based route or not
 */
function parsePath() {
  var pathname = location.pathname;

  // We have a hash based route. Replace the hash with a slash, and append to
  // our existing path
  if (location.hash) {
    pathname += location.hash.replace('#', '/');
  }

  var tokens = pathname.split('/');

  if (
    tokens[PathPart.PROJECTS] !== 'p' &&
    tokens[PathPart.PROJECTS] !== 'projects'
  ) {
    return {
      appName: null,
      channelId: null,
      action: null
    };
  }

  // projects can optionally be embedded without making their source available.
  // to keep people from just twiddling the url to get to the regular project page,
  // we encode the channel id using a simple cipher. This is not meant to be secure
  // in any way, just meant to make it slightly less trivial than changing the url
  // to get to the project source. The channel id gets encoded when generating the
  // embed url. Since a lot of our javascript depends on having the decoded channel
  // id, we do that here when parsing the page's path.
  let channelId = tokens[PathPart.CHANNEL_ID];
  if (location.search.indexOf('nosource') >= 0) {
    channelId = channelId
      .split('')
      .map(char => ALPHABET[CIPHER.indexOf(char)] || char)
      .join('');
  }

  return {
    appName: tokens[PathPart.APP],
    channelId,
    action: tokens[PathPart.ACTION]
  };
}<|MERGE_RESOLUTION|>--- conflicted
+++ resolved
@@ -5,11 +5,8 @@
 import {CIPHER, ALPHABET} from '../../constants';
 import {files as filesApi} from '../../clientApi';
 import firehoseClient from '@cdo/apps/lib/util/firehose';
-<<<<<<< HEAD
 import {AbuseConstants} from '@cdo/apps/util/sharedConstants';
-=======
 import experiments from '@cdo/apps/util/experiments';
->>>>>>> 9240be90
 
 // Attempt to save projects every 30 seconds
 var AUTOSAVE_INTERVAL = 30 * 1000;
