--- conflicted
+++ resolved
@@ -47,7 +47,7 @@
   }
 
   componentWillMount() {
-<<<<<<< HEAD
+    let newPage;
     if (
       this.constructor.sessionStorageKey &&
       sessionStorage[this.constructor.sessionStorageKey]
@@ -55,11 +55,6 @@
       const reloadedState = JSON.parse(
         sessionStorage[this.constructor.sessionStorageKey]
       );
-=======
-    let newPage;
-    if (this.constructor.sessionStorageKey && sessionStorage[this.constructor.sessionStorageKey]) {
-      const reloadedState = JSON.parse(sessionStorage[this.constructor.sessionStorageKey]);
->>>>>>> f9513b21
       this.setState(reloadedState);
       newPage = reloadedState.currentPage;
     } else {
