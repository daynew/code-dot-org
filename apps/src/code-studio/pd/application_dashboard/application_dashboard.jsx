/**
 * Main landing page and router for the application dashboard.
 */
import React, {PropTypes} from 'react';
import Header from '../components/header';
import {
  Router,
  Route,
  IndexRedirect,
  useRouterHistory
} from 'react-router';
import {createHistory} from 'history';
import Summary from './summary';
import QuickView from './quick_view';
import DetailView from './detail_view';
import _ from 'lodash';

const ROOT_PATH = '/pd/application_dashboard';
const browserHistory = useRouterHistory(createHistory)({
  basename: ROOT_PATH
});

const ApplicationDashboardHeader = (props) => (
  <Header
    baseName="Application Dashboard"
    {...props}
  />
);

const paths = {
<<<<<<< HEAD
  'csf_facilitators': 'CSF Facilitator Applications',
  'csd_facilitators': 'CSD Facilitator Applications',
  'csp_facilitators': 'CSP Facilitator Applications',
  'csd_teachers': 'CSD Teacher Applications',
  'csp_teachers': 'CSP Teacher Applications'
=======
  'csf_facilitators': 'CS Fundamentals Facilitator Applications',
  'csd_facilitators': 'CS Discoveries Facilitator Applications',
  'csp_facilitators': 'CS Principles Facilitator Applications',
  'csd_teachers': 'CS Discoveries Teacher Applications',
  'csp_teachers': 'CS Principles Teacher Applications'
>>>>>>> e0d84511
};

export default class ApplicationDashboard extends React.Component {
  static propTypes = {
    regionalPartnerName: PropTypes.string
  };

  render() {
    const regionalPartnerName = this.props.regionalPartnerName || "All Regional Partner Applications";
    return (
      <Router history={browserHistory} >
        <Route path="/" component={ApplicationDashboardHeader}>
          <IndexRedirect to="/summary"/>
          <Route
            path="summary"
            breadcrumbs="Summary"
            component={Summary}
            regionalPartnerName={regionalPartnerName}
          />
          {
            _.flatten(Object.keys(paths).map((path, i) => {
              return [
                (
                  <Route
                    key={`detail_${i}`}
                    path={`${path}/(:applicationId)`}
                    breadcrumbs={[
                      {name: paths[path], path: path},
                      {name: 'Application Details', path: ''}
                    ]}
                    component={DetailView}
                  />
                ),
                (
                  <Route
                    key={`quick_view_${i}`}
                    path={path}
                    breadcrumbs={paths[path]}
                    component={QuickView}
                    regionalPartnerName={regionalPartnerName}
                    applicationType={paths[path]}
                  />
                )
              ];
            }))
          }
        </Route>
      </Router>
    );
  }
}
<|MERGE_RESOLUTION|>--- conflicted
+++ resolved
@@ -28,19 +28,11 @@
 );
 
 const paths = {
-<<<<<<< HEAD
-  'csf_facilitators': 'CSF Facilitator Applications',
-  'csd_facilitators': 'CSD Facilitator Applications',
-  'csp_facilitators': 'CSP Facilitator Applications',
-  'csd_teachers': 'CSD Teacher Applications',
-  'csp_teachers': 'CSP Teacher Applications'
-=======
   'csf_facilitators': 'CS Fundamentals Facilitator Applications',
   'csd_facilitators': 'CS Discoveries Facilitator Applications',
   'csp_facilitators': 'CS Principles Facilitator Applications',
   'csd_teachers': 'CS Discoveries Teacher Applications',
   'csp_teachers': 'CS Principles Teacher Applications'
->>>>>>> e0d84511
 };
 
 export default class ApplicationDashboard extends React.Component {
