import React, {PropTypes} from 'react';
import { connect } from 'react-redux';
import ReactTooltip from 'react-tooltip';
import {Table, sort} from 'reactabular';
import color from '@cdo/apps/util/color';
import {Button} from 'react-bootstrap';
import _, {orderBy} from 'lodash';
import {
  StatusColors,
  ApplicationStatuses
} from './constants';
import wrappedSortable from '@cdo/apps/templates/tables/wrapped_sortable';
import PrincipalApprovalButtons from './principal_approval_buttons';

const styles = {
  container: {
    overflowX: 'auto'
  },
  table: {
    width: '100%',
  },
  statusCellCommon: {
    padding: '5px'
  },
  statusCell: StatusColors,
  notesCell: {
    maxWidth: '200px',
  },
  notesCellContent: {
    whiteSpace: 'nowrap',
    overflow: 'hidden',
    textOverflow: 'ellipsis',
    paddingLeft: '2px'
  }
};

export class QuickViewTable extends React.Component {
  static propTypes = {
    path: PropTypes.string.isRequired,
    applications: PropTypes.array.isRequired,
    statusFilter: PropTypes.string,
    regionalPartnerName: PropTypes.string,
    viewType: PropTypes.oneOf(['teacher', 'facilitator']).isRequired,
    regionalPartnerGroup: PropTypes.number,
    isWorkshopAdmin: PropTypes.bool
  };

  static contextTypes = {
    router: PropTypes.object.isRequired
  };

  constructor(props) {
    super(props);
    this.constructColumns();

    // default
    let sortColumnIndex = 0;
    let direction = 'desc';

    this.state = {
      sortingColumns: {
        [sortColumnIndex]: {
          direction,
          position: 0
        }
      },

      // track live in-memory changes, to avoid unnecessary API refresh
      applicationsDelta: {}
    };
  }

  showLocked = () => (this.props.viewType === 'facilitator');

  handlePrincipalApprovalButtonsChange = (applicationId, principal_approval) => {
    this.setState({
      applicationsDelta: {
        ...this.state.applicationsDelta,
        [applicationId]: {principal_approval}
      }
    });
  };

  formatBoolean(bool) {
    return bool ? "Yes" : "No";
  }

  constructColumns() {
    const sortable = wrappedSortable(
      this.getSortingColumns,
      this.onSort,
      {
        container: {whiteSpace: 'nowrap'},
        default: {color: color.light_gray}
      }
    );

    let columns = [];
    columns.push({
      property: 'created_at',
      header: {
        label: 'Submitted',
        transforms: [sortable]
      },
      cell: {
        format: (created_at) => {
          return new Date(created_at).toLocaleDateString('en-us', {month: 'long', day: 'numeric'});
        }
      }
    },{
      property: 'applicant_name',
      header: {
        label: 'Name',
        transforms: [sortable]
      },
    },{
      property: 'district_name',
      header: {
        label: 'School District',
        transforms: [sortable]
      },
    },{
      property: 'school_name',
      header: {
        label: 'School Name',
        transforms: [sortable]
      },
    },{
      property: 'status',
      header: {
        label: 'Status',
        transforms: [sortable]
      },
      cell: {
        format: (status) => (
          ApplicationStatuses[this.props.viewType][status] || _.upperFirst(status)
        ),
        transforms: [
          (status) => ({
            style: {...styles.statusCellCommon, ...styles.statusCell[status]}
          })
        ]
      }
    });

    if (this.showLocked()) {
      columns.push({
        property: 'locked',
        cell: {
          format: this.formatBoolean
        },
        header: {
          label: 'Locked?',
          transforms: [sortable]
        }
      });
    }

    if (this.props.viewType === 'teacher') {
      columns.push({
        property: 'principal_approval_state',
        header: {
          label: 'Principal Approval',
          transforms: [sortable]
        },
        cell: {
          format: this.formatPrincipalApprovalCell
        }
      }, {
        property: 'meets_criteria',
        header: {
          label: 'Meets Minimum Requirements',
          transforms: [sortable]
        }
      }, {
        property: 'meets_scholarship_criteria',
        header: {
          label: 'Meets Scholarship Requirements',
          transforms: [sortable]
        }
      }, {
        property: 'friendly_scholarship_status',
        header: {
          label: 'Scholarship Teacher?',
          transforms: [sortable]
        }
      }, {
        property: 'total_score',
        header: {
          label: 'Bonus Points',
          transforms: [sortable]
        }
      });
    }

    [
      {property: 'notes', label: 'Notes'},
      {property: 'notes_2', label: 'Notes 2'},
      {property: 'notes_3', label: 'Notes 3'},
      {property: 'notes_4', label: 'Notes 4'},
      {property: 'notes_5', label: 'Notes 5'},
    ].forEach((notesField)=> {
      columns.push({
        property: notesField.property,
        header: {
          label: notesField.label,
            transforms: [sortable]
        },
        cell: {
          format: this.formatNotesTooltip,
          transforms: [
            () => ({
              style: {...styles.notesCell}
            })
          ]
        }
      });
    });

    columns.push({
<<<<<<< HEAD
      property: 'tags',
      header: {
        label: 'Tags'
      },
      cell: {
        format: this.formatTagsCell,
        transforms: [
          () => ({
            style: {...styles.tagsCell}
=======
      property: 'notes',
      header: {
        label: 'Notes'
      },
      cell: {
        format: this.formatNotesTooltip,
        transforms: [
          () => ({
            style: {...styles.notesCell}
>>>>>>> fe3c45d5
          })
        ]
      }
    },{
      property: 'id',
      header: {
        label: 'Actions',
      },
      cell: {
        format: this.formatActionsCell
      }
    });

    this.columns = columns;
  }

  getSortingColumns = () => this.state.sortingColumns || {};

  onSort = (selectedColumn) => {
    const sortingColumns = sort.byColumn({
      sortingColumns: this.state.sortingColumns,
      // Custom sortingOrder removes 'no-sort' from the cycle
      sortingOrder: {
        FIRST: 'asc',
        asc: 'desc',
        desc: 'asc'
      },
      selectedColumn
    });

    this.setState({sortingColumns});
  };

  constructRows() {
    let rows = this.props.applications;
    rows = this.props.statusFilter ? rows.filter(row => row.status === this.props.statusFilter) : rows;
    if (Object.keys(this.state.applicationsDelta).length > 0) {
      rows = rows.map(row => ({
        ...row,
        ...this.state.applicationsDelta[row.id]
      }));
    }
    return rows;
  }

  formatNotesTooltip = (notes) => {
    let tooltipId = _.uniqueId();
    return (
      <div>
        <div
          data-tip
          data-for={tooltipId}
          aria-describedby={tooltipId}
          style={styles.notesCellContent}
        >
          {notes}
        </div>
        <ReactTooltip
          id={tooltipId}
          role="tooltip"
          wrapper="span"
          effect="solid"
        >
          {notes}
        </ReactTooltip>
      </div>
    );
  };

  formatActionsCell = (id) => {
    return (
      <Button
        bsSize="xsmall"
        target="_blank"
        href={this.context.router.createHref(`/${this.props.path}/${id}`)}
      >
        View Application
      </Button>
    );
  };

  formatPrincipalApprovalCell = (principal_approval_state, props) => {
    if (principal_approval_state) {
      return (
        <span>
          {principal_approval_state}
        </span>
      );
    }

    return (
      <div>
        <PrincipalApprovalButtons
          applicationId={props.rowData.id}
          showSendEmailButton={true}
          showNotRequiredButton={true}
          onChange={this.handlePrincipalApprovalButtonsChange}
        />
      </div>
    );
  };

  render() {
    const rows = this.constructRows();

    const {sortingColumns} = this.state;
    const sortedRows = sort.sorter({
      columns: this.columns,
      sortingColumns,
      sort: orderBy
    })(rows);

    return (
      <div style={styles.container}>
        <Table.Provider
          id="quick-view"
          className="pure-table table-striped"
          columns={this.columns}
          style={styles.table}
        >
          <Table.Header />
          <Table.Body rows={sortedRows} rowKey="id" />
        </Table.Provider>
      </div>
    );
  }
}

export default connect(state => ({
  regionalPartnerGroup: state.regionalPartners.regionalPartnerGroup,
  isWorkshopAdmin: state.applicationDashboard.permissions.workshopAdmin
}))(QuickViewTable);<|MERGE_RESOLUTION|>--- conflicted
+++ resolved
@@ -218,31 +218,6 @@
     });
 
     columns.push({
-<<<<<<< HEAD
-      property: 'tags',
-      header: {
-        label: 'Tags'
-      },
-      cell: {
-        format: this.formatTagsCell,
-        transforms: [
-          () => ({
-            style: {...styles.tagsCell}
-=======
-      property: 'notes',
-      header: {
-        label: 'Notes'
-      },
-      cell: {
-        format: this.formatNotesTooltip,
-        transforms: [
-          () => ({
-            style: {...styles.notesCell}
->>>>>>> fe3c45d5
-          })
-        ]
-      }
-    },{
       property: 'id',
       header: {
         label: 'Actions',
