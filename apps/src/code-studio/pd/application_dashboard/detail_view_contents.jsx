import PropTypes from 'prop-types';
import React from 'react';
import {connect} from 'react-redux';
import {
  Row,
  Col,
  Button,
  SplitButton,
  MenuItem,
  FormControl,
  InputGroup,
  Table,
  FormGroup
} from 'react-bootstrap';
import Select from 'react-select';
import FontAwesome from '@cdo/apps/templates/FontAwesome';
import $ from 'jquery';
import DetailViewResponse from './detail_view_response';
import {
  RegionalPartnerDropdown,
  UNMATCHED_PARTNER_VALUE,
  UNMATCHED_PARTNER_LABEL
} from '../components/regional_partner_dropdown';
import ConfirmationDialog from '../components/confirmation_dialog';
import {
  LabelOverrides as TeacherLabelOverrides,
  PageLabels as TeacherPageLabelsOverrides,
  SectionHeaders as TeacherSectionHeaders,
  ScoreableQuestions as TeacherScoreableQuestions,
  MultiAnswerQuestionFields as TeacherMultiAnswerQuestionFields,
  ValidScores as TeacherValidScores,
  ScholarshipDropdownOptions
} from '@cdo/apps/generated/pd/teacher1920ApplicationConstants';
import {
  InterviewQuestions,
  LabelOverrides as FacilitatorLabelOverrides,
  PageLabels as FacilitatorPageLabelsOverrides,
  SectionHeaders as FacilitatorSectionHeaders,
  ScoreableQuestions as FacilitatorScoreableQuestions,
  ValidScores as FacilitatorValidScores
} from '@cdo/apps/generated/pd/facilitator1920ApplicationConstants';
import _ from 'lodash';
import {
  ApplicationStatuses,
  ApplicationFinalStatuses,
  ApplicationTypes,
  ScholarshipStatusRequiredStatuses
} from './constants';
import {FacilitatorScoringFields} from './detail_view/facilitator_scoring_fields';
import PrincipalApprovalButtons from './principal_approval_buttons';
import DetailViewWorkshopAssignmentResponse from './detail_view_workshop_assignment_response';
import ChangeLog from './detail_view/change_log';
import MarkdownSpan from '../components/markdownSpan';

const styles = {
  notes: {
    height: '95px'
  },
  statusSelect: {
    width: 250 // wide enough for the widest status
  },
  editMenuContainer: {
    display: 'inline-block' // fit contents
  },
  editMenu: {
    display: 'flex'
  },
  // React-Bootstrap components don't play well inside a flex box,
  // so this is required to get the contained split button to stay together.
  flexSplitButtonContainer: {
    flex: '0 0 auto'
  },
  detailViewHeader: {
    marginLeft: 'auto'
  },
  headerWrapper: {
    display: 'flex',
    alignItems: 'baseline'
  },
  saveButton: {
    marginRight: '5px'
  },
  statusSelectGroup: {
    marginRight: 5,
    marginLeft: 5
  },
  editButton: {
    width: 'auto'
  },
  lockedStatus: {
    fontFamily: '"Gotham 7r"',
    marginTop: 10
  },
  caption: {
    color: 'black'
  },
  detailViewTable: {
    width: '80%'
  },
  questionColumn: {
    width: '50%'
  },
  answerColumn: {
    width: '30%'
  },
  scoringColumn: {
    width: '20%'
  },
  scoringDropdown: {
    marginTop: '10px',
    marginBottom: '10px'
  },
  scoreBreakdown: {
    marginLeft: '30px'
  }
};

<<<<<<< HEAD
const NA = "N/A";
=======
const NA = 'N/A';
>>>>>>> 4eaa713b

const DEFAULT_NOTES =
  'Strengths:\nWeaknesses:\nPotential red flags to follow-up on:\nOther notes:';

const WORKSHOP_REQUIRED = `Please assign a summer workshop to this applicant before setting this
                          applicant's status to "Accepted - No Cost Registration" or "Registration Sent".
                          These statuses will trigger an automated email with a registration link to their
                          assigned workshop.`;

export class DetailViewContents extends React.Component {
  static propTypes = {
    canLock: PropTypes.bool,
    applicationId: PropTypes.string.isRequired,
    applicationData: PropTypes.shape({
      course: PropTypes.oneOf(['csf', 'csd', 'csp']),
      course_name: PropTypes.string.isRequired,
      regional_partner_name: PropTypes.string,
      regional_partner_emails_sent_by_system: PropTypes.bool,
      regional_partner_id: PropTypes.number,
      locked: PropTypes.bool,
      notes: PropTypes.string,
      notes_2: PropTypes.string,
      notes_3: PropTypes.string,
      notes_4: PropTypes.string,
      notes_5: PropTypes.string,
      question_1: PropTypes.string,
      question_2: PropTypes.string,
      question_3: PropTypes.string,
      question_4: PropTypes.string,
      question_5: PropTypes.string,
      question_6: PropTypes.string,
      question_7: PropTypes.string,
      status: PropTypes.string.isRequired,
      school_name: PropTypes.string,
      district_name: PropTypes.string,
      email: PropTypes.string,
      form_data: PropTypes.object,
      application_year: PropTypes.string,
      application_type: PropTypes.oneOf(['Facilitator', 'Teacher']),
      response_scores: PropTypes.object,
      meets_criteria: PropTypes.string,
      meets_scholarship_criteria: PropTypes.string,
      bonus_points: PropTypes.number,
      all_scores: PropTypes.object,
      total_scores: PropTypes.number,
      pd_workshop_id: PropTypes.number,
      pd_workshop_name: PropTypes.string,
      pd_workshop_url: PropTypes.string,
      fit_workshop_id: PropTypes.number,
      fit_workshop_name: PropTypes.string,
      fit_workshop_url: PropTypes.string,
      application_guid: PropTypes.string,
      registered_teachercon: PropTypes.bool,
      registered_fit_weekend: PropTypes.bool,
      attending_teachercon: PropTypes.bool,
      school_stats: PropTypes.object,
      status_change_log: PropTypes.arrayOf(PropTypes.object),
      scholarship_status: PropTypes.string,
      principal_approval_state: PropTypes.string
    }).isRequired,
    viewType: PropTypes.oneOf(['teacher', 'facilitator']).isRequired,
    onUpdate: PropTypes.func,
    isWorkshopAdmin: PropTypes.bool,
    regionalPartnerGroup: PropTypes.number,
    regionalPartners: PropTypes.arrayOf(
      PropTypes.shape({
        id: PropTypes.number,
        name: PropTypes.string
      })
    )
  };

  static contextTypes = {
    router: PropTypes.object.isRequired
  };

  constructor(props) {
    super(props);

    if (
      this.props.applicationData.application_type === ApplicationTypes.teacher
    ) {
      this.labelOverrides = TeacherLabelOverrides;
      this.pageLabels = TeacherPageLabelsOverrides;
      this.sectionHeaders = TeacherSectionHeaders;
      this.scoreableQuestions = TeacherScoreableQuestions;
      this.multiAnswerQuestionFields = TeacherMultiAnswerQuestionFields;
      this.validScores = TeacherValidScores;
    } else {
      this.labelOverrides = FacilitatorLabelOverrides;
      this.pageLabels = FacilitatorPageLabelsOverrides;
      this.sectionHeaders = FacilitatorSectionHeaders;
      this.scoreableQuestions = FacilitatorScoreableQuestions;
      this.multiAnswerQuestionFields = {};
      this.validScores = FacilitatorValidScores;
    }

    this.state = this.getOriginalState();
  }

  getOriginalState() {
    // Principal Implementation is only scoreable in csd applications. It was the one
    // exception to the whole thing and not worth reimplimenting the consts file
    const bonusPoints =
      this.props.applicationData.course === 'csd'
        ? this.scoreableQuestions['bonusPoints']
        : _.filter(
            this.scoreableQuestions['bonusPoints'],
            x => x !== 'principal_implementation'
          );

    return {
      editing: false,
      status: this.props.applicationData.status,
      locked: this.props.applicationData.locked,
      notes: this.props.applicationData.notes,
      notes_2: this.props.applicationData.notes_2,
      notes_3: this.props.applicationData.notes_3,
      notes_4: this.props.applicationData.notes_4,
      notes_5: this.props.applicationData.notes_5,
      question_1: this.props.applicationData.question_1,
      question_2: this.props.applicationData.question_2,
      question_3: this.props.applicationData.question_3,
      question_4: this.props.applicationData.question_4,
      question_5: this.props.applicationData.question_5,
      question_6: this.props.applicationData.question_6,
      question_7: this.props.applicationData.question_7,
      response_scores: this.props.applicationData.response_scores,
      regional_partner_name:
        this.props.applicationData.regional_partner_name ||
        UNMATCHED_PARTNER_LABEL,
      regional_partner_value:
        this.props.applicationData.regional_partner_id ||
        UNMATCHED_PARTNER_VALUE,
      pd_workshop_id: this.props.applicationData.pd_workshop_id,
      fit_workshop_id: this.props.applicationData.fit_workshop_id,
      scholarship_status: this.props.applicationData.scholarship_status,
      bonus_point_questions: bonusPoints,
      cantSaveStatusReason: ''
    };
  }

  componentWillMount() {
    this.statuses = ApplicationStatuses[this.props.viewType];
    if (
      this.props.applicationData.application_type ===
        ApplicationTypes.facilitator &&
      !this.props.applicationData.notes
    ) {
      this.setState({notes: DEFAULT_NOTES});
    }
  }

  handleCancelEditClick = () => {
    this.setState(this.getOriginalState());
  };

  handleEditClick = () => {
    this.setState({
      editing: true
    });
  };

  handleAdminEditClick = () => {
    this.context.router.push(`/${this.props.applicationId}/edit`);
  };

  handleLockClick = () => {
    this.setState({
      locked: !this.state.locked
    });
  };

<<<<<<< HEAD
  handleStatusChange = (event) => {
    const workshopAssigned = this.props.applicationData.pd_workshop_id || this.props.applicationData.fit_workshop_id;
    if (this.props.applicationData.application_type === ApplicationTypes.teacher && !this.state.scholarship_status && ScholarshipStatusRequiredStatuses.includes(event.target.value)) {
=======
  handleStatusChange = event => {
    const workshopAssigned =
      this.props.applicationData.pd_workshop_id ||
      this.props.applicationData.fit_workshop_id;
    if (
      this.props.applicationData.application_type ===
        ApplicationTypes.teacher &&
      !this.state.scholarship_status &&
      ScholarshipStatusRequiredStatuses.includes(event.target.value)
    ) {
>>>>>>> 4eaa713b
      this.setState({
        cantSaveStatusReason: `Please assign a scholarship status to this applicant before setting this
                              applicant's status to ${
                                ApplicationStatuses[this.props.viewType][
                                  event.target.value
                                ]
                              }.`,
        showCantSaveStatusDialog: true
      });
    } else if (
      this.props.applicationData.regional_partner_emails_sent_by_system &&
      !workshopAssigned &&
      ['accepted_no_cost_registration', 'registration_sent'].includes(
        event.target.value
      )
    ) {
      this.setState({
        cantSaveStatusReason: WORKSHOP_REQUIRED,
        showCantSaveStatusDialog: true
      });
    } else {
      this.setState({
        status: event.target.value
      });
    }
  };

  handleCantSaveStatusOk = event => {
    this.setState({
      cantSaveStatusReason: '',
      showCantSaveStatusDialog: false
    });
  };

  handleInterviewNotesChange = event => {
    this.setState({
      [event.target.id]: event.target.value
    });
  };

  handleNotesChange = event => {
    this.setState({
      [event.target.id]: event.target.value
    });
  };

  handleSummerWorkshopChange = selection => {
    this.setState({
      pd_workshop_id: selection ? selection.value : null
    });
  };

  handleFitWorkshopChange = selection => {
    this.setState({
      fit_workshop_id: selection ? selection.value : null
    });
  };

  handleScoreChange = event => {
    // The format of the id is key-category. The format of the response scores is a hash
    // with keys like bonus points, scholarship criteria, etc. The category says which
    // section of the response scores to put the key in.
    const keyCategory = event.target.id.split('-');
    const key = keyCategory[0];
    const category = keyCategory[1];

    const responseScores = this.state.response_scores;
    responseScores[category][key] = event.target.value;
    this.setState({
      response_scores: responseScores
    });
  };

  handleRegionalPartnerChange = selected => {
    const regional_partner_value = selected
      ? selected.value
      : UNMATCHED_PARTNER_VALUE;
    const regional_partner_name = selected
      ? selected.label
      : UNMATCHED_PARTNER_LABEL;
    this.setState({regional_partner_name, regional_partner_value});
  };

  handleScholarshipStatusChange = selection => {
    this.setState({
      scholarship_status: selection ? selection.value : null
    });
  };

  handleSaveClick = () => {
    let stateValues = [
      'status',
      'locked',
      'notes',
      'notes_2',
      'notes_3',
      'notes_4',
      'notes_5',
      'regional_partner_value',
      'pd_workshop_id'
    ];

    if (
      this.props.applicationData.application_type ===
      ApplicationTypes.facilitator
    ) {
      stateValues.push('fit_workshop_id');
      stateValues.push('question_1');
      stateValues.push('question_2');
      stateValues.push('question_3');
      stateValues.push('question_4');
      stateValues.push('question_5');
      stateValues.push('question_6');
      stateValues.push('question_7');
    }

    if (
      this.props.applicationData.application_type === ApplicationTypes.teacher
    ) {
      stateValues.push('scholarship_status');
    }

    const data = {
      ..._.pick(this.state, stateValues),
      response_scores: JSON.stringify(this.state.response_scores)
    };
    $.ajax({
      method: 'PATCH',
      url: `/api/v1/pd/applications/${this.props.applicationId}`,
      dataType: 'json',
      contentType: 'application/json',
      data: JSON.stringify(data)
    }).done(applicationData => {
      this.setState({
        editing: false
      });

      // Notify the parent of the updated data.
      // The parent is responsible for passing it back in as props.
      if (this.props.onUpdate) {
        this.props.onUpdate(applicationData);
      }
    });
  };

  handleDeleteApplicationClick = () => {
    this.setState({showDeleteApplicationConfirmation: true});
  };

  handleDeleteApplicationCancel = () => {
    this.setState({showDeleteApplicationConfirmation: false});
  };

  handleDeleteApplicationConfirmed = () => {
    $.ajax({
      method: 'DELETE',
      url: `/api/v1/pd/applications/${this.props.applicationId}`
    })
      .done(() => {
        this.setState({
          deleted: true,
          showDeleteApplicationConfirmation: false
        });
      })
      .fail(() => {
        this.setState({
          deleted: false,
          showDeleteApplicationConfirmation: false
        });
      });
  };

  handleDeleteFitWeekendRegistrationClick = () => {
    this.setState({showDeleteFitWeekendRegistrationConfirmation: true});
  };

  handleDeleteFitWeekendRegistrationCancel = () => {
    this.setState({showDeleteFitWeekendRegistrationConfirmation: false});
  };

  handleDeleteFitWeekendRegistrationConfirmed = () => {
    $.ajax({
      method: 'DELETE',
      url: `/pd/fit_weekend_registration/${
        this.props.applicationData.application_guid
      }`
    })
      .done(() => {
        this.setState({showDeleteFitWeekendRegistrationConfirmation: false});
        if (this.props.onUpdate) {
          this.props.onUpdate({
            ...this.props.applicationData,
            registered_fit_weekend: false
          });
        }
      })
      .fail(() => {
        this.setState({showDeleteFitWeekendRegistrationConfirmation: false});
      });
  };

  renderLockButton = () => {
    const statusIsLockable = ApplicationFinalStatuses.includes(
      this.state.status
    );
    return (
      <Button
        title={
          !statusIsLockable &&
          `Can only lock if status is one of ${ApplicationFinalStatuses.join(
            ', '
          )}`
        }
        disabled={!(this.state.editing && statusIsLockable)}
        onClick={this.handleLockClick}
      >
        {this.state.locked ? 'Unlock' : 'Lock'}
      </Button>
    );
  };

  renderWorkshopAnswer = () => {
    return (
      <DetailViewWorkshopAssignmentResponse
        question="Summer Workshop"
        courseName={this.props.applicationData.course_name}
        subjectType="summer"
        year={parseInt(
          this.props.applicationData.application_year.split('-')[0],
          10
        )}
        assignedWorkshop={{
          id: this.state.pd_workshop_id,
          name: this.props.applicationData.pd_workshop_name,
          url: this.props.applicationData.pd_workshop_url
        }}
        editing={!!this.state.editing}
        onChange={this.handleSummerWorkshopChange}
      />
    );
  };

  renderFitWeekendAnswer = () => {
    return (
      <DetailViewWorkshopAssignmentResponse
        question="FIT Workshop"
        courseName={this.props.applicationData.course_name}
        subjectType="fit"
        year={parseInt(
          this.props.applicationData.application_year.split('-')[0],
          10
        )}
        assignedWorkshop={{
          id: this.state.fit_workshop_id,
          name: this.props.applicationData.fit_workshop_name,
          url: this.props.applicationData.fit_workshop_url
        }}
        editing={!!(this.state.editing && this.props.isWorkshopAdmin)}
        onChange={this.handleFitWorkshopChange}
      />
    );
  };

  renderRegionalPartnerAnswer = () => {
    if (this.state.editing && this.props.isWorkshopAdmin) {
      return (
        <RegionalPartnerDropdown
          onChange={this.handleRegionalPartnerChange}
          regionalPartnerFilter={{
            value: this.state.regional_partner_value,
            label: this.state.regional_partner_name
          }}
          regionalPartners={this.props.regionalPartners}
          additionalOptions={[
            {label: UNMATCHED_PARTNER_LABEL, value: UNMATCHED_PARTNER_VALUE}
          ]}
        />
      );
    }
    return this.state.regional_partner_name;
  };

  renderScholarshipStatusAnswer = () => {
    return (
      <FormGroup>
        <Select
          clearable={false}
          value={this.state.scholarship_status}
          onChange={this.handleScholarshipStatusChange}
          options={ScholarshipDropdownOptions}
          disabled={!this.state.editing}
        />
      </FormGroup>
    );
  };

  renderEditButtons = () => {
    if (this.state.editing) {
      return [
        <Button
          onClick={this.handleSaveClick}
          bsStyle="primary"
          key="save"
          style={styles.saveButton}
        >
          Save
        </Button>,
        <Button onClick={this.handleCancelEditClick} key="cancel">
          Cancel
        </Button>
      ];
    } else if (this.props.isWorkshopAdmin) {
      return (
        <div style={styles.flexSplitButtonContainer}>
          <SplitButton
            id="admin-edit"
            pullRight
            title="Edit"
            onClick={this.handleEditClick}
          >
            <MenuItem onSelect={this.handleAdminEditClick}>
              (Admin) Edit Form Data
            </MenuItem>
            <MenuItem
              style={styles.delete}
              onSelect={this.handleDeleteApplicationClick}
            >
              Delete Application
            </MenuItem>
            <ConfirmationDialog
              show={this.state.showDeleteApplicationConfirmation}
              onOk={this.handleDeleteApplicationConfirmed}
              onCancel={this.handleDeleteApplicationCancel}
              headerText="Delete Application"
              bodyText="Are you sure you want to delete this application? You will not be able to undo this."
              okText="Delete"
            />
            {this.props.applicationData.registered_fit_weekend && (
              <MenuItem
                style={styles.delete}
                onSelect={this.handleDeleteFitWeekendRegistrationClick}
              >
                Delete FiT Weekend Registration
              </MenuItem>
            )}
            {this.props.applicationData.registered_fit_weekend && (
              <ConfirmationDialog
                show={this.state.showDeleteFitWeekendRegistrationConfirmation}
                onOk={this.handleDeleteFitWeekendRegistrationConfirmed}
                onCancel={this.handleDeleteFitWeekendRegistrationCancel}
                headerText="Delete FiT Weekend Registration"
                bodyText="Are you sure you want to delete this FiT Weekend registration? You will not be able to undo this."
                okText="Delete"
              />
            )}
          </SplitButton>
        </div>
      );
    } else {
      return <Button onClick={this.handleEditClick}>Edit</Button>;
    }
  };

  renderStatusSelect = () => {
    const selectControl = (
      <div>
        <FormControl
          componentClass="select"
          disabled={this.state.locked || !this.state.editing}
          title={
            this.state.locked &&
            'The status of this application has been locked'
          }
          value={this.state.status}
          onChange={this.handleStatusChange}
          style={styles.statusSelect}
        >
          {Object.keys(this.statuses).map((status, i) => (
            <option value={status} key={i}>
              {this.statuses[status]}
            </option>
          ))}
        </FormControl>
        <ConfirmationDialog
          show={this.state.showCantSaveStatusDialog}
          onOk={this.handleCantSaveStatusOk}
          headerText="Cannot save applicant status"
          bodyText={this.state.cantSaveStatusReason}
          okText="OK"
        />
      </div>
    );

    // Render the select with the lock button in a fancy InputGroup
    return (
      <InputGroup style={styles.statusSelectGroup}>
        {this.props.canLock &&
          this.props.applicationData.application_type ===
            ApplicationTypes.facilitator && (
            <InputGroup.Button style={styles.editButton}>
              {this.renderLockButton()}
            </InputGroup.Button>
          )}
        {selectControl}
        <InputGroup.Button style={styles.editButton}>
          {this.renderEditButtons()}
        </InputGroup.Button>
      </InputGroup>
    );
  };

  showLocked = () =>
    this.props.applicationData.application_type ===
    ApplicationTypes.facilitator;

  renderEditMenu = (textAlign = 'left') => {
    return (
      <div>
        <div>{this.renderStatusSelect()}</div>
        {this.showLocked() && (
          <div style={{...styles.lockedStatus, textAlign}}>
            <FontAwesome icon={this.state.locked ? 'lock' : 'unlock'} />
            &nbsp; Application is&nbsp;
            {this.state.locked ? 'Locked' : 'Unlocked'}
          </div>
        )}
      </div>
    );
  };

  renderHeader = () => {
    return (
      <div style={styles.headerWrapper}>
        <div>
          <h1>
            {`${this.props.applicationData.form_data.firstName} ${
              this.props.applicationData.form_data.lastName
            }`}
          </h1>
          <h4>
            Meets minimum requirements?{' '}
            {this.props.applicationData.meets_criteria}
          </h4>
          {this.props.applicationData.application_type ===
            ApplicationTypes.teacher && (
            <h4>
              Meets scholarship requirements?{' '}
              {this.props.applicationData.meets_scholarship_criteria}
            </h4>
          )}
          {this.renderPointsSection()}
          {this.props.applicationData.application_type ===
            ApplicationTypes.teacher &&
            this.props.applicationData.course === 'csp' && (
              <h4>
                <a
                  target="_blank"
                  href="https://drive.google.com/file/d/1_X_Tw3tVMSL2re_DcrSUC9Z5CH9js3Gd/view"
                >
                  View CS Principles Rubric
                </a>
              </h4>
            )}
          {this.props.applicationData.application_type ===
            ApplicationTypes.teacher &&
            this.props.applicationData.course === 'csd' && (
              <h4>
                <a
                  target="_blank"
                  href="https://drive.google.com/file/d/12Ntxq7TV1XYsD2eaZJVt5DqSctqR2hUj/view"
                >
                  View CS Discoveries Rubric
                </a>
              </h4>
            )}
          {this.props.applicationData.application_type ===
            ApplicationTypes.facilitator && (
            <h4>
              <a
                target="_blank"
                href="https://docs.google.com/document/u/1/d/e/2PACX-1vTqUgsTTGeGMH0N1FTH2qPzQs1pVb8OWPf3lr1A0hzO9LyGLa27J9_Fsg4RG43ok1xbrCfQqKxBjNsk/pub"
              >
                View Rubric
              </a>
            </h4>
          )}
        </div>

        <div id="DetailViewHeader" style={styles.detailViewHeader}>
          {this.renderEditMenu('right')}
        </div>
      </div>
    );
  };

  renderPointsSection = () => {
    if (
      this.props.applicationData.application_type ===
        ApplicationTypes.facilitator &&
      this.props.applicationData.all_scores
    ) {
      return (
        <div>
          <h4>
            Total Score: {this.props.applicationData.all_scores['total_score']}
          </h4>
          <div style={styles.scoreBreakdown}>
            <p>
              Application Score:{' '}
              {this.props.applicationData.all_scores['application_score']}
            </p>
            <p>
              Interview Score:{' '}
              {this.props.applicationData.all_scores['interview_score']}
            </p>
            <br />
            <p>
              Teacher Experience Score:{' '}
              {
                this.props.applicationData.all_scores[
                  'teaching_experience_score'
                ]
              }
            </p>
            <p>
              Leadership Score:{' '}
              {this.props.applicationData.all_scores['leadership_score']}
            </p>
            <p>
              Champion for CS Score:{' '}
              {this.props.applicationData.all_scores['champion_for_cs_score']}
            </p>
            <p>
              Equity Score:{' '}
              {this.props.applicationData.all_scores['equity_score']}
            </p>
            <p>
              Growth Mindset Score:{' '}
              {this.props.applicationData.all_scores['growth_minded_score']}
            </p>
            <p>
              Content Knowledge Score:{' '}
              {this.props.applicationData.all_scores['content_knowledge_score']}
            </p>
            <p>
              Program Commitment Score:{' '}
              {
                this.props.applicationData.all_scores[
                  'program_commitment_score'
                ]
              }
            </p>
          </div>
        </div>
      );
    } else {
      return <h4>Bonus Points: {this.props.applicationData.bonus_points}</h4>;
    }
  };

  renderRegistrationLinks = () => {
    const registrationLinks = [];

    const buildRegistrationLink = urlKey => (
      <a href={`/pd/${urlKey}/${this.props.applicationData.application_guid}`}>
        {`${window.location.host}/pd/${urlKey}/${
          this.props.applicationData.application_guid
        }`}
      </a>
    );

    if (
      this.props.isWorkshopAdmin &&
      this.props.applicationData.status === 'accepted' &&
      this.props.applicationData.locked
    ) {
      if (this.props.applicationData.fit_workshop_id) {
        registrationLinks.push(
          <DetailViewResponse
            question="FiT Weekend Registration Link"
            layout="lineItem"
            answer={buildRegistrationLink('fit_weekend_registration')}
          />
        );
      }
    }

    return registrationLinks;
  };

  renderInterview = () => {
    let interviewFields = [];
    [
      {label: 'question1', id: 'question_1', value: this.state.question_1},
      {label: 'question2', id: 'question_2', value: this.state.question_2},
      {label: 'question3', id: 'question_3', value: this.state.question_3},
      {label: 'question4', id: 'question_4', value: this.state.question_4},
      {label: 'question5', id: 'question_5', value: this.state.question_5},
      {label: 'question6', id: 'question_6', value: this.state.question_6},
      {label: 'question7', id: 'question_7', value: this.state.question_7}
    ].forEach((field, i) => {
      interviewFields.push(
        <tr key={i}>
          <td style={styles.questionColumn}>
            {InterviewQuestions[field.label]}
          </td>
          <td>
            <FormControl
              id={field.id}
              disabled={!this.state.editing}
              componentClass="textarea"
              value={field.value || ''}
              onChange={this.handleInterviewNotesChange}
              style={styles.notes}
            />
          </td>
          {this.renderScoringSection(field.id) ? (
            this.renderScoringSection(field.id)
          ) : (
            <td />
          )}
        </tr>
      );
    });

    return (
      <div>
        <h3>Interview Questions</h3>
        <Table style={styles.detailViewTable} striped bordered>
          <tbody>{interviewFields}</tbody>
        </Table>
      </div>
    );
  };

  renderNotes = () => {
    let notesFields = [];
    [
      {label: 'General Notes', id: 'notes', value: this.state.notes},
      {label: 'Notes 2', id: 'notes_2', value: this.state.notes_2},
      {label: 'Notes 3', id: 'notes_3', value: this.state.notes_3},
      {label: 'Notes 4', id: 'notes_4', value: this.state.notes_4},
      {label: 'Notes 5', id: 'notes_5', value: this.state.notes_5}
    ].forEach(field => {
      notesFields.push(
        <div key={field.id}>
          <h4>{field.label}</h4>
          <Row>
            <Col md={8}>
              <FormControl
                id={field.id}
                disabled={!this.state.editing}
                componentClass="textarea"
                value={field.value || ''}
                onChange={this.handleNotesChange}
                style={styles.notes}
              />
            </Col>
          </Row>
          <br />
        </div>
      );
    });
    return notesFields;
  };

  renderScoringSection = key => {
    const snakeCaseKey = _.snakeCase(key);

    let scoringDropdowns = [];
    if (
      this.scoreableQuestions[
        `criteriaScoreQuestions${_.startCase(
          this.props.applicationData.course
        )}`
      ].includes(snakeCaseKey)
    ) {
      scoringDropdowns.push(
        <div key="meets_minimum_criteria_scores">
          Meets minimum requirements?
          {this.renderScoringDropdown(
            snakeCaseKey,
            'meets_minimum_criteria_scores'
          )}
        </div>
      );
    }
    if (this.state.bonus_point_questions.includes(snakeCaseKey)) {
      if (scoringDropdowns.length) {
        scoringDropdowns.push(<br key="bonus_points_br" />);
      }

      scoringDropdowns.push(
        <div key="bonus_points_scores">
          {this.props.applicationData.application_type === 'Facilitator' &&
          FacilitatorScoringFields[key]
            ? FacilitatorScoringFields[key]['title']
            : 'Bonus Points'}
          {this.renderScoringDropdown(snakeCaseKey, 'bonus_points_scores')}
          {this.props.applicationData.application_type === 'Facilitator' &&
            FacilitatorScoringFields[key] &&
            FacilitatorScoringFields[key]['rubric']}
        </div>
      );
    }
    if (
      this.props.applicationData.application_type === 'Teacher' &&
      this.scoreableQuestions['scholarshipQuestions'].includes(snakeCaseKey)
    ) {
      if (scoringDropdowns.length) {
        scoringDropdowns.push(<br key="meets_scholarship_criteria_br" />);
      }
      scoringDropdowns.push(
        <div key="meets_scholarship_criteria_scores">
          Meets scholarship requirements?
          {this.renderScoringDropdown(
            snakeCaseKey,
            'meets_scholarship_criteria_scores'
          )}
        </div>
      );
    }

    return <td style={styles.scoringColumn}>{scoringDropdowns}</td>;
  };

  renderScoringDropdown(key, category) {
    const scores =
      this.validScores[_.camelCase(key)][_.camelCase(category)] ||
      this.validScores[_.camelCase(key)];

    return (
      <FormControl
        componentClass="select"
        value={this.state.response_scores[category][key]}
        id={`${key}-${category}-score`}
        onChange={this.handleScoreChange}
        disabled={!this.state.editing}
        style={styles.scoringDropdown}
      >
        <option>--</option>
        {scores.map((score, i) => (
          <option value={score} key={i}>
            {score}
          </option>
        ))}
      </FormControl>
    );
  }

  showPrincipalApprovalTable = () => {
    return (
      this.props.applicationData.principal_approval_state || ''
    ).startsWith('Complete');
  };

  handlePrincipalApprovalChange = (_id, principalApproval) => {
    this.setState({principalApproval});
  };

  renderDetailViewTableLayout = () => {
    const sectionsToRemove =
      this.props.applicationData.application_type === ApplicationTypes.teacher
        ? ['section5AdditionalDemographicInformation', 'section6Submission']
        : ['section6Submission'];

    return (
      <div>
        {_.pull(Object.keys(this.sectionHeaders), ...sectionsToRemove).map(
          (header, i) => (
            <div key={i}>
              <h3>{this.sectionHeaders[header]}</h3>
              <Table style={styles.detailViewTable} striped bordered>
                <tbody>
                  {Object.keys(this.pageLabels[header]).map((key, j) => {
                    return (
                      (this.props.applicationData.form_data[key] ||
                        header ===
                          'schoolStatsAndPrincipalApprovalSection') && (
                        <tr key={j}>
                          <td style={styles.questionColumn}>
                            <MarkdownSpan>
                              {this.labelOverrides[key] ||
                                this.pageLabels[header][key]}
                            </MarkdownSpan>
                          </td>
                          <td style={styles.answerColumn}>
                            {this.renderAnswer(
                              key,
                              this.props.applicationData.form_data[key]
                            )}
                          </td>
                          {this.renderScoringSection(key)}
                        </tr>
                      )
                    );
                  })}
                </tbody>
              </Table>
            </div>
          )
        )}
      </div>
    );
  };

  renderAnswer = (key, answer) => {
    if (this.multiAnswerQuestionFields[key]) {
      return (
        <div>
          {this.multiAnswerQuestionFields[key]['teacher'] && (
            <p>
              Teacher Response:{' '}
              {this.formatAnswer(
                key,
                this.props.applicationData.form_data[
                  _.camelCase(this.multiAnswerQuestionFields[key]['teacher'])
                ]
              )}
            </p>
          )}
          {this.multiAnswerQuestionFields[key]['principal'] && (
            <p>
              Principal Response:{' '}
              {this.formatAnswer(
                key,
                this.props.applicationData.form_data[
                  _.camelCase(this.multiAnswerQuestionFields[key]['principal'])
                ]
              )}
            </p>
          )}
          {this.multiAnswerQuestionFields[key]['stats'] && (
            <p>
              Data from NCES:{' '}
              {this.props.applicationData.school_stats[
                this.multiAnswerQuestionFields[key]['stats']
              ] || NA}
            </p>
          )}
        </div>
      );
    } else {
      return this.formatAnswer(key, answer);
    }
  };

  formatAnswer = (key, answer) => {
    if (Array.isArray(answer)) {
      return answer.sort().join(', ');
    } else {
      return answer || NA;
    }
  };

  renderResendOrUnrequirePrincipalApprovalSection = () => {
    if (!this.props.applicationData.principal_approval_state) {
      return (
        <div>
          <h3>Principal Approval</h3>
          <h4>Select option</h4>
          <PrincipalApprovalButtons
            applicationId={this.props.applicationId}
            showSendEmailButton={true}
            showNotRequiredButton={true}
            onChange={this.handlePrincipalApprovalChange}
          />
        </div>
      );
    } else if (
      this.props.applicationData.principal_approval_state === 'Not required'
    ) {
      return (
        <div>
          <h3>Principal Approval</h3>
          <h4>Not required</h4>
          <p>
            If you would like to require principal approval for this teacher,
            please click “Send email” to the principal asking for approval.
          </p>
          <PrincipalApprovalButtons
            applicationId={this.props.applicationId}
            showSendEmailButton={true}
            onChange={this.handlePrincipalApprovalChange}
          />
        </div>
      );
    } else {
      // Approval sent but is not complete
      const principalApprovalUrl = `${
        window.location.origin
      }/pd/application/principal_approval/${
        this.props.applicationData.application_guid
      }`;

      return (
        <div>
          <h3>Principal Approval</h3>
          <h4>{this.props.applicationData.principal_approval_state}</h4>
          <p>
            Link to principal approval form:{' '}
            <a href={principalApprovalUrl} target="_blank">
              {principalApprovalUrl}
            </a>
          </p>
        </div>
      );
    }
  };

  renderTopTableLayout = () => {
    return (
      <Table style={styles.detailViewTable} striped bordered>
        <tbody>
          <tr>
            <td style={styles.questionColumn}>Email</td>
            <td style={styles.answerColumn}>
              {this.props.applicationData.email}
            </td>
            <td style={styles.scoringColumn} />
          </tr>
          {this.props.applicationData.application_type ===
            ApplicationTypes.teacher && (
            <tr>
              <td style={styles.questionColumn}>School Name</td>
              <td style={styles.answerColumn}>
                {this.renderSchoolTrait(
                  this.props.applicationData.school_name,
                  this.props.applicationData.form_data['principal_school']
                )}
              </td>
              <td style={styles.scoringColumn} />
            </tr>
          )}
          {this.props.applicationData.application_type ===
            ApplicationTypes.teacher && (
            <tr>
              <td style={styles.questionColumn}>School District</td>
              <td style={styles.answerColumn}>
                {this.renderSchoolTrait(
                  this.props.applicationData.district_name,
                  this.props.applicationData.form_data[
                    'principal_school_district'
                  ]
                )}
              </td>
              <td style={styles.scoringColumn} />
            </tr>
          )}
          {!(this.props.applicationData.course === 'csf') && (
            <tr>
              <td style={styles.questionColumn}>Summer Workshop</td>
              <td style={styles.answerColumn}>{this.renderWorkshopAnswer()}</td>
              <td style={styles.scoringColumn} />
            </tr>
          )}
          {this.props.applicationData.application_type ===
            ApplicationTypes.facilitator && (
            <tr>
              <td style={styles.questionColumn}>FiT Workshop</td>
              <td style={styles.answerColumn}>
                {this.renderFitWeekendAnswer()}
              </td>
              <td style={styles.scoringColumn} />
            </tr>
          )}
          <tr>
            <td style={styles.questionColumn}>Regional Partner</td>
            <td style={styles.answerColumn}>
              {this.renderRegionalPartnerAnswer()}
            </td>
            {this.renderScoringSection('regionalPartnerName')}
          </tr>
          {this.props.applicationData.application_type ===
            ApplicationTypes.teacher && (
            <tr>
              <td style={styles.questionColumn}>Scholarship Teacher?</td>
              <td style={styles.answerColumn}>
                {this.renderScholarshipStatusAnswer()}
              </td>
              <td style={styles.scoringColumn} />
            </tr>
          )}
        </tbody>
      </Table>
    );
  };

  renderSchoolTrait = (teacher_response, principal_response) => {
    if (principal_response && principal_response !== teacher_response) {
      return (
        <div>
          <p>Teacher Response: {teacher_response}</p>
          <p>Principal Presponse: {principal_response}</p>
        </div>
      );
    } else {
      return teacher_response;
    }
  };

  render() {
    if (this.state.hasOwnProperty('deleted')) {
      const message = this.state.deleted
        ? 'This application has been deleted.'
        : 'This application could not be deleted.';
      return <h4>{message}</h4>;
    }
    return (
      <div id="detail-view">
        {this.renderHeader()}
        <br />
        {this.renderTopTableLayout()}
        {this.renderDetailViewTableLayout()}
        {this.props.applicationData.application_type ===
          ApplicationTypes.teacher &&
          !this.showPrincipalApprovalTable() &&
          this.renderResendOrUnrequirePrincipalApprovalSection()}
        {this.props.applicationData.application_type ===
          ApplicationTypes.facilitator && this.renderInterview()}
        {this.renderNotes()}
        {this.renderEditMenu()}
        {this.props.applicationData.status_change_log && (
          <ChangeLog changeLog={this.props.applicationData.status_change_log} />
        )}
      </div>
    );
  }
}

export default connect(state => ({
  regionalPartnerGroup: state.regionalPartners.regionalPartnerGroup,
  regionalPartners: state.regionalPartners.regionalPartners,
  canLock: state.applicationDashboard.permissions.lockApplication,
  isWorkshopAdmin: state.applicationDashboard.permissions.workshopAdmin
}))(DetailViewContents);<|MERGE_RESOLUTION|>--- conflicted
+++ resolved
@@ -115,11 +115,7 @@
   }
 };
 
-<<<<<<< HEAD
-const NA = "N/A";
-=======
 const NA = 'N/A';
->>>>>>> 4eaa713b
 
 const DEFAULT_NOTES =
   'Strengths:\nWeaknesses:\nPotential red flags to follow-up on:\nOther notes:';
@@ -293,22 +289,16 @@
     });
   };
 
-<<<<<<< HEAD
-  handleStatusChange = (event) => {
-    const workshopAssigned = this.props.applicationData.pd_workshop_id || this.props.applicationData.fit_workshop_id;
-    if (this.props.applicationData.application_type === ApplicationTypes.teacher && !this.state.scholarship_status && ScholarshipStatusRequiredStatuses.includes(event.target.value)) {
-=======
   handleStatusChange = event => {
     const workshopAssigned =
       this.props.applicationData.pd_workshop_id ||
       this.props.applicationData.fit_workshop_id;
     if (
-      this.props.applicationData.application_type ===
-        ApplicationTypes.teacher &&
-      !this.state.scholarship_status &&
+      this.props.applicationData.application_type === 
+        ApplicationTypes.teacher && 
+      !this.state.scholarship_status && 
       ScholarshipStatusRequiredStatuses.includes(event.target.value)
     ) {
->>>>>>> 4eaa713b
       this.setState({
         cantSaveStatusReason: `Please assign a scholarship status to this applicant before setting this
                               applicant's status to ${
