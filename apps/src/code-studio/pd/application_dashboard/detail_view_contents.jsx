--- conflicted
+++ resolved
@@ -729,11 +729,7 @@
     if (!this.props.applicationData.principal_approval_state) {
       return (
         <div>
-<<<<<<< HEAD
-          <h3>{SectionHeaders['detailViewPrincipalApproval']}</h3>
-=======
           <h3>Principal Approval</h3>
->>>>>>> 0c3d9eb7
           <h4>Select option</h4>
           <PrincipalApprovalButtons
             applicationId={this.props.applicationId}
@@ -746,11 +742,7 @@
     } else if (this.props.applicationData.principal_approval_state === "Not required") {
       return (
         <div>
-<<<<<<< HEAD
-          <h3>{SectionHeaders['detailViewPrincipalApproval']}</h3>
-=======
           <h3>Principal Approval</h3>
->>>>>>> 0c3d9eb7
           <h4>Not required</h4>
           <p>
             If you would like to require principal approval for this teacher,
@@ -769,13 +761,8 @@
 
       return (
         <div>
-<<<<<<< HEAD
-          <h3>{SectionHeaders['detailViewPrincipalApproval']}</h3>
-          <h4>{this.state.principalApproval}</h4>
-=======
           <h3>Principal Approval</h3>
           <h4>{this.props.applicationData.principal_approval_state}</h4>
->>>>>>> 0c3d9eb7
           <p>
             Link to principal approval form:{' '}
             <a href={principalApprovalUrl} target="_blank">
