--- conflicted
+++ resolved
@@ -31,10 +31,7 @@
   ScholarshipDropdownOptions
 } from '@cdo/apps/generated/pd/teacher1920ApplicationConstants';
 import {
-<<<<<<< HEAD
-=======
   InterviewQuestions,
->>>>>>> b8d08e81
   LabelOverrides as FacilitatorLabelOverrides,
   PageLabels as FacilitatorPageLabelsOverrides,
   SectionHeaders as FacilitatorSectionHeaders,
@@ -713,11 +710,7 @@
   };
 
   renderPointsSection = () => {
-<<<<<<< HEAD
-    if (this.props.applicationData.application_type === ApplicationTypes.facilitator) {
-=======
     if (this.props.applicationData.application_type === ApplicationTypes.facilitator && this.props.applicationData.all_scores) {
->>>>>>> b8d08e81
       return (
         <div>
           <h4>
@@ -1181,10 +1174,7 @@
         {this.props.applicationData.application_type === ApplicationTypes.teacher &&
           !this.showPrincipalApprovalTable() && this.renderResendOrUnrequirePrincipalApprovalSection()
         }
-<<<<<<< HEAD
-=======
         {this.props.applicationData.application_type === ApplicationTypes.facilitator && this.renderInterview()}
->>>>>>> b8d08e81
         {this.renderNotes()}
         {this.renderEditMenu()}
         {this.props.applicationData.status_change_log && (
