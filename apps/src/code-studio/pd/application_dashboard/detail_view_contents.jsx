--- conflicted
+++ resolved
@@ -43,12 +43,8 @@
 import {
   ApplicationStatuses,
   ApplicationFinalStatuses,
-<<<<<<< HEAD
-  ApplicationTypes
-=======
   ApplicationTypes,
   ScholarshipStatusRequiredStatuses
->>>>>>> b8291c49
 } from './constants';
 import {FacilitatorScoringFields} from './detail_view/facilitator_scoring_fields';
 import PrincipalApprovalButtons from './principal_approval_buttons';
@@ -293,29 +289,32 @@
     });
   };
 
-<<<<<<< HEAD
   handleStatusChange = event => {
     const workshopAssigned =
       this.props.applicationData.pd_workshop_id ||
       this.props.applicationData.fit_workshop_id;
     if (
+      this.props.applicationData.application_type ===
+        ApplicationTypes.teacher &&
+      !this.state.scholarship_status &&
+      ScholarshipStatusRequiredStatuses.includes(event.target.value)
+    ) {
+      this.setState({
+        cantSaveStatusReason: `Please assign a scholarship status to this applicant before setting this
+                              applicant's status to ${
+                                ApplicationStatuses[this.props.viewType][
+                                  event.target.value
+                                ]
+                              }.`,
+        showCantSaveStatusDialog: true
+      });
+    } else if (
       this.props.applicationData.regional_partner_emails_sent_by_system &&
       !workshopAssigned &&
       ['accepted_no_cost_registration', 'registration_sent'].includes(
         event.target.value
       )
     ) {
-=======
-  handleStatusChange = (event) => {
-    const workshopAssigned = this.props.applicationData.pd_workshop_id || this.props.applicationData.fit_workshop_id;
-    if (this.props.applicationData.application_type === ApplicationTypes.teacher && !this.state.scholarship_status && ScholarshipStatusRequiredStatuses.includes(event.target.value)) {
->>>>>>> b8291c49
-      this.setState({
-        cantSaveStatusReason: `Please assign a scholarship status to this applicant before setting this
-                              applicant's status to ${ApplicationStatuses[this.props.viewType][event.target.value]}.`,
-        showCantSaveStatusDialog: true
-      });
-    } else if (this.props.applicationData.regional_partner_emails_sent_by_system && !workshopAssigned && ['accepted_no_cost_registration', 'registration_sent'].includes(event.target.value)) {
       this.setState({
         cantSaveStatusReason: WORKSHOP_REQUIRED,
         showCantSaveStatusDialog: true
@@ -687,14 +686,7 @@
           show={this.state.showCantSaveStatusDialog}
           onOk={this.handleCantSaveStatusOk}
           headerText="Cannot save applicant status"
-<<<<<<< HEAD
-          bodyText={`Please assign a summer workshop to this applicant before setting this
-            applicant's status to "Accepted - No Cost Registration" or "Registration Sent".
-            These statuses will trigger an automated email with a registration link to their
-            assigned workshop.`}
-=======
           bodyText={this.state.cantSaveStatusReason}
->>>>>>> b8291c49
           okText="OK"
         />
       </div>
