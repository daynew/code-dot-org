--- conflicted
+++ resolved
@@ -58,15 +58,11 @@
     this.context.router.push('../workshop_user_management/facilitator_courses');
   };
 
-<<<<<<< HEAD
-  handleRegionalPartnersClick(e) {
+  handleRegionalPartnersClick = (e) => {
     this.context.router.push('../../regional_partners');
-  },
+  };
 
-  handleFilterClick(e) {
-=======
   handleFilterClick = (e) => {
->>>>>>> e30ed9f2
     e.preventDefault();
     this.context.router.push('/workshops/filter');
   };
