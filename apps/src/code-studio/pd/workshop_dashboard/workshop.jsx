--- conflicted
+++ resolved
@@ -188,19 +188,14 @@
   handleStartWorkshopClick = () => {
     this.setState({showStartWorkshopConfirmation: true});
   };
-
-<<<<<<< HEAD
-  handleAdminApiAction = (action) => {
-    this.startRequest = $.ajax({
-=======
   handleAdminActionClick = (action) => this.setState({pendingAdminAction: action});
+
   handleAdminActionCancel = (action) => this.setState({pendingAdminAction: null});
 
   handleAdminActionConfirmed = () => {
     const action = this.state.pendingAdminAction;
     this.setState({pendingAdminAction: null});
     this.adminActionRequest = $.ajax({
->>>>>>> 0eedce4a
       method: "POST",
       url: `/api/v1/pd/workshops/${this.props.params.workshopId}/${action}`,
       dataType: "json"
@@ -211,11 +206,8 @@
         console.log(`Failed to ${action} workshop: ${this.props.params.workshopId}`);
         alert(`We're sorry, we were unable to ${action} the workshop. Please try again.`);
       }
-<<<<<<< HEAD
-=======
     }).always(() => {
       this.adminActionRequest = null;
->>>>>>> 0eedce4a
     });
   };
 
@@ -476,11 +468,6 @@
         return;
     }
 
-<<<<<<< HEAD
-    return (
-      <Button
-        onClick={() => this.handleAdminApiAction(action.toLowerCase())}
-=======
     if (this.state.pendingAdminAction) {
       return (
         <ConfirmationDialog
@@ -496,7 +483,6 @@
     return (
       <Button
         onClick={() => this.handleAdminActionClick(action.toLowerCase())}
->>>>>>> 0eedce4a
         bsSize="xsmall"
         style={styles.adminActionButton}
       >
