--- conflicted
+++ resolved
@@ -1,6 +1,5 @@
 import React, {PropTypes} from 'react';
 import {Tab, Tabs} from 'react-bootstrap';
-import _ from 'lodash';
 
 const styles = {
   table: {
@@ -43,11 +42,7 @@
                       dangerouslySetInnerHTML={{__html: question_data['text']}}// eslint-disable-line react/no-danger
                     />
                     <td>
-<<<<<<< HEAD
                       {this.computeAverageFromAnswerObject(this.props.thisWorkshop[session]['general'][question_key], question_data['answer_type'] !== 'none')}
-=======
-                      {this.computeAverageFromAnswerObject(this.props.thisWorkshop[session]['general'][question_key])}
->>>>>>> bb50fb54
                     </td>
                   </tr>
                 );
@@ -184,11 +179,7 @@
     ));
   }
 
-<<<<<<< HEAD
   computeAverageFromAnswerObject(answerHash, shouldFakeData) {
-=======
-  computeAverageFromAnswerObject(answerHash) {
->>>>>>> bb50fb54
     let sum = 0;
     Object.keys(answerHash).map((key) => {
       if (Number(key) > 0) {
@@ -197,25 +188,16 @@
     });
 
     if (sum === 0) {
-<<<<<<< HEAD
-      if (false) {
+      if (shouldFakeData) {
         return ((Math.random() * 8) + 1).toFixed(2);
       } else {
         return '';
       }
-=======
-      return '-';
->>>>>>> bb50fb54
     } else {
       let average = sum / Object.values(answerHash).reduce((sum, x) => {
         return sum + x;
       });
-<<<<<<< HEAD
       return average.toFixed(2);
-=======
-
-      return _.round(average, 2);
->>>>>>> bb50fb54
     }
   }
 
