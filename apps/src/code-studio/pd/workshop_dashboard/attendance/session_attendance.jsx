--- conflicted
+++ resolved
@@ -27,10 +27,6 @@
     workshopId: PropTypes.number.isRequired,
     course: PropTypes.string.isRequired,
     sessionId: PropTypes.number.isRequired,
-<<<<<<< HEAD
-    adminOverride: PropTypes.bool,
-=======
->>>>>>> a4df5b8b
     isReadOnly: PropTypes.bool,
     onSaving: PropTypes.func.isRequired,
     onSaved: PropTypes.func.isRequired,
