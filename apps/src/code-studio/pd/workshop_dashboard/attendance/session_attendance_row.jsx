/**
 * Display and edit attendance for a single teacher in a session,
 * for use in SessionAttendance.
 */
import React, {PropTypes} from "react";
import $ from 'jquery';
import {OverlayTrigger, Tooltip} from "react-bootstrap";

const styles = {
  contents: {
    height: '100%',
    width: '100%',
    cursor:'pointer'
  }
};

const SessionAttendanceRow = React.createClass({
  propTypes: {
    workshopId: PropTypes.number.isRequired,
    sessionId: PropTypes.number.isRequired,
    attendance: PropTypes.shape({
      first_name: PropTypes.string.isRequired,
      last_name: PropTypes.string.isRequired,
      email: PropTypes.string.isRequired,
      enrollment_id: PropTypes.number.isRequired,
      user_id: PropTypes.number,
<<<<<<< HEAD
      in_section: PropTypes.bool.isRequired,
=======
      verified_teacher_account: PropTypes.bool.isRequired,
>>>>>>> a4df5b8b
      attended: PropTypes.bool.isRequired,
      puzzles_completed: PropTypes.number.isRequired
    }).isRequired,
    adminOverride: PropTypes.bool,
    isReadOnly: PropTypes.bool,
    onSaving: PropTypes.func.isRequired,
    onSaved: PropTypes.func.isRequired,
    accountRequiredForAttendance: PropTypes.bool.isRequired,
<<<<<<< HEAD
    sectionRequiredForAttendance: PropTypes.bool.isRequired,
    showSectionMembership: PropTypes.bool.isRequired,
=======
>>>>>>> a4df5b8b
    showPuzzlesCompleted: PropTypes.bool.isRequired,
    displayYesNoAttendance: PropTypes.bool.isRequired
  },

  getInitialState() {
    return {
      pendingRequest: null
    };
  },

  componentWillUnmount() {
    if (this.state.pendingRequest) {
      this.state.pendingRequest.abort();
    }
  },

  isValid() {
    return !this.props.accountRequiredForAttendance || this.props.attendance.user_id;
  },

  handleClickAttended() {
    if (this.isValid()) {
      if (this.props.attendance.attended) {
        this.deleteAttendance();
      } else {
        this.setAttendance();
      }
    }
  },

  getApiUrl() {
    const {workshopId, sessionId} = this.props;

    if (this.props.accountRequiredForAttendance) {
      const userId = this.props.attendance.user_id;
      return `/api/v1/pd/workshops/${workshopId}/attendance/${sessionId}/user/${userId}`;
    } else {
      const enrollmentId = this.props.attendance.enrollment_id;
      return `/api/v1/pd/workshops/${workshopId}/attendance/${sessionId}/enrollment/${enrollmentId}`;
    }
  },

  setAttendance() {
    let url = this.getApiUrl();
    if (this.props.adminOverride) {
      url += '?admin_override=1';
    }

    this.save(
      'PUT',
      url,
      {
        attended: true
      }
    );
  },

  deleteAttendance() {
    this.save(
      'DELETE',
      this.getApiUrl(),
      {
        attended: false
      }
    );
  },

  // Saves via the specified method and url, merging in the newAttendanceValues on success.
  save(method, url, newAttendanceValues) {
    const pendingRequest = $.ajax({
      method,
      url,
      dataType: "json"
    }).done(() => {
      // Clone attendance, merge the new values, and send upstream.
      this.props.onSaved({
        ...this.props.attendance,
        ...newAttendanceValues
      });
    }).fail(() => {
      // Tell the parent we failed to save.
      this.props.onSaved({
        error: true
      });
    }).always(() => {
      this.setState({pendingRequest: null});
    });

    // Tell the parent we are saving.
    this.setState({pendingRequest});
    this.props.onSaving();
  },

  renderAttendedCellContents() {
    if (this.props.displayYesNoAttendance) {
      return this.props.attendance.attended ? 'Yes' : 'No';
    } else {
      return this.renderEditableAttendedCellContents();
    }
  },

  renderEditableAttendedCellContents() {
    const checkBoxClass = this.props.attendance.attended ? "fa fa-check-square-o" : "fa fa-square-o";
    if (this.props.isReadOnly || this.state.pendingRequest) {
      return (
        <div>
          <i className={checkBoxClass}/>
        </div>
      );
    }

    const contents = (
      <div style={styles.contents} onClick={this.handleClickAttended}>
        <i className={checkBoxClass}/>
      </div>
    );

    if (!this.isValid()) {
      const tooltip = (
        <Tooltip id={0}>
          Teachers must have a Code Studio account before they can be marked attended.
        </Tooltip>
      );
      return (
        <OverlayTrigger overlay={tooltip} placement="left" delayShow={100}>
          {contents}
        </OverlayTrigger>
      );
    }

    return contents;
  },

  render: function () {
    return (
      <tr className={this.props.attendance.attended ? 'success' : null}>
        <td>
          {this.props.attendance.first_name}
        </td>
        <td>
          {this.props.attendance.last_name}
        </td>
        <td>
          {this.props.attendance.email}
        </td>
        {
          this.props.accountRequiredForAttendance &&
          <td>
            {this.props.attendance.user_id ? "Yes" : "No"}
          </td>
        }
        <td>
          {this.props.attendance.verified_teacher_account ? "Yes" : "No"}
        </td>
        {
          this.props.showPuzzlesCompleted &&
          <td>
            {
              // Only show for attended teachers
              this.props.attendance.attended
                ? this.props.attendance.puzzles_completed
                : null
            }
          </td>
        }
        <td>
          {this.renderAttendedCellContents()}
        </td>
      </tr>
    );
  }
});
export default SessionAttendanceRow;<|MERGE_RESOLUTION|>--- conflicted
+++ resolved
@@ -24,11 +24,7 @@
       email: PropTypes.string.isRequired,
       enrollment_id: PropTypes.number.isRequired,
       user_id: PropTypes.number,
-<<<<<<< HEAD
-      in_section: PropTypes.bool.isRequired,
-=======
       verified_teacher_account: PropTypes.bool.isRequired,
->>>>>>> a4df5b8b
       attended: PropTypes.bool.isRequired,
       puzzles_completed: PropTypes.number.isRequired
     }).isRequired,
@@ -37,11 +33,6 @@
     onSaving: PropTypes.func.isRequired,
     onSaved: PropTypes.func.isRequired,
     accountRequiredForAttendance: PropTypes.bool.isRequired,
-<<<<<<< HEAD
-    sectionRequiredForAttendance: PropTypes.bool.isRequired,
-    showSectionMembership: PropTypes.bool.isRequired,
-=======
->>>>>>> a4df5b8b
     showPuzzlesCompleted: PropTypes.bool.isRequired,
     displayYesNoAttendance: PropTypes.bool.isRequired
   },
