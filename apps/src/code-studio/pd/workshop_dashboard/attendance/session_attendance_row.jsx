/**
 * Display and edit attendance for a single teacher in a session,
 * for use in SessionAttendance.
 */
import React, {PropTypes} from "react";
import $ from 'jquery';
import {OverlayTrigger, Tooltip} from "react-bootstrap";

const styles = {
  contents: {
    height: '100%',
    width: '100%',
    cursor:'pointer'
  }
};

const SessionAttendanceRow = React.createClass({
  propTypes: {
<<<<<<< HEAD
    workshopId: React.PropTypes.number.isRequired,
    sessionId: React.PropTypes.number.isRequired,
    attendance: React.PropTypes.shape({
      first_name: React.PropTypes.string.isRequired,
      last_name: React.PropTypes.string.isRequired,
      email: React.PropTypes.string.isRequired,
      enrollment_id: React.PropTypes.number.isRequired,
      user_id: React.PropTypes.number,
      attended: React.PropTypes.bool.isRequired,
      puzzles_completed: React.PropTypes.number.isRequired
    }).isRequired,
    adminOverride: React.PropTypes.bool,
    isReadOnly: React.PropTypes.bool,
    onSaving: React.PropTypes.func.isRequired,
    onSaved: React.PropTypes.func.isRequired,
    accountRequiredForAttendance: React.PropTypes.bool.isRequired,
    showPuzzlesCompleted: React.PropTypes.bool.isRequired,
    displayYesNoAttendance: React.PropTypes.bool.isRequired
=======
    workshopId: PropTypes.number.isRequired,
    sessionId: PropTypes.number.isRequired,
    attendance: PropTypes.shape({
      first_name: PropTypes.string.isRequired,
      last_name: PropTypes.string.isRequired,
      email: PropTypes.string.isRequired,
      enrollment_id: PropTypes.number.isRequired,
      user_id: PropTypes.number,
      in_section: PropTypes.bool.isRequired,
      attended: PropTypes.bool.isRequired,
      puzzles_completed: PropTypes.number.isRequired
    }).isRequired,
    adminOverride: PropTypes.bool,
    isReadOnly: PropTypes.bool,
    onSaving: PropTypes.func.isRequired,
    onSaved: PropTypes.func.isRequired,
    accountRequiredForAttendance: PropTypes.bool.isRequired,
    sectionRequiredForAttendance: PropTypes.bool.isRequired,
    showSectionMembership: PropTypes.bool.isRequired,
    showPuzzlesCompleted: PropTypes.bool.isRequired,
    displayYesNoAttendance: PropTypes.bool.isRequired
>>>>>>> 1f60a474
  },

  getInitialState() {
    return {
      pendingRequest: null
    };
  },

  componentWillUnmount() {
    if (this.state.pendingRequest) {
      this.state.pendingRequest.abort();
    }
  },

  isValid() {
    return !this.props.accountRequiredForAttendance || this.props.attendance.user_id;
  },

  handleClickAttended() {
    if (this.isValid()) {
      if (this.props.attendance.attended) {
        this.deleteAttendance();
      } else {
        this.setAttendance();
      }
    }
  },

  getApiUrl() {
    const {workshopId, sessionId} = this.props;

    if (this.props.accountRequiredForAttendance) {
      const userId = this.props.attendance.user_id;
      return `/api/v1/pd/workshops/${workshopId}/attendance/${sessionId}/user/${userId}`;
    } else {
      const enrollmentId = this.props.attendance.enrollment_id;
      return `/api/v1/pd/workshops/${workshopId}/attendance/${sessionId}/enrollment/${enrollmentId}`;
    }
  },

  setAttendance() {
    let url = this.getApiUrl();
    if (this.props.adminOverride) {
      url += '?admin_override=1';
    }

    this.save(
      'PUT',
      url,
      {
        attended: true
      }
    );
  },

  deleteAttendance() {
    this.save(
      'DELETE',
      this.getApiUrl(),
      {
        attended: false
      }
    );
  },

  // Saves via the specified method and url, merging in the newAttendanceValues on success.
  save(method, url, newAttendanceValues) {
    const pendingRequest = $.ajax({
      method,
      url,
      dataType: "json"
    }).done(() => {
      // Clone attendance, merge the new values, and send upstream.
      this.props.onSaved({
        ...this.props.attendance,
        ...newAttendanceValues
      });
    }).fail(() => {
      // Tell the parent we failed to save.
      this.props.onSaved({
        error: true
      });
    }).always(() => {
      this.setState({pendingRequest: null});
    });

    // Tell the parent we are saving.
    this.setState({pendingRequest});
    this.props.onSaving();
  },

  renderAttendedCellContents() {
    if (this.props.displayYesNoAttendance) {
      return this.props.attendance.attended ? 'Yes' : 'No';
    } else {
      return this.renderEditableAttendedCellContents();
    }
  },

  renderEditableAttendedCellContents() {
    const checkBoxClass = this.props.attendance.attended ? "fa fa-check-square-o" : "fa fa-square-o";
    if (this.props.isReadOnly || this.state.pendingRequest) {
      return (
        <div>
          <i className={checkBoxClass}/>
        </div>
      );
    }

    const contents = (
      <div style={styles.contents} onClick={this.handleClickAttended}>
        <i className={checkBoxClass}/>
      </div>
    );

    if (!this.isValid()) {
      const tooltip = (
        <Tooltip id={0}>
          Teachers must have a Code Studio account before they can be marked attended.
        </Tooltip>
      );
      return (
        <OverlayTrigger overlay={tooltip} placement="left" delayShow={100}>
          {contents}
        </OverlayTrigger>
      );
    }

    return contents;
  },

  render: function () {
    return (
      <tr className={this.props.attendance.attended ? 'success' : null}>
        <td>
          {this.props.attendance.first_name}
        </td>
        <td>
          {this.props.attendance.last_name}
        </td>
        <td>
          {this.props.attendance.email}
        </td>
        {
          this.props.accountRequiredForAttendance &&
          <td>
            {this.props.attendance.user_id ? "Yes" : "No"}
          </td>
        }
        {
          this.props.showPuzzlesCompleted &&
          <td>
            {
              // Only show for attended teachers
              this.props.attendance.attended
                ? this.props.attendance.puzzles_completed
                : null
            }
          </td>
        }
        <td>
          {this.renderAttendedCellContents()}
        </td>
      </tr>
    );
  }
});
export default SessionAttendanceRow;<|MERGE_RESOLUTION|>--- conflicted
+++ resolved
@@ -16,26 +16,6 @@
 
 const SessionAttendanceRow = React.createClass({
   propTypes: {
-<<<<<<< HEAD
-    workshopId: React.PropTypes.number.isRequired,
-    sessionId: React.PropTypes.number.isRequired,
-    attendance: React.PropTypes.shape({
-      first_name: React.PropTypes.string.isRequired,
-      last_name: React.PropTypes.string.isRequired,
-      email: React.PropTypes.string.isRequired,
-      enrollment_id: React.PropTypes.number.isRequired,
-      user_id: React.PropTypes.number,
-      attended: React.PropTypes.bool.isRequired,
-      puzzles_completed: React.PropTypes.number.isRequired
-    }).isRequired,
-    adminOverride: React.PropTypes.bool,
-    isReadOnly: React.PropTypes.bool,
-    onSaving: React.PropTypes.func.isRequired,
-    onSaved: React.PropTypes.func.isRequired,
-    accountRequiredForAttendance: React.PropTypes.bool.isRequired,
-    showPuzzlesCompleted: React.PropTypes.bool.isRequired,
-    displayYesNoAttendance: React.PropTypes.bool.isRequired
-=======
     workshopId: PropTypes.number.isRequired,
     sessionId: PropTypes.number.isRequired,
     attendance: PropTypes.shape({
@@ -44,7 +24,6 @@
       email: PropTypes.string.isRequired,
       enrollment_id: PropTypes.number.isRequired,
       user_id: PropTypes.number,
-      in_section: PropTypes.bool.isRequired,
       attended: PropTypes.bool.isRequired,
       puzzles_completed: PropTypes.number.isRequired
     }).isRequired,
@@ -53,11 +32,8 @@
     onSaving: PropTypes.func.isRequired,
     onSaved: PropTypes.func.isRequired,
     accountRequiredForAttendance: PropTypes.bool.isRequired,
-    sectionRequiredForAttendance: PropTypes.bool.isRequired,
-    showSectionMembership: PropTypes.bool.isRequired,
     showPuzzlesCompleted: PropTypes.bool.isRequired,
     displayYesNoAttendance: PropTypes.bool.isRequired
->>>>>>> 1f60a474
   },
 
   getInitialState() {
