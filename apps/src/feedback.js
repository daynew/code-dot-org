--- conflicted
+++ resolved
@@ -110,13 +110,6 @@
   if (feedbackMessage) {
     feedback.appendChild(feedbackMessage);
   }
-<<<<<<< HEAD
-=======
-  if (options.numTrophies) {
-    var trophies = this.getTrophiesElement_(options);
-    feedback.appendChild(trophies);
-  }
->>>>>>> 02c251d4
   if (feedbackBlocks && feedbackBlocks.div) {
     if (feedbackMessage && this.useSpecialFeedbackDesign_(options)) {
       // put the blocks iframe inside the feedbackMessage for this special case:
