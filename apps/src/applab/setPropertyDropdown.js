--- conflicted
+++ resolved
@@ -1,12 +1,8 @@
 /**
  * This file manages logic for the dropdown used in our setProperty block
  */
-<<<<<<< HEAD
-var _ = require('../lodash');
+var _ = require('lodash');
 import {getFirstParam} from '../dropletUtils';
-=======
-var _ = require('lodash');
->>>>>>> 432f243a
 var library = require('./designElements/library');
 var ElementType = library.ElementType;
 
