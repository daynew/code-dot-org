--- conflicted
+++ resolved
@@ -579,7 +579,6 @@
   }
 };
 
-<<<<<<< HEAD
 designMode.onRestoreThemeDefaults = function(element) {
   const currentThemeValue = elementLibrary.getCurrentTheme(
     designMode.activeScreen()
@@ -623,10 +622,9 @@
     designMode.renderDesignWorkspace(element);
   }
 };
-=======
+
 const FIREHOSE_STUDY = 'applab';
 const FIREHOSE_GROUP = 'design_mode';
->>>>>>> 4653d049
 
 designMode.onDuplicate = function(element, prevThemeName, event) {
   let isScreen = $(element).hasClass('screen');
