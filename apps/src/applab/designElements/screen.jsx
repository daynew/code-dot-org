import PropTypes from 'prop-types';
import React from 'react';
import PropertyRow from './PropertyRow';
import ColorPickerPropertyRow from './ColorPickerPropertyRow';
import ImagePickerPropertyRow from './ImagePickerPropertyRow';
import ThemePropertyRow from './ThemePropertyRow';
import EventHeaderRow from './EventHeaderRow';
import EventRow from './EventRow';
import DefaultScreenButtonPropertyRow from './DefaultScreenButtonPropertyRow';
import designMode from '../designMode';
import elementLibrary from './library';
import * as applabConstants from '../constants';
import * as elementUtils from './elementUtils';
<<<<<<< HEAD
import themeColor from '../themeColor';
=======
import themeValues from '../themeValues';
import experiments from '../../util/experiments';
>>>>>>> 5f45a66d

class ScreenProperties extends React.Component {
  static propTypes = {
    element: PropTypes.instanceOf(HTMLElement).isRequired,
    handleChange: PropTypes.func.isRequired
  };

  handleIconColorChange = value => {
    this.props.handleChange('icon-color', value);
    this.props.handleChange(
      'screen-image',
      this.props.element.getAttribute('data-canonical-image-url')
    );
  };

  render() {
    const element = this.props.element;

    let iconColorPicker;
    const canonicalImage = element.getAttribute('data-canonical-image-url');
    if (applabConstants.ICON_PREFIX_REGEX.test(canonicalImage)) {
      iconColorPicker = (
        <ColorPickerPropertyRow
          desc={'icon color'}
          initialValue={elementUtils.rgb2hex(
            element.getAttribute('data-icon-color') || '#000000'
          )}
          handleChange={this.handleIconColorChange}
        />
      );
    }

    return (
      <div id="propertyRowContainer">
        <PropertyRow
          desc={'id'}
          initialValue={elementUtils.getId(element)}
          handleChange={this.props.handleChange.bind(this, 'id')}
          isIdRow={true}
        />
        <ThemePropertyRow
          initialValue={element.getAttribute('data-theme')}
          handleChange={this.props.handleChange.bind(this, 'theme')}
        />
        <ColorPickerPropertyRow
          desc={'background color'}
          initialValue={elementUtils.rgb2hex(element.style.backgroundColor)}
          handleChange={this.props.handleChange.bind(this, 'backgroundColor')}
        />
        <ImagePickerPropertyRow
          desc={'image'}
          initialValue={element.getAttribute('data-canonical-image-url') || ''}
          handleChange={this.props.handleChange.bind(this, 'screen-image')}
          elementId={elementUtils.getId(element)}
        />
        {iconColorPicker}
        <DefaultScreenButtonPropertyRow
          screenId={elementUtils.getId(element)}
          handleChange={this.props.handleChange.bind(this, 'is-default')}
        />
      </div>
    );
  }
}

class ScreenEvents extends React.Component {
  static propTypes = {
    element: PropTypes.instanceOf(HTMLElement).isRequired,
    handleChange: PropTypes.func.isRequired,
    onInsertEvent: PropTypes.func.isRequired
  };

  // The screen click event handler code currently receives clicks to any
  // other design element. This could be worked around by checking for
  // event.targetId === "<id>" here, at the expense of added complexity.
  getClickEventCode() {
    const id = elementUtils.getId(this.props.element);
    const code =
      'onEvent("' +
      id +
      '", "click", function(event) {\n' +
      '  console.log("' +
      id +
      ' clicked!");\n' +
      '});\n';
    return code;
  }

  insertClick = () => {
    this.props.onInsertEvent(this.getClickEventCode());
  };

  getKeyEventCode() {
    const id = elementUtils.getId(this.props.element);
    const code =
      'onEvent("' +
      id +
      '", "keydown", function(event) {\n' +
      '  console.log("Key: " + event.key);\n' +
      '});\n';
    return code;
  }

  insertKey = () => {
    this.props.onInsertEvent(this.getKeyEventCode());
  };

  render() {
    const element = this.props.element;
    const clickName = 'Click';
    const clickDesc =
      'Triggered when the screen is clicked with a mouse or tapped on a screen.';
    const keyName = 'Key';
    const keyDesc = 'Triggered when a key is pressed.';

    return (
      <div id="eventRowContainer">
        <PropertyRow
          desc={'id'}
          initialValue={elementUtils.getId(element)}
          handleChange={this.props.handleChange.bind(this, 'id')}
          isIdRow={true}
        />
        <EventHeaderRow />
        <EventRow
          name={clickName}
          desc={clickDesc}
          handleInsert={this.insertClick}
        />
        <EventRow name={keyName} desc={keyDesc} handleInsert={this.insertKey} />
      </div>
    );
  }
}

export default {
  PropertyTab: ScreenProperties,
  EventTab: ScreenEvents,
  themeValues: themeValues.screen,

  create: function() {
    const element = document.createElement('div');
    element.setAttribute('class', 'screen');
    element.setAttribute('tabIndex', '1');
    element.style.display = 'block';
    element.style.height =
      applabConstants.APP_HEIGHT - applabConstants.FOOTER_HEIGHT + 'px';
    element.style.width = applabConstants.APP_WIDTH + 'px';
    element.style.left = '0px';
    element.style.top = '0px';
    // We want our screen to be behind canvases. By setting any z-index on the
    // screen element, we create a new stacking context with this div as its
    // root, which results in all children (including canvas) to appear in front
    // of it, regardless of their z-index value.
    // see http://philipwalton.com/articles/what-no-one-told-you-about-z-index/
    element.style.position = 'absolute';
    element.style.zIndex = 0;
    // New screens are created with the same theme as is currently active
    const currentTheme = elementLibrary.getCurrentTheme(
      designMode.activeScreen()
    );
    element.setAttribute('data-theme', currentTheme);
    elementLibrary.setAllPropertiesToCurrentTheme(element, element);

    return element;
  },
  onDeserialize: function(element, updateProperty) {
    const url = element.getAttribute('data-canonical-image-url');
    if (url) {
      updateProperty(element, 'screen-image', url);
    }
    // Properly position existing screens, so that canvases appear correctly.
    element.style.position = 'absolute';
    element.style.zIndex = 0;
    element.setAttribute('tabIndex', '1');

    if (!element.getAttribute('data-theme')) {
      element.setAttribute(
        'data-theme',
        applabConstants.themeOptions[applabConstants.CLASSIC_THEME_INDEX]
      );
    }

    if (element.style.backgroundColor === '') {
      element.style.backgroundColor = this.themeValues.backgroundColor[
        applabConstants.themeOptions[applabConstants.CLASSIC_THEME_INDEX]
      ];
    }
  },
  readProperty: function(element, name) {
    if (name === 'theme') {
      return element.getAttribute('data-theme');
    }
    throw `unknown property name ${name}`;
  },
  onPropertyChange: function(element, name, value) {
    if (name === 'theme') {
      designMode.changeThemeForScreen(element, value);
      return true;
    }
    return false;
  }
};<|MERGE_RESOLUTION|>--- conflicted
+++ resolved
@@ -11,12 +11,7 @@
 import elementLibrary from './library';
 import * as applabConstants from '../constants';
 import * as elementUtils from './elementUtils';
-<<<<<<< HEAD
-import themeColor from '../themeColor';
-=======
 import themeValues from '../themeValues';
-import experiments from '../../util/experiments';
->>>>>>> 5f45a66d
 
 class ScreenProperties extends React.Component {
   static propTypes = {
