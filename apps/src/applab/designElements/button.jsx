--- conflicted
+++ resolved
@@ -9,12 +9,8 @@
 import EventHeaderRow from './EventHeaderRow';
 import EventRow from './EventRow';
 import EnumPropertyRow from './EnumPropertyRow';
-<<<<<<< HEAD
 import BorderProperties from './BorderProperties';
-import color from "../../util/color";
-=======
 import color from '../../util/color';
->>>>>>> eba2cc79
 import {ICON_PREFIX_REGEX} from '../constants';
 import * as elementUtils from './elementUtils';
 
@@ -118,9 +114,18 @@
         {iconColorPicker}
         <BorderProperties
           element={element}
-          handleBorderWidthChange={this.props.handleChange.bind(this, 'borderWidth')}
-          handleBorderColorChange={this.props.handleChange.bind(this, 'borderColor')}
-          handleBorderRadiusChange={this.props.handleChange.bind(this, 'borderRadius')}
+          handleBorderWidthChange={this.props.handleChange.bind(
+            this,
+            'borderWidth'
+          )}
+          handleBorderColorChange={this.props.handleChange.bind(
+            this,
+            'borderColor'
+          )}
+          handleBorderRadiusChange={this.props.handleChange.bind(
+            this,
+            'borderRadius'
+          )}
         />
         <BooleanPropertyRow
           desc={'hidden'}
@@ -194,7 +199,7 @@
     element.style.height = '30px';
     element.style.width = '80px';
     element.style.fontSize = '14px';
-    elementUtils.setDefaultBorderStyles(element, { forceDefaults: true });
+    elementUtils.setDefaultBorderStyles(element, {forceDefaults: true});
     element.style.color = color.white;
     element.style.backgroundColor = color.applab_button_teal;
 
