--- conflicted
+++ resolved
@@ -90,9 +90,18 @@
         />
         <BorderProperties
           element={element}
-          handleBorderWidthChange={this.props.handleChange.bind(this, 'borderWidth')}
-          handleBorderColorChange={this.props.handleChange.bind(this, 'borderColor')}
-          handleBorderRadiusChange={this.props.handleChange.bind(this, 'borderRadius')}
+          handleBorderWidthChange={this.props.handleChange.bind(
+            this,
+            'borderWidth'
+          )}
+          handleBorderColorChange={this.props.handleChange.bind(
+            this,
+            'borderColor'
+          )}
+          handleBorderRadiusChange={this.props.handleChange.bind(
+            this,
+            'borderRadius'
+          )}
         />
         <BooleanPropertyRow
           desc={'hidden'}
@@ -174,7 +183,7 @@
     element.style.margin = '0';
     element.style.color = color.white;
     element.style.backgroundColor = color.applab_button_teal;
-    elementUtils.setDefaultBorderStyles(element, { forceDefaults: true });
+    elementUtils.setDefaultBorderStyles(element, {forceDefaults: true});
 
     const option1 = document.createElement('option');
     option1.innerHTML = 'Option 1';
@@ -187,14 +196,10 @@
     return element;
   },
 
-<<<<<<< HEAD
-  onDeserialize: function (element) {
+  onDeserialize: function(element) {
     // Set border styles for older projects that didn't set them on create:
     elementUtils.setDefaultBorderStyles(element);
 
-=======
-  onDeserialize: function(element) {
->>>>>>> eba2cc79
     // In the future we may want to trigger this on focus events as well.
     $(element).on('mousedown', function(e) {
       if (!Applab.isRunning()) {
