/**
 * CodeOrgApp: Applab
 *
 * Copyright 2014-2015 Code.org
 *
 */
import $ from 'jquery';
import React from 'react';
import ReactDOM from 'react-dom';
import {singleton as studioApp} from '../StudioApp';
import commonMsg from '@cdo/locale';
import applabMsg from '@cdo/applab/locale';
import codegen from '../codegen';
import AppLabView from './AppLabView';
import dom from '../dom';
import * as utils from '../utils';
import * as dropletConfig from './dropletConfig';
import makerDropletConfig from '../makerlab/dropletConfig';
import AppStorage from './appStorage';
import { initFirebaseStorage } from '../storage/firebaseStorage';
import { getColumnsRef, onColumnNames, addMissingColumns } from '../storage/firebaseMetadata';
import { getDatabase } from '../storage/firebaseUtils';
import experiments from "../util/experiments";
import apiTimeoutList from '../timeoutList';
import designMode from './designMode';
import applabTurtle from './applabTurtle';
import applabCommands from './commands';
import JSInterpreter from '../JSInterpreter';
import JsInterpreterLogger from '../JsInterpreterLogger';
import JsDebuggerUi from '../JsDebuggerUi';
import * as elementUtils from './designElements/elementUtils';
import { shouldOverlaysBeVisible } from '../templates/VisualizationOverlay';
import logToCloud from '../logToCloud';
import DialogButtons from '../templates/DialogButtons';
import executionLog from '../executionLog';
import annotationList from '../acemode/annotationList';
import Exporter from './Exporter';
import {Provider} from 'react-redux';
import reducers from './reducers';
import {add as addWatcher} from '../redux/watchedExpressions';
import * as actions from './actions';
import { changeScreen } from './redux/screens';
var changeInterfaceMode = actions.changeInterfaceMode;
import * as applabConstants from './constants';
const { ApplabInterfaceMode } = applabConstants;
import { DataView } from '../storage/constants';
import * as audioApi from '@cdo/apps/lib/util/audioApi';
import consoleApi from '../consoleApi';
import BoardController from '../makerlab/BoardController';
import { addTableName, deleteTableName, updateTableColumns, updateTableRecords, updateKeyValueData } from '../storage/redux/data';
import {
  getContainedLevelResultInfo,
  postContainedLevelAttempt,
  runAfterPostContainedLevel
} from '../containedLevels';
import SmallFooter from '@cdo/apps/code-studio/components/SmallFooter';
import {
  outputError,
  injectErrorHandler
} from '../javascriptMode';
import JavaScriptModeErrorHandler from '../JavaScriptModeErrorHandler';

var ResultType = studioApp.ResultType;
var TestResults = studioApp.TestResults;

/**
 * Create a namespace for the application.
 * @implements LogTarget
 */
const Applab = {};
export default Applab;

/**
 * @type {JsInterpreterLogger} observes the interpreter and logs to console
 */
var jsInterpreterLogger = null;

/**
 * @type {JsDebuggerUi} Controller for JS debug buttons and console area
 */
var debuggerUi = null;

/**
 * Temporary: Some code depends on global access to logging, but only Applab
 * knows about the debugger UI where logging should occur.
 * Eventually, I'd like to replace this with window events that the debugger
 * UI listens to, so that the Applab global is not involved.
 * @param {*} object
 */
Applab.log = function (object) {
  if (jsInterpreterLogger) {
    jsInterpreterLogger.log(object);
  }

  if (debuggerUi) {
    debuggerUi.log(object);
  }
};
consoleApi.setLogMethod(Applab.log);

var level;
var skin;
var copyrightStrings;

//TODO: Make configurable.
studioApp.setCheckForEmptyBlocks(true);

var MAX_INTERPRETER_STEPS_PER_TICK = 10000;

// Default Scalings
Applab.scale = {
  'snapRadius': 1,
  'stepSpeed': 0
};

var twitterOptions = {
  text: applabMsg.shareApplabTwitter(),
  hashtag: "ApplabCode"
};

// The unscaled dimensions of the visualization area
var vizAppWidth = 400;
var VIZ_APP_HEIGHT = 400;

function loadLevel() {
  Applab.timeoutFailureTick = level.timeoutFailureTick || Infinity;
  Applab.minWorkspaceHeight = level.minWorkspaceHeight;
  Applab.softButtons_ = level.softButtons || {};

  // Historically, appWidth and appHeight were customizable on a per level basis.
  // This led to lots of hackery in the code to properly scale the visualization
  // area. Width/height are now constant, but much of the hackery still remains
  // since I don't understand it well enough.
  Applab.appWidth = applabConstants.APP_WIDTH;
  Applab.appHeight = applabConstants.APP_HEIGHT;
  Applab.makerlabEnabled = level.makerlabEnabled;

  // In share mode we need to reserve some number of pixels for our in-app
  // footer. We do that by making the play space slightly smaller elsewhere.
  // Applab.appHeight represents the height of the entire app (footer + other)
  // Applab.footerlessAppHeight represents the height of only the "other"
  Applab.footerlessAppHeight = applabConstants.APP_HEIGHT - applabConstants.FOOTER_HEIGHT;

  // Override scalars.
  for (var key in level.scale) {
    Applab.scale[key] = level.scale[key];
  }

  if (Applab.makerlabEnabled) {
    Applab.makerlabController = new BoardController();
  }
}

//
// Adjust a media height rule (if needed). This is called by adjustAppSizeStyles
// for all media rules. We look for a specific set of rules that should be in
// the stylesheet and swap out the defaultHeightRules with the newHeightRules
//

function adjustMediaHeightRule(mediaList, defaultHeightRules, newHeightRules) {
  // The media rules we are looking for always have two components. The first
  // component is for screen width, which we ignore. The second is for screen
  // height, which we want to modify:
  if (mediaList.length === 2) {
    var lastHeightRuleIndex = defaultHeightRules.length - 1;
    for (var i = 0; i <= lastHeightRuleIndex; i++) {
      if (-1 !== mediaList.item(1).indexOf("(min-height: " +
          (defaultHeightRules[i] + 1) + "px)")) {
        if (i === 0) {
          // Matched the first rule (no max height)
          mediaList.mediaText = mediaList.item(0) +
              ", screen and (min-height: " + (newHeightRules[i] + 1) + "px)";
        } else {
          // Matched one of the middle rules with a min and a max height
          mediaList.mediaText = mediaList.item(0) +
              ", screen and (min-height: " + (newHeightRules[i] + 1) + "px)" +
              " and (max-height: " + newHeightRules[i - 1] + "px)";
        }
        break;
      } else if (mediaList.item(1) === "screen and (max-height: " +
                 defaultHeightRules[lastHeightRuleIndex] + "px)") {
        // Matched the last rule (no min height)
        mediaList.mediaText = mediaList.item(0) +
            ", screen and (max-height: " +
            newHeightRules[lastHeightRuleIndex] + "px)";
        break;
      }
    }
  }
}

//
// The visualization area adjusts its size using a series of CSS rules that are
// tuned to make adjustments assuming a 400x400 visualization. Since applab
// allows its visualization size to be set on a per-level basis, the function
// below modifies the CSS rules to account for the per-level coordinates
//
// It also adjusts the height rules based on the adjusted visualization size
// and the offset where the app has been embedded in the page
//
// The visualization column will remain at 400 pixels wide in the max-width
// case and scale downward from there. The visualization height will be set
// to preserve the proper aspect ratio with respect to the current width.
//
// The visualization coordinate space will be Applab.appWidth by Applab.appHeight.
// The scale values are then adjusted such that the max-width case may result
// in a scaled-up version of the visualization area and the min-width case will
// typically result in a scaled-down version of the visualization area.
//
// @returns {Array.<number>} Array of scale factors which will be used
//     on the applab app area at the following screen widths, respectively:
//     1151px+; 1101-1150px; 1051-1100px; 1001-1050px; 0-1000px.
//

function adjustAppSizeStyles(container) {
  var vizScale = 1;
  // We assume these are listed in this order:
  var defaultScaleFactors = [1.0, 0.875, 0.75, 0.625, 0.5];
  var scaleFactors = defaultScaleFactors.slice(0);
  if (vizAppWidth !== Applab.appWidth) {
    vizScale = vizAppWidth / Applab.appWidth;
    for (var ind = 0; ind < scaleFactors.length; ind++) {
      scaleFactors[ind] *= vizScale;
    }
  }
  var targetVizAppHeight = Applab.footerlessAppHeight * vizScale;

  // Compute new height rules:
  // (1) defaults are scaleFactors * VIZ_APP_HEIGHT + 200 (belowViz estimate)
  // (2) we adjust the height rules to take into account where the codeApp
  // div is anchored on the page. If this changes after this function is called,
  // the media rules for height are no longer valid.
  // (3) we assume that there is nothing below codeApp on the page that also
  // needs to be included in the height rules
  // (4) there is no 5th height rule in the array because the 5th rule in the
  // stylesheet has no minimum specified. It just uses the max-height from the
  // 4th item in the array.
  var defaultHeightRules = [600, 550, 500, 450];
  var newHeightRules = defaultHeightRules.slice(0);
  for (var z = 0; z < newHeightRules.length; z++) {
    newHeightRules[z] += container.offsetTop +
        (targetVizAppHeight - VIZ_APP_HEIGHT) * defaultScaleFactors[z];
  }

  if (!utils.browserSupportsCssMedia()) {
    return;
  }

  var ss = document.styleSheets;
  // Match applab.css or (for production) applab-{hex-fingerprint}.css
  var applabStyleSheetRegex = /\/applab-?[0-9a-f]*\.css$/i;
  for (var i = 0; i < ss.length; i++) {
    if (ss[i].href && (applabStyleSheetRegex.test(ss[i].href))) {
      // We found our applab specific stylesheet:
      var rules = ss[i].cssRules || ss[i].rules;
      var changedRules = 0;
      var curScaleIndex = 0;
      // Change the width/height plus a set of rules for each scale factor:
      var totalRules = 1 + scaleFactors.length;
      for (var j = 0; j < rules.length && changedRules < totalRules; j++) {
        var childRules = rules[j].cssRules || rules[j].rules;
        if (rules[j].selectorText === "div#visualization") {
          // set the 'normal' width/height for the visualization itself
          rules[j].style.cssText = "height: " + targetVizAppHeight +
                                   "px; width: " + vizAppWidth + "px;";
          changedRules++;
        } else if (rules[j].media && childRules) {
          adjustMediaHeightRule(rules[j].media, defaultHeightRules, newHeightRules);

          // NOTE: selectorText can appear in two different forms when styles and IDs
          // are both present. IE places the styles before the IDs, so we match both forms:
          var changedChildRules = 0;
          var maxChangedRules = 8;
          var scale = scaleFactors[curScaleIndex];
          for (var k = 0; k < childRules.length && changedChildRules < maxChangedRules; k++) {
            if (childRules[k].selectorText === "div#visualization.responsive" ||
                childRules[k].selectorText === "div.responsive#visualization") {
              // For this scale factor...
              // set the max-height and max-width for the visualization
              childRules[k].style.cssText = "max-height: " +
                  Applab.footerlessAppHeight * scale + "px; max-width: " +
                  Applab.appWidth * scale + "px;";
              changedChildRules++;
            } else if (childRules[k].selectorText === "div#visualizationColumn.responsive" ||
                       childRules[k].selectorText === "div.responsive#visualizationColumn") {
              // set the max-width for the parent visualizationColumn
              childRules[k].style.cssText = "max-width: " +
                  Applab.appWidth * scale + "px;";
              changedChildRules++;
            } else if (childRules[k].selectorText === "div#visualizationColumn.responsive.with_padding" ||
                       childRules[k].selectorText === "div.with_padding.responsive#visualizationColumn") {
              // set the max-width for the parent visualizationColumn (with_padding)
              childRules[k].style.cssText = "max-width: " +
                  (Applab.appWidth * scale + 2) + "px;";
              changedChildRules++;
            } else if (childRules[k].selectorText === "div.workspace-right") {
              // set the left for the codeWorkspace
              childRules[k].style.cssText = "left: " +
                  Applab.appWidth * scale + "px;";
              changedChildRules++;
            } else if (childRules[k].selectorText === "div#visualizationResizeBar") {
              // set the left for the visualizationResizeBar
              childRules[k].style.cssText = "left: " +
                  Applab.appWidth * scale + "px; line-height: " +
              Applab.footerlessAppHeight * scale + "px;";
              changedChildRules++;
            } else if (childRules[k].selectorText === "html[dir='rtl'] div.workspace-right") {
              // set the right for the codeWorkspace (RTL mode)
              childRules[k].style.cssText = "right: " +
                  Applab.appWidth * scale + "px;";
              changedChildRules++;
            } else if (childRules[k].selectorText === "html[dir='rtl'] div#visualizationResizeBar") {
              // set the right for the visualizationResizeBar (RTL mode)
              childRules[k].style.cssText = "right: " +
                  Applab.appWidth * scale + "px;";
              changedChildRules++;
            } else if (childRules[k].selectorText === "div#visualization.responsive > *" ||
                       childRules[k].selectorText === "div.responsive#visualization > *") {
              // and set the scale factor for all children of the visualization
              // (importantly, the divApplab and designModeViz elements)
              childRules[k].style.cssText = "-webkit-transform: scale(" + scale +
                  ");-ms-transform: scale(" + scale +
                  ");transform: scale(" + scale + ");";
              changedChildRules++;
            }
          }
          if (changedChildRules) {
            curScaleIndex++;
            changedRules++;
          }
        }
      }
      // After processing the applab.css, stop looking for stylesheets:
      break;
    }
  }
}

var drawDiv = function () {
  ['divApplab', 'visualizationOverlay', 'designModeViz'].forEach(function (divId) {
    var div = document.getElementById(divId);
    div.style.width = Applab.appWidth + "px";
    div.style.height = Applab.footerlessAppHeight + "px";
  });

  if (shouldRenderFooter()) {
    renderFooterInSharedGame();
  }
};

function shouldRenderFooter() {
  return studioApp.share;
}

<<<<<<< HEAD
const PROJECT_URL_PATTERN = /^(.*\/projects\/\w+\/[\w\d-]+)\/.*/;
function getProjectUrl() {
  const match = location.href.match(PROJECT_URL_PATTERN);
  if (match) {
    return match[1];
  }
  return location.href; // i give up. Let's try this?
}

=======
>>>>>>> 41014e4f
function renderFooterInSharedGame() {
  const divApplab = document.getElementById('divApplab');
  const footerDiv = document.createElement('div');
  footerDiv.setAttribute('id', 'footerDiv');
  divApplab.parentNode.insertBefore(footerDiv, divApplab.nextSibling);

  const isIframeEmbed = studioApp.reduxStore.getState().pageConstants.isIframeEmbed;

  const menuItems = [
    {
      text: commonMsg.reportAbuse(),
      link: '/report_abuse',
      newWindow: true
    },
<<<<<<< HEAD
    isIframeEmbed && !dom.isMobile() && {
      text: applabMsg.makeMyOwnApp(),
      link: '/projects/applab/new',
    },
    isIframeEmbed && window.location.search.indexOf('nosource') < 0 && {
      text: commonMsg.openWorkspace(),
      link: getProjectUrl() + '/view',
      newWindow: true,
    },
=======
>>>>>>> 41014e4f
    {
      text: commonMsg.copyright(),
      link: '#',
      copyright: true
    },
    {
      text: commonMsg.privacyPolicy(),
      link: 'https://code.org/privacy',
      newWindow: true
    }
  ].filter(item => item);

  ReactDOM.render(
    <SmallFooter
      i18nDropdown={''}
      privacyPolicyInBase={false}
      copyrightInBase={false}
      copyrightStrings={copyrightStrings}
      baseMoreMenuString={commonMsg.builtOnCodeStudio()}
      rowHeight={applabConstants.FOOTER_HEIGHT}
      style={{fontSize:18}}
      baseStyle={{
        width: $("#divApplab").width(),
        paddingLeft: 0
      }}
      className="dark"
      menuItems={menuItems}
      phoneFooter={true}
    />,
    footerDiv);
}

/**
 * @param {string} code The code to search for Data Storage APIs
 * @return {boolean} True if the code uses any data storage APIs
 */
Applab.hasDataStoreAPIs = function (code) {
  return /createRecord/.test(code) || /updateRecord/.test(code) ||
    /setKeyValue/.test(code);
};

/**
 * Set the current interpreter step speed as a value from 0 (stopped)
 * to 1 (full speed).
 * @param {!number} speed - range 0..1
 */
Applab.setStepSpeed = function (speed) {
  if (debuggerUi) {
    debuggerUi.setStepSpeed(speed);
  }
  Applab.scale.stepSpeed = JsDebuggerUi.stepDelayFromStepSpeed(speed);
};

function getCurrentTickLength() {
  var debugStepDelay;
  if (debuggerUi) {
    debugStepDelay = debuggerUi.getStepDelay();
  }
  return debugStepDelay !== undefined ? debugStepDelay : Applab.scale.stepSpeed;
}

function queueOnTick() {
  window.setTimeout(Applab.onTick, getCurrentTickLength());
}

function handleExecutionError(err, lineNumber) {
  outputError(String(err), lineNumber);
  Applab.executionError = { err: err, lineNumber: lineNumber };

  // complete puzzle, which will prevent further execution
  Applab.onPuzzleComplete();
}

Applab.getCode = function () {
  return studioApp.getCode();
};

Applab.getHtml = function () {
  // This method is called on autosave. If we're about to autosave, let's update
  // levelHtml to include our current state.
  if ($('#designModeViz').is(':visible')) {
    designMode.serializeToLevelHtml();
  }
  return Applab.levelHtml;
};

/**
 * Sets Applab.levelHtml as well as #designModeViz contents.
 * designModeViz is the source of truth for the app's HTML.
 * levelHtml can be lazily updated from designModeViz via serializeToLevelHtml.
 * @param html
 */
Applab.setLevelHtml = function (html) {
  if (html === '') {
    Applab.levelHtml = '';
  } else {
    Applab.levelHtml = designMode.addScreenIfNecessary(html);
  }
  var designModeViz = document.getElementById('designModeViz');
  designMode.parseFromLevelHtml(designModeViz, true, applabConstants.DESIGN_ELEMENT_ID_PREFIX);

  // Make sure at least one screen exists, and that the first
  // screen is visible.
  designMode.loadDefaultScreen();
  designMode.serializeToLevelHtml();
};

Applab.onTick = function () {
  if (!Applab.running) {
    return;
  }

  Applab.tickCount++;
  queueOnTick();

  if (Applab.JSInterpreter) {
    Applab.JSInterpreter.executeInterpreter(Applab.tickCount === 1);
  }

  if (checkFinished()) {
    Applab.onPuzzleFinish();
  }
};

/**
 * Initialize Blockly and Applab for read-only (blocks feedback).
 * Called on iframe load for read-only.
 */
Applab.initReadonly = function (config) {
  // Do some minimal level loading so that
  // we can ensure that the blocks are appropriately modified for this level
  skin = config.skin;
  level = config.level;
  copyrightStrings = config.copyrightStrings;
  config.appMsg = applabMsg;
  loadLevel();

  // Applab.initMinimal();

  studioApp.initReadonly(config);
};

/**
 * Initialize Blockly and the Applab app.  Called on page load.
 */
Applab.init = function (config) {
  // Gross, but necessary for tests, until we can instantiate AppLab and make
  // this a member variable: Reset this thing until we're ready to create it!
  jsInterpreterLogger = null;
  debuggerUi = null;

  // replace studioApp methods with our own
  studioApp.reset = this.reset.bind(this);
  studioApp.runButtonClick = this.runButtonClick.bind(this);

  config.runButtonClickWrapper = runButtonClickWrapper;

  if (!config.level.editCode) {
    throw 'App Lab requires Droplet';
  }

  if (!config.channel) {
    throw new Error('Cannot initialize App Lab without a channel id. ' +
      'You may need to sign in to your code studio account first.');
  }
  Applab.channelId = config.channel;
  var useFirebase = window.dashboard.project.useFirebase() || false;
  Applab.storage = useFirebase ? initFirebaseStorage({
    channelId: config.channel,
    firebaseName: config.firebaseName,
    firebaseAuthToken: config.firebaseAuthToken,
    firebaseChannelIdSuffix: config.firebaseChannelIdSuffix || '',
    showRateLimitAlert: studioApp.showRateLimitAlert
  }) : AppStorage;
  // inlcude channel id in any new relic actions we generate
  logToCloud.setCustomAttribute('channelId', Applab.channelId);

  config.usesAssets = true;

  Applab.clearEventHandlersKillTickLoop();
  skin = config.skin;
  skin.smallStaticAvatar = null;
  skin.staticAvatar = null;
  skin.winAvatar = null;
  skin.failureAvatar = null;
  level = config.level;
  copyrightStrings = config.copyrightStrings;
  Applab.user = {
    labUserId: config.labUserId,
    isAdmin: (config.isAdmin === true),
    isSignedIn: config.isSignedIn
  };
  Applab.isReadOnlyView = config.readonlyWorkspace;

  loadLevel();

  if (studioApp.hideSource) {
    // always run at max speed if source is hidden
    config.level.sliderSpeed = 1.0;
  }

  // If we are in mobile sharing mode, allow the viewport to handle scaling
  // and override our default width target in vizAppWidth with the actual width
  if (dom.isMobile() && config.hideSource) {
    vizAppWidth = Applab.appWidth;
  }

  adjustAppSizeStyles(document.getElementById(config.containerId));

  var showDebugButtons = (!config.hideSource && !config.level.debuggerDisabled);
  var breakpointsEnabled = !config.level.debuggerDisabled;
  var showDebugConsole = !config.hideSource;

  // Construct a logging observer for interpreter events
  if (!config.hideSource) {
    jsInterpreterLogger = new JsInterpreterLogger(window.console);
  }

  if (showDebugButtons || showDebugConsole) {
    debuggerUi = new JsDebuggerUi(Applab.runButtonClick, studioApp.reduxStore);
  }

  // Set up an error handler for student errors and warnings.
  injectErrorHandler(new JavaScriptModeErrorHandler(
    () => Applab.JSInterpreter,
    Applab
  ));

  config.loadAudio = function () {
    studioApp.loadAudio(skin.failureSound, 'failure');
  };

  config.shareWarningInfo = {
    hasDataAPIs: function () {
      return Applab.hasDataStoreAPIs(Applab.getCode());
    },
    onWarningsComplete: function () {
      window.setTimeout(Applab.runButtonClick.bind(studioApp), 0);
    }
  };

  config.afterInject = function () {
    if (studioApp.isUsingBlockly()) {
      /**
       * The richness of block colours, regardless of the hue.
       * MOOC blocks should be brighter (target audience is younger).
       * Must be in the range of 0 (inclusive) to 1 (exclusive).
       * Blockly's default is 0.45.
       */
      Blockly.HSV_SATURATION = 0.6;

      Blockly.SNAP_RADIUS *= Applab.scale.snapRadius;
    }
    drawDiv();

    // Ignore the user's levelHtml for levels without design mode. levelHtml
    // should never be present on such levels, however some levels do
    // have levelHtml stored due to a previous bug. HTML set by levelbuilder
    // is stored in startHtml, not levelHtml.
    if (!studioApp.reduxStore.getState().pageConstants.hasDesignMode) {
      config.level.levelHtml = '';
    }

    // Set designModeViz contents after it is created in configureDom()
    // and sized in drawDiv().
    Applab.setLevelHtml(level.levelHtml || level.startHtml || "");

    // IE9 doesnt support the way we handle responsiveness. Instead, explicitly
    // resize our visualization (user can still resize with grippy)
    if (!utils.browserSupportsCssMedia()) {
      studioApp.resizeVisualization(300);
    }
  };

  config.afterEditorReady = function () {
    if (breakpointsEnabled) {
      studioApp.enableBreakpoints();
    }
  };

  config.afterClearPuzzle = function () {
    designMode.resetIds();
    Applab.setLevelHtml(config.level.startHtml || '');
    Applab.storage.populateTable(level.dataTables, true); // overwrite = true
    Applab.storage.populateKeyValue(level.dataProperties, true); // overwrite = true
    studioApp.resetButtonClick();
  };

  // arrangeStartBlocks(config);

  config.twitter = twitterOptions;

  // hide makeYourOwn on the share page
  config.makeYourOwn = false;

  config.varsInGlobals = true;

  if (config.level.makerlabEnabled) {
    config.dropletConfig = utils.deepMergeConcatArrays(dropletConfig, makerDropletConfig);
  } else {
    config.dropletConfig = dropletConfig;
  }

  // Set the custom set of blocks (may have had makerlab blocks merged in) so
  // we can later pass the custom set to the interpreter.
  config.level.levelBlocks = config.dropletConfig.blocks;

  config.pinWorkspaceToBottom = true;

  config.vizAspectRatio = Applab.appWidth / Applab.footerlessAppHeight;
  config.nativeVizWidth = Applab.appWidth;

  config.appMsg = applabMsg;

  config.mobileNoPaddingShareWidth = applabConstants.APP_WIDTH;

  config.enableShowLinesCount = false;

  // In Applab, we want our embedded levels to look the same as regular levels,
  // just without the editor
  config.centerEmbedded = false;
  config.wireframeShare = true;

  // Provide a way for us to have top pane instructions disabled by default, but
  // able to turn them on.
  config.noInstructionsWhenCollapsed = true;

  Applab.storage.populateTable(level.dataTables, false); // overwrite = false
  Applab.storage.populateKeyValue(level.dataProperties, false); // overwrite = false

  var onMount = function () {
    studioApp.init(config);

    if (debuggerUi) {
      debuggerUi.initializeAfterDomCreated({
        defaultStepSpeed: config.level.sliderSpeed
      });
    }

    var finishButton = document.getElementById('finishButton');
    if (finishButton) {
      dom.addClickTouchEvent(finishButton, Applab.onPuzzleFinish);
    }

    var submitButton = document.getElementById('submitButton');
    if (submitButton) {
      dom.addClickTouchEvent(submitButton, Applab.onPuzzleSubmit);
    }

    var unsubmitButton = document.getElementById('unsubmitButton');
    if (unsubmitButton) {
      dom.addClickTouchEvent(unsubmitButton, Applab.onPuzzleUnsubmit);
    }

    setupReduxSubscribers(studioApp.reduxStore);
    if (config.level.watchersPrepopulated) {
      try {
        JSON.parse(config.level.watchersPrepopulated).forEach(option => {
          studioApp.reduxStore.dispatch(addWatcher(option));
        });
      } catch (e) {
        console.warn('Error pre-populating watchers.');
      }
    }

    designMode.addKeyboardHandlers();
    designMode.renderDesignWorkspace();
    designMode.loadDefaultScreen();

    studioApp.reduxStore.dispatch(changeInterfaceMode(
      Applab.startInDesignMode() ? ApplabInterfaceMode.DESIGN : ApplabInterfaceMode.CODE));

    designMode.configureDragAndDrop();

    var designModeViz = document.getElementById('designModeViz');
    designModeViz.addEventListener('click', designMode.onDesignModeVizClick);
  }.bind(this);

  // Push initial level properties into the Redux store
  studioApp.setPageConstants(config, {
    playspacePhoneFrame: !config.share,
    channelId: config.channel,
    nonResponsiveVisualizationColumnWidth: applabConstants.APP_WIDTH,
    visualizationHasPadding: !config.noPadding,
    hasDataMode: useFirebase && !config.level.hideViewDataButton,
    hasDesignMode: !config.level.hideDesignMode,
    isIframeEmbed: !!config.level.iframeEmbed,
    isViewDataButtonHidden: !!config.level.hideViewDataButton,
    isProjectLevel: !!config.level.isProjectLevel,
    isSubmittable: !!config.level.submittable,
    isSubmitted: !!config.level.submitted,
    showDebugButtons: showDebugButtons,
    showDebugConsole: showDebugConsole,
    showDebugSlider: showDebugConsole,
    showDebugWatch: config.level.showDebugWatch || experiments.isEnabled('showWatchers')
  });

  studioApp.reduxStore.dispatch(changeInterfaceMode(
    Applab.startInDesignMode() ? ApplabInterfaceMode.DESIGN : ApplabInterfaceMode.CODE));

  Applab.reactInitialProps_ = {
    onMount: onMount
  };

  Applab.reactMountPoint_ = document.getElementById(config.containerId);

  Applab.render();
};

function changedToDataMode(state, lastState) {
  return state.interfaceMode !== lastState.interfaceMode &&
      state.interfaceMode === ApplabInterfaceMode.DATA;
}

/**
 * Subscribe to state changes on the store.
 * @param {!Store} store
 */
function setupReduxSubscribers(store) {
  designMode.setupReduxSubscribers(store);

  var state = {};
  store.subscribe(function () {
    var lastState = state;
    state = store.getState();

    if (state.interfaceMode !== lastState.interfaceMode) {
      onInterfaceModeChange(state.interfaceMode);
    }

    // Simulate a data view change when switching into data mode.
    const view = state.data && state.data.view;
    const lastView = lastState.data && lastState.data.view;
    const isDataMode = (state.interfaceMode === ApplabInterfaceMode.DATA);
    if ((isDataMode && view !== lastView) || changedToDataMode(state, lastState)) {
      onDataViewChange(state.data.view, lastState.data.tableName, state.data.tableName);
    }

    if (!lastState.runState || state.runState.isRunning !== lastState.runState.isRunning) {
      Applab.onIsRunningChange();
    }
  });

  if (store.getState().pageConstants.hasDataMode) {
    // Initialize redux's list of tables from firebase, and keep it up to date as
    // new tables are added and removed.
    const tablesRef = getDatabase(Applab.channelId).child('counters/tables');
    tablesRef.on('child_added', snapshot => {
      store.dispatch(addTableName(snapshot.key()));
    });
    tablesRef.on('child_removed', snapshot => {
      store.dispatch(deleteTableName(snapshot.key()));
    });
  }
}

Applab.onIsRunningChange = function () {
  Applab.setCrosshairCursorForPlaySpace();
};

/**
 * Hopefully a temporary measure - we do this ourselves for now because this is
 * a 'protected' div that React doesn't update, but eventually would rather do
 * this with React.
 */
Applab.setCrosshairCursorForPlaySpace = function () {
  var showOverlays = shouldOverlaysBeVisible(studioApp.reduxStore.getState());
  $('#divApplab').toggleClass('withCrosshair', showOverlays);
  $('#designModeViz').toggleClass('withCrosshair', true);
};

/**
 * Cache of props, established during init, to use when re-rendering top-level
 * view.  Eventually, it would be best to replace these with a Redux store.
 * @type {Object}
 */
Applab.reactInitialProps_ = {};

/**
 * Element on which to mount the top-level React view.
 * @type {Element}
 * @private
 */
Applab.reactMountPoint_ = null;

/**
 * Trigger a top-level React render
 */
Applab.render = function () {
  var nextProps = Object.assign({}, Applab.reactInitialProps_, {
    isEditingProject: window.dashboard && window.dashboard.project.isEditing(),
    screenIds: designMode.getAllScreenIds(),
    onScreenCreate: designMode.createScreen
  });
  ReactDOM.render(
    <Provider store={studioApp.reduxStore}>
      <AppLabView {...nextProps} />
    </Provider>,
    Applab.reactMountPoint_);
};

// Expose on Applab object for use in code-studio
Applab.canExportApp = function () {
  return experiments.isEnabled('applab-export');
};

Applab.exportApp = function () {
  Applab.runButtonClick();
  var html = document.getElementById('divApplab').outerHTML;
  studioApp.resetButtonClick();
  return Exporter.exportApp(
    // TODO: find another way to get this info that doesn't rely on globals.
    window.dashboard && window.dashboard.project.getCurrentName() || 'my-app',
    studioApp.editor.getValue(),
    html
  );
};

/**
 * @param {string} newCode Code to append to the end of the editor
 */
Applab.appendToEditor = function (newCode) {
  var code = studioApp.editor.addEmptyLine(studioApp.editor.getValue()) + newCode;
  studioApp.editor.setValue(code);
};

Applab.scrollToEnd = function () {
  studioApp.editor.scrollCursorToEndOfDocument();
};

/**
 * Clear the event handlers and stop the onTick timer.
 */
Applab.clearEventHandlersKillTickLoop = function () {
  Applab.whenRunFunc = null;
  Applab.running = false;
  $('#headers').removeClass('dimmed');
  $('#codeWorkspace').removeClass('dimmed');
  Applab.tickCount = 0;
};

/**
 * @returns {boolean}
 */
Applab.isRunning = function () {
  return studioApp.isRunning();
};

/**
 * Toggle whether divApplab or designModeViz is visible.
 * @param isVisible whether divApplab should be visible.
 */
Applab.toggleDivApplab = function (isVisible) {
  if (isVisible) {
    $('#divApplab').show();
    $('#designModeViz').hide();
  } else {
    $('#divApplab').hide();
    $('#designModeViz').show();
  }
};

/**
 * Reset the app to the start position and kill any pending animation tasks.
 * @param {boolean} first True if an opening animation is to be played.
 */
Applab.reset = function () {
  Applab.clearEventHandlersKillTickLoop();

  // Reset configurable variables
  Applab.message = null;
  delete Applab.activeCanvas;
  Applab.turtle = {};
  Applab.turtle.heading = 0;
  Applab.turtle.x = Applab.appWidth / 2;
  Applab.turtle.y = Applab.appHeight / 2;
  apiTimeoutList.clearTimeouts();
  apiTimeoutList.clearIntervals();

  var divApplab = document.getElementById('divApplab');
  while (divApplab.firstChild) {
    divApplab.removeChild(divApplab.firstChild);
  }

  // Clone and replace divApplab (this removes all attached event listeners):
  var newDivApplab = divApplab.cloneNode(true);
  divApplab.parentNode.replaceChild(newDivApplab, divApplab);

  $('#divApplab').toggleClass('running', Applab.isRunning());
  $('#divApplab').toggleClass('notRunning', !Applab.isRunning());

  var isDesigning = Applab.isInDesignMode() && !Applab.isRunning();
  Applab.toggleDivApplab(!isDesigning);
  designMode.parseFromLevelHtml(newDivApplab, false);
  if (Applab.isInDesignMode()) {
    designMode.resetElementTray(isDesigning);
    designMode.resetPropertyTab();
  }

  if (Applab.makerlabController) {
    Applab.makerlabController.reset();
  }

  if (level.showTurtleBeforeRun) {
    applabTurtle.turtleSetVisibility(true);
  }

  // Reset goal successState:
  if (level.goal) {
    level.goal.successState = {};
  }

  if (debuggerUi) {
    debuggerUi.detach();
  }

  if (jsInterpreterLogger) {
    jsInterpreterLogger.detach();
  }

  Applab.storage.resetRecordListener();

  // Reset the Globals object used to contain program variables:
  Applab.Globals = {};
  Applab.executionError = null;
  if (Applab.JSInterpreter) {
    Applab.JSInterpreter.deinitialize();
    Applab.JSInterpreter = null;
  }
};

/**
 * Save the app state and trigger any callouts, then call the callback.
 * @param callback {Function}
 */
function runButtonClickWrapper(callback) {
  $(window).trigger('run_button_pressed');

  const defaultScreenId = elementUtils.getDefaultScreenId();
  // Reset our design mode screen to be the default one, so that after we reset
  // we'll end up on the default screen rather than whichever one we were last
  // editing.
  studioApp.reduxStore.dispatch(changeScreen(defaultScreenId));
  // Also set the visualization screen to be the default one before we serialize
  // so that our serialization isn't changing based on whichever screen we were
  // last editing.
  Applab.changeScreen(defaultScreenId);
  Applab.serializeAndSave(callback);
}

/**
 * We also want to serialize in save in some other cases (i.e. entering code
 * mode from design mode).
 */
Applab.serializeAndSave = function (callback) {
  designMode.serializeToLevelHtml();
  $(window).trigger('appModeChanged');
  if (callback) {
    callback();
  }
};

/**
 * Click the run button.  Start the program.
 */
// XXX This is the only method used by the templates!
Applab.runButtonClick = function () {
  studioApp.toggleRunReset('reset');
  if (studioApp.isUsingBlockly()) {
    Blockly.mainBlockSpace.traceOn(true);
  }
  Applab.execute();

  // Enable the Finish button if is present:
  var shareCell = document.getElementById('share-cell');
  if (shareCell) {
    shareCell.className = 'share-cell-enabled';
    // adding finish button changes layout. force a resize
    studioApp.onResize();
  }

  if (studioApp.editor) {
    logToCloud.addPageAction(logToCloud.PageAction.RunButtonClick, {
      usingBlocks: studioApp.editor.currentlyUsingBlocks,
      app: 'applab'
    }, 1/100);
  }

  postContainedLevelAttempt(studioApp);
};

/**
 * App specific displayFeedback function that calls into
 * studioApp.displayFeedback when appropriate
 */
var displayFeedback = function () {
  if (!Applab.waitingForReport) {
    studioApp.displayFeedback({
      app: 'applab', //XXX
      skin: skin.id,
      feedbackType: Applab.testResults,
      executionError: Applab.executionError,
      response: Applab.response,
      level: level,
      showingSharing: level.freePlay,
      tryAgainText: applabMsg.tryAgainText(),
      feedbackImage: Applab.feedbackImage,
      twitter: twitterOptions,
      // allow users to save freeplay levels to their gallery (impressive non-freeplay levels are autosaved)
      saveToGalleryUrl: level.freePlay && Applab.response && Applab.response.save_to_gallery_url,
      message: Applab.message,
      appStrings: {
        reinfFeedbackMsg: applabMsg.reinfFeedbackMsg(),
        sharingText: applabMsg.shareGame()
      }
    });
  }
};

Applab.onSubmitComplete = function (response) {
  window.location.href = response.redirect;
};

/**
 * Function to be called when the service report call is complete
 * @param {object} JSON response (if available)
 */
Applab.onReportComplete = function (response) {
  Applab.response = response;
  Applab.waitingForReport = false;
  studioApp.onReportComplete(response);
  displayFeedback();
};

/**
 * Execute the app
 */
Applab.execute = function () {
  Applab.result = ResultType.UNSET;
  Applab.testResults = TestResults.NO_TESTS_RUN;
  Applab.waitingForReport = false;
  Applab.response = null;

  studioApp.reset(false);
  studioApp.clearAndAttachRuntimeAnnotations();
  studioApp.attempts++;

  // Set event handlers and start the onTick timer

  var codeWhenRun;
  codeWhenRun = studioApp.getCode();
  Applab.currentExecutionLog = [];

  if (codeWhenRun) {
    // Create a new interpreter for this run
    Applab.JSInterpreter = new JSInterpreter({
      studioApp: studioApp,
      logExecution: !!level.logConditions,
      shouldRunAtMaxSpeed: function () { return getCurrentTickLength() === 0; },
      maxInterpreterStepsPerTick: MAX_INTERPRETER_STEPS_PER_TICK
    });

    // Register to handle interpreter events
    Applab.JSInterpreter.onExecutionError.register(handleExecutionError);
    if (jsInterpreterLogger) {
      jsInterpreterLogger.attachTo(Applab.JSInterpreter);
    }
    if (debuggerUi) {
      debuggerUi.attachTo(Applab.JSInterpreter);
    }

    // Initialize the interpreter and parse the student code
    Applab.JSInterpreter.parse({
      code: codeWhenRun,
      blocks: level.levelBlocks,
      blockFilter: level.executePaletteApisOnly && level.codeFunctions,
      enableEvents: true
    });
    // Maintain a reference here so we can still examine this after we
    // discard the JSInterpreter instance during reset
    Applab.currentExecutionLog = Applab.JSInterpreter.executionLog;
    if (!Applab.JSInterpreter.initialized()) {
      return;
    }
  }

  if (Applab.makerlabController) {
    Applab.makerlabController
        .connectAndInitialize(codegen, Applab.JSInterpreter)
        .catch((error) => {
          studioApp.displayPlayspaceAlert("error",
              <div>{`Board connection error: ${error}`}</div>);
        })
        .then(Applab.beginVisualizationRun);
  } else {
    Applab.beginVisualizationRun();
  }
};

Applab.beginVisualizationRun = function () {
  // Call change screen on the default screen to ensure it has focus
  var defaultScreenId = Applab.getScreens().first().attr('id');
  Applab.changeScreen(defaultScreenId);

  Applab.running = true;
  $('#headers').addClass('dimmed');
  $('#codeWorkspace').addClass('dimmed');
  designMode.renderDesignWorkspace();
  queueOnTick();
};

Applab.feedbackImage = '';
Applab.encodedFeedbackImage = '';

/**
 * Handle code/design mode change.
 * @param {ApplabInterfaceMode} mode
 */
function onInterfaceModeChange(mode) {
  var showDivApplab = (mode !== ApplabInterfaceMode.DESIGN);
  Applab.toggleDivApplab(showDivApplab);

  if (mode === ApplabInterfaceMode.DESIGN) {
    studioApp.resetButtonClick();
  } else if (mode === ApplabInterfaceMode.CODE) {
    setTimeout(() => utils.fireResizeEvent(), 0);
    if (!Applab.isRunning()) {
      Applab.serializeAndSave();
      var divApplab = document.getElementById('divApplab');
      designMode.parseFromLevelHtml(divApplab, false);
      Applab.changeScreen(studioApp.reduxStore.getState().screens.currentScreenId);
    } else {
      Applab.activeScreen().focus();
    }
  }
}

/**
 * Handle a view change within data mode.
 * @param {DataView} view
 */
function onDataViewChange(view, oldTableName, newTableName) {
  if (!studioApp.reduxStore.getState().pageConstants.hasDataMode) {
    throw new Error('onDataViewChange triggered without data mode enabled');
  }
  const storageRef = getDatabase(Applab.channelId).child('storage');

  // Unlisten from previous data view. This should not interfere with events listened to
  // by onRecordEvent, which listens for added/updated/deleted events, whereas we are
  // only unlistening from 'value' events here.
  storageRef.child('keys').off('value');
  storageRef.child(`tables/${oldTableName}/records`).off('value');
  getColumnsRef(oldTableName).off();

  switch (view) {
    case DataView.PROPERTIES:
      storageRef.child('keys').on('value', snapshot => {
        studioApp.reduxStore.dispatch(updateKeyValueData(snapshot.val()));
      });
      return;
    case DataView.TABLE:
      // Add any columns which appear in records in Firebase to the list of columns in
      // Firebase. Do NOT do this every time the records change, to avoid adding back
      // a column shortly after it was explicitly renamed or deleted.
      addMissingColumns(newTableName);

      onColumnNames(newTableName, columnNames => {
        studioApp.reduxStore.dispatch(updateTableColumns(newTableName, columnNames));
      });

      storageRef.child(`tables/${newTableName}/records`).on('value', snapshot => {
        studioApp.reduxStore.dispatch(updateTableRecords(newTableName, snapshot.val()));
      });
      return;
    default:
      return;
  }
}

/**
 * Show a modal dialog with a title, text, and OK and Cancel buttons
 * @param {title}
 * @param {text}
 * @param {callback} [onConfirm] what to do when the user clicks OK
 * @param {string} [filterSelector] Optional selector to filter for.
 */

Applab.showConfirmationDialog = function (config) {
  config.text = config.text || "";
  config.title = config.title || "";

  var contentDiv = document.createElement('div');
  contentDiv.innerHTML = '<p class="dialog-title">' + config.title + '</p>' +
      '<p>' + config.text + '</p>';

  var buttons = document.createElement('div');
  ReactDOM.render(React.createElement(DialogButtons, {
    confirmText: commonMsg.dialogOK(),
    cancelText: commonMsg.dialogCancel()
  }), buttons);
  contentDiv.appendChild(buttons);

  var dialog = studioApp.createModalDialog({
    contentDiv: contentDiv,
    defaultBtnSelector: '#confirm-button'
  });

  var cancelButton = buttons.querySelector('#again-button');
  if (cancelButton) {
    dom.addClickTouchEvent(cancelButton, function () {
      dialog.hide();
    });
  }

  var confirmButton = buttons.querySelector('#confirm-button');
  if (confirmButton) {
    dom.addClickTouchEvent(confirmButton, function () {
      if (config.onConfirm) {
        config.onConfirm();
      }
      dialog.hide();
    });
  }

  dialog.show();
};

Applab.onPuzzleSubmit = function () {
  Applab.showConfirmationDialog({
    title: commonMsg.submitYourProject(),
    text: commonMsg.submitYourProjectConfirm(),
    onConfirm: function () {
      Applab.onPuzzleComplete(true);
    }
  });
};

Applab.unsubmit = function () {
  $.post(level.unsubmitUrl,
         {"_method": 'PUT', user_level: {submitted: false}},
         function () {
           location.reload();
         });
};

Applab.onPuzzleUnsubmit = function () {
  Applab.showConfirmationDialog({
    title: commonMsg.unsubmitYourProject(),
    text: commonMsg.unsubmitYourProjectConfirm(),
    onConfirm: function () {
      Applab.unsubmit();
    }
  });
};

Applab.onPuzzleFinish = function () {
  Applab.onPuzzleComplete(false); // complete without submitting
};

Applab.onPuzzleComplete = function (submit) {
  if (Applab.executionError) {
    Applab.result = ResultType.ERROR;
  } else {
    // In most cases, submit all results as success
    Applab.result = ResultType.SUCCESS;
  }

  // If we know they succeeded, mark levelComplete true
  var levelComplete = (Applab.result === ResultType.SUCCESS);

  if (Applab.executionError) {
    Applab.testResults = studioApp.getTestResults(levelComplete, {
        executionError: Applab.executionError
    });
  } else if (level.logConditions) {
    var results = executionLog.getResultsFromLog(level.logConditions,
        Applab.currentExecutionLog);
    Applab.testResults = results.testResult;
    Applab.message = results.message;
  } else if (!submit) {
    Applab.testResults = TestResults.FREE_PLAY;
  }

  // If we're failing due to failOnLintErrors, replace the previous test result
  // when it is a more positive (relatively more successful) test result
  if (level.failOnLintErrors && annotationList.getJSLintAnnotations().length) {
    if (Applab.testResults > TestResults.GENERIC_LINT_FAIL) {
      Applab.testResults = TestResults.GENERIC_LINT_FAIL;
    }
  }

  // Stop everything on screen
  Applab.clearEventHandlersKillTickLoop();

  if (Applab.testResults >= TestResults.FREE_PLAY) {
    studioApp.playAudio('win');
  } else {
    studioApp.playAudio('failure');
  }

  var program;
  const containedLevelResultsInfo = studioApp.hasContainedLevels &&
    getContainedLevelResultInfo();
  if (containedLevelResultsInfo) {
    // Keep our this.testResults as always passing so the feedback dialog
    // shows Continue (the proper results will be reported to the service)
    Applab.testResults = studioApp.TestResults.ALL_PASS;
    Applab.message = containedLevelResultsInfo.feedback;
  } else {
    // If we want to "normalize" the JavaScript to avoid proliferation of nearly
    // identical versions of the code on the service, we could do either of these:

    // do an acorn.parse and then use escodegen to generate back a "clean" version
    // or minify (uglifyjs) and that or js-beautify to restore a "clean" version

    program = studioApp.getCode();
  }

  Applab.waitingForReport = true;

  const sendReport = function () {
    const onComplete = (submit ? Applab.onSubmitComplete : Applab.onReportComplete);

    if (containedLevelResultsInfo) {
      // We already reported results when run was clicked. Make sure that call
      // finished, then call onCompelte
      runAfterPostContainedLevel(onComplete);
    } else {
      studioApp.report({
        app: 'applab',
        level: level.id,
        result: levelComplete,
        testResult: Applab.testResults,
        submitted: !!submit,
        program: encodeURIComponent(program),
        image: Applab.encodedFeedbackImage,
        containedLevelResultsInfo: containedLevelResultsInfo,
        onComplete
      });
    }
  };

  var divApplab = document.getElementById('divApplab');
  if (!divApplab || typeof divApplab.toDataURL === 'undefined') { // don't try it if function is not defined
    sendReport();
  } else {
    divApplab.toDataURL("image/png", {
      callback: function (pngDataUrl) {
        Applab.feedbackImage = pngDataUrl;
        Applab.encodedFeedbackImage = encodeURIComponent(Applab.feedbackImage.split(',')[1]);

        sendReport();
      }
    });
  }
};

Applab.executeCmd = function (id, name, opts) {
  var cmd = {
    'id': id,
    'name': name,
    'opts': opts
  };
  return Applab.callCmd(cmd);
};
audioApi.injectExecuteCmd(Applab.executeCmd);

//
// Execute an API command
//

Applab.callCmd = function (cmd) {
  var retVal = false;
  if (applabCommands[cmd.name] instanceof Function) {
    studioApp.highlight(cmd.id);
    retVal = applabCommands[cmd.name](cmd.opts);
  }
  return retVal;
};

/*
var onWaitComplete = function (opts) {
  if (!opts.complete) {
    if (opts.waitCallback) {
      opts.waitCallback();
    }
    opts.complete = true;
  }
};

Studio.wait = function (opts) {
  if (!opts.started) {
    opts.started = true;

    // opts.value is the number of milliseconds to wait - or 'click' which means
    // "wait for click"
    if ('click' === opts.value) {
      opts.waitForClick = true;
    } else {
      opts.waitTimeout = window.setTimeout(
        delegate(this, onWaitComplete, opts),
        opts.value);
    }
  }

  return opts.complete;
};
*/

Applab.timedOut = function () {
  return Applab.tickCount > Applab.timeoutFailureTick;
};

var checkFinished = function () {
  // if we have a succcess condition and have accomplished it, we're done and successful
  if (level.goal && level.goal.successCondition && level.goal.successCondition()) {
    Applab.result = ResultType.SUCCESS;
    return true;
  }

  // if we have a failure condition, and it's been reached, we're done and failed
  if (level.goal && level.goal.failureCondition && level.goal.failureCondition()) {
    Applab.result = ResultType.FAILURE;
    return true;
  }

  /*
  if (Applab.allGoalsVisited()) {
    Applab.result = ResultType.SUCCESS;
    return true;
  }
  */

  if (Applab.timedOut()) {
    Applab.result = ResultType.FAILURE;
    return true;
  }

  return false;
};

Applab.startInDesignMode = function () {
  return !!level.designModeAtStart;
};

Applab.isInDesignMode = function () {
  const mode = studioApp.reduxStore.getState().interfaceMode;
  return ApplabInterfaceMode.DESIGN === mode;
};

function quote(str) {
  return '"' + str + '"';
}

/**
 * Return droplet dropdown options representing a list of ids currently present
 * in the DOM, optionally limiting the result to a certain HTML element tagName.
 * @param {string} [filterSelector] Optional selector to filter for.
 * @returns {Array}
 */
Applab.getIdDropdown = function (filterSelector) {
  return Applab.getIdDropdownFromDom_($(document), filterSelector);
};

/**
 * Internal helper for getIdDropdown, which takes a documentRoot
 * argument to remove its global dependency and make it testable.
 * @param {jQuery} documentRoot
 * @param {string} filterSelector
 * @returns {Array}
 * @private
 */
Applab.getIdDropdownFromDom_ = function (documentRoot, filterSelector) {
  var elements = documentRoot.find('#designModeViz [id^="' + applabConstants.DESIGN_ELEMENT_ID_PREFIX + '"]');

  // Return all elements when no filter is given
  if (filterSelector) {
    elements = elements.filter(filterSelector);
  }

  return elements.sort(byId).map(function (_, element) {
    var id = quote(elementUtils.getId(element));
    return {text: id, display: id};
  }).get();
};

function byId(a, b) {
  return a.id > b.id ? 1 : -1;
}

/**
 * Returns a list of IDs currently present in the DOM of the current screen,
 * including the screen, sorted by z-index.
 */
Applab.getIdDropdownForCurrentScreen = function () {
  return Applab.getIdDropdownForCurrentScreenFromDom_($('#designModeViz'));
};

/**
 * Internal helper for getIdDropdownForCurrentScreen.
 * @private
 */
Applab.getIdDropdownForCurrentScreenFromDom_ = function (documentRoot) {
  var screen = documentRoot.find('.screen').filter(function () {
    return this.style.display !== 'none';
  }).first();

  var elements = screen.find('[id^="' + applabConstants.DESIGN_ELEMENT_ID_PREFIX + '"]').add(screen);

  return elements.map(function (_, element) {
    return elementUtils.getId(element);
  }).get();
};

/**
 * @returns {HTMLElement} The first "screen" that isn't hidden.
 */
Applab.activeScreen = function () {
  return Applab.getScreens().filter(function () {
    return this.style.display !== 'none';
  }).first()[0];
};

/**
 * Changes the active screen for the visualization by toggling all screens in
 * divApplab to be non-visible, unless they match the provided screenId. Also
 * focuses the screen.
 */
Applab.changeScreen = function (screenId) {
  Applab.getScreens().each(function () {
    $(this).toggle(this.id === screenId);
    if ((this.id === screenId)) {
      // Allow the active screen to receive keyboard events.
      this.focus();
    }
  });

  // Hacky - showTurtleBeforeRun option is designed for authored levels, so we
  // probably ought to make sure it's shown regardless of what screen we display.
  if (!Applab.isRunning()) {
    if (level.showTurtleBeforeRun) {
      applabTurtle.turtleSetVisibility(true);
    }
  }
};

Applab.getScreens = function () {
  return $('#divApplab > .screen');
};

// Wrap design mode function so that we can call from commands
Applab.updateProperty = function (element, property, value) {
  return designMode.updateProperty(element, property, value);
};

// Wrap design mode function so that we can call from commands
Applab.readProperty = function (element, property) {
  return designMode.readProperty(element, property);
};

Applab.getAppReducers = function () {
  return reducers;
};<|MERGE_RESOLUTION|>--- conflicted
+++ resolved
@@ -352,7 +352,6 @@
   return studioApp.share;
 }
 
-<<<<<<< HEAD
 const PROJECT_URL_PATTERN = /^(.*\/projects\/\w+\/[\w\d-]+)\/.*/;
 function getProjectUrl() {
   const match = location.href.match(PROJECT_URL_PATTERN);
@@ -362,8 +361,6 @@
   return location.href; // i give up. Let's try this?
 }
 
-=======
->>>>>>> 41014e4f
 function renderFooterInSharedGame() {
   const divApplab = document.getElementById('divApplab');
   const footerDiv = document.createElement('div');
@@ -378,7 +375,6 @@
       link: '/report_abuse',
       newWindow: true
     },
-<<<<<<< HEAD
     isIframeEmbed && !dom.isMobile() && {
       text: applabMsg.makeMyOwnApp(),
       link: '/projects/applab/new',
@@ -388,8 +384,6 @@
       link: getProjectUrl() + '/view',
       newWindow: true,
     },
-=======
->>>>>>> 41014e4f
     {
       text: commonMsg.copyright(),
       link: '#',
