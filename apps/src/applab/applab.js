--- conflicted
+++ resolved
@@ -352,8 +352,6 @@
   return studioApp.share;
 }
 
-<<<<<<< HEAD
-=======
 const PROJECT_URL_PATTERN = /^(.*\/projects\/\w+\/[\w\d-]+)\/.*/;
 function getProjectUrl() {
   const match = location.href.match(PROJECT_URL_PATTERN);
@@ -363,7 +361,6 @@
   return location.href; // i give up. Let's try this?
 }
 
->>>>>>> 44a69d79
 function renderFooterInSharedGame() {
   const divApplab = document.getElementById('divApplab');
   const footerDiv = document.createElement('div');
@@ -378,8 +375,6 @@
       link: '/report_abuse',
       newWindow: true
     },
-<<<<<<< HEAD
-=======
     isIframeEmbed && !dom.isMobile() && {
       text: applabMsg.makeMyOwnApp(),
       link: '/projects/applab/new',
@@ -389,7 +384,6 @@
       link: getProjectUrl() + '/view',
       newWindow: true,
     },
->>>>>>> 44a69d79
     {
       text: commonMsg.copyright(),
       link: '#',
