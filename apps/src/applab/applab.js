/**
 * CodeOrgApp: Applab
 *
 * Copyright 2014-2015 Code.org
 *
 */
/* global $ */
/* global dashboard */

'use strict';
require('./acemode/mode-javascript_codeorg');
var studioApp = require('../StudioApp').singleton;
var commonMsg = require('../locale');
var applabMsg = require('./locale');
var skins = require('../skins');
var codegen = require('../codegen');
var api = require('./api');
var apiBlockly = require('./apiBlockly');
var dontMarshalApi = require('./dontMarshalApi');
var blocks = require('./blocks');
var page = require('../templates/page.html.ejs');
var dom = require('../dom');
var parseXmlElement = require('../xml').parseElement;
var utils = require('../utils');
var dropletUtils = require('../dropletUtils');
var dropletConfig = require('./dropletConfig');
var Slider = require('../slider');
var AppStorage = require('./appStorage');
var constants = require('../constants');
var KeyCodes = constants.KeyCodes;
var _ = utils.getLodash();
// var Hammer = utils.getHammer();
var keyEvent = require('./keyEvent');
var apiTimeoutList = require('../timeoutList');
var RGBColor = require('./rgbcolor.js');
var annotationList = require('./acemode/annotationList');
<<<<<<< HEAD
var React = require('react');

// TODO (brent) - make it so that we dont need to specify .jsx. This currently
// works in our grunt build, but not in tests
var DesignProperties = require('./designProperties.jsx');
var ManageAssets = require('./manageAssets.jsx');
var elementLibrary = require('./designElements/library');
=======
var designMode = require('./designMode');
>>>>>>> 9235dc5a

var vsprintf = require('./sprintf').vsprintf;

var ResultType = studioApp.ResultType;
var TestResults = studioApp.TestResults;

/**
 * Create a namespace for the application.
 */
var Applab = module.exports;

var level;
var skin;
var user;

//TODO: Make configurable.
studioApp.setCheckForEmptyBlocks(true);

var MAX_INTERPRETER_STEPS_PER_TICK = 10000;

// Default Scalings
Applab.scale = {
  'snapRadius': 1,
  'stepSpeed': 0
};

var twitterOptions = {
  text: applabMsg.shareApplabTwitter(),
  hashtag: "ApplabCode"
};

var StepType = {
  RUN:  0,
  IN:   1,
  OVER: 2,
  OUT:  3,
};

var ErrorLevel = {
  WARNING: 'WARNING',
  ERROR: 'ERROR'
};

var MIN_DEBUG_AREA_HEIGHT = 70;
var MAX_DEBUG_AREA_HEIGHT = 400;

// The typical width of the visualization area (indepdendent of appWidth)
var vizAppWidth = 400;
// The default values for appWidth and appHeight (if not specified in the level)
var defaultAppWidth = 400;
var defaultAppHeight = 400;

function loadLevel() {
  Applab.timeoutFailureTick = level.timeoutFailureTick || Infinity;
  Applab.minWorkspaceHeight = level.minWorkspaceHeight;
  Applab.softButtons_ = level.softButtons || {};
  Applab.appWidth = level.appWidth || defaultAppWidth;
  Applab.appHeight = level.appHeight || defaultAppHeight;

  // Override scalars.
  for (var key in level.scale) {
    Applab.scale[key] = level.scale[key];
  }
}

//
// Adjust a media height rule (if needed). This is called by adjustAppSizeStyles
// for all media rules. We look for a specific set of rules that should be in
// the stylesheet and swap out the defaultHeightRules with the newHeightRules
//

function adjustMediaHeightRule(mediaList, defaultHeightRules, newHeightRules) {
  // The media rules we are looking for always have two components. The first
  // component is for screen width, which we ignore. The second is for screen
  // height, which we want to modify:
  if (mediaList.length === 2) {
    var lastHeightRuleIndex = defaultHeightRules.length - 1;
    for (var i = 0; i <= lastHeightRuleIndex; i++) {
      if (-1 !== mediaList.item(1).indexOf("(min-height: " +
          (defaultHeightRules[i] + 1) + "px)")) {
        if (i === 0) {
          // Matched the first rule (no max height)
          mediaList.mediaText = mediaList.item(0) +
              ", screen and (min-height: " + (newHeightRules[i] + 1) + "px)";
        } else {
          // Matched one of the middle rules with a min and a max height
          mediaList.mediaText = mediaList.item(0) +
              ", screen and (min-height: " + (newHeightRules[i] + 1) + "px)" +
              " and (max-height: " + newHeightRules[i - 1] + "px)";
        }
        break;
      } else if (mediaList.item(1) === "screen and (max-height: " +
                 defaultHeightRules[lastHeightRuleIndex] + "px)") {
        // Matched the last rule (no min height)
        mediaList.mediaText = mediaList.item(0) +
            ", screen and (max-height: " +
            newHeightRules[lastHeightRuleIndex] + "px)";
        break;
      }
    }
  }
}

//
// The visualization area adjusts its size using a series of CSS rules that are
// tuned to make adjustments assuming a 400x400 visualization. Since applab
// allows its visualization size to be set on a per-level basis, the function
// below modifies the CSS rules to account for the per-level coordinates
//
// It also adjusts the height rules based on the adjusted visualization size
// and the offset where the app has been embedded in the page
//
// The visualization column will remain at 400 pixels wide in the max-width
// case and scale downward from there. The visualization height will be set
// to preserve the proper aspect ratio with respect to the current width.
//
// The divApplab coordinate space will be Applab.appWidth by Applab.appHeight.
// The scale values are then adjusted such that the max-width case may result
// in a scaled-up version of divApplab and the min-width case will typically
// result in a scaled-down version of divApplab.
//
// @returns {Array.<number>} Array of scale factors which will be used
//     on the applab app area at the following screen widths, respectively:
//     1151px+; 1101-1150px; 1051-1100px; 1001-1050px; 0-1000px.
//

function adjustAppSizeStyles(container) {
  var vizScale = 1;
  // We assume these are listed in this order:
  var defaultScaleFactors = [ 1.0, 0.875, 0.75, 0.625, 0.5 ];
  var scaleFactors = defaultScaleFactors.slice(0);
  if (vizAppWidth !== Applab.appWidth) {
    vizScale = vizAppWidth / Applab.appWidth;
    for (var ind = 0; ind < scaleFactors.length; ind++) {
      scaleFactors[ind] *= vizScale;
    }
  }
  var vizAppHeight = Applab.appHeight * vizScale;

  // Compute new height rules:
  // (1) defaults are scaleFactors * defaultAppHeight + 200 (belowViz estimate)
  // (2) we adjust the height rules to take into account where the codeApp
  // div is anchored on the page. If this changes after this function is called,
  // the media rules for height are no longer valid.
  // (3) we assume that there is nothing below codeApp on the page that also
  // needs to be included in the height rules
  // (4) there is no 5th height rule in the array because the 5th rule in the
  // stylesheet has no minimum specified. It just uses the max-height from the
  // 4th item in the array.
  var defaultHeightRules = [ 600, 550, 500, 450 ];
  var newHeightRules = defaultHeightRules.slice(0);
  for (var z = 0; z < newHeightRules.length; z++) {
    newHeightRules[z] += container.offsetTop +
        (vizAppHeight - defaultAppHeight) * defaultScaleFactors[z];
  }

  var ss = document.styleSheets;
  for (var i = 0; i < ss.length; i++) {
    if (ss[i].href && (ss[i].href.indexOf('applab.css') !== -1)) {
      // We found our applab specific stylesheet:
      var rules = ss[i].cssRules || ss[i].rules;
      var changedRules = 0;
      var curScaleIndex = 0;
      // Change the width/height plus a set of rules for each scale factor:
      var totalRules = 1 + scaleFactors.length;
      for (var j = 0; j < rules.length && changedRules < totalRules; j++) {
        var childRules = rules[j].cssRules || rules[j].rules;
        if (rules[j].selectorText === "div#visualization") {
          // set the 'normal' width/height for the visualization itself
          rules[j].style.cssText = "height: " + vizAppHeight +
                                   "px; width: " + vizAppWidth + "px;";
          changedRules++;
        } else if (rules[j].media && childRules) {
          adjustMediaHeightRule(rules[j].media, defaultHeightRules, newHeightRules);

          // NOTE: selectorText can appear in two different forms when styles and IDs
          // are both present. IE places the styles before the IDs, so we match both forms:
          var changedChildRules = 0;
          var scale = scaleFactors[curScaleIndex];
          for (var k = 0; k < childRules.length && changedChildRules < 8; k++) {
            if (childRules[k].selectorText === "div#visualization.responsive" ||
                childRules[k].selectorText === "div.responsive#visualization") {
              // For this scale factor...
              // set the max-height and max-width for the visualization
              childRules[k].style.cssText = "max-height: " +
                  Applab.appHeight * scale + "px; max-width: " +
                  Applab.appWidth * scale + "px;";
              changedChildRules++;
            } else if (childRules[k].selectorText === "div#visualizationColumn.responsive" ||
                       childRules[k].selectorText === "div.responsive#visualizationColumn") {
              // set the max-width for the parent visualizationColumn
              childRules[k].style.cssText = "max-width: " +
                  Applab.appWidth * scale + "px;";
              changedChildRules++;
            } else if (childRules[k].selectorText === "div#visualizationColumn.responsive.with_padding" ||
                       childRules[k].selectorText === "div.with_padding.responsive#visualizationColumn") {
              // set the max-width for the parent visualizationColumn (with_padding)
              childRules[k].style.cssText = "max-width: " +
                  (Applab.appWidth * scale + 2) + "px;";
              changedChildRules++;
            } else if (childRules[k].selectorText === "div#codeWorkspace") {
              // set the left for the codeWorkspace
              childRules[k].style.cssText = "left: " +
                  Applab.appWidth * scale + "px;";
              changedChildRules++;
            } else if (childRules[k].selectorText === "div#visualizationResizeBar") {
              // set the left for the visualizationResizeBar
              childRules[k].style.cssText = "left: " +
                  Applab.appWidth * scale + "px;";
              changedChildRules++;
            } else if (childRules[k].selectorText === "html[dir='rtl'] div#codeWorkspace") {
              // set the right for the codeWorkspace (RTL mode)
              childRules[k].style.cssText = "right: " +
                  Applab.appWidth * scale + "px;";
              changedChildRules++;
            } else if (childRules[k].selectorText === "html[dir='rtl'] div#visualizationResizeBar") {
              // set the right for the visualizationResizeBar (RTL mode)
              childRules[k].style.cssText = "right: " +
                  Applab.appWidth * scale + "px;";
              changedChildRules++;
            } else if (childRules[k].selectorText === "div#visualization.responsive > *" ||
                       childRules[k].selectorText === "div.responsive#visualization > *") {
              // and set the scale factor for all children of the visualization
              // (importantly, the divApplab element)
              childRules[k].style.cssText = "-webkit-transform: scale(" + scale +
                  ");-ms-transform: scale(" + scale +
                  ");transform: scale(" + scale + ");";
              changedChildRules++;
            }
          }
          if (changedChildRules) {
            curScaleIndex++;
            changedRules++;
          }
        }
      }
      // After processing the applab.css, stop looking for stylesheets:
      break;
    }
  }
}

var drawDiv = function () {
  var divApplab = document.getElementById('divApplab');
  divApplab.style.width = Applab.appWidth + "px";
  divApplab.style.height = Applab.appHeight + "px";
};

function stepSpeedFromSliderSpeed(sliderSpeed) {
  return 300 * Math.pow(1 - sliderSpeed, 2);
}

function getCurrentTickLength() {
  var stepSpeed = Applab.scale.stepSpeed;
  if (Applab.speedSlider) {
    stepSpeed = stepSpeedFromSliderSpeed(Applab.speedSlider.getValue());
  }
  return stepSpeed;
}

function queueOnTick() {
  window.setTimeout(Applab.onTick, getCurrentTickLength());
}

function outputApplabConsole(output) {
  // first pass through to the real browser console log if available:
  if (console.log) {
    console.log(output);
  }
  // then put it in the applab console visible to the user:
  var debugOutput = document.getElementById('debug-output');
  if (debugOutput) {
    if (debugOutput.textContent.length > 0) {
      debugOutput.textContent += '\n' + output;
    } else {
      debugOutput.textContent = output;
    }
    debugOutput.scrollTop = debugOutput.scrollHeight;
  }
}

/**
 * Output error to console and gutter as appropriate
 * @param {string} warning Text for warning
 * @param {ErrorLevel} level
 * @param {number} lineNum One indexed line number
 */
function outputError(warning, level, lineNum) {
  var text = level + ': ';
  if (lineNum !== undefined) {
    text += 'Line: ' + lineNum + ': ';
  }
  text += warning;
  outputApplabConsole(text);
  if (lineNum !== undefined) {
    annotationList.addRuntimeAnnotation(level, lineNum, warning);
  }
}

var OPTIONAL = true;

/**
 * @param value
 * @returns {boolean} true if value is a string, number, boolean, undefined or null.
 *     returns false for other values, including instances of Number or String.
 */
function isPrimitiveType(value) {
  switch (typeof value) {
    case 'string':
    case 'number':
    case 'boolean':
    case 'undefined':
      return true;
    case 'object':
      return (value === null);
    default:
      return false;
  }
}

function apiValidateType(opts, funcName, varName, varValue, expectedType, opt) {
  var validatedTypeKey = 'validated_type_' + varName;
  if (typeof opts[validatedTypeKey] === 'undefined') {
    var properType;
    if (expectedType === 'color') {
      // Special handling for colors, must be a string and a valid RGBColor:
      properType = (typeof varValue === 'string');
      if (properType) {
        var color = new RGBColor(varValue);
        properType = color.ok;
      }
    } else if (expectedType === 'uistring') {
      properType = (typeof varValue === 'string') ||
                   (typeof varValue === 'number') ||
                   (typeof varValue === 'boolean');
    } else if (expectedType === 'function') {
      // Special handling for functions, it must be an interpreter function:
      properType = (typeof varValue === 'object') && (varValue.type === 'function');
    } else if (expectedType === 'number') {
      properType = (typeof varValue === 'number' ||
                    (typeof varValue === 'string' && !isNaN(varValue)));
    } else if (expectedType === 'primitive') {
      properType = isPrimitiveType(varValue);
      if (!properType) {
        // Ensure a descriptive error message is displayed.
        expectedType = 'string, number, boolean, undefined or null';
      }
    } else if (expectedType === 'array') {
      properType = Array.isArray(varValue);
    } else {
      properType = (typeof varValue === expectedType);
    }
    properType = properType || (opt === OPTIONAL && (typeof varValue === 'undefined'));
    if (!properType) {
      var line = 1 + codegen.getNearestUserCodeLine(Applab.interpreter,
                                                    Applab.cumulativeLength,
                                                    Applab.userCodeStartOffset,
                                                    Applab.userCodeLength);
      var errorString = funcName + "() " + varName + " parameter value (" +
        varValue + ") is not a " + expectedType + ".";
      outputError(errorString, ErrorLevel.WARNING, line);
    }
    opts[validatedTypeKey] = properType;
  }
}

function apiValidateTypeAndRange(opts, funcName, varName, varValue,
                                 expectedType, minValue, maxValue, opt) {
  var validatedTypeKey = 'validated_type_' + varName;
  var validatedRangeKey = 'validated_range_' + varName;
  apiValidateType(opts, funcName, varName, varValue, expectedType, opt);
  if (opts[validatedTypeKey] && typeof opts[validatedRangeKey] === 'undefined') {
    var inRange = (typeof minValue === 'undefined') || (varValue >= minValue);
    if (inRange) {
      inRange = (typeof maxValue === 'undefined') || (varValue <= maxValue);
    }
    inRange = inRange || (opt === OPTIONAL && (typeof varValue === 'undefined'));
    if (!inRange) {
      var line = 1 + codegen.getNearestUserCodeLine(Applab.interpreter,
                                                    Applab.cumulativeLength,
                                                    Applab.userCodeStartOffset,
                                                    Applab.userCodeLength);
      var errorString = funcName + "() " + varName + " parameter value (" +
        varValue + ") is not in the expected range.";
      outputError(errorString, ErrorLevel.WARNING, line);
    }
    opts[validatedRangeKey] = inRange;
  }
}

function apiValidateActiveCanvas(opts, funcName) {
  var validatedActiveCanvasKey = 'validated_active_canvas';
  if (!opts || typeof opts[validatedActiveCanvasKey] === 'undefined') {
    var activeCanvas = Boolean(Applab.activeCanvas);
    if (!activeCanvas) {
      var line = 1 + codegen.getNearestUserCodeLine(Applab.interpreter,
                                                    Applab.cumulativeLength,
                                                    Applab.userCodeStartOffset,
                                                    Applab.userCodeLength);
      var errorString = funcName + "() called without an active canvas. Call " +
        "createCanvas() first.";
      outputError(errorString, ErrorLevel.WARNING, line);
    }
    if (opts) {
      opts[validatedActiveCanvasKey] = activeCanvas;
    }
  }
}

function apiValidateDomIdExistence(divApplab, opts, funcName, varName, id, shouldExist) {
  var validatedTypeKey = 'validated_type_' + varName;
  var validatedDomKey = 'validated_id_' + varName;
  apiValidateType(opts, funcName, varName, id, 'string');
  if (opts[validatedTypeKey] && typeof opts[validatedDomKey] === 'undefined') {
    var element = document.getElementById(id);
    var exists = Boolean(element && divApplab.contains(element));
    var valid = exists == shouldExist;
    if (!valid) {
      var line = 1 + codegen.getNearestUserCodeLine(Applab.interpreter,
                                                    Applab.cumulativeLength,
                                                    Applab.userCodeStartOffset,
                                                    Applab.userCodeLength);
      var errorString = funcName + "() " + varName +
        " parameter refers to an id (" +id + ") which " +
        (exists ? "already exists." : "does not exist.");
      outputError(errorString, ErrorLevel.WARNING, line);
    }
    opts[validatedDomKey] = valid;
  }
}

function onDebugInputKeyDown(e) {
  if (e.keyCode == KeyCodes.ENTER) {
    var input = e.target.textContent;
    e.target.textContent = '';
    outputApplabConsole('> ' + input);
    if (Applab.interpreter) {
      var currentScope = Applab.interpreter.getScope();
      var evalInterpreter = new window.Interpreter(input);
      // Set console scope to the current scope of the running program

      // NOTE: we are being a little tricky here (we are re-running
      // part of the Interpreter constructor with a different interpreter's
      // scope)
      evalInterpreter.populateScope_(evalInterpreter.ast, currentScope);
      evalInterpreter.stateStack = [{
          node: evalInterpreter.ast,
          scope: currentScope,
          thisExpression: currentScope
      }];
      // Copy these properties directly into the evalInterpreter so the .isa()
      // method behaves as expected
      ['ARRAY', 'BOOLEAN', 'DATE', 'FUNCTION', 'NUMBER', 'OBJECT', 'STRING',
        'UNDEFINED'].forEach(
        function (prop) {
          evalInterpreter[prop] = Applab.interpreter[prop];
        });
      try {
        evalInterpreter.run();
        outputApplabConsole('< ' + String(evalInterpreter.value));
      }
      catch (err) {
        outputApplabConsole('< ' + String(err));
      }
    } else {
      outputApplabConsole('< (not running)');
    }
  }
}

function selectEditorRowCol(row, col) {
  if (studioApp.editor.currentlyUsingBlocks) {
    var style = {color: '#FFFF22'};
    studioApp.editor.clearLineMarks();
    studioApp.editor.markLine(row, style);
  } else {
    var selection = studioApp.editor.aceEditor.getSelection();
    var range = selection.getRange();

    range.start.row = row;
    range.start.column = col;
    range.end.row = row;
    range.end.column = col + 1;

    // setting with the backwards parameter set to true - this prevents horizontal
    // scrolling to the right
    selection.setSelectionRange(range, true);
  }
}

function handleExecutionError(err, lineNumber) {
  if (!lineNumber && err instanceof SyntaxError) {
    // syntax errors came before execution (during parsing), so we need
    // to determine the proper line number by looking at the exception
    lineNumber = err.loc.line - Applab.userCodeLineOffset;
    // Now select this location in the editor, since we know we didn't hit
    // this while executing (in which case, it would already have been selected)
    selectEditorRowCol(lineNumber - 1, err.loc.column);
  }
  if (!lineNumber && Applab.interpreter) {
    lineNumber = 1 + codegen.getNearestUserCodeLine(Applab.interpreter,
                                                    Applab.cumulativeLength,
                                                    Applab.userCodeStartOffset,
                                                    Applab.userCodeLength);
  }
  outputError(String(err), ErrorLevel.ERROR, lineNumber);
  Applab.executionError = err;
  if (!level.freePlay) {
    Applab.onPuzzleComplete();
  }
}

Applab.getCode = function () {
  return studioApp.editor.getValue();
};

Applab.getHtml = function () {
  return Applab.levelHtml;
};

Applab.onTick = function() {
  if (!Applab.running) {
    return;
  }

  Applab.tickCount++;
  queueOnTick();

  if (Applab.interpreter) {
    Applab.executeInterpreter();
  } else {
    Applab.executeNativeJS();
  }

  if (checkFinished()) {
    Applab.onPuzzleComplete();
  }
};

Applab.executeNativeJS = function () {
  if (Applab.tickCount === 1) {
    try { Applab.whenRunFunc(studioApp, apiBlockly, Applab.Globals); } catch (e) { }
  }
};

function safeStepInterpreter() {
  try {
    Applab.interpreter.step();
  } catch (err) {
    return err;
  }
}

Applab.executeInterpreter = function (runUntilCallbackReturn) {
  Applab.runUntilCallbackReturn = runUntilCallbackReturn;
  if (runUntilCallbackReturn) {
    delete Applab.lastCallbackRetVal;
  }
  Applab.seenEmptyGetCallbackDuringExecution = false;
  Applab.seenReturnFromCallbackDuringExecution = false;

  var atInitialBreakpoint = Applab.paused &&
                            Applab.nextStep === StepType.IN &&
                            Applab.tickCount === 1;
  var atMaxSpeed = getCurrentTickLength() === 0;

  if (Applab.paused) {
    switch (Applab.nextStep) {
      case StepType.RUN:
        // Bail out here if in a break state (paused), but make sure that we still
        // have the next tick queued first, so we can resume after un-pausing):
        return;
      case StepType.OUT:
        // If we haven't yet set stepOutToStackDepth, work backwards through the
        // history of callExpressionSeenAtDepth until we find the one we want to
        // step out to - and store that in stepOutToStackDepth:
        if (Applab.interpreter && typeof Applab.stepOutToStackDepth === 'undefined') {
          Applab.stepOutToStackDepth = 0;
          for (var i = Applab.maxValidCallExpressionDepth; i > 0; i--) {
            if (Applab.callExpressionSeenAtDepth[i]) {
              Applab.stepOutToStackDepth = i;
              break;
            }
          }
        }
        break;
    }
  }

  var doneUserLine = false;
  var reachedBreak = false;
  var unwindingAfterStep = false;
  var inUserCode;
  var userCodeRow;
  var session = studioApp.editor.aceEditor.getSession();

  // In each tick, we will step the interpreter multiple times in a tight
  // loop as long as we are interpreting code that the user can't see
  // (function aliases at the beginning, getCallback event loop at the end)
  for (var stepsThisTick = 0;
       (stepsThisTick < MAX_INTERPRETER_STEPS_PER_TICK) || unwindingAfterStep;
       stepsThisTick++) {
    // Re-check this because the speed may have changed...
    atMaxSpeed = getCurrentTickLength() === 0;
    // NOTE: when running with no source visible or at max speed, we
    // call a simple function to just get the line number, otherwise we call a
    // function that also selects the code:
    var selectCodeFunc = (studioApp.hideSource || (atMaxSpeed && !Applab.paused)) ?
            codegen.getUserCodeLine :
            codegen.selectCurrentCode;

    if ((reachedBreak && !unwindingAfterStep) ||
        (doneUserLine && !unwindingAfterStep && !atMaxSpeed) ||
        Applab.seenEmptyGetCallbackDuringExecution ||
        (runUntilCallbackReturn && Applab.seenReturnFromCallbackDuringExecution)) {
      // stop stepping the interpreter and wait until the next tick once we:
      // (1) reached a breakpoint and are done unwinding OR
      // (2) completed a line of user code and are are done unwinding
      //     (while not running atMaxSpeed) OR
      // (3) have seen an empty event queue in nativeGetCallback (no events) OR
      // (4) have seen a nativeSetCallbackRetVal call in runUntilCallbackReturn mode
      break;
    }
    userCodeRow = selectCodeFunc(Applab.interpreter,
                                 Applab.cumulativeLength,
                                 Applab.userCodeStartOffset,
                                 Applab.userCodeLength,
                                 studioApp.editor);
    inUserCode = (-1 !== userCodeRow);
    // Check to see if we've arrived at a new breakpoint:
    //  (1) should be in user code
    //  (2) should never happen while unwinding
    //  (3) requires either
    //   (a) atInitialBreakpoint OR
    //   (b) isAceBreakpointRow() AND not still at the same line number where
    //       we have already stopped from the last step/breakpoint
    if (inUserCode && !unwindingAfterStep &&
        (atInitialBreakpoint ||
         (userCodeRow !== Applab.stoppedAtBreakpointRow &&
          codegen.isAceBreakpointRow(session, userCodeRow)))) {
      // Yes, arrived at a new breakpoint:
      if (Applab.paused) {
        // Overwrite the nextStep value. (If we hit a breakpoint during a step
        // out or step over, this will cancel that step operation early)
        Applab.nextStep = StepType.RUN;
        Applab.updatePauseUIState();
      } else {
        Applab.onPauseContinueButton();
      }
      // Store some properties about where we stopped:
      Applab.stoppedAtBreakpointRow = userCodeRow;
      Applab.stoppedAtBreakpointStackDepth = Applab.interpreter.stateStack.length;

      // Mark reachedBreak to stop stepping, and start unwinding if needed:
      reachedBreak = true;
      unwindingAfterStep = codegen.isNextStepSafeWhileUnwinding(Applab.interpreter);
      continue;
    }
    // If we've moved past the place of the last breakpoint hit without being
    // deeper in the stack, we will discard the stoppedAtBreakpoint properties:
    if (inUserCode &&
        userCodeRow !== Applab.stoppedAtBreakpointRow &&
        Applab.interpreter.stateStack.length <= Applab.stoppedAtBreakpointStackDepth) {
      delete Applab.stoppedAtBreakpointRow;
      delete Applab.stoppedAtBreakpointStackDepth;
    }
    // If we're unwinding, continue to update the stoppedAtBreakpoint properties
    // to ensure that we have the right properties stored when the unwind completes:
    if (inUserCode && unwindingAfterStep) {
      Applab.stoppedAtBreakpointRow = userCodeRow;
      Applab.stoppedAtBreakpointStackDepth = Applab.interpreter.stateStack.length;
    }
    var err = safeStepInterpreter();
    if (!err) {
      doneUserLine = doneUserLine ||
        (inUserCode && Applab.interpreter.stateStack[0] && Applab.interpreter.stateStack[0].done);

      var stackDepth = Applab.interpreter.stateStack.length;
      // Remember the stack depths of call expressions (so we can implement 'step out')

      // Truncate any history of call expressions seen deeper than our current stack position:
      for (var depth = stackDepth + 1;
            depth <= Applab.maxValidCallExpressionDepth;
            depth++) {
        Applab.callExpressionSeenAtDepth[depth] = false;
      }
      Applab.maxValidCallExpressionDepth = stackDepth;

      if (inUserCode && Applab.interpreter.stateStack[0].node.type === "CallExpression") {
        // Store that we've seen a call expression at this depth in callExpressionSeenAtDepth:
        Applab.callExpressionSeenAtDepth[stackDepth] = true;
      }

      if (Applab.paused) {
        // Store the first call expression stack depth seen while in this step operation:
        if (inUserCode && Applab.interpreter.stateStack[0].node.type === "CallExpression") {
          if (typeof Applab.firstCallStackDepthThisStep === 'undefined') {
            Applab.firstCallStackDepthThisStep = stackDepth;
          }
        }
        // If we've arrived at a BlockStatement or SwitchStatement, set doneUserLine even
        // though the the stateStack doesn't have "done" set, so that stepping in the
        // debugger makes sense (otherwise we'll skip over the beginning of these nodes):
        var nodeType = Applab.interpreter.stateStack[0].node.type;
        doneUserLine = doneUserLine ||
          (inUserCode && (nodeType === "BlockStatement" || nodeType === "SwitchStatement"));

        // For the step in case, we want to stop the interpreter as soon as we enter the callee:
        if (!doneUserLine &&
            inUserCode &&
            Applab.nextStep === StepType.IN &&
            stackDepth > Applab.firstCallStackDepthThisStep) {
          reachedBreak = true;
        }
        // After the interpreter says a node is "done" (meaning it is time to stop), we will
        // advance a little further to the start of the next statement. We achieve this by
        // continuing to set unwindingAfterStep to true to keep the loop going:
        if (doneUserLine || reachedBreak) {
          var wasUnwinding = unwindingAfterStep;
          // step() additional times if we know it to be safe to get us to the next statement:
          unwindingAfterStep = codegen.isNextStepSafeWhileUnwinding(Applab.interpreter);
          if (wasUnwinding && !unwindingAfterStep) {
            // done unwinding.. select code that is next to execute:
            userCodeRow = selectCodeFunc(Applab.interpreter,
                                         Applab.cumulativeLength,
                                         Applab.userCodeStartOffset,
                                         Applab.userCodeLength,
                                         studioApp.editor);
            inUserCode = (-1 !== userCodeRow);
            if (!inUserCode) {
              // not in user code, so keep unwinding after all...
              unwindingAfterStep = true;
            }
          }
        }

        if ((reachedBreak || doneUserLine) && !unwindingAfterStep) {
          if (Applab.nextStep === StepType.OUT &&
              stackDepth > Applab.stepOutToStackDepth) {
            // trying to step out, but we didn't get out yet... continue on.
          } else if (Applab.nextStep === StepType.OVER &&
              typeof Applab.firstCallStackDepthThisStep !== 'undefined' &&
              stackDepth > Applab.firstCallStackDepthThisStep) {
            // trying to step over, and we're in deeper inside a function call... continue next onTick
          } else {
            // Our step operation is complete, reset nextStep to StepType.RUN to
            // return to a normal 'break' state:
            Applab.nextStep = StepType.RUN;
            Applab.updatePauseUIState();
            if (inUserCode) {
              // Store some properties about where we stopped:
              Applab.stoppedAtBreakpointRow = userCodeRow;
              Applab.stoppedAtBreakpointStackDepth = stackDepth;
            }
            delete Applab.stepOutToStackDepth;
            delete Applab.firstCallStackDepthThisStep;
            document.getElementById('spinner').style.visibility = 'hidden';
            break;
          }
        }
      }
    } else {
      handleExecutionError(err, inUserCode ? (userCodeRow + 1) : undefined);
      return;
    }
  }
  if (reachedBreak && atMaxSpeed) {
    // If we were running atMaxSpeed and just reached a breakpoint, the
    // code may not be selected in the editor, so do it now:
    codegen.selectCurrentCode(Applab.interpreter,
                              Applab.cumulativeLength,
                              Applab.userCodeStartOffset,
                              Applab.userCodeLength,
                              studioApp.editor);
  }
};

/**
 * Initialize Blockly and Applab for read-only (blocks feedback).
 * Called on iframe load for read-only.
 */
Applab.initReadonly = function(config) {
  // Do some minimal level loading so that
  // we can ensure that the blocks are appropriately modified for this level
  skin = config.skin;
  level = config.level;
  loadLevel();

  // Applab.initMinimal();

  studioApp.initReadonly(config);
};

/**
 * Initialize Blockly and the Applab app.  Called on page load.
 */
Applab.init = function(config) {
  // replace studioApp methods with our own
  studioApp.reset = this.reset.bind(this);
  studioApp.runButtonClick = this.runButtonClick.bind(this);

  Applab.clearEventHandlersKillTickLoop();
  skin = config.skin;
  level = config.level;
  user = {
    applabUserId: config.applabUserId,
    isAdmin: (config.isAdmin === true)
  };

  loadLevel();

  if (studioApp.hideSource) {
    // always run at max speed if source is hidden
    config.level.sliderSpeed = 1.0;
  }

  // If we are in mobile sharing mode, allow the viewport to handle scaling
  // and override our default width target in vizAppWidth with the actual width
  if (dom.isMobile() && config.hideSource) {
    vizAppWidth = Applab.appWidth;
  }

  adjustAppSizeStyles(document.getElementById(config.containerId));

  var showSlider = !config.hideSource && config.level.editCode;
  var showDebugButtons = !config.hideSource && config.level.editCode;
  var showDebugConsole = !config.hideSource && config.level.editCode;
  var firstControlsRow = require('./controls.html.ejs')({
    assetUrl: studioApp.assetUrl,
    showSlider: showSlider,
    finishButton: true
  });
  var extraControlsRow = require('./extraControlRows.html.ejs')({
    assetUrl: studioApp.assetUrl,
    debugButtons: showDebugButtons,
    debugConsole: showDebugConsole
  });
  var designModeBox = require('./designModeBox.html.ejs')({});

  config.html = page({
    assetUrl: studioApp.assetUrl,
    data: {
      localeDirection: studioApp.localeDirection(),
      visualization: require('./visualization.html.ejs')(),
      controls: firstControlsRow,
      extraControlRows: extraControlsRow,
      blockUsed: undefined,
      idealBlockNumber: undefined,
      editCode: level.editCode,
      blockCounterClass: 'block-counter-default',
      pinWorkspaceToBottom: true,
      // TODO (brent) - seems a little gross that we've made this part of a
      // template shared across all apps
      hasDesignMode: user.isAdmin,
      designModeBox: designModeBox
    }
  });

  config.loadAudio = function() {
    studioApp.loadAudio(skin.winSound, 'win');
    studioApp.loadAudio(skin.failureSound, 'failure');
  };

  config.afterInject = function() {
    if (studioApp.isUsingBlockly()) {
      /**
       * The richness of block colours, regardless of the hue.
       * MOOC blocks should be brighter (target audience is younger).
       * Must be in the range of 0 (inclusive) to 1 (exclusive).
       * Blockly's default is 0.45.
       */
      Blockly.HSV_SATURATION = 0.6;

      Blockly.SNAP_RADIUS *= Applab.scale.snapRadius;
    }
    drawDiv();
  };

  config.afterEditorReady = function() {
    // Set up an event handler to create breakpoints when clicking in the
    // ace gutter:
    var aceEditor = studioApp.editor.aceEditor;
    if (aceEditor) {
      aceEditor.on("guttermousedown", function(e) {
        var target = e.domEvent.target;
        if (target.className.indexOf("ace_gutter-cell") == -1) {
          return;
        }
        var row = e.getDocumentPosition().row;
        var bps = e.editor.session.getBreakpoints();
        if (bps[row]) {
          e.editor.session.clearBreakpoint(row);
        } else {
          e.editor.session.setBreakpoint(row);
        }
        e.stop();
      });
    }

    if (studioApp.share) {
      // automatically run in share mode:
      window.setTimeout(Applab.runButtonClick.bind(studioApp), 0);
    }
  };

  // arrangeStartBlocks(config);

  config.twitter = twitterOptions;

  // hide makeYourOwn on the share page
  config.makeYourOwn = false;

  config.varsInGlobals = true;
  config.noButtonsBelowOnMobileShare = true;

  config.dropletConfig = dropletConfig;
  config.pinWorkspaceToBottom = true;

  config.vizAspectRatio = Applab.appWidth / Applab.appHeight;
  config.nativeVizWidth = Applab.appWidth;

  // Since the app width may not be 400, set this value in the config to
  // ensure that the viewport is set up properly for scaling it up/down
  config.mobileNoPaddingShareWidth = config.level.appWidth;

  // Applab.initMinimal();

  Applab.levelHtml = level.levelHtml || "";

  studioApp.init(config);

  var viz = document.getElementById('visualization');
  var vizCol = document.getElementById('visualizationColumn');

  if (!config.noPadding) {
    viz.className += " with_padding";
    vizCol.className += " with_padding";
  }

  if (config.embed || config.hideSource) {
    // no responsive styles active in embed or hideSource mode, so set sizes:
    viz.style.width = Applab.appWidth + 'px';
    viz.style.height = Applab.appHeight + 'px';
    // Use offsetWidth of viz so we can include any possible border width:
    vizCol.style.maxWidth = viz.offsetWidth + 'px';
  }

  if (level.editCode) {
    // Initialize the slider.
    var slider = document.getElementById('applab-slider');
    if (slider) {
      Applab.speedSlider = new Slider(10, 27, 130, slider);

      // Change default speed (eg Speed up levels that have lots of steps).
      if (config.level.sliderSpeed) {
        Applab.speedSlider.setValue(config.level.sliderSpeed);
      }
    }
    var debugInput = document.getElementById('debug-input');
    if (debugInput) {
      debugInput.addEventListener('keydown', onDebugInputKeyDown);
    }
  }

  var debugResizeBar = document.getElementById('debugResizeBar');
  if (debugResizeBar) {
    dom.addMouseDownTouchEvent(debugResizeBar,
                               Applab.onMouseDownDebugResizeBar);
    // Can't use dom.addMouseUpTouchEvent() because it will preventDefault on
    // all touchend events on the page, breaking click events...
    document.body.addEventListener('mouseup', Applab.onMouseUpDebugResizeBar);
    var mouseUpTouchEventName = dom.getTouchEventName('mouseup');
    if (mouseUpTouchEventName) {
      document.body.addEventListener(mouseUpTouchEventName,
                                     Applab.onMouseUpDebugResizeBar);
    }
  }

  var finishButton = document.getElementById('finishButton');
  dom.addClickTouchEvent(finishButton, Applab.onPuzzleComplete);

  if (level.editCode) {
    var pauseButton = document.getElementById('pauseButton');
    var continueButton = document.getElementById('continueButton');
    var stepInButton = document.getElementById('stepInButton');
    var stepOverButton = document.getElementById('stepOverButton');
    var stepOutButton = document.getElementById('stepOutButton');
    if (pauseButton && continueButton && stepInButton && stepOverButton && stepOutButton) {
      dom.addClickTouchEvent(pauseButton, Applab.onPauseContinueButton);
      dom.addClickTouchEvent(continueButton, Applab.onPauseContinueButton);
      dom.addClickTouchEvent(stepInButton, Applab.onStepInButton);
      dom.addClickTouchEvent(stepOverButton, Applab.onStepOverButton);
      dom.addClickTouchEvent(stepOutButton, Applab.onStepOutButton);
    }
    var viewDataButton = document.getElementById('viewDataButton');
    if (viewDataButton) {
      // Simulate a run button click, to load the channel id.
      var viewDataClick = studioApp.runButtonClickWrapper.bind(
          studioApp, Applab.onViewData);
      var throttledViewDataClick = _.debounce(viewDataClick, 250, true);
      dom.addClickTouchEvent(viewDataButton, throttledViewDataClick);
    }
    var designModeButton = document.getElementById('designModeButton');
    if (designModeButton) {
      // Simulate a run button click, to load the channel id.
      var designModeClick = studioApp.runButtonClickWrapper.bind(
          studioApp, Applab.onDesignModeButton);
      var throttledDesignModeClick = _.debounce(designModeClick, 250, true);
      dom.addClickTouchEvent(designModeButton, throttledDesignModeClick);
    }
    var codeModeButton = document.getElementById('codeModeButton');
    if (codeModeButton) {
      dom.addClickTouchEvent(codeModeButton, Applab.onCodeModeButton);
    }
    var designModeClear = document.getElementById('designModeClear');
    if (designModeClear) {
      dom.addClickTouchEvent(designModeClear, designMode.onClear);
    }
    var designModeManageAssets = document.getElementById('design-manage-assets');
    if (designModeManageAssets) {
      dom.addClickTouchEvent(designModeManageAssets, Applab.onDesignModeManageAssets);
    }

    // Allow elements to be dragged and dropped from the design mode
    // element tray to the play space.
    $('.new-design-element').draggable({
      containment:"#codeApp",
      helper:"clone",
      appendTo:"#codeApp",
      revert: 'invalid',
      zIndex: 2,
      start: function() {
        studioApp.resetButtonClick();
      }
    });
    var GRID_SIZE = 5;
    $('#visualization').droppable({
      accept: '.new-design-element',
      drop: function (event, ui) {
        var elementType = ui.draggable[0].dataset.elementType;

        var div = document.getElementById('divApplab');
        var xScale = div.getBoundingClientRect().width / div.offsetWidth;
        var yScale = div.getBoundingClientRect().height / div.offsetHeight;

        var left = ui.position.left / xScale;
        var top = ui.position.top / yScale;

        // snap top-left corner to nearest location in the grid
        left -= (left + GRID_SIZE / 2) % GRID_SIZE - GRID_SIZE / 2;
        top -= (top + GRID_SIZE / 2) % GRID_SIZE - GRID_SIZE / 2;

        designMode.createElement(elementType, left, top);
      }
    });
  }
};

Applab.onMouseDownDebugResizeBar = function (event) {
  // When we see a mouse down in the resize bar, start tracking mouse moves:

  if (event.srcElement.id === 'debugResizeBar') {
    Applab.draggingDebugResizeBar = true;
    document.body.addEventListener('mousemove', Applab.onMouseMoveDebugResizeBar);
    Applab.mouseMoveTouchEventName = dom.getTouchEventName('mousemove');
    if (Applab.mouseMoveTouchEventName) {
      document.body.addEventListener(Applab.mouseMoveTouchEventName,
                                     Applab.onMouseMoveDebugResizeBar);
    }

    event.preventDefault();
  }
};

/**
*  Handle mouse moves while dragging the debug resize bar.
*/
Applab.onMouseMoveDebugResizeBar = function (event) {
  var debugResizeBar = document.getElementById('debugResizeBar');
  var codeApp = document.getElementById('codeApp');
  var codeTextbox = document.getElementById('codeTextbox');
  var debugArea = document.getElementById('debug-area');

  var rect = debugResizeBar.getBoundingClientRect();
  var offset = (parseInt(window.getComputedStyle(codeApp).bottom, 10) || 0) -
               rect.height / 2;
  var newDbgHeight = Math.max(MIN_DEBUG_AREA_HEIGHT,
                       Math.min(MAX_DEBUG_AREA_HEIGHT,
                                (window.innerHeight - event.pageY) - offset));

  codeTextbox.style.bottom = newDbgHeight + 'px';
  debugArea.style.height = newDbgHeight + 'px';

  // Prevent the codeTextbox from being shrunk too small vertically
  // (half for code, half for debug-area, minus half toolbar height + 1px border)
  //
  // (we would do this in CSS, but for precedence rules to work properly, if
  //  we explicitly set bottom/height styles on the elements above, we need to
  //  do the same for these styles as well)

  codeTextbox.style.minHeight = 'calc(50% - 21px)';
  debugArea.style.maxHeight = 'calc(50% - 21px)';

  // Fire resize so blockly and droplet handle this type of resize properly:
  utils.fireResizeEvent();
};

Applab.onMouseUpDebugResizeBar = function (event) {
  // If we have been tracking mouse moves, remove the handler now:
  if (Applab.draggingDebugResizeBar) {
    document.body.removeEventListener('mousemove', Applab.onMouseMoveDebugResizeBar);
    if (Applab.mouseMoveTouchEventName) {
      document.body.removeEventListener(Applab.mouseMoveTouchEventName,
                                        Applab.onMouseMoveDebugResizeBar);
    }
    Applab.draggingDebugResizeBar = false;
  }
};

/**
 * Clear the event handlers and stop the onTick timer.
 */
Applab.clearEventHandlersKillTickLoop = function() {
  Applab.whenRunFunc = null;
  Applab.running = false;
  Applab.tickCount = 0;

  var spinner = document.getElementById('spinner');
  if (spinner) {
    spinner.style.visibility = 'hidden';
  }

  var pauseButton = document.getElementById('pauseButton');
  var continueButton = document.getElementById('continueButton');
  var stepInButton = document.getElementById('stepInButton');
  var stepOverButton = document.getElementById('stepOverButton');
  var stepOutButton = document.getElementById('stepOutButton');
  if (pauseButton && continueButton && stepInButton && stepOverButton && stepOutButton) {
    pauseButton.style.display = "inline-block";
    pauseButton.disabled = true;
    continueButton.style.display = "none";
    stepInButton.disabled = true;
    stepOverButton.disabled = true;
    stepOutButton.disabled = true;
  }
};

Applab.isRunning = function () {
  return $('#resetButton').is(':visible');
};

/**
 * Reset the app to the start position and kill any pending animation tasks.
 * @param {boolean} first True if an opening animation is to be played.
 */
Applab.reset = function(first) {
  var i;
  Applab.clearEventHandlersKillTickLoop();

  // Soft buttons
  var softButtonCount = 0;
  for (i = 0; i < Applab.softButtons_.length; i++) {
    document.getElementById(Applab.softButtons_[i]).style.display = 'inline';
    softButtonCount++;
  }
  if (softButtonCount) {
    var softButtonsCell = document.getElementById('soft-buttons');
    softButtonsCell.className = 'soft-buttons-' + softButtonCount;
  }

  // Reset configurable variables
  delete Applab.activeCanvas;
  Applab.turtle = {};
  Applab.turtle.heading = 0;
  Applab.turtle.x = Applab.appWidth / 2;
  Applab.turtle.y = Applab.appHeight / 2;
  apiTimeoutList.clearTimeouts();
  apiTimeoutList.clearIntervals();

  var divApplab = document.getElementById('divApplab');

  while (divApplab.firstChild) {
    divApplab.removeChild(divApplab.firstChild);
  }

  // Clone and replace divApplab (this removes all attached event listeners):
  var newDivApplab = divApplab.cloneNode(true);
  divApplab.parentNode.replaceChild(newDivApplab, divApplab);

  if (level.showTurtleBeforeRun) {
    turtleSetVisibility(true);
  }

  var isDesignMode = $('#codeModeButton').is(':visible');

  var allowDragging = isDesignMode && !Applab.isRunning();
  designMode.parseFromLevelHtml(newDivApplab, allowDragging);
  if (isDesignMode) {
    designMode.clearProperties();
    designMode.resetElementTray(allowDragging);
  }

  newDivApplab.addEventListener('click', designMode.onDivApplabClick);

  // Reset goal successState:
  if (level.goal) {
    level.goal.successState = {};
  }

  if (level.editCode) {
    Applab.paused = false;
    Applab.nextStep = StepType.RUN;
    delete Applab.stepOutToStackDepth;
    delete Applab.firstCallStackDepthThisStep;
    delete Applab.stoppedAtBreakpointRow;
    delete Applab.stoppedAtBreakpointStackDepth;
    Applab.maxValidCallExpressionDepth = 0;
    Applab.callExpressionSeenAtDepth = [];
    // Reset the pause button:
    var pauseButton = document.getElementById('pauseButton');
    var continueButton = document.getElementById('continueButton');
    var stepInButton = document.getElementById('stepInButton');
    var stepOverButton = document.getElementById('stepOverButton');
    var stepOutButton = document.getElementById('stepOutButton');
    if (pauseButton && continueButton && stepInButton && stepOverButton && stepOutButton) {
      pauseButton.style.display = "inline-block";
      pauseButton.disabled = true;
      continueButton.style.display = "none";
      stepInButton.disabled = false;
      stepOverButton.disabled = true;
      stepOutButton.disabled = true;
    }
    var spinner = document.getElementById('spinner');
    if (spinner) {
      spinner.style.visibility = 'hidden';
    }
    var debugOutput = document.getElementById('debug-output');
    if (debugOutput) {
      debugOutput.textContent = '';
    }
    var debugInput = document.getElementById('debug-input');
    if (debugInput) {
      debugInput.textContent = '';
    }
  }

  // Reset the Globals object used to contain program variables:
  Applab.Globals = {};
  Applab.eventQueue = [];
  Applab.executionError = null;
  Applab.interpreter = null;
};

// TODO(dave): remove once channel id is passed in appOptions.
/**
 * If channel id has not yet been loaded, delays calling of the callback
 * until the saveProject response comes back. Otherwise, calls the callback
 * directly.
 * @param callback {Function}
 */
studioApp.runButtonClickWrapper = function (callback) {
  // Behave like other apps when not editing a project or channel id is present.
  if (window.dashboard && (!dashboard.project.isEditing ||
      (dashboard.project.current && dashboard.project.current.id))) {
    $(window).trigger('run_button_pressed');
    callback();
  } else {
    $(window).trigger('run_button_pressed', callback);
  }
};

/**
 * Click the run button.  Start the program.
 */
// XXX This is the only method used by the templates!
Applab.runButtonClick = function() {
  var runButton = document.getElementById('runButton');
  var resetButton = document.getElementById('resetButton');
  // Ensure that Reset button is at least as wide as Run button.
  if (!resetButton.style.minWidth) {
    resetButton.style.minWidth = runButton.offsetWidth + 'px';
  }
  studioApp.toggleRunReset('reset');
  if (studioApp.isUsingBlockly()) {
    Blockly.mainBlockSpace.traceOn(true);
  }
  studioApp.reset(false);
  studioApp.attempts++;
  Applab.execute();

  if (level.freePlay && !studioApp.hideSource) {
    var shareCell = document.getElementById('share-cell');
    shareCell.className = 'share-cell-enabled';
  }
};

/**
 * App specific displayFeedback function that calls into
 * studioApp.displayFeedback when appropriate
 */
var displayFeedback = function() {
  if (!Applab.waitingForReport) {
    studioApp.displayFeedback({
      app: 'applab', //XXX
      skin: skin.id,
      feedbackType: Applab.testResults,
      response: Applab.response,
      level: level,
      showingSharing: level.freePlay,
      feedbackImage: Applab.feedbackImage,
      twitter: twitterOptions,
      // allow users to save freeplay levels to their gallery (impressive non-freeplay levels are autosaved)
      saveToGalleryUrl: level.freePlay && Applab.response && Applab.response.save_to_gallery_url,
      appStrings: {
        reinfFeedbackMsg: applabMsg.reinfFeedbackMsg(),
        sharingText: applabMsg.shareGame()
      }
    });
  }
};

/**
 * Function to be called when the service report call is complete
 * @param {object} JSON response (if available)
 */
Applab.onReportComplete = function(response) {
  Applab.response = response;
  Applab.waitingForReport = false;
  displayFeedback();
};

//
// Generates code with user-generated function definitions and evals that code
// so these can be called from event handlers. This should be called for each
// block type that defines functions.
//

var defineProcedures = function (blockType) {
  var code = Blockly.Generator.blockSpaceToCode('JavaScript', blockType);
  // TODO: handle editCode JS interpreter
  try { codegen.evalWith(code, {
                         studioApp: studioApp,
                         Applab: apiBlockly,
                         Globals: Applab.Globals } ); } catch (e) { }
};

/**
 * A miniature runtime in the interpreted world calls this function repeatedly
 * to check to see if it should invoke any callbacks from within the
 * interpreted world. If the eventQueue is not empty, we will return an object
 * that contains an interpreted callback function (stored in "fn") and,
 * optionally, callback arguments (stored in "arguments")
 */
var nativeGetCallback = function () {
  var retVal = Applab.eventQueue.shift();
  if (typeof retVal === "undefined") {
    Applab.seenEmptyGetCallbackDuringExecution = true;
  }
  return retVal;
};

var nativeSetCallbackRetVal = function (retVal) {
  if (Applab.eventQueue.length === 0) {
    // If nothing else is in the event queue, then store this return value
    // away so it can be returned in the native event handler
    Applab.seenReturnFromCallbackDuringExecution = true;
    Applab.lastCallbackRetVal = retVal;
  }
  // Provide warnings to the user if this function has been called with a
  // meaningful return value while we are no longer in the native event handler

  // TODO (cpirich): Check to see if the DOM event object was modified
  // (preventDefault(), stopPropagation(), returnValue) and provide a similar
  // warning since these won't work as expected unless running atMaxSpeed
  if (!Applab.runUntilCallbackReturn &&
      typeof Applab.lastCallbackRetVal !== 'undefined') {
    outputApplabConsole("Function passed to onEvent() has taken too long - the return value was ignored.");
    if (getCurrentTickLength() !== 0) {
      outputApplabConsole("  (try moving the speed slider to its maximum value)");
    }
  }
};

var consoleApi = {};

consoleApi.log = function() {
  var nativeArgs = [];
  for (var i = 0; i < arguments.length; i++) {
    nativeArgs[i] = codegen.marshalInterpreterToNative(Applab.interpreter,
                                                       arguments[i]);
  }
  var output = '';
  var firstArg = nativeArgs[0];
  if (typeof firstArg === 'string' || firstArg instanceof String) {
    output = vsprintf(firstArg, nativeArgs.slice(1));
  } else {
    for (i = 0; i < nativeArgs.length; i++) {
      output += nativeArgs[i].toString();
      if (i < nativeArgs.length - 1) {
        output += '\n';
      }
    }
  }
  outputApplabConsole(output);
};

function populateNonMarshalledFunctions(interpreter, scope, parent) {
  for (var i = 0; i < dropletConfig.blocks.length; i++) {
    var block = dropletConfig.blocks[i];
    if (block.dontMarshal) {
      var func = parent[block.func];
      // 4th param is false to indicate: don't marshal params
      var wrapper = codegen.makeNativeMemberFunction({
          interpreter: interpreter,
          nativeFunc: func,
          nativeParentObj: parent,
          dontMarshal: true
      });
      interpreter.setProperty(scope,
                              block.func,
                              interpreter.createNativeFunction(wrapper));
    }
  }
}

/**
 * Execute the app
 */
Applab.execute = function() {
  Applab.result = ResultType.UNSET;
  Applab.testResults = TestResults.NO_TESTS_RUN;
  Applab.waitingForReport = false;
  Applab.response = null;
  var i;

  studioApp.reset(false);

  // Set event handlers and start the onTick timer

  var codeWhenRun;
  if (level.editCode) {
    codeWhenRun = studioApp.editor.getValue();
    Applab.userCodeStartOffset = 0;
    Applab.userCodeLineOffset = 0;
    Applab.userCodeLength = codeWhenRun.length;
    // Append our mini-runtime after the user's code. This will spin and process
    // callback functions:
    codeWhenRun += '\nwhile (true) { var obj = getCallback(); ' +
      'if (obj) { var ret = obj.fn.apply(null, obj.arguments ? obj.arguments : null);' +
                 'setCallbackRetVal(ret); }}';
    var session = studioApp.editor.aceEditor.getSession();
    annotationList.attachToSession(session);
    Applab.cumulativeLength = codegen.aceCalculateCumulativeLength(session);
  } else {
    // Define any top-level procedures the user may have created
    // (must be after reset(), which resets the Applab.Globals namespace)
    defineProcedures('procedures_defreturn');
    defineProcedures('procedures_defnoreturn');

    var blocks = Blockly.mainBlockSpace.getTopBlocks();
    for (var x = 0; blocks[x]; x++) {
      var block = blocks[x];
      if (block.type === 'when_run') {
        codeWhenRun = Blockly.Generator.blocksToCode('JavaScript', [ block ]);
        break;
      }
    }
  }
  if (codeWhenRun) {
    if (level.editCode) {
      // Use JS interpreter on editCode levels
      var initFunc = function(interpreter, scope) {
        codegen.initJSInterpreter(interpreter,
                                  dropletConfig.blocks,
                                  scope,
                                  { console: consoleApi });

        populateNonMarshalledFunctions(interpreter, scope, dontMarshalApi);

        // Only allow five levels of depth when marshalling the return value
        // since we will occasionally return DOM Event objects which contain
        // properties that recurse over and over...
        var wrapper = codegen.makeNativeMemberFunction({
            interpreter: interpreter,
            nativeFunc: nativeGetCallback,
            maxDepth: 5
        });
        interpreter.setProperty(scope,
                                'getCallback',
                                interpreter.createNativeFunction(wrapper));

        wrapper = codegen.makeNativeMemberFunction({
            interpreter: interpreter,
            nativeFunc: nativeSetCallbackRetVal,
        });
        interpreter.setProperty(scope,
                                'setCallbackRetVal',
                                interpreter.createNativeFunction(wrapper));
      };
      try {
        Applab.interpreter = new window.Interpreter(codeWhenRun, initFunc);
      }
      catch(err) {
        handleExecutionError(err);
      }
    } else {
      Applab.whenRunFunc = codegen.functionFromCode(codeWhenRun, {
                                          StudioApp: studioApp,
                                          Applab: apiBlockly,
                                          Globals: Applab.Globals } );
    }
  }

  if (level.editCode) {
    var pauseButton = document.getElementById('pauseButton');
    var continueButton = document.getElementById('continueButton');
    var stepInButton = document.getElementById('stepInButton');
    var stepOverButton = document.getElementById('stepOverButton');
    var stepOutButton = document.getElementById('stepOutButton');
    if (pauseButton && continueButton && stepInButton && stepOverButton && stepOutButton) {
      pauseButton.style.display = "inline-block";
      pauseButton.disabled = false;
      continueButton.style.display = "none";
      stepInButton.disabled = true;
      stepOverButton.disabled = true;
      stepOutButton.disabled = true;
    }
    var spinner = document.getElementById('spinner');
    if (spinner) {
      spinner.style.visibility = 'visible';
    }
  }

  // Set focus on divApplab so key events can be handled right from the start
  // without requiring the user to adjust focus:
  var divApplab = document.getElementById('divApplab');
  divApplab.focus();

  Applab.running = true;
  queueOnTick();
};

Applab.onPauseContinueButton = function() {
  if (Applab.running) {
    // We have code and are either running or paused
    if (Applab.paused && Applab.nextStep === StepType.RUN) {
      Applab.paused = false;
    } else {
      Applab.paused = true;
      Applab.nextStep = StepType.RUN;
    }
    Applab.updatePauseUIState();
    var stepInButton = document.getElementById('stepInButton');
    var stepOverButton = document.getElementById('stepOverButton');
    var stepOutButton = document.getElementById('stepOutButton');
    stepInButton.disabled = !Applab.paused;
    stepOverButton.disabled = !Applab.paused;
    stepOutButton.disabled = !Applab.paused;
  }
};

Applab.updatePauseUIState = function() {
  var pauseButton = document.getElementById('pauseButton');
  var continueButton = document.getElementById('continueButton');
  var spinner = document.getElementById('spinner');

  if (pauseButton && continueButton && spinner) {
    if (Applab.paused && Applab.nextStep === StepType.RUN) {
      pauseButton.style.display = "none";
      continueButton.style.display = "inline-block";
      spinner.style.visibility = 'hidden';
    } else {
      pauseButton.style.display = "inline-block";
      continueButton.style.display = "none";
      spinner.style.visibility = 'visible';
    }
  }
};

Applab.onStepOverButton = function() {
  if (Applab.running) {
    Applab.paused = true;
    Applab.nextStep = StepType.OVER;
    Applab.updatePauseUIState();
  }
};

Applab.onStepInButton = function() {
  if (!Applab.running) {
    Applab.runButtonClick();
    Applab.onPauseContinueButton();
  }
  Applab.paused = true;
  Applab.nextStep = StepType.IN;
  Applab.updatePauseUIState();
};

Applab.onStepOutButton = function() {
  if (Applab.running) {
    Applab.paused = true;
    Applab.nextStep = StepType.OUT;
    Applab.updatePauseUIState();
  }
};

Applab.feedbackImage = '';
Applab.encodedFeedbackImage = '';

Applab.onViewData = function() {
  window.open(
    '//' + getPegasusHost() + '/edit-csp-app/' + AppStorage.getChannelId(),
    '_blank');
};

Applab.onDesignModeButton = function() {
  designMode.toggleDesignMode(true);
  studioApp.resetButtonClick();
};

Applab.onCodeModeButton = function() {
<<<<<<< HEAD
  Applab.toggleDesignMode(false);
};

Applab.onDesignModeClear = function() {
  document.getElementById('divApplab').innerHTML = Applab.levelHtml = "";
};

Applab.onDesignModeManageAssets = function(assetChosen, typeFilter) {
  var codeDiv = document.createElement('div');
  var showChoseImageButton = assetChosen && typeof assetChosen === 'function';
  var dialog = studioApp.createModalDialog({
    Dialog: Dialog,
    contentDiv: codeDiv,
    icon: studioApp.icon,
    defaultBtnSelector: 'again-button',
    id: 'manageAssetsModal'
  });
  React.render(React.createElement(ManageAssets, {
    typeFilter : typeFilter,
    assetChosen: showChoseImageButton ? function (fileWithPath) {
      dialog.hide();
      assetChosen(fileWithPath);
    } : null
  }), codeDiv);

  dialog.show();
};

Applab.toggleDragging = function(enable) {
  var children = $('#divApplab').children();
  if (enable) {
    Applab.makeDraggable(children);
  } else {
    children.each(function() {
      if ($(this).data('uiDraggable')) {
        $(this).draggable('destroy');
      }
    });
  }
};

Applab.toggleDesignMode = function(enable) {
  var codeModeHeaders = document.getElementById('codeModeHeaders');
  codeModeHeaders.style.display = enable ? 'none' : 'block';
  var designModeHeaders = document.getElementById('designModeHeaders');
  designModeHeaders.style.display = enable ? 'block' : 'none';

  var codeTextbox = document.getElementById('codeTextbox');
  codeTextbox.style.display = enable ? 'none' : 'block';
  var designModeBox = document.getElementById('designModeBox');
  designModeBox.style.display = enable ? 'block' : 'none';

  var designModeButton = document.getElementById('designModeButton');
  designModeButton.style.display = enable ? 'none' : 'block';
  var codeModeButton = document.getElementById('codeModeButton');
  codeModeButton.style.display = enable ? 'block' : 'none';

  var debugArea = document.getElementById('debug-area');
  debugArea.style.display = enable ? 'none' : 'block';

  $("#divApplab").toggleClass('divApplabDesignMode', enable);

  Applab.toggleDragging(enable);
=======
  designMode.toggleDesignMode(false);
>>>>>>> 9235dc5a
};

Applab.onPuzzleComplete = function() {
  if (Applab.executionError) {
    Applab.result = ResultType.ERROR;
  } else if (level.freePlay) {
    Applab.result = ResultType.SUCCESS;
  }

  // Stop everything on screen
  Applab.clearEventHandlersKillTickLoop();

  // If the current level is a free play, always return the free play result
  if (level.freePlay) {
    Applab.testResults = TestResults.FREE_PLAY;
  } else {
    var levelComplete = (Applab.result === ResultType.SUCCESS);
    Applab.testResults = studioApp.getTestResults(levelComplete);
  }

  if (Applab.testResults >= TestResults.FREE_PLAY) {
    studioApp.playAudio('win');
  } else {
    studioApp.playAudio('failure');
  }

  var program;

  if (level.editCode) {
    // If we want to "normalize" the JavaScript to avoid proliferation of nearly
    // identical versions of the code on the service, we could do either of these:

    // do an acorn.parse and then use escodegen to generate back a "clean" version
    // or minify (uglifyjs) and that or js-beautify to restore a "clean" version

    program = studioApp.editor.getValue();
  } else {
    var xml = Blockly.Xml.blockSpaceToDom(Blockly.mainBlockSpace);
    program = Blockly.Xml.domToText(xml);
  }

  Applab.waitingForReport = true;

  var sendReport = function() {
    studioApp.report({
      app: 'applab',
      level: level.id,
      result: Applab.result === ResultType.SUCCESS,
      testResult: Applab.testResults,
      program: encodeURIComponent(program),
      image: Applab.encodedFeedbackImage,
      onComplete: Applab.onReportComplete
    });
  };

  if (typeof document.getElementById('divApplab').toDataURL === 'undefined') { // don't try it if function is not defined
    sendReport();
  } else {
    document.getElementById('divApplab').toDataURL("image/png", {
      callback: function(pngDataUrl) {
        Applab.feedbackImage = pngDataUrl;
        Applab.encodedFeedbackImage = encodeURIComponent(Applab.feedbackImage.split(',')[1]);

        sendReport();
      }
    });
  }
};

Applab.executeCmd = function (id, name, opts) {
  var cmd = {
    'id': id,
    'name': name,
    'opts': opts
  };
  return Applab.callCmd(cmd);
};

//
// Execute an API command
//

Applab.callCmd = function (cmd) {
  var retVal = false;
  if (Applab[cmd.name] instanceof Function) {
    studioApp.highlight(cmd.id);
    retVal = Applab[cmd.name](cmd.opts);
  }
  return retVal;
};

Applab.container = function (opts) {
  var divApplab = document.getElementById('divApplab');

  var newDiv = document.createElement("div");
  if (typeof opts.elementId !== "undefined") {
    newDiv.id = opts.elementId;
  }
  newDiv.innerHTML = opts.html;

  return Boolean(divApplab.appendChild(newDiv));
};

Applab.write = function (opts) {
  apiValidateType(opts, 'write', 'text', opts.html, 'uistring');
  return Applab.container(opts);
};

Applab.button = function (opts) {
  var divApplab = document.getElementById('divApplab');

  // PARAMNAME: button: id vs. buttonId
  apiValidateDomIdExistence(divApplab, opts, 'button', 'id', opts.elementId, false);
  apiValidateType(opts, 'button', 'text', opts.text, 'uistring');

  var newButton = document.createElement("button");
  var textNode = document.createTextNode(opts.text);
  newButton.id = opts.elementId;

  return Boolean(newButton.appendChild(textNode) &&
                 divApplab.appendChild(newButton));
};

Applab.image = function (opts) {
  apiValidateType(opts, 'image', 'id', opts.elementId, 'string');
  apiValidateType(opts, 'image', 'url', opts.src, 'string');

  var divApplab = document.getElementById('divApplab');

  var newImage = document.createElement("img");
  newImage.src = opts.src;
  newImage.id = opts.elementId;

  return Boolean(divApplab.appendChild(newImage));
};

Applab.imageUploadButton = function (opts) {
  var divApplab = document.getElementById('divApplab');

  // To avoid showing the ugly fileupload input element, we create a label
  // element with an img-upload class that will ensure it looks like a button
  var newLabel = document.createElement("label");
  var textNode = document.createTextNode(opts.text);
  newLabel.id = opts.elementId;
  newLabel.className = 'img-upload';

  // We then create an offscreen input element and make it a child of the new
  // label element
  var newInput = document.createElement("input");
  newInput.type = "file";
  newInput.accept = "image/*";
  newInput.capture = "camera";
  newInput.style.position = "absolute";
  newInput.style.left = "-9999px";

  return Boolean(newLabel.appendChild(newInput) &&
                 newLabel.appendChild(textNode) &&
                 divApplab.appendChild(newLabel));
};

// These offset are used to ensure that the turtle image is centered over
// its x,y coordinates. The image is currently 48x48, rendered at 24x24.
var TURTLE_WIDTH = 24;
var TURTLE_HEIGHT = 24;
var TURTLE_ROTATION_OFFSET = -45;

function getTurtleContext() {
  var canvas = document.getElementById('turtleCanvas');

  if (!canvas) {
    // If there is not yet a turtleCanvas, create it:
    Applab.createCanvas({ 'elementId': 'turtleCanvas', 'turtleCanvas': true });
    canvas = document.getElementById('turtleCanvas');

    // And create the turtle (defaults to visible):
    Applab.turtle.visible = true;
    var divApplab = document.getElementById('divApplab');
    var turtleImage = document.createElement("img");
    turtleImage.src = studioApp.assetUrl('media/applab/723-location-arrow-toolbar-48px-centered.png');
    turtleImage.id = 'turtleImage';
    updateTurtleImage(turtleImage);
    turtleImage.ondragstart = function () { return false; };
    divApplab.appendChild(turtleImage);
  }

  return canvas.getContext("2d");
}

function updateTurtleImage(turtleImage) {
  if (!turtleImage) {
    turtleImage = document.getElementById('turtleImage');
  }
  turtleImage.style.left = (Applab.turtle.x - TURTLE_WIDTH / 2) + 'px';
  turtleImage.style.top = (Applab.turtle.y - TURTLE_HEIGHT / 2) + 'px';
  var heading = Applab.turtle.heading + TURTLE_ROTATION_OFFSET;
  var transform = 'rotate(' + heading + 'deg)';
  turtleImage.style.transform = transform;
  turtleImage.style.msTransform = transform;
  turtleImage.style.webkitTransform = transform;
}

function turtleSetVisibility (visible) {
  // call this first to ensure there is a turtle (in case this is the first API)
  getTurtleContext();
  var turtleImage = document.getElementById('turtleImage');
  turtleImage.style.visibility = visible ? 'visible' : 'hidden';
}

Applab.show = function (opts) {
  turtleSetVisibility(true);
};

Applab.hide = function (opts) {
  turtleSetVisibility(false);
};

Applab.moveTo = function (opts) {
  apiValidateType(opts, 'moveTo', 'x', opts.x, 'number');
  apiValidateType(opts, 'moveTo', 'y', opts.y, 'number');
  var ctx = getTurtleContext();
  if (ctx) {
    ctx.beginPath();
    ctx.moveTo(Applab.turtle.x, Applab.turtle.y);
    Applab.turtle.x = opts.x;
    Applab.turtle.y = opts.y;
    ctx.lineTo(Applab.turtle.x, Applab.turtle.y);
    ctx.stroke();
    updateTurtleImage();
  }
};

Applab.move = function (opts) {
  apiValidateType(opts, 'move', 'x', opts.x, 'number');
  apiValidateType(opts, 'move', 'y', opts.y, 'number');
  opts.x += Applab.turtle.x;
  opts.y += Applab.turtle.y;
  Applab.moveTo(opts);
};

Applab.moveForward = function (opts) {
  apiValidateType(opts, 'moveForward', 'pixels', opts.distance, 'number', OPTIONAL);
  var newOpts = {};
  var distance = 25;
  if (typeof opts.distance !== 'undefined') {
    distance = opts.distance;
  }
  newOpts.x = Applab.turtle.x +
    distance * Math.sin(2 * Math.PI * Applab.turtle.heading / 360);
  newOpts.y = Applab.turtle.y -
    distance * Math.cos(2 * Math.PI * Applab.turtle.heading / 360);
  Applab.moveTo(newOpts);
};

Applab.moveBackward = function (opts) {
  apiValidateType(opts, 'moveBackward', 'pixels', opts.distance, 'number', OPTIONAL);
  var distance = -25;
  if (typeof opts.distance !== 'undefined') {
    distance = -opts.distance;
  }
  Applab.moveForward({'distance': distance });
};

Applab.turnRight = function (opts) {
  apiValidateType(opts, 'turnRight', 'angle', opts.degrees, 'number', OPTIONAL);
  // call this first to ensure there is a turtle (in case this is the first API)
  getTurtleContext();

  var degrees = 90;
  if (typeof opts.degrees !== 'undefined') {
    degrees = opts.degrees;
  }

  Applab.turtle.heading += degrees;
  Applab.turtle.heading = (Applab.turtle.heading + 360) % 360;
  updateTurtleImage();
};

Applab.turnLeft = function (opts) {
  apiValidateType(opts, 'turnLeft', 'angle', opts.degrees, 'number', OPTIONAL);
  var degrees = -90;
  if (typeof opts.degrees !== 'undefined') {
    degrees = -opts.degrees;
  }
  Applab.turnRight({'degrees': degrees });
};

Applab.turnTo = function (opts) {
  apiValidateType(opts, 'turnTo', 'angle', opts.direction, 'number');
  var degrees = opts.direction - Applab.turtle.heading;
  Applab.turnRight({'degrees': degrees });
};

// Turn along an arc with a specified radius (by default, turn clockwise, so
// the center of the arc is 90 degrees clockwise of the current heading)
// if opts.counterclockwise, the center point is 90 degrees counterclockwise

Applab.arcRight = function (opts) {
  apiValidateType(opts, 'arcRight', 'angle', opts.degrees, 'number');
  apiValidateType(opts, 'arcRight', 'radius', opts.radius, 'number');

  // call this first to ensure there is a turtle (in case this is the first API)
  var centerAngle = opts.counterclockwise ? -90 : 90;
  var clockwiseDegrees = opts.counterclockwise ? -opts.degrees : opts.degrees;
  var ctx = getTurtleContext();
  if (ctx) {
    var centerX = Applab.turtle.x +
      opts.radius * Math.sin(2 * Math.PI * (Applab.turtle.heading + centerAngle) / 360);
    var centerY = Applab.turtle.y -
      opts.radius * Math.cos(2 * Math.PI * (Applab.turtle.heading + centerAngle) / 360);

    var startAngle =
      2 * Math.PI * (Applab.turtle.heading + (opts.counterclockwise ? 0 : 180)) / 360;
    var endAngle = startAngle + (2 * Math.PI * clockwiseDegrees / 360);

    ctx.beginPath();
    ctx.arc(centerX, centerY, opts.radius, startAngle, endAngle, opts.counterclockwise);
    ctx.stroke();

    Applab.turtle.heading = (Applab.turtle.heading + clockwiseDegrees + 360) % 360;
    var xMovement = opts.radius * Math.cos(2 * Math.PI * Applab.turtle.heading / 360);
    var yMovement = opts.radius * Math.sin(2 * Math.PI * Applab.turtle.heading / 360);
    Applab.turtle.x = centerX + (opts.counterclockwise ? xMovement : -xMovement);
    Applab.turtle.y = centerY + (opts.counterclockwise ? yMovement : -yMovement);
    updateTurtleImage();
  }
};

Applab.arcLeft = function (opts) {
  apiValidateType(opts, 'arcLeft', 'angle', opts.degrees, 'number');
  apiValidateType(opts, 'arcLeft', 'radius', opts.radius, 'number');

  opts.counterclockwise = true;
  Applab.arcRight(opts);
};

Applab.getX = function (opts) {
  var ctx = getTurtleContext();
  return Applab.turtle.x;
};

Applab.getY = function (opts) {
  var ctx = getTurtleContext();
  return Applab.turtle.y;
};

Applab.getDirection = function (opts) {
  var ctx = getTurtleContext();
  return Applab.turtle.heading;
};

Applab.dot = function (opts) {
  apiValidateTypeAndRange(opts, 'dot', 'radius', opts.radius, 'number', 0.0001);
  var ctx = getTurtleContext();
  if (ctx && opts.radius > 0) {
    ctx.beginPath();
    if (Applab.turtle.penUpColor) {
      // If the pen is up and the color has been changed, use that color:
      ctx.strokeStyle = Applab.turtle.penUpColor;
    }
    var savedLineWidth = ctx.lineWidth;
    ctx.lineWidth = 1;
    ctx.arc(Applab.turtle.x, Applab.turtle.y, opts.radius, 0, 2 * Math.PI);
    ctx.fill();
    ctx.stroke();
    if (Applab.turtle.penUpColor) {
      // If the pen is up, reset strokeStyle back to transparent:
      ctx.strokeStyle = "rgba(255, 255, 255, 0)";
    }
    ctx.lineWidth = savedLineWidth;
    return true;
  }

};

Applab.penUp = function (opts) {
  var ctx = getTurtleContext();
  if (ctx) {
    if (ctx.strokeStyle !== "rgba(255, 255, 255, 0)") {
      Applab.turtle.penUpColor = ctx.strokeStyle;
      ctx.strokeStyle = "rgba(255, 255, 255, 0)";
    }
  }
};

Applab.penDown = function (opts) {
  var ctx = getTurtleContext();
  if (ctx && Applab.turtle.penUpColor) {
    ctx.strokeStyle = Applab.turtle.penUpColor;
    delete Applab.turtle.penUpColor;
  }
};

Applab.penWidth = function (opts) {
  apiValidateTypeAndRange(opts, 'penWidth', 'width', opts.width, 'number', 0.0001);
  var ctx = getTurtleContext();
  if (ctx) {
    ctx.lineWidth = opts.width;
  }
};

Applab.penColorInternal = function (rgbstring) {
  var ctx = getTurtleContext();
  if (ctx) {
    if (Applab.turtle.penUpColor) {
      // pen is currently up, store this color for pen down
      Applab.turtle.penUpColor = rgbstring;
    } else {
      ctx.strokeStyle = rgbstring;
    }
    ctx.fillStyle = rgbstring;
  }
};

Applab.penColor = function (opts) {
  apiValidateType(opts, 'penColor', 'color', opts.color, 'color');
  Applab.penColorInternal(opts.color);
};

Applab.penRGB = function (opts) {
  // PARAMNAME: penRGB: red vs. r
  // PARAMNAME: penRGB: green vs. g
  // PARAMNAME: penRGB: blue vs. b
  apiValidateTypeAndRange(opts, 'penRGB', 'r', opts.r, 'number', 0, 255);
  apiValidateTypeAndRange(opts, 'penRGB', 'g', opts.g, 'number', 0, 255);
  apiValidateTypeAndRange(opts, 'penRGB', 'b', opts.b, 'number', 0, 255);
  apiValidateTypeAndRange(opts, 'penRGB', 'a', opts.a, 'number', 0, 1, OPTIONAL);
  var alpha = (typeof opts.a === 'undefined') ? 1 : opts.a;
  var rgbstring = "rgba(" + opts.r + "," + opts.g + "," + opts.b + "," + alpha + ")";
  Applab.penColorInternal(rgbstring);
};

Applab.speed = function (opts) {
  // DOCBUG: range is 0-100, not 1-100
  apiValidateTypeAndRange(opts, 'speed', 'value', opts.percent, 'number', 0, 100);
  if (opts.percent >= 0 && opts.percent <= 100) {
    var sliderSpeed = opts.percent / 100;
    if (Applab.speedSlider) {
      Applab.speedSlider.setValue(sliderSpeed);
    }
    Applab.scale.stepSpeed = stepSpeedFromSliderSpeed(sliderSpeed);
  }
};

Applab.createCanvas = function (opts) {
  var divApplab = document.getElementById('divApplab');
  // PARAMNAME: createCanvas: id vs. canvasId
  apiValidateDomIdExistence(divApplab, opts, 'createCanvas', 'canvasId', opts.elementId, false);
  apiValidateType(opts, 'createCanvas', 'width', width, 'number', OPTIONAL);
  apiValidateType(opts, 'createCanvas', 'height', height, 'number', OPTIONAL);

  var newElement = document.createElement("canvas");
  var ctx = newElement.getContext("2d");
  if (newElement && ctx) {
    newElement.id = opts.elementId;
    // default width/height if params are missing
    var width = opts.width || Applab.appWidth;
    var height = opts.height || Applab.appHeight;
    newElement.width = width;
    newElement.height = height;
    newElement.style.width = width + 'px';
    newElement.style.height = height + 'px';
    if (!opts.turtleCanvas) {
      // set transparent fill by default (unless it is the turtle canvas):
      ctx.fillStyle = "rgba(255, 255, 255, 0)";
    }
    ctx.lineCap = "round";

    if (!Applab.activeCanvas && !opts.turtleCanvas) {
      // If there is no active canvas and this isn't the turtleCanvas,
      // we'll make this the active canvas for subsequent API calls:
      Applab.activeCanvas = newElement;
    }

    return Boolean(divApplab.appendChild(newElement));
  }
  return false;
};

Applab.setActiveCanvas = function (opts) {
  var divApplab = document.getElementById('divApplab');
  // PARAMNAME: setActiveCanvas: id vs. canvasId
  apiValidateDomIdExistence(divApplab, opts, 'setActiveCanvas', 'canvasId', opts.elementId, true);
  var canvas = document.getElementById(opts.elementId);
  if (divApplab.contains(canvas)) {
    Applab.activeCanvas = canvas;
    return true;
  }
  return false;
};

Applab.line = function (opts) {
  apiValidateActiveCanvas(opts, 'line');
  apiValidateType(opts, 'line', 'x1', opts.x1, 'number');
  apiValidateType(opts, 'line', 'x2', opts.x2, 'number');
  apiValidateType(opts, 'line', 'y1', opts.y1, 'number');
  apiValidateType(opts, 'line', 'y2', opts.y2, 'number');
  var ctx = Applab.activeCanvas && Applab.activeCanvas.getContext("2d");
  if (ctx) {
    ctx.beginPath();
    ctx.moveTo(opts.x1, opts.y1);
    ctx.lineTo(opts.x2, opts.y2);
    ctx.stroke();
    return true;
  }
  return false;
};

Applab.circle = function (opts) {
  apiValidateActiveCanvas(opts, 'circle');
  // PARAMNAME: circle: centerX vs. x
  // PARAMNAME: circle: centerY vs. y
  apiValidateType(opts, 'circle', 'centerX', opts.x, 'number');
  apiValidateType(opts, 'circle', 'centerY', opts.y, 'number');
  apiValidateType(opts, 'circle', 'radius', opts.radius, 'number');
  var ctx = Applab.activeCanvas && Applab.activeCanvas.getContext("2d");
  if (ctx) {
    ctx.beginPath();
    ctx.arc(opts.x, opts.y, opts.radius, 0, 2 * Math.PI);
    ctx.fill();
    ctx.stroke();
    return true;
  }
  return false;
};

Applab.rect = function (opts) {
  apiValidateActiveCanvas(opts, 'rect');
  // PARAMNAME: rect: upperLeftX vs. x
  // PARAMNAME: rect: upperLeftY vs. y
  apiValidateType(opts, 'rect', 'upperLeftX', opts.x, 'number');
  apiValidateType(opts, 'rect', 'upperLeftY', opts.y, 'number');
  apiValidateType(opts, 'rect', 'width', opts.width, 'number');
  apiValidateType(opts, 'rect', 'height', opts.height, 'number');
  var ctx = Applab.activeCanvas && Applab.activeCanvas.getContext("2d");
  if (ctx) {
    ctx.beginPath();
    ctx.rect(opts.x, opts.y, opts.width, opts.height);
    ctx.fill();
    ctx.stroke();
    return true;
  }
  return false;
};

Applab.setStrokeWidth = function (opts) {
  apiValidateActiveCanvas(opts, 'setStrokeWidth');
  apiValidateTypeAndRange(opts, 'setStrokeWidth', 'width', opts.width, 'number', 0.0001);
  var ctx = Applab.activeCanvas && Applab.activeCanvas.getContext("2d");
  if (ctx) {
    ctx.lineWidth = opts.width;
    return true;
  }
  return false;
};

Applab.setStrokeColor = function (opts) {
  apiValidateActiveCanvas(opts, 'setStrokeColor');
  apiValidateType(opts, 'setStrokeColor', 'color', opts.color, 'color');
  var ctx = Applab.activeCanvas && Applab.activeCanvas.getContext("2d");
  if (ctx) {
    ctx.strokeStyle = String(opts.color);
    return true;
  }
  return false;
};

Applab.setFillColor = function (opts) {
  apiValidateActiveCanvas(opts, 'setFillColor');
  apiValidateType(opts, 'setFillColor', 'color', opts.color, 'color');
  var ctx = Applab.activeCanvas && Applab.activeCanvas.getContext("2d");
  if (ctx) {
    ctx.fillStyle = String(opts.color);
    return true;
  }
  return false;
};

Applab.clearCanvas = function (opts) {
  apiValidateActiveCanvas(opts, 'clearCanvas');
  var ctx = Applab.activeCanvas && Applab.activeCanvas.getContext("2d");
  if (ctx) {
    ctx.clearRect(0,
                  0,
                  Applab.activeCanvas.width,
                  Applab.activeCanvas.height);
    return true;
  }
  return false;
};

Applab.drawImage = function (opts) {
  var divApplab = document.getElementById('divApplab');
  // PARAMNAME: drawImage: imageId vs. id
  apiValidateActiveCanvas(opts, 'drawImage');
  apiValidateDomIdExistence(divApplab, opts, 'drawImage', 'id', opts.imageId, true);
  apiValidateType(opts, 'drawImage', 'x', opts.x, 'number');
  apiValidateType(opts, 'drawImage', 'y', opts.y, 'number');
  var image = document.getElementById(opts.imageId);
  var ctx = Applab.activeCanvas && Applab.activeCanvas.getContext("2d");
  if (ctx && divApplab.contains(image)) {
    var xScale, yScale;
    xScale = yScale = 1;
    if (typeof opts.width !== 'undefined') {
      apiValidateType(opts, 'drawImage', 'width', opts.width, 'number');
      xScale = xScale * (opts.width / image.width);
    }
    if (typeof opts.height !== 'undefined') {
      apiValidateType(opts, 'drawImage', 'height', opts.height, 'number');
      yScale = yScale * (opts.height / image.height);
    }
    ctx.save();
    ctx.setTransform(xScale, 0, 0, yScale, opts.x, opts.y);
    ctx.drawImage(image, 0, 0);
    ctx.restore();
    return true;
  }
  return false;
};

Applab.getImageData = function (opts) {
  apiValidateActiveCanvas(opts, 'getImageData');
  // PARAMNAME: getImageData: all params + doc bugs
  apiValidateType(opts, 'getImageData', 'x', opts.x, 'number');
  apiValidateType(opts, 'getImageData', 'y', opts.y, 'number');
  apiValidateType(opts, 'getImageData', 'width', opts.width, 'number');
  apiValidateType(opts, 'getImageData', 'height', opts.height, 'number');
  var ctx = Applab.activeCanvas && Applab.activeCanvas.getContext("2d");
  if (ctx) {
    return ctx.getImageData(opts.x, opts.y, opts.width, opts.height);
  }
};

Applab.putImageData = function (opts) {
  apiValidateActiveCanvas(opts, 'putImageData');
  // PARAMNAME: putImageData: imageData vs. imgData
  // PARAMNAME: putImageData: startX vs. x
  // PARAMNAME: putImageData: startY vs. y
  apiValidateType(opts, 'putImageData', 'imgData', opts.imageData, 'object');
  apiValidateType(opts, 'putImageData', 'x', opts.x, 'number');
  apiValidateType(opts, 'putImageData', 'y', opts.y, 'number');
  var ctx = Applab.activeCanvas && Applab.activeCanvas.getContext("2d");
  if (ctx) {
    // Create tmpImageData and initialize it because opts.imageData is not
    // going to be a real ImageData object if it came from the interpreter
    var tmpImageData = ctx.createImageData(opts.imageData.width,
                                           opts.imageData.height);
    tmpImageData.data.set(opts.imageData.data);
    return ctx.putImageData(tmpImageData, opts.x, opts.y);
  }
};

Applab.textInput = function (opts) {
  var divApplab = document.getElementById('divApplab');
  // PARAMNAME: textInput: id vs. inputId
  apiValidateDomIdExistence(divApplab, opts, 'textInput', 'id', opts.elementId, false);
  apiValidateType(opts, 'textInput', 'text', opts.text, 'uistring');

  var newInput = document.createElement("input");
  newInput.value = opts.text;
  newInput.id = opts.elementId;

  return Boolean(divApplab.appendChild(newInput));
};

Applab.textLabel = function (opts) {
  var divApplab = document.getElementById('divApplab');
  // PARAMNAME: textLabel: id vs. labelId
  apiValidateDomIdExistence(divApplab, opts, 'textLabel', 'id', opts.elementId, false);
  apiValidateType(opts, 'textLabel', 'text', opts.text, 'uistring');
  if (typeof opts.forId !== 'undefined') {
    apiValidateDomIdExistence(divApplab, opts, 'textLabel', 'forId', opts.forId, true);
  }

  var newLabel = document.createElement("label");
  var textNode = document.createTextNode(opts.text);
  newLabel.id = opts.elementId;
  var forElement = document.getElementById(opts.forId);
  if (forElement && divApplab.contains(forElement)) {
    newLabel.setAttribute('for', opts.forId);
  }

  return Boolean(newLabel.appendChild(textNode) &&
                 divApplab.appendChild(newLabel));
};

Applab.checkbox = function (opts) {
  var divApplab = document.getElementById('divApplab');
  // PARAMNAME: checkbox: id vs. checkboxId
  apiValidateDomIdExistence(divApplab, opts, 'checkbox', 'id', opts.elementId, false);
  // apiValidateType(opts, 'checkbox', 'checked', opts.checked, 'boolean');

  var newCheckbox = document.createElement("input");
  newCheckbox.setAttribute("type", "checkbox");
  newCheckbox.checked = opts.checked;
  newCheckbox.id = opts.elementId;

  return Boolean(divApplab.appendChild(newCheckbox));
};

Applab.radioButton = function (opts) {
  var divApplab = document.getElementById('divApplab');
  apiValidateDomIdExistence(divApplab, opts, 'radioButton', 'id', opts.elementId, false);
  // apiValidateType(opts, 'radioButton', 'checked', opts.checked, 'boolean');
  apiValidateType(opts, 'radioButton', 'group', opts.name, 'string', OPTIONAL);

  var newRadio = document.createElement("input");
  newRadio.setAttribute("type", "radio");
  newRadio.name = opts.name;
  newRadio.checked = opts.checked;
  newRadio.id = opts.elementId;

  return Boolean(divApplab.appendChild(newRadio));
};

Applab.dropdown = function (opts) {
  var divApplab = document.getElementById('divApplab');
  // PARAMNAME: dropdown: id vs. dropdownId
  apiValidateDomIdExistence(divApplab, opts, 'dropdown', 'id', opts.elementId, false);

  var newSelect = document.createElement("select");

  if (opts.optionsArray) {
    for (var i = 0; i < opts.optionsArray.length; i++) {
      var option = document.createElement("option");
      apiValidateType(opts, 'dropdown', 'option_' + (i + 1), opts.optionsArray[i], 'uistring');
      option.text = opts.optionsArray[i];
      newSelect.add(option);
    }
  }
  newSelect.id = opts.elementId;

  return Boolean(divApplab.appendChild(newSelect));
};

Applab.getAttribute = function (opts) {
  var divApplab = document.getElementById('divApplab');
  var element = document.getElementById(opts.elementId);
  var attribute = String(opts.attribute);
  return divApplab.contains(element) ? element[attribute] : false;
};

// Whitelist of HTML Element attributes which can be modified, to
// prevent DOM manipulation which would violate the sandbox.
Applab.mutableAttributes = ['innerHTML', 'scrollTop'];

Applab.setAttribute = function (opts) {
  var divApplab = document.getElementById('divApplab');
  var element = document.getElementById(opts.elementId);
  var attribute = String(opts.attribute);
  if (divApplab.contains(element) &&
      Applab.mutableAttributes.indexOf(attribute) !== -1) {
    element[attribute] = opts.value;
    return true;
  }
  return false;
};

Applab.getText = function (opts) {
  var divApplab = document.getElementById('divApplab');
  apiValidateDomIdExistence(divApplab, opts, 'getText', 'id', opts.elementId, true);

  var element = document.getElementById(opts.elementId);
  if (divApplab.contains(element)) {
    if (element.tagName === 'INPUT' || element.tagName === 'SELECT') {
      return String(element.value);
    } else if (element.tagName === 'IMG') {
      return String(element.alt);
    } else {
      return element.innerText;
    }
  }
  return false;
};

Applab.setText = function (opts) {
  var divApplab = document.getElementById('divApplab');
  apiValidateDomIdExistence(divApplab, opts, 'setText', 'id', opts.elementId, true);
  apiValidateType(opts, 'setText', 'text', opts.text, 'uistring');

  var element = document.getElementById(opts.elementId);
  if (divApplab.contains(element)) {
    if (element.tagName === 'INPUT' || element.tagName === 'SELECT') {
      element.value = opts.text;
    } else if (element.tagName === 'IMG') {
      element.alt = opts.text;
    } else {
      element.innerText = opts.text;
    }
    return true;
  }
  return false;
};

Applab.getChecked = function (opts) {
  var divApplab = document.getElementById('divApplab');
  apiValidateDomIdExistence(divApplab, opts, 'getChecked', 'id', opts.elementId, true);

  var element = document.getElementById(opts.elementId);
  if (divApplab.contains(element) && element.tagName === 'INPUT') {
    return element.checked;
  }
  return false;
};

Applab.setChecked = function (opts) {
  var divApplab = document.getElementById('divApplab');
  apiValidateDomIdExistence(divApplab, opts, 'setChecked', 'id', opts.elementId, true);
  // apiValidateType(opts, 'setChecked', 'checked', opts.checked, 'boolean');

  var element = document.getElementById(opts.elementId);
  if (divApplab.contains(element) && element.tagName === 'INPUT') {
    element.checked = opts.checked;
    return true;
  }
  return false;
};

Applab.getImageURL = function (opts) {
  var divApplab = document.getElementById('divApplab');
  // PARAMNAME: getImageURL: id vs. imageId
  apiValidateDomIdExistence(divApplab, opts, 'getImageURL', 'id', opts.elementId, true);

  var element = document.getElementById(opts.elementId);
  if (divApplab.contains(element)) {
    // We return a URL if it is an IMG element or our special img-upload label
    if (element.tagName === 'IMG') {
      return element.src;
    } else if (element.tagName === 'LABEL' && element.className === 'img-upload') {
      var fileObj = element.children[0].files[0];
      if (fileObj) {
        return window.URL.createObjectURL(fileObj);
      }
    }
  }
};

Applab.setImageURL = function (opts) {
  var divApplab = document.getElementById('divApplab');
  apiValidateDomIdExistence(divApplab, opts, 'setImageURL', 'id', opts.elementId, true);
  apiValidateType(opts, 'setImageURL', 'url', opts.src, 'string');

  var element = document.getElementById(opts.elementId);
  if (divApplab.contains(element) && element.tagName === 'IMG') {
    element.src = opts.src;
    return true;
  }
  return false;
};

Applab.playSound = function (opts) {
  apiValidateType(opts, 'playSound', 'url', opts.url, 'string');

  if (studioApp.cdoSounds) {
    studioApp.cdoSounds.playURL(opts.url,
                               {volume: 1.0,
                                forceHTML5: true,
                                allowHTML5Mobile: true
    });
  }
};

Applab.innerHTML = function (opts) {
  var divApplab = document.getElementById('divApplab');
  var div = document.getElementById(opts.elementId);
  if (divApplab.contains(div)) {
    div.innerHTML = opts.html;
    return true;
  }
  return false;
};

Applab.deleteElement = function (opts) {
  var divApplab = document.getElementById('divApplab');
  apiValidateDomIdExistence(divApplab, opts, 'deleteElement', 'id', opts.elementId, true);

  var div = document.getElementById(opts.elementId);
  if (divApplab.contains(div)) {
    // Special check to see if the active canvas is being deleted
    if (div == Applab.activeCanvas || div.contains(Applab.activeCanvas)) {
      delete Applab.activeCanvas;
    }
    return Boolean(div.parentElement.removeChild(div));
  }
  return false;
};

Applab.showElement = function (opts) {
  var divApplab = document.getElementById('divApplab');
  apiValidateDomIdExistence(divApplab, opts, 'showElement', 'id', opts.elementId, true);

  var div = document.getElementById(opts.elementId);
  if (divApplab.contains(div)) {
    div.style.visibility = 'visible';
    return true;
  }
  return false;
};

Applab.hideElement = function (opts) {
  var divApplab = document.getElementById('divApplab');
  apiValidateDomIdExistence(divApplab, opts, 'hideElement', 'id', opts.elementId, true);

  var div = document.getElementById(opts.elementId);
  if (divApplab.contains(div)) {
    div.style.visibility = 'hidden';
    return true;
  }
  return false;
};

Applab.setStyle = function (opts) {
  var divApplab = document.getElementById('divApplab');
  var div = document.getElementById(opts.elementId);
  if (divApplab.contains(div)) {
    div.style.cssText += opts.style;
    return true;
  }
  return false;
};

Applab.setParent = function (opts) {
  var divApplab = document.getElementById('divApplab');
  var div = document.getElementById(opts.elementId);
  var divNewParent = document.getElementById(opts.parentId);
  if (divApplab.contains(div) && divApplab.contains(divNewParent)) {
    return Boolean(div.parentElement.removeChild(div) &&
                   divNewParent.appendChild(div));
  }
  return false;
};

Applab.setPosition = function (opts) {
  var divApplab = document.getElementById('divApplab');
  apiValidateDomIdExistence(divApplab, opts, 'setPosition', 'id', opts.elementId, true);
  apiValidateType(opts, 'setPosition', 'x', opts.left, 'number');
  apiValidateType(opts, 'setPosition', 'y', opts.top, 'number');

  var el = document.getElementById(opts.elementId);
  if (divApplab.contains(el)) {
    el.style.position = 'absolute';
    el.style.left = opts.left + 'px';
    el.style.top = opts.top + 'px';
    var setWidthHeight = false;
    // don't set width/height if
    // (1) both parameters are undefined AND
    // (2) width/height already specified OR IMG element with width/height attributes
    if ((el.style.width.length > 0 && el.style.height.length > 0) ||
        (el.tagName === 'IMG' && el.width > 0 && el.height > 0)) {
        if (typeof opts.width !== 'undefined' || typeof opts.height !== 'undefined') {
            setWidthHeight = true;
        }
    } else {
        setWidthHeight = true;
    }
    if (setWidthHeight) {
        apiValidateType(opts, 'setPosition', 'width', opts.width, 'number');
        apiValidateType(opts, 'setPosition', 'height', opts.height, 'number');
        el.style.width = opts.width + 'px';
        el.style.height = opts.height + 'px';
    }
    return true;
  }
  return false;
};

Applab.getXPosition = function (opts) {
  var divApplab = document.getElementById('divApplab');
  apiValidateDomIdExistence(divApplab, opts, 'getXPosition', 'id', opts.elementId, true);

  var div = document.getElementById(opts.elementId);
  if (divApplab.contains(div)) {
    var x = div.offsetLeft;
    while (div !== divApplab) {
      div = div.offsetParent;
      x += div.offsetLeft;
    }
    return x;
  }
  return 0;
};

Applab.getYPosition = function (opts) {
  var divApplab = document.getElementById('divApplab');
  apiValidateDomIdExistence(divApplab, opts, 'getYPosition', 'id', opts.elementId, true);

  var div = document.getElementById(opts.elementId);
  if (divApplab.contains(div)) {
    var y = div.offsetTop;
    while (div !== divApplab) {
      div = div.offsetParent;
      y += div.offsetTop;
    }
    return y;
  }
  return 0;
};

Applab.onEventFired = function (opts, e) {
  if (typeof e != 'undefined') {
    var div = document.getElementById('divApplab');
    var xScale = div.getBoundingClientRect().width / div.offsetWidth;
    var yScale = div.getBoundingClientRect().height / div.offsetHeight;
    var xOffset = 0;
    var yOffset = 0;
    while (div) {
      xOffset += div.offsetLeft;
      yOffset += div.offsetTop;
      div = div.offsetParent;
    }

    var applabEvent = {};
    // Pass these properties through to applabEvent:
    ['altKey', 'button', 'charCode', 'ctrlKey', 'keyCode', 'keyIdentifier',
      'keyLocation', 'location', 'metaKey', 'movementX', 'movementY', 'offsetX',
      'offsetY', 'repeat', 'shiftKey', 'type', 'which'].forEach(
      function (prop) {
        if (typeof e[prop] !== 'undefined') {
          applabEvent[prop] = e[prop];
        }
      });
    // Convert x coordinates and then pass through to applabEvent:
    ['clientX', 'pageX', 'x'].forEach(
      function (prop) {
        if (typeof e[prop] !== 'undefined') {
          applabEvent[prop] = (e[prop] - xOffset) / xScale;
        }
      });
    // Convert y coordinates and then pass through to applabEvent:
    ['clientY', 'pageY', 'y'].forEach(
      function (prop) {
        if (typeof e[prop] !== 'undefined') {
          applabEvent[prop] = (e[prop] - yOffset) / yScale;
        }
      });
    // Replace DOM elements with IDs and then add them to applabEvent:
    ['fromElement', 'srcElement', 'currentTarget', 'relatedTarget', 'target',
      'toElement'].forEach(
      function (prop) {
        if (e[prop]) {
          applabEvent[prop + "Id"] = e[prop].id;
        }
      });
    // Attempt to populate key property (not yet supported in Chrome/Safari):
    //
    // keyup/down has no charCode and can be translated with the keyEvent[] map
    // keypress can use charCode
    //
    var keyProp = e.charCode ? String.fromCharCode(e.charCode) : keyEvent[e.keyCode];
    if (typeof keyProp !== 'undefined') {
      applabEvent.key = keyProp;
    }

    // Push a function call on the queue with an array of arguments consisting
    // of the applabEvent parameter (and any extraArgs originally supplied)
    Applab.eventQueue.push({
      'fn': opts.func,
      'arguments': [applabEvent].concat(opts.extraArgs)
    });
  } else {
    Applab.eventQueue.push({'fn': opts.func});
  }
  if (Applab.interpreter) {
    // Execute the interpreter and if a return value is sent back from the
    // interpreter's event handler, pass that back in the native world

    // NOTE: the interpreter will not execute forever, if the event handler
    // takes too long, executeInterpreter() will return and the native side
    // will just see 'undefined' as the return value. The rest of the interpreter
    // event handler will run in the next onTick(), but the return value will
    // no longer have any effect.
    Applab.executeInterpreter(true);
    return Applab.lastCallbackRetVal;
  }
};

Applab.onEvent = function (opts) {
  var divApplab = document.getElementById('divApplab');
  // Special case the id of 'body' to mean the app's container (divApplab)
  // TODO (cpirich): apply this logic more broadly (setStyle, etc.)
  if (opts.elementId === 'body') {
    opts.elementId = 'divApplab';
  } else {
    apiValidateDomIdExistence(divApplab, opts, 'onEvent', 'id', opts.elementId, true);
  }
  apiValidateType(opts, 'onEvent', 'type', opts.eventName, 'string');
  // PARAMNAME: onEvent: callback vs. callbackFunction
  apiValidateType(opts, 'onEvent', 'callback', opts.func, 'function');
  var domElement = document.getElementById(opts.elementId);
  if (divApplab.contains(domElement)) {
    switch (opts.eventName) {
      /*
      Check for a specific set of Hammer v1 event names (full set below) and if
      we find a match, instantiate Hammer on that element

      TODO (cpirich): review the following:
      * whether using Hammer v1 events is the right choice
      * choose the specific list of events
      * consider instantiating Hammer just once per-element or on divApplab
      * review use of preventDefault

      case 'hold':
      case 'tap':
      case 'doubletap':
      case 'swipe':
      case 'swipeup':
      case 'swipedown':
      case 'swipeleft':
      case 'swiperight':
      case 'rotate':
      case 'release':
      case 'gesture':
      case 'pinch':
      case 'pinchin':
      case 'pinchout':
        var hammerElement = new Hammer(divApplab, { 'preventDefault': true });
        hammerElement.on(opts.eventName,
                         Applab.onEventFired.bind(this, opts));
        break;
      */
      case 'click':
      case 'change':
      case 'keyup':
      case 'mousemove':
      case 'dblclick':
      case 'mousedown':
      case 'mouseup':
      case 'mouseover':
      case 'mouseout':
      case 'keydown':
      case 'keypress':
      case 'input':
        // For now, we're not tracking how many of these we add and we don't allow
        // the user to detach the handler. We detach all listeners by cloning the
        // divApplab DOM node inside of reset()
        domElement.addEventListener(
            opts.eventName,
            Applab.onEventFired.bind(this, opts));
        break;
      default:
        return false;
    }
    return true;
  }
  return false;
};

Applab.onHttpRequestEvent = function (opts) {
  // Ensure that this event was requested by the same instance of the interpreter
  // that is currently active before proceeding...
  if (opts.interpreter === Applab.interpreter) {
    if (this.readyState === 4) {
      Applab.eventQueue.push({
        'fn': opts.func,
        'arguments': [
          Number(this.status),
          String(this.getResponseHeader('content-type')),
          String(this.responseText)]
      });
    }
  }
};

Applab.startWebRequest = function (opts) {
  apiValidateType(opts, 'startWebRequest', 'url', opts.url, 'string');
  apiValidateType(opts, 'startWebRequest', 'callback', opts.func, 'function');
  opts.interpreter = Applab.interpreter;
  var req = new XMLHttpRequest();
  req.onreadystatechange = Applab.onHttpRequestEvent.bind(req, opts);
  req.open('GET', opts.url, true);
  req.send();
};

Applab.onTimerFired = function (opts) {
  // ensure that this event came from the active interpreter instance:
  Applab.eventQueue.push({
    'fn': opts.func
  });
  // NOTE: the interpreter will not execute forever, if the event handler
  // takes too long, executeInterpreter() will return and the rest of the
  // user's code will execute in the next onTick()
  Applab.executeInterpreter(true);
};

Applab.setTimeout = function (opts) {
  // PARAMNAME: setTimeout: callback vs. function
  // PARAMNAME: setTimeout: ms vs. milliseconds
  apiValidateType(opts, 'setTimeout', 'callback', opts.func, 'function');
  apiValidateType(opts, 'setTimeout', 'milliseconds', opts.milliseconds, 'number');

  return apiTimeoutList.setTimeout(Applab.onTimerFired.bind(this, opts), opts.milliseconds);
};

Applab.clearTimeout = function (opts) {
  apiValidateType(opts, 'clearTimeout', 'timeout', opts.timeoutId, 'number');
  // NOTE: we do not currently check to see if this is a timer created by
  // our Applab.setTimeout() function
  apiTimeoutList.clearTimeout(opts.timeoutId);
};

Applab.setInterval = function (opts) {
  // PARAMNAME: setInterval: callback vs. function
  // PARAMNAME: setInterval: ms vs. milliseconds
  apiValidateType(opts, 'setInterval', 'callback', opts.func, 'function');
  apiValidateType(opts, 'setInterval', 'milliseconds', opts.milliseconds, 'number');

  return apiTimeoutList.setInterval(Applab.onTimerFired.bind(this, opts), opts.milliseconds);
};

Applab.clearInterval = function (opts) {
  apiValidateType(opts, 'clearInterval', 'interval', opts.intervalId, 'number');
  // NOTE: we do not currently check to see if this is a timer created by
  // our Applab.setInterval() function
  apiTimeoutList.clearInterval(opts.intervalId);
};

Applab.createRecord = function (opts) {
  // PARAMNAME: createRecord: table vs. tableName
  // PARAMNAME: createRecord: callback vs. callbackFunction
  apiValidateType(opts, 'createRecord', 'table', opts.table, 'string');
  apiValidateType(opts, 'createRecord', 'record', opts.record, 'object');
  apiValidateType(opts, 'createRecord', 'record.id', opts.record.id, 'undefined');
  apiValidateType(opts, 'createRecord', 'callback', opts.onSuccess, 'function', OPTIONAL);
  apiValidateType(opts, 'createRecord', 'onError', opts.onError, 'function', OPTIONAL);
  opts.interpreter = Applab.interpreter;
  var onSuccess = Applab.handleCreateRecord.bind(this, opts);
  var onError = Applab.handleError.bind(this, opts);
  AppStorage.createRecord(opts.table, opts.record, onSuccess, onError);
};

Applab.handleCreateRecord = function(opts, record) {
  // Ensure that this event was requested by the same instance of the interpreter
  // that is currently active before proceeding...
  if (opts.onSuccess && opts.interpreter === Applab.interpreter) {
    Applab.eventQueue.push({
      'fn': opts.onSuccess,
      'arguments': [record]
    });
  }
};

Applab.handleError = function(opts, message) {
  // Ensure that this event was requested by the same instance of the interpreter
  // that is currently active before proceeding...
  if (opts.onError && opts.interpreter === Applab.interpreter) {
    Applab.eventQueue.push({
      'fn': opts.onError,
      'arguments': [message]
    });
  } else {
    outputApplabConsole(message);
  }
};

Applab.getKeyValue = function(opts) {
  // PARAMNAME: getKeyValue: callback vs. callbackFunction
  apiValidateType(opts, 'getKeyValue', 'key', opts.key, 'string');
  apiValidateType(opts, 'getKeyValue', 'callback', opts.onSuccess, 'function');
  apiValidateType(opts, 'getKeyValue', 'onError', opts.onError, 'function', OPTIONAL);
  opts.interpreter = Applab.interpreter;
  var onSuccess = Applab.handleReadValue.bind(this, opts);
  var onError = Applab.handleError.bind(this, opts);
  AppStorage.getKeyValue(opts.key, onSuccess, onError);
};

Applab.handleReadValue = function(opts, value) {
  // Ensure that this event was requested by the same instance of the interpreter
  // that is currently active before proceeding...
  if (opts.onSuccess && opts.interpreter === Applab.interpreter) {
    Applab.eventQueue.push({
      'fn': opts.onSuccess,
      'arguments': [value]
    });
  }
};

Applab.setKeyValue = function(opts) {
  // PARAMNAME: setKeyValue: callback vs. callbackFunction
  apiValidateType(opts, 'setKeyValue', 'key', opts.key, 'string');
  apiValidateType(opts, 'setKeyValue', 'value', opts.value, 'primitive');
  apiValidateType(opts, 'setKeyValue', 'callback', opts.onSuccess, 'function', OPTIONAL);
  apiValidateType(opts, 'setKeyValue', 'onError', opts.onError, 'function', OPTIONAL);
  opts.interpreter = Applab.interpreter;
  var onSuccess = Applab.handleSetKeyValue.bind(this, opts);
  var onError = Applab.handleError.bind(this, opts);
  AppStorage.setKeyValue(opts.key, opts.value, onSuccess, onError);
};

Applab.handleSetKeyValue = function(opts) {
  // Ensure that this event was requested by the same instance of the interpreter
  // that is currently active before proceeding...
  if (opts.onSuccess && opts.interpreter === Applab.interpreter) {
    Applab.eventQueue.push({
      'fn': opts.onSuccess,
      'arguments': []
    });
  }
};

Applab.readRecords = function (opts) {
  // PARAMNAME: readRecords: table vs. tableName
  // PARAMNAME: readRecords: callback vs. callbackFunction
  // PARAMNAME: readRecords: terms vs. searchTerms
  apiValidateType(opts, 'readRecords', 'table', opts.table, 'string');
  apiValidateType(opts, 'readRecords', 'searchTerms', opts.searchParams, 'object');
  apiValidateType(opts, 'readRecords', 'callback', opts.onSuccess, 'function');
  apiValidateType(opts, 'readRecords', 'onError', opts.onError, 'function', OPTIONAL);
  opts.interpreter = Applab.interpreter;
  var onSuccess = Applab.handleReadRecords.bind(this, opts);
  var onError = Applab.handleError.bind(this, opts);
  AppStorage.readRecords(opts.table, opts.searchParams, onSuccess, onError);
};

Applab.handleReadRecords = function(opts, records) {
  // Ensure that this event was requested by the same instance of the interpreter
  // that is currently active before proceeding...
  if (opts.onSuccess && opts.interpreter === Applab.interpreter) {
    Applab.eventQueue.push({
      'fn': opts.onSuccess,
      'arguments': [records]
    });
  }
};

Applab.updateRecord = function (opts) {
  // PARAMNAME: updateRecord: table vs. tableName
  // PARAMNAME: updateRecord: callback vs. callbackFunction
  apiValidateType(opts, 'updateRecord', 'table', opts.table, 'string');
  apiValidateType(opts, 'updateRecord', 'record', opts.record, 'object');
  apiValidateTypeAndRange(opts, 'updateRecord', 'record.id', opts.record.id, 'number', 1, Infinity);
  apiValidateType(opts, 'updateRecord', 'callback', opts.onSuccess, 'function', OPTIONAL);
  apiValidateType(opts, 'updateRecord', 'onError', opts.onError, 'function', OPTIONAL);
  opts.interpreter = Applab.interpreter;
  var onSuccess = Applab.handleUpdateRecord.bind(this, opts);
  var onError = Applab.handleError.bind(this, opts);
  AppStorage.updateRecord(opts.table, opts.record, onSuccess, onError);
};

Applab.handleUpdateRecord = function(opts, record) {
  // Ensure that this event was requested by the same instance of the interpreter
  // that is currently active before proceeding...
  if (opts.onSuccess && opts.interpreter === Applab.interpreter) {
    Applab.eventQueue.push({
      'fn': opts.onSuccess,
      'arguments': [record]
    });
  }
};

Applab.deleteRecord = function (opts) {
  // PARAMNAME: deleteRecord: table vs. tableName
  // PARAMNAME: deleteRecord: callback vs. callbackFunction
  apiValidateType(opts, 'deleteRecord', 'table', opts.table, 'string');
  apiValidateType(opts, 'deleteRecord', 'record', opts.record, 'object');
  apiValidateTypeAndRange(opts, 'deleteRecord', 'record.id', opts.record.id, 'number', 1, Infinity);
  apiValidateType(opts, 'deleteRecord', 'callback', opts.onSuccess, 'function', OPTIONAL);
  apiValidateType(opts, 'deleteRecord', 'onError', opts.onError, 'function', OPTIONAL);
  opts.interpreter = Applab.interpreter;
  var onSuccess = Applab.handleDeleteRecord.bind(this, opts);
  var onError = Applab.handleError.bind(this, opts);
  AppStorage.deleteRecord(opts.table, opts.record, onSuccess, onError);
};

Applab.handleDeleteRecord = function(opts) {
  // Ensure that this event was requested by the same instance of the interpreter
  // that is currently active before proceeding...
  if (opts.onSuccess && opts.interpreter === Applab.interpreter) {
    Applab.eventQueue.push({
      'fn': opts.onSuccess,
      'arguments': []
    });
  }
};

Applab.getUserId = function (opts) {
  if (!user.applabUserId) {
    throw new Error("User ID failed to load.");
  }
  return user.applabUserId;
};

/*
var onWaitComplete = function (opts) {
  if (!opts.complete) {
    if (opts.waitCallback) {
      opts.waitCallback();
    }
    opts.complete = true;
  }
};

Studio.wait = function (opts) {
  if (!opts.started) {
    opts.started = true;

    // opts.value is the number of milliseconds to wait - or 'click' which means
    // "wait for click"
    if ('click' === opts.value) {
      opts.waitForClick = true;
    } else {
      opts.waitTimeout = window.setTimeout(
        delegate(this, onWaitComplete, opts),
        opts.value);
    }
  }

  return opts.complete;
};
*/

Applab.timedOut = function() {
  return Applab.tickCount > Applab.timeoutFailureTick;
};

var checkFinished = function () {
  // if we have a succcess condition and have accomplished it, we're done and successful
  if (level.goal && level.goal.successCondition && level.goal.successCondition()) {
    Applab.result = ResultType.SUCCESS;
    return true;
  }

  // if we have a failure condition, and it's been reached, we're done and failed
  if (level.goal && level.goal.failureCondition && level.goal.failureCondition()) {
    Applab.result = ResultType.FAILURE;
    return true;
  }

  /*
  if (Applab.allGoalsVisited()) {
    Applab.result = ResultType.SUCCESS;
    return true;
  }
  */

  if (Applab.timedOut()) {
    Applab.result = ResultType.FAILURE;
    return true;
  }

  return false;
};

// TODO(dave): move this logic to dashboard.
var getPegasusHost = function() {
  switch (window.location.hostname) {
    case 'studio.code.org':
    case 'learn.code.org':
      return 'code.org';
    default:
      var name = window.location.hostname.split('.')[0];
      switch(name) {
        case 'localhost':
          return 'localhost.code.org:3000';
        case 'development':
        case 'staging':
        case 'test':
        case 'levelbuilder':
          return name + '.code.org';
        case 'staging-studio':
          return 'staging.code.org';
        case 'test-studio':
          return 'test.code.org';
        case 'levelbuilder-studio':
          return 'levelbuilder.code.org';
        default:
          return null;
      }
  }
};<|MERGE_RESOLUTION|>--- conflicted
+++ resolved
@@ -34,17 +34,7 @@
 var apiTimeoutList = require('../timeoutList');
 var RGBColor = require('./rgbcolor.js');
 var annotationList = require('./acemode/annotationList');
-<<<<<<< HEAD
-var React = require('react');
-
-// TODO (brent) - make it so that we dont need to specify .jsx. This currently
-// works in our grunt build, but not in tests
-var DesignProperties = require('./designProperties.jsx');
-var ManageAssets = require('./manageAssets.jsx');
-var elementLibrary = require('./designElements/library');
-=======
 var designMode = require('./designMode');
->>>>>>> 9235dc5a
 
 var vsprintf = require('./sprintf').vsprintf;
 
@@ -1065,7 +1055,7 @@
     }
     var designModeManageAssets = document.getElementById('design-manage-assets');
     if (designModeManageAssets) {
-      dom.addClickTouchEvent(designModeManageAssets, Applab.onDesignModeManageAssets);
+      dom.addClickTouchEvent(designModeManageAssets, designMode.showManageAssets);
     }
 
     // Allow elements to be dragged and dropped from the design mode
@@ -1665,73 +1655,7 @@
 };
 
 Applab.onCodeModeButton = function() {
-<<<<<<< HEAD
-  Applab.toggleDesignMode(false);
-};
-
-Applab.onDesignModeClear = function() {
-  document.getElementById('divApplab').innerHTML = Applab.levelHtml = "";
-};
-
-Applab.onDesignModeManageAssets = function(assetChosen, typeFilter) {
-  var codeDiv = document.createElement('div');
-  var showChoseImageButton = assetChosen && typeof assetChosen === 'function';
-  var dialog = studioApp.createModalDialog({
-    Dialog: Dialog,
-    contentDiv: codeDiv,
-    icon: studioApp.icon,
-    defaultBtnSelector: 'again-button',
-    id: 'manageAssetsModal'
-  });
-  React.render(React.createElement(ManageAssets, {
-    typeFilter : typeFilter,
-    assetChosen: showChoseImageButton ? function (fileWithPath) {
-      dialog.hide();
-      assetChosen(fileWithPath);
-    } : null
-  }), codeDiv);
-
-  dialog.show();
-};
-
-Applab.toggleDragging = function(enable) {
-  var children = $('#divApplab').children();
-  if (enable) {
-    Applab.makeDraggable(children);
-  } else {
-    children.each(function() {
-      if ($(this).data('uiDraggable')) {
-        $(this).draggable('destroy');
-      }
-    });
-  }
-};
-
-Applab.toggleDesignMode = function(enable) {
-  var codeModeHeaders = document.getElementById('codeModeHeaders');
-  codeModeHeaders.style.display = enable ? 'none' : 'block';
-  var designModeHeaders = document.getElementById('designModeHeaders');
-  designModeHeaders.style.display = enable ? 'block' : 'none';
-
-  var codeTextbox = document.getElementById('codeTextbox');
-  codeTextbox.style.display = enable ? 'none' : 'block';
-  var designModeBox = document.getElementById('designModeBox');
-  designModeBox.style.display = enable ? 'block' : 'none';
-
-  var designModeButton = document.getElementById('designModeButton');
-  designModeButton.style.display = enable ? 'none' : 'block';
-  var codeModeButton = document.getElementById('codeModeButton');
-  codeModeButton.style.display = enable ? 'block' : 'none';
-
-  var debugArea = document.getElementById('debug-area');
-  debugArea.style.display = enable ? 'none' : 'block';
-
-  $("#divApplab").toggleClass('divApplabDesignMode', enable);
-
-  Applab.toggleDragging(enable);
-=======
   designMode.toggleDesignMode(false);
->>>>>>> 9235dc5a
 };
 
 Applab.onPuzzleComplete = function() {
