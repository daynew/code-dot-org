import GameButtons, {ResetButton} from '../templates/GameButtons';

var Radium = require('radium');
var studioApp = require('../StudioApp').singleton;
var Visualization = require('./Visualization');
var CompletionButton = require('./CompletionButton');
var PlaySpaceHeader = require('./PlaySpaceHeader');
var PhoneFrame = require('./PhoneFrame');
var BelowVisualization = require('../templates/BelowVisualization');
var ProtectedStatefulDiv = require('../templates/ProtectedStatefulDiv');
var applabConstants = require('./constants');
var connect = require('react-redux').connect;
var classNames = require('classnames');
var experiments = require('../experiments');

var styles = {
  nonResponsive: {
    maxWidth: applabConstants.APP_WIDTH,
  },
  completion: {
    display: 'inline'
  },
  phoneFrameCompletion: {
    display: 'block',
    width: '100%',
    marginLeft: 'auto',
    marginRight: 'auto',
    textAlign: 'center'
  },
  overlay: {
    backgroundColor: 'rgba(0,0,0,0.5)',
    position: 'absolute',
    top: 68,
    left: 16,
    width: applabConstants.APP_WIDTH,
    height: applabConstants.APP_HEIGHT,
    zIndex: 5,
    textAlign: 'center',
    cursor: 'pointer',
  },
  playButton: {
    color: 'white',
    fontSize: 200,
    lineHeight: applabConstants.APP_HEIGHT+'px',
  },
  resetButtonWrapper: {
    position: 'absolute',
    bottom: 5,
    textAlign: 'center',
    width: '100%',
  },
};

var IframeOverlay = Radium(function (props) {
  return (
    <div style={[styles.overlay]} onClick={() => studioApp.startIFrameEmbeddedApp()}>
      <span className="fa fa-play" style={[styles.playButton]} />
    </div>
  );
});

/**
 * Equivalent of visualizationColumn.html.ejs. Initially only supporting
 * portions used by App Lab
 */
var ApplabVisualizationColumn = React.createClass({
  propTypes: {
    isReadOnlyWorkspace: React.PropTypes.bool.isRequired,
    instructionsInTopPane: React.PropTypes.bool.isRequired,
    visualizationHasPadding: React.PropTypes.bool.isRequired,
    isShareView: React.PropTypes.bool.isRequired,
    isResponsive: React.PropTypes.bool.isRequired,
    isRunning: React.PropTypes.bool.isRequired,
    interfaceMode: React.PropTypes.string.isRequired,
    playspacePhoneFrame: React.PropTypes.bool,
    isIframeEmbed: React.PropTypes.bool.isRequired,

    // non redux backed
    isEditingProject: React.PropTypes.bool.isRequired,
    screenIds: React.PropTypes.arrayOf(React.PropTypes.string).isRequired,
    onScreenCreate: React.PropTypes.func.isRequired,
  },

  render: function () {
    let visualization = [
      <Visualization key="1"/>,
      this.props.isIframeEmbed && !this.props.isRunning && <IframeOverlay key="2"/>
    ];
    if (this.props.playspacePhoneFrame) {
      // wrap our visualization in a phone frame
      visualization = (
        <PhoneFrame
            isDark={this.props.isRunning}
            showSelector={!this.props.isRunning}
            isPaused={this.props.isPaused}
            screenIds={this.props.screenIds}
            onScreenCreate={this.props.onScreenCreate}
        >
          {visualization}
        </PhoneFrame>
      );
    }

    const visualizationColumnClassNames = classNames({
      with_padding: this.props.visualizationHasPadding,
      responsive: this.props.isResponsive
    });

    return (
      <div
          id="visualizationColumn"
          className={visualizationColumnClassNames}
          style={[!this.props.isResponsive && styles.nonResponsive]}
      >
        {!this.props.isReadOnlyWorkspace && <PlaySpaceHeader
            isEditingProject={this.props.isEditingProject}
            screenIds={this.props.screenIds}
            onScreenCreate={this.props.onScreenCreate} />
        }
        {visualization}
        {this.props.isIframeEmbed &&
         <div style={styles.resetButtonWrapper}>
           <ResetButton/>
         </div>
        }
        <GameButtons>
          {/* This div is used to control whether or not our finish button is centered*/}
          <div style={[
              styles.completion,
              this.props.playspacePhoneFrame && styles.phoneFrameCompletion
            ]}
          >
            <CompletionButton/>
          </div>
        </GameButtons>
        <BelowVisualization instructionsInTopPane={this.props.instructionsInTopPane}/>
      </div>
    );
  }
});
module.exports = connect(function propsFromStore(state) {
  return {
    isReadOnlyWorkspace: state.pageConstants.isReadOnlyWorkspace,
    instructionsInTopPane: state.pageConstants.instructionsInTopPane,
    visualizationHasPadding: state.pageConstants.visualizationHasPadding,
    isShareView: state.pageConstants.isShareView,
<<<<<<< HEAD
    isResponsive: !state.pageConstants.isEmbedView && !state.pageConstants.hideSource,
=======
    isEmbedView: state.pageConstants.isEmbedView,
    isIframeEmbed: state.pageConstants.isIframeEmbed,
>>>>>>> 26917e11
    isRunning: state.runState.isRunning,
    isPaused: state.runState.isDebuggerPaused,
    interfaceMode: state.interfaceMode,
    playspacePhoneFrame: state.pageConstants.playspacePhoneFrame
  };
})(Radium(ApplabVisualizationColumn));<|MERGE_RESOLUTION|>--- conflicted
+++ resolved
@@ -144,12 +144,8 @@
     instructionsInTopPane: state.pageConstants.instructionsInTopPane,
     visualizationHasPadding: state.pageConstants.visualizationHasPadding,
     isShareView: state.pageConstants.isShareView,
-<<<<<<< HEAD
     isResponsive: !state.pageConstants.isEmbedView && !state.pageConstants.hideSource,
-=======
-    isEmbedView: state.pageConstants.isEmbedView,
     isIframeEmbed: state.pageConstants.isIframeEmbed,
->>>>>>> 26917e11
     isRunning: state.runState.isRunning,
     isPaused: state.runState.isDebuggerPaused,
     interfaceMode: state.interfaceMode,
