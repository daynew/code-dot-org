--- conflicted
+++ resolved
@@ -114,14 +114,11 @@
             accept={(this.props.typeFilter || '*') + '/*'}
             style={{display: 'none'}}
             onChange={this.upload} />
-<<<<<<< HEAD
-        <button onClick={this.fileUploadClicked} className="share" id="upload-asset">
-=======
         <button
             onClick={this.fileUploadClicked}
             className="share"
+            id="upload-asset"
             disabled={!this.props.uploadsEnabled}>
->>>>>>> 9eca8c04
           <i className="fa fa-upload"></i>
           &nbsp;Upload File
         </button>
