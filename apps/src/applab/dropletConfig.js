module.exports.blocks = [
  {'func': 'onEvent', 'title': 'Execute code in response to an event for the specified element. Additional parameters are passed to the callback function.', 'category': 'UI controls', 'params': ["'id'", "'click'", "function(event) {\n  \n}"] },
  {'func': 'button', 'title': 'Create a button and assign it an element id', 'category': 'UI controls', 'params': ["'id'", "'text'"] },
  {'func': 'textInput', 'title': 'Create a text input and assign it an element id', 'category': 'UI controls', 'params': ["'id'", "'text'"] },
  {'func': 'textLabel', 'title': 'Create a text label, assign it an element id, and bind it to an associated element', 'category': 'UI controls', 'params': ["'id'", "'text'", "'forId'"] },
  {'func': 'dropdown', 'title': 'Create a dropdown, assign it an element id, and populate it with a list of items', 'category': 'UI controls', 'params': ["'id'", "'option1'", "'etc'"] },
  {'func': 'getText', 'title': 'Get the text from the specified element', 'category': 'UI controls', 'params': ["'id'"], 'type': 'value' },
  {'func': 'setText', 'title': 'Set the text for the specified element', 'category': 'UI controls', 'params': ["'id'", "'text'"] },
  {'func': 'checkbox', 'title': 'Create a checkbox and assign it an element id', 'category': 'UI controls', 'params': ["'id'", "false"] },
  {'func': 'radioButton', 'title': 'Create a radio button and assign it an element id', 'category': 'UI controls', 'params': ["'id'", "false", "'group'"] },
  {'func': 'getChecked', 'title': 'Get the state of a checkbox or radio button', 'category': 'UI controls', 'params': ["'id'"], 'type': 'value' },
  {'func': 'setChecked', 'title': 'Set the state of a checkbox or radio button', 'category': 'UI controls', 'params': ["'id'", "true"] },
  {'func': 'image', 'title': 'Create an image and assign it an element id', 'category': 'UI controls', 'params': ["'id'", "'http://code.org/images/logo.png'"] },
  {'func': 'getImageURL', 'title': 'Get the URL associated with an image or image upload button', 'category': 'UI controls', 'params': ["'id'"], 'type': 'value' },
  {'func': 'setImageURL', 'title': 'Set the URL for the specified image element id', 'category': 'UI controls', 'params': ["'id'", "'http://code.org/images/logo.png'"] },
  {'func': 'playSound', 'title': 'Play the MP3, OGG, or WAV sound file from the specified URL', 'category': 'UI controls', 'params': ["'http://soundbible.com/mp3/neck_snap-Vladimir-719669812.mp3'"] },
  {'func': 'showElement', 'title': 'Show the element with the specified id', 'category': 'UI controls', 'params': ["'id'"] },
  {'func': 'hideElement', 'title': 'Hide the element with the specified id', 'category': 'UI controls', 'params': ["'id'"] },
  {'func': 'deleteElement', 'title': 'Delete the element with the specified id', 'category': 'UI controls', 'params': ["'id'"] },
  {'func': 'setPosition', 'title': 'Position an element with x, y, width, and height coordinates', 'category': 'UI controls', 'params': ["'id'", "0", "0", "100", "100"] },
  {'func': 'getXPosition', 'title': "Get the element's x position", 'category': 'UI controls', 'params': ["'id'"], 'type': 'value' },
  {'func': 'getYPosition', 'title': "Get the element's y position", 'category': 'UI controls', 'params': ["'id'"], 'type': 'value' },

  {'func': 'createCanvas', 'title': 'Create a canvas with the specified id, and optionally set width and height dimensions', 'category': 'Canvas', 'params': ["'id'", "320", "480"] },
  {'func': 'setActiveCanvas', 'title': 'Set the canvas id for subsequent canvas commands (only needed when there are multiple canvas elements)', 'category': 'Canvas', 'params': ["'id'"] },
  {'func': 'line', 'title': 'Draw a line on the active canvas from x1, y1 to x2, y2', 'category': 'Canvas', 'params': ["0", "0", "160", "240"] },
  {'func': 'circle', 'title': 'Draw a circle on the active  canvas with the specified coordinates for center (x, y) and radius', 'category': 'Canvas', 'params': ["160", "240", "100"] },
  {'func': 'rect', 'title': 'Draw a rectangle on the active  canvas with x, y, width, and height coordinates', 'category': 'Canvas', 'params': ["80", "120", "160", "240"] },
  {'func': 'setStrokeWidth', 'title': 'Set the line width for the active  canvas', 'category': 'Canvas', 'params': ["3"] },
  {'func': 'setStrokeColor', 'title': 'Set the stroke color for the active  canvas', 'category': 'Canvas', 'params': ["'red'"] },
  {'func': 'setFillColor', 'title': 'Set the fill color for the active  canvas', 'category': 'Canvas', 'params': ["'yellow'"] },
  {'func': 'drawImage', 'title': 'Draw an image on the active  canvas with the specified image element and x, y as the top left coordinates', 'category': 'Canvas', 'params': ["'imageId'", "0", "0"] },
  {'func': 'getImageData', 'title': 'Get the ImageData for a rectangle (x, y, width, height) within the active  canvas', 'category': 'Canvas', 'params': ["0", "0", "320", "480"], 'type': 'value' },
  {'func': 'putImageData', 'title': 'Set the ImageData for a rectangle within the active  canvas with x, y as the top left coordinates', 'category': 'Canvas', 'params': ["imageData", "0", "0"] },
  {'func': 'clearCanvas', 'title': 'Clear all data on the active canvas', 'category': 'Canvas', },

  {'func': 'startWebRequest', 'title': 'Request data from the internet and execute code when the request is complete', 'category': 'Data', 'params': ["'http://api.openweathermap.org/data/2.5/weather?q=London,uk'", "function(status, type, content) {\n  \n}"] },
  {'func': 'setKeyValue', 'title': 'Saves the value associated with the key to the remote data store.', 'category': 'Data', 'params': ["'key'", "'value'", "function () {\n  \n}"] },
  {'func': 'getKeyValue', 'title': 'Reads the value associated with the key from the remote data store.', 'category': 'Data', 'params': ["'key'", "function (value) {\n  \n}"] },
  {'func': 'createRecord', 'title': 'createRecord(table, record, onSuccess); Creates a new record in the specified table.', 'category': 'Data', 'params': ["'mytable'", "{name:'Alice'}", "function() {\n  \n}"] },
  {'func': 'readRecords', 'title': 'readRecords(table, searchParams, onSuccess); Reads all records whose properties match those on the searchParams object.', 'category': 'Data', 'params': ["'mytable'", "{id:1}", "function(records) {\n  for (var i =0; i < records.length; i++) {\n    createTextLabel('id', records[i].id + ': ' + records[i].name);\n  }\n}"] },
  {'func': 'updateRecord', 'title': 'updateRecord(table, record, onSuccess); Updates a record, identified by record.id.', 'category': 'Data', 'params': ["'mytable'", "{id:1, name:'Bob'}", "function() {\n  \n}"] },
  {'func': 'deleteRecord', 'title': 'deleteRecord(table, record, onSuccess); Deletes a record, identified by record.id.', 'category': 'Data', 'params': ["'mytable'", "{id:1}", "function() {\n  \n}"] },
  {'func': 'getUserId', 'title': 'getUserId(); Gets a unique identifier for the current user of this app.', 'category': 'Data', 'params': [] },

  {'func': 'moveForward', 'title': 'Move the turtle forward the specified distance', 'category': 'Turtle', 'params': ["25"] },
  {'func': 'moveBackward', 'title': 'Move the turtle backward the specified distance', 'category': 'Turtle', 'params': ["25"] },
  {'func': 'move', 'title': 'Move the turtle by the specified x and y coordinates', 'category': 'Turtle', 'params': ["25", "25"] },
  {'func': 'moveTo', 'title': 'Move the turtle to the specified x and y coordinates', 'category': 'Turtle', 'params': ["0", "0"] },
  {'func': 'dot', 'title': "Draw a dot in the turtle's location with the specified radius", 'category': 'Turtle', 'params': ["5"] },
  {'func': 'turnRight', 'title': 'Turn the turtle clockwise by the specified number of degrees', 'category': 'Turtle', 'params': ["90"] },
  {'func': 'turnLeft', 'title': 'Turn the turtle counterclockwise by the specified number of degrees', 'category': 'Turtle', 'params': ["90"] },
  {'func': 'turnTo', 'title': 'Turn the turtle to the specified direction (0 degrees is pointing up)', 'category': 'Turtle', 'params': ["0"] },
  {'func': 'arcRight', 'title': 'Move the turtle in a clockwise arc using the specified number of degrees and radius', 'category': 'Turtle', 'params': ["90", "25"] },
  {'func': 'arcLeft', 'title': 'Move the turtle in a counterclockwise arc using the specified number of degrees and radius', 'category': 'Turtle', 'params': ["90", "25"] },
  {'func': 'getX', 'title': "Get the turtle's x position", 'category': 'Turtle', 'type': 'value' },
  {'func': 'getY', 'title': "Get the turtle's y position", 'category': 'Turtle', 'type': 'value' },
  {'func': 'getDirection', 'title': "Get the turtle's direction (0 degrees is pointing up)", 'category': 'Turtle', 'type': 'value' },
  {'func': 'penUp', 'title': "Pick up the turtle's pen", 'category': 'Turtle' },
  {'func': 'penDown', 'title': "Set down the turtle's pen", 'category': 'Turtle' },
  {'func': 'penWidth', 'title': 'Set the turtle to the specified pen width', 'category': 'Turtle', 'params': ["3"] },
  {'func': 'penColor', 'title': 'Set the turtle to the specified pen color', 'category': 'Turtle', 'params': ["'red'"] },
  {'func': 'show', 'title': "Show the turtle image at its current location", 'category': 'Turtle' },
  {'func': 'hide', 'title': "Hide the turtle image", 'category': 'Turtle' },

  {'func': 'setTimeout', 'title': 'Set a timer and execute code when that number of milliseconds has elapsed', 'category': 'Control', 'params': ["function() {\n  \n}", "1000"] },
  {'func': 'clearTimeout', 'title': 'Clear an existing timer by passing in the value returned from setTimeout()', 'category': 'Control', 'params': ["0"] },

  {'func': 'console.log', 'title': 'Log a message or variable to the output window', 'category': 'Variables', 'params': ["'Message'"], 'dontAlias': true },

  {'func': 'imageUploadButton', 'title': 'Create an image upload button and assign it an element id', 'category': 'Advanced', 'params': ["'id'", "'text'"] },
  {'func': 'container', 'title': 'Create a division container with the specified element id, and optionally set its inner HTML', 'category': 'Advanced', 'params': ["'id'", "'html'"] },
  {'func': 'innerHTML', 'title': 'Set the inner HTML for the element with the specified id', 'category': 'Advanced', 'params': ["'id'", "'html'"] },
  {'func': 'setParent', 'title': 'Set an element to become a child of a parent element', 'category': 'Advanced', 'params': ["'id'", "'parentId'"] },
  {'func': 'setStyle', 'title': 'Add CSS style text to an element', 'category': 'Advanced', 'params': ["'id'", "'color:red;'"] },
  {'func': 'getAttribute', 'category': 'Advanced', 'params': ["'id'", "'scrollHeight'"], 'type': 'value' },
  {'func': 'setAttribute', 'category': 'Advanced', 'params': ["'id'", "'scrollHeight'", "200"]},
];

module.exports.categories = {
  'UI controls': {
    'color': 'red',
    'blocks': []
  },
  'Canvas': {
    'color': 'yellow',
    'blocks': []
  },
  'Data': {
    'color': 'orange',
    'blocks': []
  },
  'Turtle': {
    'color': 'yellow',
    'blocks': []
  },
  'Advanced': {
    'color': 'blue',
    'blocks': []
  },
<<<<<<< HEAD
=======
  'Control': {
    'color': 'blue',
    'blocks': []
  },
  'Variables': {
    'color': 'blue',
    'blocks': []
  },
>>>>>>> 03131978
};<|MERGE_RESOLUTION|>--- conflicted
+++ resolved
@@ -98,15 +98,4 @@
     'color': 'blue',
     'blocks': []
   },
-<<<<<<< HEAD
-=======
-  'Control': {
-    'color': 'blue',
-    'blocks': []
-  },
-  'Variables': {
-    'color': 'blue',
-    'blocks': []
-  },
->>>>>>> 03131978
 };