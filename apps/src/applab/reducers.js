--- conflicted
+++ resolved
@@ -7,10 +7,7 @@
 var constants = require('./constants');
 var ApplabInterfaceMode = constants.ApplabInterfaceMode;
 var instructions = require('../redux/instructions');
-<<<<<<< HEAD
-=======
 var isRunning = require('../redux/isRunning');
->>>>>>> 3b13e189
 
 function currentScreenId(state, action) {
   state = state || null;
@@ -81,12 +78,8 @@
   currentScreenId: currentScreenId,
   level: level,
   interfaceMode: interfaceMode,
-<<<<<<< HEAD
-  instructions: instructions.default
-=======
   instructions: instructions.default,
   isRunning: isRunning.default
->>>>>>> 3b13e189
 });
 
 module.exports = { rootReducer: rootReducer };