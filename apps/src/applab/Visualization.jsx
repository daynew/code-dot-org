<<<<<<< HEAD
import classNames from 'classnames';
import {connect} from 'react-redux';
import Radium from 'radium';
import commonStyles from '../commonStyles';
=======
var Radium = require('radium');
var applabConstants = require('./constants');
var commonStyles = require('../commonStyles');
var color = require('../color');
var ProtectedStatefulDiv = require('../templates/ProtectedStatefulDiv');
var connect = require('react-redux').connect;
var experiments = require('../experiments');
var classNames = require('classnames');
>>>>>>> 26917e11
import VisualizationOverlay from '../templates/VisualizationOverlay';
import {VISUALIZATION_DIV_ID, isResponsiveFromState} from '../templates/ProtectedVisualizationDiv';
import applabConstants from './constants';
import AppLabCrosshairOverlay from './AppLabCrosshairOverlay';
import AppLabTooltipOverlay from './AppLabTooltipOverlay';

var styles = {
  nonResponsive: {
    width: applabConstants.APP_WIDTH,
    height: applabConstants.APP_HEIGHT - applabConstants.FOOTER_HEIGHT
  },
  share: {
    // overrides nonReponsive
    height: applabConstants.APP_HEIGHT
  },
  phoneFrame: {
    marginBottom: 0,
    borderColor: color.lighter_gray
  },
  phoneFrameRunning: {
    borderColor: color.charcoal
  },
  screenBlock: {
    backgroundColor: 'rgba(255, 255, 255, 0.5)',
    width: applabConstants.APP_WIDTH,
    height: applabConstants.APP_HEIGHT - applabConstants.FOOTER_HEIGHT,
    overflow: 'hidden',
    // layer 1 is design mode/div applab
    // layer 2 is items being dragged out from toolbox
    // layer 3 is cross-hair overlay
    // layer 4 is this
    zIndex: 4,
    position: 'absolute',
    top: 0,
    left: 0
  }
};

var Visualization = React.createClass({
  propTypes: {
    visualizationHasPadding: React.PropTypes.bool.isRequired,
    isShareView: React.PropTypes.bool.isRequired,
    isPaused: React.PropTypes.bool.isRequired,
<<<<<<< HEAD
    playspacePhoneFrame: React.PropTypes.bool.isRequired,
    isResponsive: React.PropTypes.bool.isRequired
=======
    isRunning: React.PropTypes.bool.isRequired,
    playspacePhoneFrame: React.PropTypes.bool.isRequired
>>>>>>> 26917e11
  },

  render: function () {
    var appWidth = applabConstants.APP_WIDTH;
    var appHeight = applabConstants.APP_HEIGHT - applabConstants.FOOTER_HEIGHT;

    return (
      <div
          id={VISUALIZATION_DIV_ID}
          className={classNames({
            responsive: this.props.isResponsive,
            with_padding: this.props.visualizationHasPadding
          })}
          style={[
            !this.props.isResponsive && styles.nonResponsive,
            this.props.isShareView && styles.share,
            this.props.playspacePhoneFrame && styles.phoneFrame,
            this.props.playspacePhoneFrame && this.props.isRunning && styles.phoneFrameRunning
          ]}
      >
        <div
            id="divApplab"
            className="appModern"
            tabIndex="1"
        />
        <div
            id="designModeViz"
            className="appModern"
            style={commonStyles.hidden}
        />
        <VisualizationOverlay width={appWidth} height={appHeight}>
          <AppLabCrosshairOverlay/>
          <AppLabTooltipOverlay/>
        </VisualizationOverlay>
        <div
            style={[
              styles.screenBlock,
              !(this.props.isPaused && this.props.playspacePhoneFrame) && commonStyles.hidden
            ]}
        />
      </div>
    );
  }
});

<<<<<<< HEAD
module.exports = connect(state => ({
  visualizationHasPadding: state.pageConstants.visualizationHasPadding,
  isShareView: state.pageConstants.isShareView,
  isPaused: state.runState.isDebuggerPaused,
  playspacePhoneFrame: state.pageConstants.playspacePhoneFrame,
  isResponsive: isResponsiveFromState(state)
}))(Radium(Visualization));
=======
module.exports = connect(function propsFromStore(state) {
  return {
    visualizationHasPadding: state.pageConstants.visualizationHasPadding,
    hideSource: state.pageConstants.hideSource,
    isEmbedView: state.pageConstants.isEmbedView,
    isShareView: state.pageConstants.isShareView,
    isRunning: state.runState.isRunning,
    isPaused: state.runState.isDebuggerPaused,
    playspacePhoneFrame: state.pageConstants.playspacePhoneFrame
  };
})(Radium(Visualization));
>>>>>>> 26917e11
<|MERGE_RESOLUTION|>--- conflicted
+++ resolved
@@ -1,18 +1,8 @@
-<<<<<<< HEAD
 import classNames from 'classnames';
 import {connect} from 'react-redux';
 import Radium from 'radium';
 import commonStyles from '../commonStyles';
-=======
-var Radium = require('radium');
-var applabConstants = require('./constants');
-var commonStyles = require('../commonStyles');
-var color = require('../color');
-var ProtectedStatefulDiv = require('../templates/ProtectedStatefulDiv');
-var connect = require('react-redux').connect;
-var experiments = require('../experiments');
-var classNames = require('classnames');
->>>>>>> 26917e11
+import color from '../color';
 import VisualizationOverlay from '../templates/VisualizationOverlay';
 import {VISUALIZATION_DIV_ID, isResponsiveFromState} from '../templates/ProtectedVisualizationDiv';
 import applabConstants from './constants';
@@ -56,13 +46,9 @@
     visualizationHasPadding: React.PropTypes.bool.isRequired,
     isShareView: React.PropTypes.bool.isRequired,
     isPaused: React.PropTypes.bool.isRequired,
-<<<<<<< HEAD
+    isRunning: React.PropTypes.bool.isRequired,
     playspacePhoneFrame: React.PropTypes.bool.isRequired,
     isResponsive: React.PropTypes.bool.isRequired
-=======
-    isRunning: React.PropTypes.bool.isRequired,
-    playspacePhoneFrame: React.PropTypes.bool.isRequired
->>>>>>> 26917e11
   },
 
   render: function () {
@@ -108,24 +94,11 @@
   }
 });
 
-<<<<<<< HEAD
 module.exports = connect(state => ({
   visualizationHasPadding: state.pageConstants.visualizationHasPadding,
   isShareView: state.pageConstants.isShareView,
+  isRunning: state.runState.isRunning,
   isPaused: state.runState.isDebuggerPaused,
   playspacePhoneFrame: state.pageConstants.playspacePhoneFrame,
   isResponsive: isResponsiveFromState(state)
-}))(Radium(Visualization));
-=======
-module.exports = connect(function propsFromStore(state) {
-  return {
-    visualizationHasPadding: state.pageConstants.visualizationHasPadding,
-    hideSource: state.pageConstants.hideSource,
-    isEmbedView: state.pageConstants.isEmbedView,
-    isShareView: state.pageConstants.isShareView,
-    isRunning: state.runState.isRunning,
-    isPaused: state.runState.isDebuggerPaused,
-    playspacePhoneFrame: state.pageConstants.playspacePhoneFrame
-  };
-})(Radium(Visualization));
->>>>>>> 26917e11
+}))(Radium(Visualization));