--- conflicted
+++ resolved
@@ -10,11 +10,7 @@
 var studioApp = require('../StudioApp').singleton;
 var skins = require('../skins');
 var AppView = require('../templates/AppView');
-<<<<<<< HEAD
-var codeWorkspaceEjs = require('../templates/codeWorkspace.html.ejs');
-=======
 var CodeWorkspace = require('../templates/CodeWorkspace');
->>>>>>> 3b13e189
 var JigsawVisualizationColumn = require('./JigsawVisualizationColumn');
 var dom = require('../dom');
 
@@ -153,18 +149,6 @@
   config.enableShowCode = false;
   config.enableShowBlockCount = false;
 
-<<<<<<< HEAD
-  var generateCodeWorkspaceHtmlFromEjs = function () {
-    return codeWorkspaceEjs({
-      assetUrl: studioApp.assetUrl,
-      data: {
-        localeDirection: studioApp.localeDirection(),
-        editCode: level.editCode,
-        blockCounterClass: 'block-counter-default'
-      }
-    });
-  };
-=======
   var codeWorkspace = (
     <CodeWorkspace
       localeDirection={studioApp.localeDirection()}
@@ -172,7 +156,6 @@
       readonlyWorkspace={!!config.readonlyWorkspace}
     />
   );
->>>>>>> 3b13e189
 
   var onMount = function () {
     studioApp.init(config);
@@ -198,11 +181,7 @@
     hideSource: !!config.hideSource,
     noVisualization: true,
     isRtl: studioApp.isRtl(),
-<<<<<<< HEAD
-    generateCodeWorkspaceHtml: generateCodeWorkspaceHtmlFromEjs,
-=======
     codeWorkspace: codeWorkspace,
->>>>>>> 3b13e189
     visualizationColumn: <JigsawVisualizationColumn/>,
     onMount: onMount
   }), document.getElementById(config.containerId));
