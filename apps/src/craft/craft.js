/* global trackEvent */
import $ from 'jquery';
import React from 'react';
import ReactDOM from 'react-dom';
var studioApp = require('../StudioApp').singleton;
var commonMsg = require('@cdo/locale');
var craftMsg = require('./locale');
var skins = require('../skins');
var codegen = require('../codegen');
var api = require('./api');
var GameController = require('./game/GameController');
var dom = require('../dom');
var houseLevels = require('./houseLevels');
var levelbuilderOverrides = require('./levelbuilderOverrides');
var MusicController = require('../MusicController');
var Provider = require('react-redux').Provider;
var AppView = require('../templates/AppView');
var CraftVisualizationColumn = require('./CraftVisualizationColumn');
var experiments = require('../experiments');

var ResultType = studioApp.ResultType;
var TestResults = studioApp.TestResults;

var MEDIA_URL = '/blockly/media/craft/';
const IS_EVENT_LEVEL = false;

var ArrowIds = {
  LEFT: 'leftButton',
  UP: 'upButton',
  RIGHT: 'rightButton',
  DOWN: 'downButton'
};

var FacingDirection = Object.freeze({
  Up: 0,
  Right: 1,
  Down: 2,
  Left: 3,
});

/**
 * Create a namespace for the application.
 */
var Craft = module.exports;

window.Craft = Craft;
window.Blockly = Blockly;

var characters = {
  Steve: {
    name: "Steve",
    staticAvatar: MEDIA_URL + "Sliced_Parts/Pop_Up_Character_Steve_Neutral.png",
    smallStaticAvatar: MEDIA_URL + "Sliced_Parts/Pop_Up_Character_Steve_Neutral.png",
    failureAvatar: MEDIA_URL + "Sliced_Parts/Pop_Up_Character_Steve_Fail.png",
    winAvatar: MEDIA_URL + "Sliced_Parts/Pop_Up_Character_Steve_Win.png",
  },
  Alex: {
    name: "Alex",
    staticAvatar: MEDIA_URL + "Sliced_Parts/Pop_Up_Character_Alex_Neutral.png",
    smallStaticAvatar: MEDIA_URL + "Sliced_Parts/Pop_Up_Character_Alex_Neutral.png",
    failureAvatar: MEDIA_URL + "Sliced_Parts/Pop_Up_Character_Alex_Fail.png",
    winAvatar: MEDIA_URL + "Sliced_Parts/Pop_Up_Character_Alex_Win.png",
  }
};

var interfaceImages = {
  DEFAULT: [
    MEDIA_URL + "Sliced_Parts/MC_Loading_Spinner.gif",
    MEDIA_URL + "Sliced_Parts/Frame_Large_Plus_Logo.png",
    MEDIA_URL + "Sliced_Parts/Pop_Up_Slice.png",
    MEDIA_URL + "Sliced_Parts/X_Button.png",
    MEDIA_URL + "Sliced_Parts/Button_Grey_Slice.png",
    MEDIA_URL + "Sliced_Parts/Run_Button_Up_Slice.png",
    MEDIA_URL + "Sliced_Parts/MC_Run_Arrow_Icon.png",
    MEDIA_URL + "Sliced_Parts/Run_Button_Down_Slice.png",
    MEDIA_URL + "Sliced_Parts/Reset_Button_Up_Slice.png",
    MEDIA_URL + "Sliced_Parts/MC_Reset_Arrow_Icon.png",
    MEDIA_URL + "Sliced_Parts/Reset_Button_Down_Slice.png",
    MEDIA_URL + "Sliced_Parts/Callout_Tail.png",
  ],
  1: [
    MEDIA_URL + "Sliced_Parts/Steve_Character_Select.png",
    MEDIA_URL + "Sliced_Parts/Alex_Character_Select.png",
    characters.Steve.staticAvatar,
    characters.Steve.smallStaticAvatar,
    characters.Alex.staticAvatar,
    characters.Alex.smallStaticAvatar,
  ],
  2: [
    // TODO(bjordan): find different pre-load point for feedback images,
    // bucket by selected character
    characters.Alex.winAvatar,
    characters.Steve.winAvatar,
    characters.Alex.failureAvatar,
    characters.Steve.failureAvatar,
  ],
  6: [
    MEDIA_URL + "Sliced_Parts/House_Option_A_v3.png",
    MEDIA_URL + "Sliced_Parts/House_Option_B_v3.png",
    MEDIA_URL + "Sliced_Parts/House_Option_C_v3.png",
  ]
};

var MUSIC_METADATA = [
  {volume: 1, hasOgg: true, name: "vignette1"},
  {volume: 1, hasOgg: true, name: "vignette2-quiet"},
  {volume: 1, hasOgg: true, name: "vignette3"},
  {volume: 1, hasOgg: true, name: "vignette4-intro"},
  {volume: 1, hasOgg: true, name: "vignette5-shortpiano"},
  {volume: 1, hasOgg: true, name: "vignette7-funky-chirps-short"},
  {volume: 1, hasOgg: true, name: "vignette8-free-play"},
];

var CHARACTER_STEVE = 'Steve';
var CHARACTER_ALEX = 'Alex';
var DEFAULT_CHARACTER = CHARACTER_STEVE;
var AUTO_LOAD_CHARACTER_ASSET_PACK = 'player' + DEFAULT_CHARACTER;

function trySetLocalStorageItem(key, value) {
  try {
    window.localStorage.setItem(key, value);
  } catch (e) {
    /**
     * localstorage .setItem in iOS Safari Private Mode always causes an
     * exception, see http://stackoverflow.com/a/14555361
     */
    if (console && console.log) {
      console.log("Couldn't set local storage item for key " + key);
    }
  }
}

/**
 * Initialize Blockly and the Craft app. Called on page load.
 */
Craft.init = function (config) {
  if (config.level.puzzle_number === 1 && config.level.stage_total === 1) {
    // Not viewing level within a script, bump puzzle # to unused one so
    // asset loading system and levelbuilder overrides don't think this is
    // level 1 or any other special level.
    config.level.puzzle_number = 999;
  }

  if (config.level.isTestLevel) {
    config.level.customSlowMotion = 0.1;
  }

  config.level.disableFinalStageMessage = true;
  config.showInstructionsInTopPane = experiments.isEnabled('topInstructionsCSF');

  // Return the version of Internet Explorer (8+) or undefined if not IE.
  var getIEVersion = function () {
    return document.documentMode;
  };

  var ieVersionNumber = getIEVersion();
  if (ieVersionNumber) {
    $('body').addClass("ieVersion" + ieVersionNumber);
  }

  var bodyElement = document.body;
  bodyElement.className = bodyElement.className + " minecraft";

  if (config.level.showPopupOnLoad) {
    config.level.afterVideoBeforeInstructionsFn = (showInstructions) => {
      var event = document.createEvent('Event');
      event.initEvent('instructionsShown', true, true);
      document.dispatchEvent(event);

      if (config.level.showPopupOnLoad === 'playerSelection') {
        Craft.showPlayerSelectionPopup(function (selectedPlayer) {
          trackEvent('Minecraft', 'ChoseCharacter', selectedPlayer);
          Craft.clearPlayerState();
          trySetLocalStorageItem('craftSelectedPlayer', selectedPlayer);
          Craft.updateUIForCharacter(selectedPlayer);
          Craft.initializeAppLevel(config.level);
          showInstructions();
        });
      } else if (config.level.showPopupOnLoad === 'houseLayoutSelection') {
        Craft.showHouseSelectionPopup(function (selectedHouse) {
          trackEvent('Minecraft', 'ChoseHouse', selectedHouse);
          if (!levelConfig.edit_blocks) {
            Object.assign(config.level, houseLevels[selectedHouse]);

            Blockly.mainBlockSpace.clear();
            studioApp.setStartBlocks_(config, true);
          }
          Craft.initializeAppLevel(config.level);
          showInstructions();
        });
      }
    };
  }

  if (config.level.puzzle_number && levelbuilderOverrides[config.level.puzzle_number]) {
    Object.assign(config.level, levelbuilderOverrides[config.level.puzzle_number]);
  }
  Craft.initialConfig = config;

  // replace studioApp methods with our own
  studioApp.reset = this.reset.bind(this);
  studioApp.runButtonClick = this.runButtonClick.bind(this);

  Craft.level = config.level;
  Craft.skin = config.skin;

  var levelTracks = [];
  if (Craft.level.songs && MUSIC_METADATA) {
    levelTracks = MUSIC_METADATA.filter(function (trackMetadata) {
      return Craft.level.songs.indexOf(trackMetadata.name) !== -1;
    });
  }

  Craft.musicController = new MusicController(
      studioApp.cdoSounds,
      function (filename) {
        return config.skin.assetUrl(`music/${filename}`);
      },
      levelTracks,
      levelTracks.length > 1 ? 7500 : null
  );

  // Play music when the instructions are shown
  var playOnce = function () {
    document.removeEventListener('instructionsHidden', playOnce);
    if (studioApp.cdoSounds) {
      studioApp.cdoSounds.whenAudioUnlocked(function () {
        var hasSongInLevel = Craft.level.songs && Craft.level.songs.length > 1;
        var songToPlayFirst = hasSongInLevel ? Craft.level.songs[0] : null;
        Craft.musicController.play(songToPlayFirst);
      });
    }
  };
  document.addEventListener('instructionsHidden', playOnce);

  var character = characters[Craft.getCurrentCharacter()];
  config.skin.staticAvatar = character.staticAvatar;
  config.skin.smallStaticAvatar = character.smallStaticAvatar;
  config.skin.failureAvatar = character.failureAvatar;
  config.skin.winAvatar = character.winAvatar;

  var levelConfig = config.level;
  var specialLevelType = levelConfig.specialLevelType;
  switch (specialLevelType) {
    case 'houseWallBuild':
      levelConfig.blocksToStore = [
        "", "", "", "", "", "", "", "", "", "",
        "", "", "", "", "", "", "", "", "", "",
        "", "", "", "", "", "", "", "", "", "",
        "", "", "", "", "", "", "", "", "", "",
        "", "", "", "", "", "", "", "", "", "",
        "", "", "", "", "", "", "", "", "", "",
        "", "", "", "houseBottomA", "houseBottomB", "houseBottomC", "houseBottomD", "", "", "",
        "", "", "", "", "", "", "", "", "", "",
        "", "", "", "", "", "", "", "", "", "",
        "", "", "", "", "", "", "", "", "", ""
      ];
      break;
  }

  var onMount = function () {
    studioApp.init(Object.assign({}, config, {
      forceInsertTopBlock: IS_EVENT_LEVEL ? null : 'when_run',
      appStrings: {
        generatedCodeDescription: craftMsg.generatedCodeDescription(),
      },
      loadAudio: function () {},
      afterInject: function () {
        var slowMotionURLParam = parseFloat((location.search.split('customSlowMotion=')[1] || '').split('&')[0]);
        Craft.gameController = new GameController({
          Phaser: window.Phaser,
          containerId: 'phaser-game',
          assetRoot: Craft.skin.assetUrl(''),
          audioPlayer: {
            register: studioApp.registerAudio.bind(studioApp),
            play: studioApp.playAudio.bind(studioApp)
          },
          debug: false,
          customSlowMotion: slowMotionURLParam, // NaN if not set
          /**
           * First asset packs to load while video playing, etc.
           * Won't matter for levels without delayed level initialization
           * (due to e.g. character / house select popups).
           */
          earlyLoadAssetPacks: Craft.earlyLoadAssetsForLevel(levelConfig.puzzle_number),
          afterAssetsLoaded: function () {
            // preload music after essential game asset downloads completely finished
            Craft.musicController.preload();
          },
          earlyLoadNiceToHaveAssetPacks: Craft.niceToHaveAssetsForLevel(levelConfig.puzzle_number),
        });

        if (!config.level.showPopupOnLoad) {
          Craft.initializeAppLevel(config.level);
        }

        if (studioApp.hideSource) {
          // Set visualizationColumn width in share mode so it can be centered
          var visualizationColumn = document.getElementById('visualizationColumn');
          visualizationColumn.style.width = this.nativeVizWidth + 'px';
        }

        for (var btn in ArrowIds) {
          console.log("Button is");
          console.log(btn);
          dom.addMouseUpTouchEvent(document.getElementById(ArrowIds[btn]),
              function(btn) {
                return () => {
                  Craft.onArrowButtonUp(ArrowIds[btn]);
                }
              }(btn));
          dom.addMouseDownTouchEvent(document.getElementById(ArrowIds[btn]),
              function(btn) {
                return () => {
                  Craft.onArrowButtonDown(ArrowIds[btn]);
                }
              }(btn));
        }

        dom.addMouseDownTouchEvent(document.getElementById('phaser-game'),
            function() {
              return () => {
                Craft.gameController.codeOrgAPI.destroyBlock(() => {});
              }
            }());
        $('#soft-buttons').removeClass('soft-buttons-none').addClass('soft-buttons-' + 4);

      },
      twitter: {
        text: "Share on Twitter",
        hashtag: "Craft"
      }
    }));

    var interfaceImagesToLoad = [];
    interfaceImagesToLoad = interfaceImagesToLoad.concat(interfaceImages.DEFAULT);

    if (config.level.puzzle_number && interfaceImages[config.level.puzzle_number]) {
      interfaceImagesToLoad =
          interfaceImagesToLoad.concat(interfaceImages[config.level.puzzle_number]);
    }

    interfaceImagesToLoad.forEach(function (url) {
      preloadImage(url);
    });

    var shareButton = $('.mc-share-button');
    if (shareButton.length) {
      dom.addClickTouchEvent(shareButton[0], function () {
        Craft.reportResult(true);
      });
    }
  };

  // Push initial level properties into the Redux store
  studioApp.setPageConstants(config, {
    isMinecraft: true
  });

  ReactDOM.render(
    <Provider store={studioApp.reduxStore}>
      <AppView
        visualizationColumn={<CraftVisualizationColumn/>}
        onMount={onMount}
      />
    </Provider>,
    document.getElementById(config.containerId)
  );
};

var directionToFacing = {
  'upButton': FacingDirection.Up,
  'downButton': FacingDirection.Down,
  'leftButton': FacingDirection.Left,
  'rightButton': FacingDirection.Right,
};

Craft.onArrowButtonDown = function (btn) {
  console.log("down");
  console.log(btn);
  Craft.gameController.codeOrgAPI.moveDirection(function () { }, directionToFacing[btn]);
};

Craft.onArrowButtonUp = function (btn) {
  console.log("up");
  console.log(btn);
};

var preloadImage = function (url) {
  var img = new Image();
  img.src = url;
};

Craft.characterAssetPackName = function (playerName) {
  return 'player' + playerName;
};

Craft.getCurrentCharacter = function () {
  return window.localStorage.getItem('craftSelectedPlayer') || DEFAULT_CHARACTER;
};

Craft.updateUIForCharacter = function (character) {
  Craft.initialConfig.skin.staticAvatar = characters[character].staticAvatar;
  Craft.initialConfig.skin.smallStaticAvatar = characters[character].smallStaticAvatar;
  Craft.initialConfig.skin.failureAvatar = characters[character].failureAvatar;
  Craft.initialConfig.skin.winAvatar = characters[character].winAvatar;
  studioApp.setIconsFromSkin(Craft.initialConfig.skin);
  $('#prompt-icon').attr('src', characters[character].smallStaticAvatar);
};

Craft.showPlayerSelectionPopup = function (onSelectedCallback) {
  var selectedPlayer = DEFAULT_CHARACTER;
  var popupDiv = document.createElement('div');
  popupDiv.innerHTML = require('./dialogs/playerSelection.html.ejs')({
    image: studioApp.assetUrl()
  });
  var popupDialog = studioApp.createModalDialog({
    contentDiv: popupDiv,
    defaultBtnSelector: '#choose-steve',
    onHidden: function () {
      onSelectedCallback(selectedPlayer);
    },
    id: 'craft-popup-player-selection',
  });
  dom.addClickTouchEvent($('#close-character-select')[0], function () {
    popupDialog.hide();
  }.bind(this));
  dom.addClickTouchEvent($('#choose-steve')[0], function () {
    selectedPlayer = CHARACTER_STEVE;
    trackEvent('Minecraft', 'ClickedCharacter', selectedPlayer);
    popupDialog.hide();
  }.bind(this));
  dom.addClickTouchEvent($('#choose-alex')[0], function () {
    selectedPlayer = CHARACTER_ALEX;
    trackEvent('Minecraft', 'ClickedCharacter', selectedPlayer);
    popupDialog.hide();
  }.bind(this));
  popupDialog.show();
};

Craft.showHouseSelectionPopup = function (onSelectedCallback) {
  var popupDiv = document.createElement('div');
  popupDiv.innerHTML = require('./dialogs/houseSelection.html.ejs')({
    image: studioApp.assetUrl()
  });
  var selectedHouse = 'houseA';

  var popupDialog = studioApp.createModalDialog({
    contentDiv: popupDiv,
    defaultBtnSelector: '#choose-house-a',
    onHidden: function () {
      onSelectedCallback(selectedHouse);
    },
    id: 'craft-popup-house-selection',
    icon: characters[Craft.getCurrentCharacter()].staticAvatar
  });

  dom.addClickTouchEvent($('#close-house-select')[0], function () {
    popupDialog.hide();
  }.bind(this));
  dom.addClickTouchEvent($('#choose-house-a')[0], function () {
    selectedHouse = "houseA";
    trackEvent('Minecraft', 'ClickedHouse', selectedHouse);
    popupDialog.hide();
  }.bind(this));
  dom.addClickTouchEvent($('#choose-house-b')[0], function () {
    selectedHouse = "houseB";
    trackEvent('Minecraft', 'ClickedHouse', selectedHouse);
    popupDialog.hide();
  }.bind(this));
  dom.addClickTouchEvent($('#choose-house-c')[0], function () {
    selectedHouse = "houseC";
    trackEvent('Minecraft', 'ClickedHouse', selectedHouse);
    popupDialog.hide();
  }.bind(this));

  popupDialog.show();
};

Craft.clearPlayerState = function () {
  window.localStorage.removeItem('craftHouseBlocks');
  window.localStorage.removeItem('craftPlayerInventory');
  window.localStorage.removeItem('craftSelectedPlayer');
  window.localStorage.removeItem('craftSelectedHouse');
};

Craft.onHouseSelected = function (houseType) {
  trySetLocalStorageItem('craftSelectedHouse', houseType);
};

Craft.initializeAppLevel = function (levelConfig) {
  var houseBlocks = JSON.parse(window.localStorage.getItem('craftHouseBlocks'));
  Craft.foldInCustomHouseBlocks(houseBlocks, levelConfig);
  Craft.foldInEntities(houseBlocks, levelConfig);

  var fluffPlane = [];
  // TODO(bjordan): remove configuration requirement in visualization
  for (var i = 0; i < (levelConfig.gridWidth || 10) * (levelConfig.gridHeight || 10); i++) {
    fluffPlane.push('');
  }

  var levelAssetPacks = {
    beforeLoad: Craft.minAssetsForLevelWithCharacter(levelConfig.puzzle_number),
    afterLoad: Craft.afterLoadAssetsForLevel(levelConfig.puzzle_number)
  };

  Craft.gameController.loadLevel({
    isDaytime: levelConfig.isDaytime,
    groundPlane: levelConfig.groundPlane,
    entities: levelConfig.entities,
    isEventLevel: true,
    groundDecorationPlane: levelConfig.groundDecorationPlane,
    actionPlane: levelConfig.actionPlane,
    fluffPlane: fluffPlane,
    playerStartPosition: levelConfig.playerStartPosition,
    playerStartDirection: levelConfig.playerStartDirection,
    playerName: Craft.getCurrentCharacter(),
    assetPacks: levelAssetPacks,
    specialLevelType: levelConfig.specialLevelType,
    houseBottomRight: levelConfig.houseBottomRight,
    gridDimensions: levelConfig.gridWidth && levelConfig.gridHeight ?
        [levelConfig.gridWidth, levelConfig.gridHeight] :
        null,
    // eslint-disable-next-line no-eval
    verificationFunction: eval('[' + levelConfig.verificationFunction + ']')[0] // TODO(bjordan): add to utils
  });
};

Craft.minAssetsForLevelWithCharacter = function (levelNumber) {
  return Craft.minAssetsForLevelNumber(levelNumber)
      .concat([Craft.characterAssetPackName(Craft.getCurrentCharacter())]);
};

Craft.minAssetsForLevelNumber = function (levelNumber) {
  switch (levelNumber) {
    case 1:
      return ['levelOneAssets'];
    case 2:
      return ['levelTwoAssets'];
    case 3:
      return ['levelThreeAssets'];
    default:
      return ['allAssetsMinusPlayer'];
  }
};

Craft.afterLoadAssetsForLevel = function (levelNumber) {
  // After level loads & player starts playing, kick off further asset downloads
  switch (levelNumber) {
    case 1:
      // can disable if performance issue on early level 1
      return Craft.minAssetsForLevelNumber(2);
    case 2:
      return Craft.minAssetsForLevelNumber(3);
    default:
      // May want to push this to occur on level with video
      return ['allAssetsMinusPlayer'];
  }
};

Craft.earlyLoadAssetsForLevel = function (levelNumber) {
  switch (levelNumber) {
    case 1:
      return Craft.minAssetsForLevelNumber(levelNumber);
    default:
      return Craft.minAssetsForLevelWithCharacter(levelNumber);
  }
};

Craft.niceToHaveAssetsForLevel = function (levelNumber) {
  switch (levelNumber) {
    case 1:
      return ['playerSteve', 'playerAlex'];
    default:
      return ['allAssetsMinusPlayer'];
  }
};

/** Folds array B on top of array A */
Craft.foldInArray = function (arrayA, arrayB) {
  for (var i = 0; i < arrayA.length; i++) {
    if (arrayB[i] !== '') {
      arrayA[i] = arrayB[i];
    }
  }
};

Craft.foldInCustomHouseBlocks = function (houseBlockMap, levelConfig) {
  var planesToCustomize = [levelConfig.groundPlane, levelConfig.actionPlane];
  planesToCustomize.forEach(function (plane) {
    for (var i = 0; i < plane.length; i++) {
      var item = plane[i];
      if (item.match(/house/)) {
        plane[i] = (houseBlockMap && houseBlockMap[item]) ?
            houseBlockMap[item] : "planksBirch";
      }
    }
  });
};

Craft.foldInEntities = function (houseBlockMap, levelConfig) {
  var planesToCustomize = [levelConfig.actionPlane];
  planesToCustomize.forEach(function (plane) {
    for (var i = 0; i < plane.length; i++) {
      var item = plane[i];

      if (item.match(/sheep|zombie|ironGolem|creeper|cow|chicken/)) {
        levelConfig.entities = levelConfig.entities || [];
        // TODO: separate map, or allow for non-10-size map.
        levelConfig.entities.push([item, i % 10, Math.floor(i / 10), 1]);
        plane[i] = '';
      }
    }
  });
};

/**
 * Reset the app to the start position and kill any pending animation tasks.
 * @param {boolean} first true if first reset
 */
Craft.reset = function (first) {
  if (first) {
    return;
  }
  Craft.gameController.codeOrgAPI.resetAttempt();
};

Craft.phaserLoaded = function () {
  return Craft.gameController &&
      Craft.gameController.game &&
      !Craft.gameController.game.load.isLoading;
};

/**
 * Click the run button.  Start the program.
 */
Craft.runButtonClick = function () {
  if (!Craft.phaserLoaded()) {
    return;
  }

  var runButton = document.getElementById('runButton');
  var resetButton = document.getElementById('resetButton');

  // Ensure that Reset button is at least as wide as Run button.
  if (!resetButton.style.minWidth) {
    resetButton.style.minWidth = runButton.offsetWidth + 'px';
  }

  studioApp.toggleRunReset('reset');
  Blockly.mainBlockSpace.traceOn(true);
  studioApp.attempts++;

  Craft.executeUserCode();

  if (Craft.level.freePlay && !studioApp.hideSource) {
    var finishBtnContainer = $('#right-button-cell');

    if (finishBtnContainer.length &&
        !finishBtnContainer.hasClass('right-button-cell-enabled')) {
      finishBtnContainer.addClass('right-button-cell-enabled');
      studioApp.onResize();

      var event = document.createEvent('Event');
      event.initEvent('finishButtonShown', true, true);
      document.dispatchEvent(event);
    }
  }
};

Craft.executeUserCode = function () {
  if (Craft.initialConfig.level.edit_blocks) {
    this.reportResult(true);
    return;
  }

  if (studioApp.hasUnwantedExtraTopBlocks()) {
    // immediately check answer instead of executing, which will fail and
    // report top level blocks (rather than executing them)
    this.reportResult(false);
    return;
  }

  studioApp.playAudio('start');

  // Start tracing calls.
  Blockly.mainBlockSpace.traceOn(true);

  var appCodeOrgAPI = Craft.gameController.codeOrgAPI;
  appCodeOrgAPI.startCommandCollection();
  // Run user generated code, calling appCodeOrgAPI
  var code = '';
  let codeBlocks = Blockly.mainBlockSpace.getTopBlocks(true);
  if (studioApp.initializationBlocks) {
    codeBlocks = studioApp.initializationBlocks.concat(codeBlocks);
  }

<<<<<<< HEAD
  // For each top-level event block,
  //code += // Get [userCallback] the user's code and [eventType], [blockType] the type this is scoped for
      // e.g. eventType = whenTouched, blockType = logOak, userCallback = (blockReference) => { moveItForward(blockReference); moveItForward(blockReference); }
  var codeCollideObstacle = Blockly.Generator.blockSpaceToCode(
      'JavaScript',
      'craft_onTouched');
  console.log(codeCollideObstacle);
  //var whenCollideObstacleFunc = codegen.functionFromCode(
  //    codeCollideObstacle, {
  //      StudioApp: studioApp,
  //      Flappy: api } );
  /**
   *
   * onTouched('stone', function(block)
   *   destroyEntity(blockReference);
   * });
   *   appCodeOrgAPI.registerEventCallback((e) => {
   *    if (e.type !== typeForThisEventCode) {
   *      return;
   *    }
   *
   *    if (e.blockType !== '[dropdown value, e.g. logOak') {
   *      return;
   *    }
   *
   *    evalWith(usersCode, {
   *      blockReference: e.block,
   *      moveItForward: function (codeHighlightID, blockReference) {
   *        appCodeOrgAPI.moveItForward(studioApp.highlight.bind(studioApp, blockID), blockReference);
    *     }
   *    });
   *  }
   */

  code += Blockly.Generator.blockSpaceToCode('JavaScript');
=======
  code = Blockly.Generator.blocksToCode('JavaScript', codeBlocks);
>>>>>>> eecf3ecb
  codegen.evalWith(code, {
    moveForward: function (blockID) {
      appCodeOrgAPI.moveForward(studioApp.highlight.bind(studioApp, blockID));
    },
    onTouched: function (type, callback, blockID) {
      appCodeOrgAPI.registerEventCallback(studioApp.highlight.bind(studioApp, blockID),
          function (event) {
              if (event.eventType !== 'blockTouched') {
                return;
              }
              if (event.blockType !== type) {
                return;
              }

              callback(event.blockReference);
          });
    },
    onPlayerMoved: function (type, callback, blockID) {
      appCodeOrgAPI.registerEventCallback(studioApp.highlight.bind(studioApp, blockID),
          function (event) {
              if (event.eventType !== 'playerMoved') {
                return;
              }
              if (event.blockType !== type) {
                return;
              }

              callback(event.blockReference);
          });
    },
    onEventTriggered: function (type, eventType, callback, blockID) {
      console.log("sup");
      appCodeOrgAPI.registerEventCallback(studioApp.highlight.bind(studioApp, blockID),
          function (event) {
              console.log("Called 1");
              if (event.eventType !== eventType) {
                return;
              }
              if (event.targetType !== type) {
                return;
              }

              console.log("Called");
              callback(event);
          });
    },
    destroyEntity: function (blockReference, blockID) {
      appCodeOrgAPI.destroyEntity(studioApp.highlight.bind(studioApp, blockID), blockReference);
    },
    drop: function (blockType, targetEntity, blockID) {
      appCodeOrgAPI.drop(studioApp.highlight.bind(studioApp, blockID), blockType, targetEntity);
    },
    explodeEntity: function (blockReference, blockID) {
      appCodeOrgAPI.explodeEntity(studioApp.highlight.bind(studioApp, blockID), blockReference);
    },
    moveEntityNorth: function (blockReference, blockID) {
      appCodeOrgAPI.moveEntityNorth(studioApp.highlight.bind(studioApp, blockID), blockReference);
    },
    moveEntitySouth: function (blockReference, blockID) {
      appCodeOrgAPI.moveEntitySouth(studioApp.highlight.bind(studioApp, blockID), blockReference);
    },
    moveEntityEast: function (blockReference, blockID) {
      appCodeOrgAPI.moveEntityEast(studioApp.highlight.bind(studioApp, blockID), blockReference);
    },
    moveEntityWest: function (blockReference, blockID) {
      appCodeOrgAPI.moveEntityWest(studioApp.highlight.bind(studioApp, blockID), blockReference);
    },
    flashEntity: function (blockReference, blockID) {
      appCodeOrgAPI.flashEntity(studioApp.highlight.bind(studioApp, blockID), blockReference);
    },
    moveEntityForward: function (blockReference, blockID) {
      appCodeOrgAPI.moveEntityForward(studioApp.highlight.bind(studioApp, blockID), blockReference);
    },
    moveEntityTowardPlayer: function (blockReference, blockID) {
      appCodeOrgAPI.moveEntityTowardPlayer(studioApp.highlight.bind(studioApp, blockID), blockReference);
    },
    moveEntityAwayFromPlayer: function (blockReference, blockID) {
      appCodeOrgAPI.moveEntityAwayFromPlayer(studioApp.highlight.bind(studioApp, blockID), blockReference);
    },
    turnEntity: function (blockReference, direction, blockID) {
      appCodeOrgAPI.turnEntity(studioApp.highlight.bind(studioApp, blockID), blockReference, direction);
    },
    turnEntityRight: function (blockReference, blockID) {
      appCodeOrgAPI.turnEntityRight(studioApp.highlight.bind(studioApp, blockID), blockReference);
    },
    turnEntityLeft: function (blockReference, blockID) {
      appCodeOrgAPI.turnEntityLeft(studioApp.highlight.bind(studioApp, blockID), blockReference);
    },
    turnEntityRandom: function (blockReference, blockID) {
      appCodeOrgAPI.turnEntityRandom(studioApp.highlight.bind(studioApp, blockID), blockReference);
    },
    turnEntityToPlayer: function (blockReference, blockID) {
      appCodeOrgAPI.turnEntityToPlayer(studioApp.highlight.bind(studioApp, blockID), blockReference);
    },
    turnLeft: function (blockID) {
      appCodeOrgAPI.turn(studioApp.highlight.bind(studioApp, blockID), "left");
    },
    turnRight: function (blockID) {
      appCodeOrgAPI.turn(studioApp.highlight.bind(studioApp, blockID), "right");
    },
    destroyBlock: function (blockID) {
      appCodeOrgAPI.destroyBlock(studioApp.highlight.bind(studioApp, blockID));
    },
    shear: function (blockID) {
      appCodeOrgAPI.destroyBlock(studioApp.highlight.bind(studioApp, blockID));
    },
    tillSoil: function (blockID) {
      appCodeOrgAPI.tillSoil(studioApp.highlight.bind(studioApp, blockID));
    },
    whilePathAhead: function (blockID, callback) {
      // if resurrected, move blockID be last parameter to fix "Show Code"
      appCodeOrgAPI.whilePathAhead(studioApp.highlight.bind(studioApp, blockID),
          '',
          callback);
    },
    whileBlockAhead: function (blockID, blockType, callback) {
      // if resurrected, move blockID be last parameter to fix "Show Code"
      appCodeOrgAPI.whilePathAhead(studioApp.highlight.bind(studioApp, blockID),
          blockType,
          callback);
    },
    ifLavaAhead: function (callback, blockID) {
      // if resurrected, move blockID be last parameter to fix "Show Code"
      appCodeOrgAPI.ifBlockAhead(studioApp.highlight.bind(studioApp, blockID),
          "lava",
          callback);
    },
    ifBlockAhead: function (blockType, callback, blockID) {
      appCodeOrgAPI.ifBlockAhead(studioApp.highlight.bind(studioApp, blockID),
          blockType,
          callback);
    },
    placeBlock: function (blockType, blockID) {
      appCodeOrgAPI.placeBlock(studioApp.highlight.bind(studioApp, blockID),
        blockType);
    },
    playSound: function (soundID, blockID) {
      appCodeOrgAPI.playSound(studioApp.highlight.bind(studioApp, blockID),
        soundID);
    },
    plantCrop: function (blockID) {
      appCodeOrgAPI.placeBlock(studioApp.highlight.bind(studioApp, blockID),
        "cropWheat");
    },
    placeTorch: function (blockID) {
      appCodeOrgAPI.placeBlock(studioApp.highlight.bind(studioApp, blockID),
        "torch");
    },
    placeBlockAhead: function (blockType, blockID) {
      appCodeOrgAPI.placeInFront(studioApp.highlight.bind(studioApp, blockID),
        blockType);
    }
  }, true);
  appCodeOrgAPI.startAttempt(function (success, levelModel) {
    if (Craft.level.freePlay) {
      return;
    }
    this.reportResult(success);

    var tileIDsToStore = Craft.initialConfig.level.blocksToStore;
    if (success && tileIDsToStore) {
      var newHouseBlocks = JSON.parse(window.localStorage.getItem('craftHouseBlocks')) || {};
      for (var i = 0; i < levelModel.actionPlane.length; i++) {
        if (tileIDsToStore[i] !== '') {
          newHouseBlocks[tileIDsToStore[i]] = levelModel.actionPlane[i].blockType;
        }
      }
      trySetLocalStorageItem('craftHouseBlocks', JSON.stringify(newHouseBlocks));
    }

    var attemptInventoryTypes = levelModel.getInventoryTypes();
    var playerInventoryTypes = JSON.parse(window.localStorage.getItem('craftPlayerInventory')) || [];

    var newInventorySet = {};
    attemptInventoryTypes.concat(playerInventoryTypes).forEach(function (type) {
      newInventorySet[type] = true;
    });

    trySetLocalStorageItem('craftPlayerInventory', JSON.stringify(Object.keys(newInventorySet)));
  }.bind(this));
};

Craft.getTestResultFrom = function (success, studioTestResults) {
  if (studioTestResults === TestResults.LEVEL_INCOMPLETE_FAIL) {
    return TestResults.APP_SPECIFIC_FAIL;
  }

  if (Craft.initialConfig.level.freePlay) {
    return TestResults.FREE_PLAY;
  }

  return studioTestResults;
};

Craft.reportResult = function (success) {
  var studioTestResults = studioApp.getTestResults(success);
  var testResultType = Craft.getTestResultFrom(success, studioTestResults);

  var keepPlayingText = Craft.replayTextForResult(testResultType);

  studioApp.report({
    app: 'craft',
    level: Craft.initialConfig.level.id,
    result: Craft.initialConfig.level.freePlay ? true : success,
    testResult: testResultType,
    program: encodeURIComponent(
        Blockly.Xml.domToText(
            Blockly.Xml.blockSpaceToDom(
                Blockly.mainBlockSpace))),
    // typically delay feedback until response back
    // for things like e.g. crowdsourced hints & hint blocks
    onComplete: function (response) {
      studioApp.displayFeedback({
        keepPlayingText: keepPlayingText,
        app: 'craft',
        skin: Craft.initialConfig.skin.id,
        feedbackType: testResultType,
        response: response,
        level: Craft.initialConfig.level,
        defaultToContinue: Craft.shouldDefaultToContinue(testResultType),
        appStrings: {
          reinfFeedbackMsg: craftMsg.reinfFeedbackMsg(),
          nextLevelMsg: craftMsg.nextLevelMsg({
            puzzleNumber: Craft.initialConfig.level.puzzle_number
          }),
          tooManyBlocksFailMsgFunction: craftMsg.tooManyBlocksFail,
          generatedCodeDescription: craftMsg.generatedCodeDescription()
        },
        feedbackImage: Craft.initialConfig.level.freePlay ? Craft.gameController.getScreenshot() : null,
        showingSharing: Craft.initialConfig.level.freePlay
      });
    }
  });
};

/**
 * Whether pressing "x" or pressing the backdrop of the "level completed" dialog
 * should default to auto-advancing to the next level.
 * @param {string} testResultType TestResults type of this level completion
 * @returns {boolean} whether to continue
 */
Craft.shouldDefaultToContinue = function (testResultType) {
  var isFreePlay = testResultType === TestResults.FREE_PLAY;
  var isSuccess = testResultType > TestResults.APP_SPECIFIC_ACCEPTABLE_FAIL;
  return isSuccess && !isFreePlay;
};

Craft.replayTextForResult = function (testResultType) {
  if (testResultType === TestResults.FREE_PLAY) {
    return craftMsg.keepPlayingButton();
  } else if (testResultType <= TestResults.APP_SPECIFIC_ACCEPTABLE_FAIL) {
    return commonMsg.tryAgain();
  } else {
    return craftMsg.replayButton();
  }
};<|MERGE_RESOLUTION|>--- conflicted
+++ resolved
@@ -695,10 +695,9 @@
     codeBlocks = studioApp.initializationBlocks.concat(codeBlocks);
   }
 
-<<<<<<< HEAD
   // For each top-level event block,
   //code += // Get [userCallback] the user's code and [eventType], [blockType] the type this is scoped for
-      // e.g. eventType = whenTouched, blockType = logOak, userCallback = (blockReference) => { moveItForward(blockReference); moveItForward(blockReference); }
+  // e.g. eventType = whenTouched, blockType = logOak, userCallback = (blockReference) => { moveItForward(blockReference); moveItForward(blockReference); }
   var codeCollideObstacle = Blockly.Generator.blockSpaceToCode(
       'JavaScript',
       'craft_onTouched');
@@ -729,11 +728,7 @@
    *    });
    *  }
    */
-
-  code += Blockly.Generator.blockSpaceToCode('JavaScript');
-=======
   code = Blockly.Generator.blocksToCode('JavaScript', codeBlocks);
->>>>>>> eecf3ecb
   codegen.evalWith(code, {
     moveForward: function (blockID) {
       appCodeOrgAPI.moveForward(studioApp.highlight.bind(studioApp, blockID));
