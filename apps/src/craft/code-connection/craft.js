import React from 'react';
import ReactDOM from 'react-dom';
import {Provider} from 'react-redux';

import {singleton as studioApp} from '@cdo/apps/StudioApp';
import * as codegen from '@cdo/apps/codegen';
import {getStore} from '@cdo/apps/redux';
import AppView from '@cdo/apps/templates/AppView';
import CraftVisualizationColumn from './CraftVisualizationColumn';
import cc_client from './cc-client';
import items from './items';

const MEDIA_URL = '/blockly/media/craft/';

var client = new cc_client(8080);

const COMMON_UI_ASSETS = [
  MEDIA_URL + "Sliced_Parts/MC_Loading_Spinner.gif",
  MEDIA_URL + "Sliced_Parts/Frame_Large_Plus_Logo.png",
  MEDIA_URL + "Sliced_Parts/Pop_Up_Slice.png",
  MEDIA_URL + "Sliced_Parts/X_Button.png",
  MEDIA_URL + "Sliced_Parts/Button_Grey_Slice.png",
  MEDIA_URL + "Sliced_Parts/MC_Button_Pressed.png",
  MEDIA_URL + "Sliced_Parts/Run_Button_Up_Slice.png",
  MEDIA_URL + "Sliced_Parts/Run_Button_Down_Slice.png",
  MEDIA_URL + "Sliced_Parts/MC_Run_Arrow_Icon_Smaller.png",
  MEDIA_URL + "Sliced_Parts/MC_Up_Arrow_Icon.png",
  MEDIA_URL + "Sliced_Parts/MC_Down_Arrow_Icon.png",
  MEDIA_URL + "Sliced_Parts/Reset_Button_Up_Slice.png",
  MEDIA_URL + "Sliced_Parts/MC_Reset_Arrow_Icon.png",
  MEDIA_URL + "Sliced_Parts/Reset_Button_Down_Slice.png",
  MEDIA_URL + "Sliced_Parts/Callout_Tail.png",
];

const preloadImage = function (url) {
  const img = new Image();
  img.src = url;
};

<<<<<<< HEAD
/**
 * Try to get name from input
 * @param {any} input
 */
function getItemName(input) {
  if (input.hasOwnProperty('name')) {
    input = input['name'];
  }
  return input;
}

Craft.executeUserCode = function () {
  let codeBlocks = Blockly.mainBlockSpace.getTopBlocks(true);
  const code = Blockly.Generator.blocksToCode('JavaScript', codeBlocks);
=======
export const executeUserCode = function (client, code) {
>>>>>>> 17617fbc
  let interpreter;

  /**
   * Helper function to create async request block
   * @param {number} blockID blockly block id
   * @param {string} commandName name of the command
   * @param {string} resultKey key for result value
   * @param {Object[]} inputPairs array of input key-value pairs
   * @param {function} callback callback that reports execution result
   */
  function createAsyncRequestBlock(blockID, commandName, resultKey, inputPairs, callback) {
    // Highlight blockly block
    studioApp().highlight(blockID);
    var keys = Object.keys(inputPairs);
    var keyValuePairs = [];
    // Create array of key=value
    keys.forEach((key) => {
      let value = inputPairs[key];
      if (value !== null) {
        keyValuePairs.push(`${key}=${value}`);
      }
    });
    // Insert key=value strings to the command
    var command = commandName;
    if (keyValuePairs.length > 0) {
      command = `${command}?${keyValuePairs.join('&')}`;
    }
    client.async_command(command, (result) => {
      callback(result);
      interpreter.run();
    }, resultKey);
  }

  const asyncMethods = {
    move: function (blockID, direction, callback) {
      createAsyncRequestBlock(blockID, 'move', 'success', { 'direction': direction }, callback);
    },
    turn: function (blockID, direction, callback) {
      createAsyncRequestBlock(blockID, 'turn', 'success', { 'direction': direction }, callback);
    },
    place: function (blockID, slotNum, direction, callback) {
      createAsyncRequestBlock(blockID, 'place', 'success', { 'slotNum': slotNum , 'direction': direction }, callback);
    },
    till: function (blockID, direction, callback) {
      createAsyncRequestBlock(blockID, 'till', 'success', { 'direction': direction }, callback);
    },
    attack: function (blockID, direction, callback) {
      createAsyncRequestBlock(blockID, 'attack', 'success', { 'direction': direction }, callback);
    },
    destroy: function (blockID, direction, callback) {
      createAsyncRequestBlock(blockID, 'destroy', 'success', { 'direction': direction }, callback);
    },
    collect: function (blockID, item, callback) {
      createAsyncRequestBlock(blockID, 'collect', 'success', { 'item': getItemName(item) }, callback);
    },
    collectall: function (blockID, callback) {
      createAsyncRequestBlock(blockID, 'collect', 'success', { 'item': 'all'}, callback);
    },
    drop: function (blockID, slotNum, quantity, direction, callback) {
      createAsyncRequestBlock(blockID, 'drop', 'success', { 'slotNum': slotNum, 'quantity': quantity, 'direction': direction }, callback);
    },
    dropall: function (blockID, direction, callback) {
      createAsyncRequestBlock(blockID, 'dropall', 'success', { 'direction': direction }, callback);
    },
    detect: function (blockID, direction, callback) {
      createAsyncRequestBlock(blockID, 'detect', 'result', { 'direction': direction }, callback);
    },
    inspect: function (blockID, direction, callback) {
      createAsyncRequestBlock(blockID, 'inspect', 'blockName', { 'direction': direction }, callback);
    },
    inspectdata: function (blockID, direction, callback) {
      createAsyncRequestBlock(blockID, 'inspectdata', 'data', { 'direction': direction }, callback);
    },
    detectredstone: function (blockID, direction, callback) {
      createAsyncRequestBlock(blockID, 'detectredstone', 'result', { 'direction': direction }, callback);
    },
    getitemdetail: function (blockID, slotNum, callback) {
      createAsyncRequestBlock(blockID, 'getitemdetail', 'itemName', { 'slotNum': slotNum }, callback);
    },
    getitemspace: function (blockID, slotNum, callback) {
      createAsyncRequestBlock(blockID, 'getitemspace', 'spaceCount', { 'slotNum': slotNum }, callback);
    },
    getitemcount: function (blockID, slotNum, callback) {
      createAsyncRequestBlock(blockID, 'getitemcount', 'stackCount', { 'slotNum': slotNum }, callback);
    },
    transfer: function (blockID, srcSlotNum, quantity, dstSlotNum, callback) {
      createAsyncRequestBlock(blockID, 'transfer', 'success', { 'srcSlotNum': srcSlotNum , 'quantity': quantity, 'dstSlotNum': dstSlotNum }, callback);
    },
    tptoplayer: function (blockID, callback) {
      createAsyncRequestBlock(blockID, 'tptoplayer', null, {}, callback);
    },
    wait: function (blockID, milliseconds, callback) {
      studioApp().highlight(blockID);
       setTimeout(() => {
         callback();
         interpreter.run();
       }, milliseconds);
    },
    executeasother: function (blockID, origin, position, command, callback) {
      createAsyncRequestBlock(blockID, 'executeasother', 'success', { 'origin': origin , 'position': position, 'command': command }, callback);
    },
    executedetect: function (blockID, origin, position, detectBlock, detectData, detectPos, command, callback) {
      createAsyncRequestBlock(blockID, 'executedetect', 'success', { 'origin': origin , 'position': position, 'detectBlock': detectBlock, 'detectData': detectData, 'detectPos': detectPos, 'command': command }, callback);
    },
    timesetbyname: function (blockID, time, callback) {
      createAsyncRequestBlock(blockID, 'timesetbyname', 'success', { 'time': time }, callback);
    },
    timesetbynumber: function (blockID, time, callback) {
      createAsyncRequestBlock(blockID, 'timesetbynumber', 'success', { 'time': time }, callback);
    },
    weather: function (blockID, type, callback) {
      createAsyncRequestBlock(blockID, 'weather', 'success', { 'type': type }, callback);
    },
    tptotarget: function (blockID, victim, destination, callback) {
      createAsyncRequestBlock(blockID, 'tptargettotarget', 'success', { 'victim': victim, 'destination': destination }, callback);
    },
    tptopos: function (blockID, victim, destination, callback) {
      createAsyncRequestBlock(blockID, 'tptargettopos', 'success', { 'victim': victim, 'destination': destination }, callback);
    },
    fill: function (blockID, from, to, tileName, tileData, callback) {
      createAsyncRequestBlock(blockID, 'fill', 'success', { 'from': from, 'to': to, 'tileName': tileName, 'tileData': tileData }, callback);
    },
    give: function (blockID, player, item, amount, callback) {
      createAsyncRequestBlock(blockID, 'give', 'success', { 'player': player, 'itemName': item['name'], 'data':item['data'], 'amount': amount }, callback);
    }
  };

  const methods = {
    item: function (blockID, name, data) {
      studioApp().highlight(blockID);
      return { 'name': name, 'data': data };
    }
  };

  // Register async methods
  codegen.asyncFunctionList = Object.values(asyncMethods);
  interpreter = codegen.evalWith(code, Object.assign(asyncMethods, methods));
};

export default class Craft {
  /**
   * Initialize Blockly and the Craft app. Called on page load.
   */
  static init(config) {
    config.level.disableFinalStageMessage = true;
    config.showInstructionsInTopPane = true;

    document.body.className += " minecraft";

    Craft.initialConfig = config;

    // Replace studioApp methods with our own.
    studioApp().reset = Craft.reset;
    studioApp().runButtonClick = Craft.runButtonClick;

    // Push initial level properties into the Redux store
    studioApp().setPageConstants(config, {
      isMinecraft: true
    });

    Craft.render(config);
  }

  static render(config) {
    const onMount = function () {
      studioApp().init({
        enableShowCode: false,
        ...config,
      });

      var itemTypeKeys = Object.keys(items);
      itemTypeKeys.forEach(function (itemType) {
        items[itemType].forEach(function (item) {
          preloadImage(item[0]);
        });
      });

      COMMON_UI_ASSETS.forEach(function (url) {
        preloadImage(url);
      });
    };

    ReactDOM.render(
      <Provider store={getStore()}>
        <AppView
          visualizationColumn={
            <CraftVisualizationColumn showScore={!!config.level.useScore}/>
          }
          onMount={onMount}
        />
      </Provider>,
      document.getElementById(config.containerId)
    );
  }

  /**
   * Reset the app to the start position and kill any pending animation tasks.
   * @param {boolean} first true if first reset (during app load)
   */
  static reset(first) {
    if (first) {
      return;
    }
    console.log('reset');
  }

  /**
   * Click the run button.  Start the program.
   */
  static runButtonClick() {
    console.log('run');

    const runButton = document.getElementById('runButton');
    const resetButton = document.getElementById('resetButton');

    // Ensure that Reset button is at least as wide as Run button.
    if (!resetButton.style.minWidth) {
      resetButton.style.minWidth = runButton.offsetWidth + 'px';
    }

    // Turn on call tracing
    Blockly.mainBlockSpace.traceOn(true);
    studioApp().toggleRunReset('reset');
    studioApp().attempts++;

    const codeBlocks = Blockly.mainBlockSpace.getTopBlocks(true);
    const code = Blockly.Generator.blocksToCode('JavaScript', codeBlocks);
    executeUserCode(client, code);
  }
}<|MERGE_RESOLUTION|>--- conflicted
+++ resolved
@@ -37,7 +37,6 @@
   img.src = url;
 };
 
-<<<<<<< HEAD
 /**
  * Try to get name from input
  * @param {any} input
@@ -48,13 +47,7 @@
   }
   return input;
 }
-
-Craft.executeUserCode = function () {
-  let codeBlocks = Blockly.mainBlockSpace.getTopBlocks(true);
-  const code = Blockly.Generator.blocksToCode('JavaScript', codeBlocks);
-=======
 export const executeUserCode = function (client, code) {
->>>>>>> 17617fbc
   let interpreter;
 
   /**
