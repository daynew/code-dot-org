import React from 'react';
import ReactDOM from 'react-dom';
import { Provider } from 'react-redux';
import { getStore, registerReducers } from '@cdo/apps/redux';
import teacherSections, {
  setOAuthProvider,
  asyncLoadSectionData
} from '@cdo/apps/templates/teacherDashboard/teacherSectionsRedux';
import SyncOmniAuthSectionControl from '@cdo/apps/lib/ui/SyncOmniAuthSectionControl';
import LoginTypeParagraph from '@cdo/apps/templates/teacherDashboard/LoginTypeParagraph';
import SectionsSharingButton from '@cdo/apps/templates/teacherDashboard/SectionsSharingButton';
<<<<<<< HEAD
import experiments from '@cdo/apps/util/experiments';

const showShareSetting = experiments.isEnabled(experiments.SHARE_SETTING);
=======
>>>>>>> a4df5b8b

/**
 * On the manage students tab of an oauth section, use React to render a button
 * that will re-sync an OmniAuth section's roster.
 * @param {number} sectionId
 * @param {OAuthSectionTypes} provider
 */
export function renderSyncOauthSectionControl({sectionId, provider}) {
  registerReducers({teacherSections});
  const store = getStore();

  store.dispatch(setOAuthProvider(provider));
  store.dispatch(asyncLoadSectionData(sectionId));

  ReactDOM.render(
    <Provider store={store}>
      <SyncOmniAuthSectionControl sectionId={sectionId}/>
    </Provider>,
    syncOauthSectionMountPoint()
  );
}

export function unmountSyncOauthSectionControl() {
  ReactDOM.unmountComponentAtNode(syncOauthSectionMountPoint());
}

function syncOauthSectionMountPoint() {
  return document.getElementById('react-sync-oauth-section');
}

/**
 * Render the login type details and controls for changing login type
 * at the bottom of the manage students tab.
 * @param {number} sectionId
 */
export function renderLoginTypeAndSharingControls(sectionId) {
  registerReducers({teacherSections});
  const store = getStore();

  store.dispatch(asyncLoadSectionData(sectionId));

  ReactDOM.render(
    <Provider store={store}>
      <LoginTypeParagraph
        sectionId={sectionId}
        onLoginTypeChanged={() => window.location.reload()}
      />
    </Provider>,
    loginTypeControlsMountPoint()
  );
<<<<<<< HEAD
  if (showShareSetting) {
    ReactDOM.render(
      <Provider store={store}>
        <SectionsSharingButton
          sectionId={sectionId}
        />
      </Provider>,
      shareSettingMountPoint()
    );
  }
=======
  ReactDOM.render(
    <Provider store={store}>
      <SectionsSharingButton
        sectionId={sectionId}
      />
    </Provider>,
    shareSettingMountPoint()
  );
>>>>>>> a4df5b8b
}

export function unmountLoginTypeAndSharingControls() {
  ReactDOM.unmountComponentAtNode(loginTypeControlsMountPoint());
  ReactDOM.unmountComponentAtNode(shareSettingMountPoint());
}

function loginTypeControlsMountPoint() {
  return document.getElementById('login-type-react');
}

function shareSettingMountPoint() {
  return document.getElementById('share-setting-react');
}<|MERGE_RESOLUTION|>--- conflicted
+++ resolved
@@ -9,12 +9,6 @@
 import SyncOmniAuthSectionControl from '@cdo/apps/lib/ui/SyncOmniAuthSectionControl';
 import LoginTypeParagraph from '@cdo/apps/templates/teacherDashboard/LoginTypeParagraph';
 import SectionsSharingButton from '@cdo/apps/templates/teacherDashboard/SectionsSharingButton';
-<<<<<<< HEAD
-import experiments from '@cdo/apps/util/experiments';
-
-const showShareSetting = experiments.isEnabled(experiments.SHARE_SETTING);
-=======
->>>>>>> a4df5b8b
 
 /**
  * On the manage students tab of an oauth section, use React to render a button
@@ -65,18 +59,6 @@
     </Provider>,
     loginTypeControlsMountPoint()
   );
-<<<<<<< HEAD
-  if (showShareSetting) {
-    ReactDOM.render(
-      <Provider store={store}>
-        <SectionsSharingButton
-          sectionId={sectionId}
-        />
-      </Provider>,
-      shareSettingMountPoint()
-    );
-  }
-=======
   ReactDOM.render(
     <Provider store={store}>
       <SectionsSharingButton
@@ -85,7 +67,6 @@
     </Provider>,
     shareSettingMountPoint()
   );
->>>>>>> a4df5b8b
 }
 
 export function unmountLoginTypeAndSharingControls() {
