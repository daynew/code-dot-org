--- conflicted
+++ resolved
@@ -1,7 +1,6 @@
 import $ from 'jquery';
 import React from 'react';
 import ReactDOM from 'react-dom';
-<<<<<<< HEAD
 import {BrowserRouter as Router, Route} from 'react-router-dom';
 import TeacherDashboard from '@cdo/apps/templates/teacherDashboard/TeacherDashboard';
 
@@ -13,21 +12,11 @@
 $(document).ready(function () {
   ReactDOM.render(
     <div>
-      <Router  basename={baseUrl}>
+      <Router basename={baseUrl}>
         <Route
           path="/"
           component={props => <TeacherDashboard {...props} sectionId={sectionId}/>}
         />
-=======
-import {BrowserRouter as Router, Route, withRouter} from 'react-router-dom';
-import TeacherDashboard from '@cdo/apps/templates/teacherDashboard/TeacherDashboard';
-
-$(document).ready(function () {
-  ReactDOM.render(
-    <div>
-      <Router basename="/teacher_dashboard/sections/:section_id">
-        <Route path="/" component={withRouter(TeacherDashboard)}/>
->>>>>>> c503ba79
       </Router>
     </div>
     ,
