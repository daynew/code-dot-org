--- conflicted
+++ resolved
@@ -4,21 +4,14 @@
 import {BrowserRouter as Router, Route} from 'react-router-dom';
 import {Provider} from 'react-redux';
 import {getStore, registerReducers} from '@cdo/apps/redux';
-<<<<<<< HEAD
 import manageStudents, {
   setLoginType,
   setStudents,
   convertStudentServerData,
   toggleSharingColumn,
 } from '@cdo/apps/templates/manageStudents/manageStudentsRedux';
-import teacherSections, {
-  asyncLoadSectionData
-} from '@cdo/apps/templates/teacherDashboard/teacherSectionsRedux';
 import sectionData, {setSection} from '@cdo/apps/redux/sectionDataRedux';
-=======
-import sectionData, {asyncSetSection} from '@cdo/apps/redux/sectionDataRedux';
 import stats, {asyncSetCompletedLevelCount} from '@cdo/apps/templates/teacherDashboard/statsRedux';
->>>>>>> 5e4caf14
 import TeacherDashboard from '@cdo/apps/templates/teacherDashboard/TeacherDashboard';
 
 const script = document.querySelector('script[data-dashboard]');
@@ -27,37 +20,27 @@
 const baseUrl = `/teacher_dashboard/sections/${section.id}`;
 
 $(document).ready(function () {
-<<<<<<< HEAD
-  registerReducers({teacherSections, manageStudents, sectionData});
+  registerReducers({sectionData, manageStudents, stats});
   const store = getStore();
+  store.dispatch(setSection(section));
   store.dispatch(setLoginType(section.login_type));
-  store.dispatch(asyncLoadSectionData(section.id));
-  store.dispatch(setSection(section));
+  store.dispatch(asyncSetCompletedLevelCount(section.id));
 
   // Show share column by default for CSD and CSP courses,
   // or any script in either course.
   const courseFamiliesToShowShareColumn = ["csd", "csp"];
-
-  if (courseFamiliesToShowShareColumn.includes(section.script.family_name)) {
+  if (courseFamiliesToShowShareColumn.includes(section.script.course_family_name)) {
     store.dispatch(toggleSharingColumn());
   }
 
-  const dataUrl = `/dashboardapi/sections/${section.id}/students`;
-
   $.ajax({
     method: 'GET',
-    url: dataUrl,
+    url: `/dashboardapi/sections/${section.id}/students`,
     dataType: 'json'
    }).done(studentData => {
     const convertedStudentData = convertStudentServerData(studentData, section.login_type, section.id);
     store.dispatch(setStudents(convertedStudentData));
   });
-=======
-  registerReducers({sectionData, stats});
-  const store = getStore();
-  store.dispatch(asyncSetSection(sectionId));
-  store.dispatch(asyncSetCompletedLevelCount(sectionId));
->>>>>>> 5e4caf14
 
   ReactDOM.render(
     <Provider store={store}>
@@ -67,12 +50,7 @@
           component={props => <TeacherDashboard {...props} sectionId={section.id} section={section} studioUrlPrefix=""/>}
         />
       </Router>
-<<<<<<< HEAD
     </Provider>,
-=======
-    </Provider>
-    ,
->>>>>>> 5e4caf14
     document.getElementById('teacher-dashboard')
   );
 });