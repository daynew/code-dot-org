--- conflicted
+++ resolved
@@ -100,23 +100,14 @@
         <Router basename={baseUrl}>
           <Route
             path="/"
-<<<<<<< HEAD
             component={props => (
-=======
-            component={props =>
->>>>>>> 74cc9159
               <TeacherDashboard
                 {...props}
                 studioUrlPrefix={scriptData.studioUrlPrefix}
                 pegasusUrlPrefix={scriptData.pegasusUrlPrefix}
-<<<<<<< HEAD
+                sectionName={section.name}
               />
             )}
-=======
-                sectionName={section.name}
-              />
-            }
->>>>>>> 74cc9159
           />
         </Router>
       </Provider>,
