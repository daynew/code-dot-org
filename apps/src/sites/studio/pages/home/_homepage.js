--- conflicted
+++ resolved
@@ -54,15 +54,9 @@
   // Default teacher announcement.
   let announcementHeading = i18n.announcementHeadingFacilitatorApp();
   let announcementDescription = i18n.announcementDescriptionFacilitatorApp();
-  let announcementLink =
-<<<<<<< HEAD
-    "https://code.org/facilitator";
+  let announcementLink = CDO.code_org_url("/facilitator");
   let announcementId = "facilitator_app";
-=======
-    "https://hourofcode.com/#join";
-  let announcementId = "hoc_is_coming";
   let announcementType = "";
->>>>>>> 4ae337d6
 
   // Optional override of teacher announcement.
   if (isEnglish &&
