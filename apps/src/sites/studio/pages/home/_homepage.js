import $ from 'jquery';
import React from 'react';
import ReactDOM from 'react-dom';
import queryString from 'query-string';
import TeacherHomepage from '@cdo/apps/templates/studioHomepages/TeacherHomepage';
import StudentHomepage from '@cdo/apps/templates/studioHomepages/StudentHomepage';
import UiTips from '@cdo/apps/templates/studioHomepages/UiTips';
import i18n from "@cdo/locale";
import {Provider} from 'react-redux';
import {getStore} from '@cdo/apps/redux';
import {
  setValidGrades,
  setOAuthProvider,
  beginEditingNewSection,
} from '@cdo/apps/templates/teacherDashboard/teacherSectionsRedux';
import {updateQueryParam} from '@cdo/apps/code-studio/utils';
import LinkCleverAccountModal from '@cdo/apps/code-studio/LinkCleverAccountModal';

$(document).ready(showHomepage);

function showHomepage() {
  const script = document.querySelector('script[data-homepage]');
  const homepageData = JSON.parse(script.dataset.homepage);
  const isTeacher = homepageData.isTeacher;
  const announcementOverride = homepageData.announcement;
  const showUiTips = homepageData.showuitips;
  const userId = homepageData.userid;
  const showInitialTips = !homepageData.initialtipsdismissed;
  const query = queryString.parse(window.location.search);

  const store = getStore();
  store.dispatch(setValidGrades(homepageData.valid_grades));
  store.dispatch(setOAuthProvider(homepageData.provider));

  let courseId;
  let scriptId;
  if (query.courseId) {
    courseId = parseInt(query.courseId, 10);
    // remove courseId/scriptId params so that if we navigate back we don't get
    // this dialog again
    updateQueryParam('courseId', undefined, true);
  }
  if (query.scriptId) {
    scriptId = parseInt(query.scriptId, 10);
    updateQueryParam('scriptId', undefined, true);
  }
  if (courseId || scriptId) {
    store.dispatch(beginEditingNewSection(courseId, scriptId));
  }

  // Default teacher announcement.
  let announcementHeading = i18n.announcementHeadingFacilitatorApp();
  let announcementDescription = i18n.announcementDescriptionFacilitatorApp();
  let announcementLink = "https://code.org/facilitator";
  let announcementId = "facilitator_app";
  let announcementType = "";

  // Optional override of teacher announcement.
  if (
    announcementOverride &&
    announcementOverride.teacher_announce_heading &&
    announcementOverride.teacher_announce_description &&
    announcementOverride.teacher_announce_url &&
    announcementOverride.teacher_announce_id) {

    // Use the override.
    announcementHeading = announcementOverride.teacher_announce_heading;
    announcementDescription = announcementOverride.teacher_announce_description;
    announcementLink = announcementOverride.teacher_announce_url;
    announcementId = announcementOverride.teacher_announce_id;
    announcementType = announcementOverride.teacher_announce_type;
  }

  ReactDOM.render (
    <Provider store={store}>
      <div>
        {(isTeacher && showUiTips) && (
          <UiTips
            userId={userId}
            tipId="homepage_header"
            showInitialTips={showInitialTips}
            beforeDialog={{
              title: i18n.homepageUiTipsBeforeDialogTitle(),
              body: i18n.homepageUiTipsBeforeDialogBody(),
              cancel: i18n.homepageUiTipsBeforeDialogCancel(),
              confirm: i18n.homepageUiTipsBeforeDialogConfirm()
            }}
            afterDialog={{
              title: i18n.homepageUiTipsAfterDialogTitle(),
              body: i18n.homepageUiTipsAfterDialogBody(),
              cancel: i18n.homepageUiTipsAfterDialogCancel(),
              confirm: i18n.homepageUiTipsAfterDialogConfirm(),
              onConfirm: {action: "url", url: "http://teacherblog.code.org/post/160703303174/coming-soon-access-your-top-resources-with-the"}
            }}
            tips={
              [
                {
                  type: "initial",
                  position: {top: 80, left: 100},
                  text: i18n.homepageUiTipKeyLinks(),
                  arrowDirection: "up"
                },
                {
                  type: "initial",
                  position: {top: 80, right: 15},
                  text: i18n.homepageUiTipOtherLinks(),
                  arrowDirection: "up_corner"
                },
                {
                  type: "triggered",
                  position: {top: 80, right: 15},
                  text: i18n.homepageUiTipAlreadyHome(),
                  triggerId: "logo_home_link",
                  arrowDirection: "up_corner"}
              ]}
          />
        )}

        {(!isTeacher && showUiTips) && (
          <UiTips
            tips={
              [
                {
                  type: "triggered",
                  position: {top: 80, right: 15},
                  text: i18n.homepageUiTipAlreadyHome(),
                  triggerId: "logo_home_link",
                  arrowDirection: "up_corner"
                }
              ]}
          />
        )}

        {isTeacher && (
          <TeacherHomepage
            announcements={[
              {
                heading: announcementHeading,
                buttonText: i18n.learnMore(),
                description: announcementDescription,
                link: announcementLink,
                image: "",
                type: announcementType,
                id: announcementId
              }
            ]}
            courses={homepageData.courses}
            joinedSections={homepageData.joined_sections}
            topCourse={homepageData.topCourse}
            queryStringOpen={query['open']}
            canViewAdvancedTools={homepageData.canViewAdvancedTools}
<<<<<<< HEAD
            isEnglish={isEnglish}
            ncesSchoolId={homepageData.ncesSchoolId}
            censusQuestion={homepageData.censusQuestion}
            showCensusBanner={homepageData.showCensusBanner}
            teacherName={homepageData.teacherName}
            teacherId={homepageData.teacherId}
            teacherEmail={homepageData.teacherEmail}
            schoolYear={homepageData.currentSchoolYear}
=======
>>>>>>> 08ad7eae
          />
        )}
        {!isTeacher && (
          <StudentHomepage
            courses={homepageData.courses}
            topCourse={homepageData.topCourse}
            sections={homepageData.sections}
            canLeave={homepageData.canLeave}
            canViewAdvancedTools={homepageData.canViewAdvancedTools}
          />
        )}
      </div>
    </Provider>,
    document.getElementById('homepage-container')
  );
}

window.CleverTakeoverManager = function (options) {
  this.options = options;
  const self = this;

  const linkCleverDiv = $('<div>');
  function showLinkCleverModal(cancel, submit) {
    $(document.body).append(linkCleverDiv);

    ReactDOM.render(
      <LinkCleverAccountModal
        isOpen={true}
        handleCancel={cancel}
        handleSubmit={submit}
      />,
      linkCleverDiv[0]
    );
  }

  if (self.options.cleverLinkFlag) {
    showLinkCleverModal(onCancelModal, onConfirmLink);
  }

  function closeLinkCleverModal() {
    ReactDOM.unmountComponentAtNode(linkCleverDiv[0]);
  }

  function onCancelModal() {
    $("#user_user_type").val("student");
    $.get("/users/clever_modal_dismissed");
    closeLinkCleverModal();
  }

  function onConfirmLink() {
    window.location.href = "/users/clever_takeover?mergeID=" + self.options.userIDToMerge + "&token=" + self.options.mergeAuthToken;
  }
};<|MERGE_RESOLUTION|>--- conflicted
+++ resolved
@@ -149,7 +149,6 @@
             topCourse={homepageData.topCourse}
             queryStringOpen={query['open']}
             canViewAdvancedTools={homepageData.canViewAdvancedTools}
-<<<<<<< HEAD
             isEnglish={isEnglish}
             ncesSchoolId={homepageData.ncesSchoolId}
             censusQuestion={homepageData.censusQuestion}
@@ -158,8 +157,6 @@
             teacherId={homepageData.teacherId}
             teacherEmail={homepageData.teacherEmail}
             schoolYear={homepageData.currentSchoolYear}
-=======
->>>>>>> 08ad7eae
           />
         )}
         {!isTeacher && (
