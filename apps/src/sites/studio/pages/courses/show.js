--- conflicted
+++ resolved
@@ -7,11 +7,8 @@
 import { setSections, selectSection } from '@cdo/apps/templates/teacherDashboard/teacherSectionsRedux';
 import clientState from '@cdo/apps/code-studio/clientState';
 import { initializeHiddenScripts } from '@cdo/apps/code-studio/hiddenStageRedux';
-<<<<<<< HEAD
-=======
 import { setUserSignedIn, SignInState } from '@cdo/apps/code-studio/progressRedux';
 import { setVerified, setVerifiedResources } from '@cdo/apps/code-studio/verifiedTeacherRedux';
->>>>>>> a4df5b8b
 
 $(document).ready(showCourseOverview);
 
@@ -25,11 +22,6 @@
     ([type, link]) => ({type, link}));
   const store = getStore();
 
-<<<<<<< HEAD
-  if (isTeacher) {
-    store.dispatch(setViewType(ViewType.Teacher));
-    store.dispatch(setSections(scriptData.sections));
-=======
   if (courseSummary.has_verified_resources) {
     store.dispatch(setVerifiedResources());
   }
@@ -42,7 +34,6 @@
     if (scriptData.is_verified_teacher) {
       store.dispatch(setVerified());
     }
->>>>>>> a4df5b8b
 
     const sectionId = clientState.queryParams('section_id');
     if (sectionId) {
@@ -67,11 +58,8 @@
         isTeacher={isTeacher}
         viewAs={ViewType.Teacher}
         scripts={courseSummary.scripts}
-<<<<<<< HEAD
-=======
         isVerifiedTeacher={!!scriptData.is_verified_teacher}
         hasVerifiedResources={!!courseSummary.has_verified_resources}
->>>>>>> a4df5b8b
       />
     </Provider>,
   document.getElementById('course_overview'));
