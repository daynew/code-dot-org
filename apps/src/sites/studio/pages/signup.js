import $ from 'jquery';
import experiments from '@cdo/apps/util/experiments';

window.SignupManager = function (options) {
  this.options = options;
  var self = this;

  // Check for URL having: /users/sign_up?user%5Buser_type%5D=teacher
  if (self.options.isTeacher === "true") {
    // Select teacher in dropdown.
    $("#user_user_type").val("teacher");

    showTeacher();
  }

  function formSuccess(success) {
    var url;
    if (self.options.returnToUrl !== "") {
      url = self.options.returnToUrl;
    } else if (isTeacherSelected()) {
      url = self.options.teacherDashboardUrl;
    } else {
      url = "/";
    }
    window.location.href = url;
  }

  function formError(err) {
    // Define the fields that can have specific errors attached to them.
    var fields = ["user_type", "name", "email", "password", "password_confirmation", "schoolname", "schooladdress", "age", "gender", "terms_of_service_version"];

    for (var i = 0; i < fields.length; i++) {
      var field = fields[i];
      if (err.responseJSON.errors[field]) {
        var errorField = $(`#${field}-block .error_in_field`);
         // We have a custom inline message for user_type errors already set in the DOM.
        if (field === "terms_of_service_version") {
          errorField.text(self.options.acceptTermsString);
        } else if (field !== "user_type") {
          errorField.text(err.responseJSON.errors[field][0]);
        }
        errorField.fadeTo("normal", 1);
      }
    }
  }

  $("#user_user_type").change(function () {
    var value = $(this).val();
    if (value === "student") {
      showStudent();
    } else if (value === "teacher") {
      showTeacher();
    }
  });

  function shouldShowSchoolDropdown() {
    if (experiments.isEnabled('schoolDropdownOnRegistration')) {
      return true;
    }

    // We enable the school dropdown in an A/B test by setting 'display' to 'none' on this div in Optimizely
    var testMarker = $("#schooldropdown-ab-test-marker");
    if (!testMarker) {
      return false;
    }
    return testMarker.css("display") === "none";
  }

  function setSchoolInfoVisibility(state) {
    var showSchoolDropdown = shouldShowSchoolDropdown();
    if (state) {
      if (showSchoolDropdown) {
        $("#schooldropdown-block").fadeIn();
      } else {
        $("#schoolname-block").fadeIn();
        $("#schooladdress-block").fadeIn();
      }
    } else {
      $("#schooldropdown-block").hide();
      $("#schoolname-block").hide();
      $("#schooladdress-block").hide();
    }
  }

  function showStudent() {
    // Show correct form elements.
    $("#age-block").fadeIn();
    $("#gender-block").fadeIn();
<<<<<<< HEAD
    setSchoolInfoVisibility(false);
=======
    $("#name-student").fadeIn();
    $("#name-teacher").hide();
    $("#schoolname-block").hide();
    $("#schooladdress-block").hide();
>>>>>>> 66068ede

    // Show correct terms below form.
    $("#student-terms").fadeIn();
    $("#teacher-terms").hide();

    // Implicitly accept terms of service for students.
    $("#user_terms_of_service_version").prop('checked', true);
  }

  function showTeacher() {
    // Show correct form elements.
    $("#age-block").hide();
    $("#gender-block").hide();
<<<<<<< HEAD
    setSchoolInfoVisibility(true);
=======
    $("#name-student").hide();
    $("#name-teacher").fadeIn();
    $("#schoolname-block").fadeIn();
    $("#schooladdress-block").fadeIn();
>>>>>>> 66068ede

    // Show correct terms below form.
    $("#student-terms").hide();
    $("#teacher-terms").fadeIn();

    // Force teachers to explicitly accept terms of service.
    $("#user_terms_of_service_version").prop('checked', false);
  }

  function isTeacherSelected() {
    var formData = $('#new_user').serializeArray();
    var userType = $.grep(formData, e => e.name === "user[user_type]");
    if (userType.length === 1 && userType[0].value === "teacher") {
      return true;
    }
    return false;
  }

  $(".signupform").submit(function () {
    // Clear the prior hashed email.
    $('#user_hashed_email').val('');

    // Hash the email.
    window.dashboard.hashEmail({email_selector: "#user_email",
      hashed_email_selector: "#user_hashed_email",
      age_selector: "#user_user_age",
      skip_clear_email: true});

    var formData = $("#new_user").serializeArray();

    if (isTeacherSelected()) {
      // Teachers get age 21 in the form data.
      formData.push({name: "user[age]", value: "21+"});
    } else {
      // Students have their email cleared from the form data.
      // (But we left it showing in the form UI in case they
      // reattempt.)
      $.grep(formData, e => e.name === "user[email]")[0].value = "";
    }

    // Hide all errors that might be showing from a previous attempt.
    $(".error_in_field").css("opacity", 0);

    // Hide any other hint messages that might be showing based on input.
    $("#password_message").text("");
    $("#password_message_confirmation").text("");

    $.ajax({
      url: "/users.json",
      type: "post",
      dataType: "json",
      data: formData
    }).done(formSuccess).fail(formError);

    return false;
  });

  $("#user_password").on('input',function (e) {
    var password = $(this).val();
    var password_message = $("#password-block .error_in_field");
    var password_message_confirmation = $("#password_confirmation-block .error_in_field");
    if (!password || password.length < 6) {
      password_message.text(self.options.invalidPasswordString);
      password_message.fadeTo("normal", 1);
    } else {
      password_message.text("");
    }
    password_message_confirmation.text("");
  });

  $("#user_password_confirmation").on('input', function (e) {
    var conf_password = $(this).val();
    var origin_password = $('#user_password').val();
    var password_message = $("#password-block .error_in_field");
    var password_message_confirmation = $("#password_confirmation-block .error_in_field");
    if (conf_password !== origin_password) {
      password_message_confirmation.text(self.options.passwordMismatchString);
      password_message_confirmation.fadeTo("normal", 1);
    } else {
      password_message_confirmation.text("");
    }
    password_message.text("");
  });

  $("#user_name").placeholder();
  $("#user_email").placeholder();
  $("#user_school").placeholder();
};<|MERGE_RESOLUTION|>--- conflicted
+++ resolved
@@ -86,14 +86,9 @@
     // Show correct form elements.
     $("#age-block").fadeIn();
     $("#gender-block").fadeIn();
-<<<<<<< HEAD
-    setSchoolInfoVisibility(false);
-=======
     $("#name-student").fadeIn();
     $("#name-teacher").hide();
-    $("#schoolname-block").hide();
-    $("#schooladdress-block").hide();
->>>>>>> 66068ede
+    setSchoolInfoVisibility(false);
 
     // Show correct terms below form.
     $("#student-terms").fadeIn();
@@ -107,14 +102,9 @@
     // Show correct form elements.
     $("#age-block").hide();
     $("#gender-block").hide();
-<<<<<<< HEAD
-    setSchoolInfoVisibility(true);
-=======
     $("#name-student").hide();
     $("#name-teacher").fadeIn();
-    $("#schoolname-block").fadeIn();
-    $("#schooladdress-block").fadeIn();
->>>>>>> 66068ede
+    setSchoolInfoVisibility(true);
 
     // Show correct terms below form.
     $("#student-terms").hide();
