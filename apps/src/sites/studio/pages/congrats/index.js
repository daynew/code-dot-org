--- conflicted
+++ resolved
@@ -1,25 +1,20 @@
 import $ from 'jquery';
 import React from 'react';
 import ReactDOM from 'react-dom';
-import {isRtlFromDOM} from '@cdo/apps/code-studio/isRtlRedux';
 import Congrats from '@cdo/apps/templates/Congrats';
 import {Provider} from 'react-redux';
-import {combineReducers, createStore} from 'redux';
+import {getStore} from '@cdo/apps/redux';
 import queryString from 'query-string';
 import {tryGetLocalStorage} from '@cdo/apps/utils';
 
 $(document).ready(function () {
-  const store = createStore(combineReducers({isRtl}));
+  const store = getStore();
   const script = document.querySelector('script[data-congrats]');
   const congratsData = JSON.parse(script.dataset.congrats);
   const userType = congratsData.current_user ? congratsData.current_user.user_type : "signedOut";
   const isEnglish = congratsData.english;
   const userAge = congratsData.user_age;
-<<<<<<< HEAD
-  const isRtl = isRtlFromDOM();
-=======
   const randomDonorTwitter = congratsData.random_donor_twitter;
->>>>>>> 9f37eff7
 
   let certificateId = '';
   let tutorial = '';
