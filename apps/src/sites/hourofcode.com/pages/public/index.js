/* globals google thanksUrl signupErrorMessage censusErrorMessage hocYear */

import React from 'react';
import ReactDOM from 'react-dom';
import SchoolAutocompleteDropdownWithLabel from '@cdo/apps/templates/census2017/SchoolAutocompleteDropdownWithLabel.jsx';

let schoolData = {
  nces: '',
  showDropdownError: false,
};


// SchoolAutocompleteDropdown sets the value to "-1" when the user selects "My school isn't listed"
const SCHOOL_NOT_FOUND = "-1";

function renderSchoolDropdown() {
  ReactDOM.render (
    <SchoolAutocompleteDropdownWithLabel
      setField={schoolDropdownOnChange}
      value={schoolData.nces}
      showErrorMsg={schoolData.showDropdownError}
    />,
    $('#school-selector')[0]
  );
}

function schoolDropdownOnChange(field, event) {
  const val = (event ? event.value : '');

  schoolData.nces = val;
  schoolData.showDropdownError = !val;

  if (val === SCHOOL_NOT_FOUND){
    $('#school-name-field').show();
    $('#hoc-event-location-field').show();
  } else if (val){
    $('#school-name-field').hide();
    $('#hoc-event-location-field').hide();
  }

  renderSchoolDropdown();
}

$(document).ready(function () {

  new google.maps.places.SearchBox(document.getElementById('hoc-event-location'));

  $('#hoc-signup-form select').selectize({
    plugins: ['fast_click']
  });

  renderSchoolDropdown();

  $("#hoc-signup-form").submit(function ( event ) {
    if (validateFields()) {
      signupFormSubmit(gotoThankYouPage);
    }
    renderSchoolDropdown();
  });

  $("#census-form").submit(function ( event ) {
    censusFormSubmit();
  });

  $('#continue').click(function () {
    if (validateFields()) {
      signupFormSubmit(showCensusForm);
    }
    renderSchoolDropdown();
  });

  $('#hoc-special-event-flag').change(function () {
    if ($(this).is(':checked')) {
      $('#hoc-special-event-details').closest('.form-group').slideDown();
    } else {
      $('#hoc-special-event-details').closest('.form-group').slideUp();
    }
  });

  function checkShowNameEventLocation() {
    // in-school & US
    if (($('#hoc-event-type').val() === 'in_school') && ($("#country").val() === 'US')) {
      $('#school-autocomplete').show();
      if (schoolData.nces === SCHOOL_NOT_FOUND) {
        $('#school-name-field').show();
        $('#hoc-event-location-field').show();
      } else {
        $('#school-name-field').hide();
        $('#hoc-event-location-field').hide();
      }
      $('#organization-name-field').hide();
      $('#hoc-entire-school').show();
      // continue button goes to census questions on click
      $('#continue-btn').show();
      $('#submit-btn').hide();
    } else if (($('#hoc-event-type').val() === 'in_school')){
      // in-school & NOT US
      $('#school-autocomplete').hide();
      $('#school-name-field').show();
      $('#organization-name-field').hide();
      $('#hoc-event-location-field').show();
      $('#hoc-entire-school').show();
      $('#continue-btn').hide();
      $('#submit-btn').show();
    } else if ($('#hoc-event-type').val() === 'out_of_school') {
      // out of school, either US or non-US
      $('#school-autocomplete').hide();
      $('#organization-name-field').show();
      $('#hoc-event-location-field').show();
      $('#school-name-field').hide();
      $('#hoc-entire-school').hide();
      $('#continue-btn').hide();
      $('#submit-btn').show();
    }
  }

  $('#country').change(function () {
    checkShowNameEventLocation();
  });

  $('#hoc-event-type').change(function () {
    checkShowNameEventLocation();
  });

  function checkShowCensusFollowUp() {
    if ($("#twenty-hour-how-much").val() === "SOME" || $("#twenty-hour-how-much").val() === "ALL" || $("#ten-hour-how-much").val() === "SOME" ||
    $("#ten-hour-how-much").val() === "ALL") {
      $('#followup_questions').show();
    } else {
      $('#followup_questions').hide();
    }
  }

  $('#twenty-hour-how-much').change(function () {
    checkShowCensusFollowUp();
  });

  $('#ten-hour-how-much').change(function () {
    checkShowCensusFollowUp();
  });

  $('#role').change(function () {
    if ($(this).val() === "TEACHER" || $(this).val() === "ADMINISTRATOR") {
      $('#pledge').show();
    } else {
      $('#pledge').hide();
    }
  });
});

function showCensusForm(data) {
  $('.main-form').hide();
  $('#signup-header').hide();
  $('#join-us-header').hide();
  $('#submit').hide();

  $('#census-header').show();
  $('#thanks-header').show();
  $('#census-form').show();
<<<<<<< HEAD
  // Jump up to the top of the form
  window.location.hash = '#thanks-header';
=======

  // Copy relevant hoc-signup inputs to the census form
  $('#census_email').val($('#hoc-email').val());
  $('#census_name').val($('#hoc-name').val());
  $('#census_school_id').val($('#nces_school').val());
  $('#census_country').val($('#country').val());
  $('#census_school_name').val($('#school-name').val());
  $('#census_location').val($('#hoc-event-location').val());
>>>>>>> 0d174723
}

function gotoThankYouPage() {
  window.location = thanksUrl;
}

function validateFields() {
  if ($("#hoc-name").val() === "") {
    $('#name-error').show();
    return false;
  } else {
    $('#name-error').hide();
  }

  if ($("#hoc-email").val() === "") {
    $('#email-error').show();
    return false;
  } else {
    $('#email-error').hide();
  }

  if ($("#country").val() === "") {
    $('#country-error').show();
    return false;
  } else {
    $('#country-error').hide();
  }

  if ($("#hoc-event-type").val() === "") {
    $('#event-type-error').show();
    return false;
  } else {
    $('#event-type-error').hide();
  }

  if ($("#hoc-event-type").val() === "out_of_school") {
    if ($("#organization-name").val() === "") {
      $('#organization-name-error').show();
      return false;
    } else {
      $('#organization-name-error').hide();
    }
  }

  if (($("#hoc-event-type").val() === "in_school") &&
      (($("#country").val() !== 'US') || (schoolData.nces === SCHOOL_NOT_FOUND))) {

    if ($("#school-name").val() === "") {
      $('#school-name-error').show();
      return false;
    } else {
      $('#school-name-error').hide();
    }

    if ($("#hoc-event-location").val() === "") {
      $('#event-location-error').show();
      return false;
    } else {
      $('#event-location-error').hide();
    }
  }

  if (($("#country").val() === 'US') && ($("#hoc-event-type").val() === "in_school")) {
    if (!schoolData.nces) {
      schoolData.showDropdownError = true;
      return false;
    } else {
      schoolData.showDropdownError = false;
    }
  }

  return true;
}

function signupFormError(data) {
  $('#error_message').html("<p>" + signupErrorMessage + "</p>").show();
  $("#signup_submit").removeAttr('disabled');
}

function censusFormError(data) {
  $('#error_message').html("<p>" + censusErrorMessage + "</p>").show();
  $("#census_submit").removeAttr('disabled');
}

function signupFormSubmit(successHandler) {
  $("#signup_submit").attr('disabled','disabled');

  $.ajax({
    url: "/forms/HocSignup" + hocYear,
    type: "post",
    dataType: "json",
    data: $("#hoc-signup-form").serialize()
  }).done(successHandler).fail(signupFormError);
}

function censusFormSubmit() {
  $("#census_submit").attr('disabled','disabled');

  $.ajax({
    url: "/dashboardapi/v1/census/CensusHoc2017v3",
    type: "post",
    dataType: "json",
    data: $("#census-form").serialize()
  }).done(gotoThankYouPage).fail(censusFormError);
}<|MERGE_RESOLUTION|>--- conflicted
+++ resolved
@@ -157,10 +157,9 @@
   $('#census-header').show();
   $('#thanks-header').show();
   $('#census-form').show();
-<<<<<<< HEAD
+
   // Jump up to the top of the form
   window.location.hash = '#thanks-header';
-=======
 
   // Copy relevant hoc-signup inputs to the census form
   $('#census_email').val($('#hoc-email').val());
@@ -169,7 +168,6 @@
   $('#census_country').val($('#country').val());
   $('#census_school_name').val($('#school-name').val());
   $('#census_location').val($('#hoc-event-location').val());
->>>>>>> 0d174723
 }
 
 function gotoThankYouPage() {
