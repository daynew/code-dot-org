--- conflicted
+++ resolved
@@ -35,23 +35,6 @@
       $('#educate-up').toggle();
       e.preventDefault();
     });
-<<<<<<< HEAD
-  });
-  $.ajax({
-    type: "GET",
-    url: '/dashboardapi/user_menu',
-    success: function (data) {
-      $('#sign_in_or_user').html(data);
-    }
-=======
-
-    $.ajax({
-      type: "GET",
-      url: '/dashboardapi/user_menu',
-      success: function (data) {
-        $('#sign_in_or_user').html(data);
-      }
-    });
 
     $("#hamburger #report-bug").click(function () {
       trackEvent("help_ui", "report-bug", "hamburger");
@@ -73,7 +56,12 @@
         trackEvent("help_ui", "support", "studio_footer");
       });
     });
-
->>>>>>> badd8eb5
+  });
+  $.ajax({
+    type: "GET",
+    url: '/dashboardapi/user_menu',
+    success: function (data) {
+      $('#sign_in_or_user').html(data);
+    }
   });
 };