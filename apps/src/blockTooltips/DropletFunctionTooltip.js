var msg = require('../locale');
var utils = require('../utils');

/**
 * @fileoverview Representation of a droplet function/block's tooltip
 */

var DROPLET_BLOCK_I18N_PREFIX = "dropletBlock_";

/**
 * @typedef {Object} parameterInfo
 * @property {String} name
 * @property {?String} description
 */

/**
 * Stores a block's tooltip information and helps render it
 * Grabs much of the tooltip's information from either app-specific locale
 * file (passed in as appMsg) or, if not present, the 'common' locale file,
 * (apps/i18n/common/en_us.json), keyed by the function name.
 *
 * e.g.,
 *
 * "dropletBlock_readRecords_description": "Reads records [...].",
 * "dropletBlock_readRecords_param0": "table",
 * "dropletBlock_readRecords_param1": "searchParams",
 * "dropletBlock_readRecords_param2": "onSuccess",
 *
 * Will result in a tooltip with the contents:
 *
 *    readRecords(table, searchParams, onSuccess)
 *    Reads records [...].
 *    [Read More] (links to `readRecords` doc file)
 *
 * Blocks which have functionNames that should not be user-visible can define
 * their own signature override.
 *
 * e.g.,
 *
 * "dropletBlock_functionParams_n_description": "Define a function with a given parameter",
 * "dropletBlock_functionParams_n_signatureOverride": "Function with a Parameter",
 *
 * Will result in a tooltip with the contents:
 *
 *    Function with a Parameter <-- note, no ()s
 *    Define a function with a given parameter.
 *    [Read More] (links to `functionParams_n` doc file)
 *
 * @constructor
 */
<<<<<<< HEAD
var DropletFunctionTooltip = function (definition) {
=======
var DropletFunctionTooltip = function (appMsg, functionName) {
>>>>>>> c081550d
  /** @type {String} */
  this.functionName = definition.func;

  /** @type {String} */
  var description = appMsg[this.descriptionKey()] || msg[this.descriptionKey()];
  if (description) {
    this.description = description();
  }

  var signatureOverride = appMsg[this.signatureOverrideKey()] ||
                            msg[this.signatureOverrideKey()];
  if (signatureOverride) {
    this.signatureOverride = signatureOverride();
  }

  /** @type {Array.<parameterInfo>} */
  this.parameterInfos = [];

  var paramId = 0;
  var paramName;
  while (!!(paramName = appMsg[this.parameterNameKey(paramId)] ||
                          msg[this.parameterNameKey(paramId)])) {
    var paramInfo = {};
    paramInfo.name = paramName();
    var paramDesc = appMsg[this.parameterNameKey(paramId)] ||
                              msg[this.parameterNameKey(paramId)];
    if (paramDesc) {
      paramInfo.description = paramDesc();
    }
    if (definition.assetTooltip) {
      paramInfo.assetTooltip = definition.assetTooltip[paramId];
    }
    this.parameterInfos.push(paramInfo);
    paramId++;
  }
};

/**
 * @returns {string}
 */
DropletFunctionTooltip.prototype.descriptionKey = function () {
  return this.i18nPrefix() + "_description";
};

/**
 * @returns {string}
 */
DropletFunctionTooltip.prototype.signatureOverrideKey = function () {
  return this.i18nPrefix() + "_signatureOverride";
};

/**
 * @param {Number} paramIndex
 * @returns {string}
 */
DropletFunctionTooltip.prototype.parameterNameKey = function (paramIndex) {
  return this.i18nPrefix() + "_param" + paramIndex;
};

/**
 * @param {Number} paramIndex
 * @returns {string}
 */
DropletFunctionTooltip.prototype.parameterDescriptionKey = function (paramIndex) {
  return this.i18nPrefix() + "_param" + paramIndex + '_description';
};

/**
 * @returns {string} i18n file prefix for this function
 */
DropletFunctionTooltip.prototype.i18nPrefix = function () {
  return DROPLET_BLOCK_I18N_PREFIX + this.functionName;
};

/**
 * @returns {string} URL for full doc about this function
 */
DropletFunctionTooltip.prototype.getFullDocumentationURL = function () {
  return '//' + utils.getPegasusHost() + '/applab/docs/' + this.functionName + '?embedded';
};

module.exports = DropletFunctionTooltip;<|MERGE_RESOLUTION|>--- conflicted
+++ resolved
@@ -48,11 +48,7 @@
  *
  * @constructor
  */
-<<<<<<< HEAD
-var DropletFunctionTooltip = function (definition) {
-=======
-var DropletFunctionTooltip = function (appMsg, functionName) {
->>>>>>> c081550d
+var DropletFunctionTooltip = function (appMsg, definition) {
   /** @type {String} */
   this.functionName = definition.func;
 
