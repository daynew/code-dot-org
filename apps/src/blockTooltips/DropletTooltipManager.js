--- conflicted
+++ resolved
@@ -69,11 +69,7 @@
 DropletTooltipManager.prototype.registerBlocksFromList = function (dropletBlocks) {
   dropletBlocks.forEach(function (dropletBlockDefinition) {
     this.blockTypeToTooltip[dropletBlockDefinition.func] =
-<<<<<<< HEAD
-      new DropletFunctionTooltip(dropletBlockDefinition);
-=======
-      new DropletFunctionTooltip(this.appMsg, dropletBlockDefinition.func);
->>>>>>> c081550d
+      new DropletFunctionTooltip(this.appMsg, dropletBlockDefinition);
   }, this);
 };
 
