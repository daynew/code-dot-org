/**
 * Entry point to build a bundle containing a set of globals used when displaying
 * tutorialExplorer.  Includes the TutorialExplorer React class.
 */

import React from 'react';
import ReactDOM from 'react-dom';
import Immutable from 'immutable';
import FilterHeader from './filterHeader';
import FilterSet from './filterSet';
import TutorialSet from './tutorialSet';
import { mobileCheck } from './util';
import { getResponsiveContainerWidth, isResponsiveCategoryInactive } from './responsive';
import * as utils from '../utils';
import _ from 'lodash';

const SortBy = utils.makeEnum('popularityrank', 'displayweight');

const TutorialExplorer = React.createClass({
  propTypes: {
    tutorials: React.PropTypes.array.isRequired,
    filterGroups: React.PropTypes.array.isRequired,
    initialFilters: React.PropTypes.objectOf(React.PropTypes.arrayOf(React.PropTypes.string)).isRequired,
    hideFilters: React.PropTypes.objectOf(React.PropTypes.arrayOf(React.PropTypes.string)),
    locale: React.PropTypes.string.isRequired,
    backButton: React.PropTypes.bool,
    legacyLink: React.PropTypes.string,
    roboticsButton: React.PropTypes.bool
  },

  getInitialState() {
    let filters = {};
    for (const filterGroupName in this.props.filterGroups) {
      const filterGroup = this.props.filterGroups[filterGroupName];
      filters[filterGroup.name] = [];
      const initialFiltersForGroup = this.props.initialFilters[filterGroup.name];
      if (initialFiltersForGroup) {
        filters[filterGroup.name] = initialFiltersForGroup;
      }
    }

    let sortBy = SortBy.displayweight;

    const { filteredTutorials, filteredTutorialsForLocale } = this.filterTutorialSet(filters, sortBy);

    return {
      filters: filters,
      filteredTutorials: filteredTutorials,
      filteredTutorialsCount: filteredTutorials.length,
      filteredTutorialsForLocale: filteredTutorialsForLocale,
      windowWidth: $(window).width(),
      windowHeight: $(window).height(),
      mobileLayout: isResponsiveCategoryInactive('md'),
      showingModalFilters: false,
      sortBy: sortBy
    };
  },

  /**
   * Called when a filter in a filter group has its checkbox
   * checked or unchecked.
   *
   * @param {string} filterGroup - The name of the filter group.
   * @param {string} filterEntry - The name of the filter entry.
   * @param {bool} value - Whether the entry was checked or not.
   */
  handleUserInputFilter(filterGroup, filterEntry, value) {
    const state = Immutable.fromJS(this.state);

    let newState = {};
    if (value) {
      // Add value to end of array.
      newState = state.updateIn(['filters', filterGroup], arr => arr.push(filterEntry));
    } else {
      // Find and remove specific value from array.
      const itemIndex = this.state.filters[filterGroup].indexOf(filterEntry);
      newState = state.updateIn(['filters', filterGroup], arr => arr.splice(itemIndex, 1));
    }

    newState = newState.toJS();

    const { filteredTutorials, filteredTutorialsForLocale } = this.filterTutorialSet(newState.filters, this.state.sortBy);
    this.setState({
      ...newState,
      filteredTutorials,
      filteredTutorialsCount: filteredTutorials.length,
      filteredTutorialsForLocale
    });
  },

  /**
   * Called when the sort order is changed via dropdown.
   *
   * @param {string} value - The new sort order.
   */
  handleUserInputSortBy(value) {
    this.setState({sortBy: value});
    const { filteredTutorials, filteredTutorialsForLocale } = this.filterTutorialSet(this.state.filters, value);
    this.setState({
      filteredTutorials,
      filteredTutorialsCount: filteredTutorials.length,
      filteredTutorialsForLocale
    });
  },

  filterTutorialSet(filters, sortBy) {
    const filterProps = {
      locale: this.props.locale,
      filters: filters,
      hideFilters: this.props.hideFilters,
      sortBy: sortBy
    };
    filterProps.specificLocale = false;
    const filteredTutorials = TutorialExplorer.filterTutorials(this.props.tutorials, filterProps);

    filterProps.specificLocale = true;
    const filteredTutorialsForLocale = TutorialExplorer.filterTutorials(this.props.tutorials, filterProps);

    return { filteredTutorials, filteredTutorialsForLocale };
  },

  componentDidMount() {
    window.addEventListener('resize', _.debounce(this.onResize, 100));
  },

  showModalFilters() {
    this.setState({showingModalFilters: true});
  },

  hideModalFilters() {
    this.setState({showingModalFilters: false});
  },

  shouldShowFilters() {
    return !this.state.mobileLayout || this.state.showingModalFilters;
  },

  shouldShowTutorials() {
    return !this.state.mobileLayout || !this.state.showingModalFilters;
  },

  shouldShowTutorialsForLocale() {
    return this.shouldShowTutorials() && !this.isLocaleEnglish();
  },

  isLocaleEnglish() {
    return this.props.locale.substring(0,2) === "en";
  },

  /**
   * Called when the window resizes. Look to see if width/height changed, then
   * call adjustTopPaneHeight as our maxHeight may need adjusting.
   */
  onResize() {
    const windowWidth = $(window).width();
    const windowHeight = $(window).height();

    // We fire window resize events when the grippy is dragged so that non-React
    // controlled components are able to rerender the editor. If width/height
    // didn't change, we don't need to do anything else here
    if (windowWidth === this.state.windowWidth &&
        windowHeight === this.state.windowHeight) {
      return;
    }

    this.setState({
      windowWidth: $(window).width(),
      windowHeight: $(window).height()
    });

    this.setState({mobileLayout: isResponsiveCategoryInactive('md')});
  },

  statics: {
    /**
     * Filters a given array of tutorials by the given filter props.
     *
     * It goes through all active filter categories.  If no filters are set for
     * a filter group, then that item will default to showing, so long as no other
     * filter group prevents it from showing.
     * hideFilters is an explicit list of filters that we actually hide if matched.
     * But if we do have a filter set for a filter group, and the tutorial is tagged
     * for that filter group, then at least one of the active filters must match a tag.
     * e.g. If the user chooses two platforms, then at least one of the platforms
     * must match a platform tag on the tutorial.
     * A similar check for language is done first.
     * In the case that filterProps.specificLocale is true, we do something slightly
     * different.  We don't show tutorials that don't have any language tags, and we
     * reject tutorials that don't have the current locale explicitly listed.  This
     * allows us to return a set of tutorials that have explicit support for the
     * current locale.
     *
     * @param {Array} tutorials - Array of tutorials.  Each contains a variety of
     *   strings, each of which is a list of tags separated by commas, no spaces.
     * @param {object} filterProps - Object containing filter properties.
     * @param {string} filterProps.locale - The current locale.
     * @param {bool} filterProps.specificLocale - Whether we filter to only allow
     *   through tutorials matching the current locale.
     * @param {object} filterProps.filters - Contains arrays of strings identifying
     *   the currently active filters.  Each array is named for its filter group.
     */
    filterTutorials(tutorials, filterProps) {
      const { locale, specificLocale, filters, hideFilters, sortBy } = filterProps;

      const filteredTutorials = tutorials.filter(tutorial => {
        // Check that the tutorial isn't marked as do-not-show.  If it does,
        // it's hidden.
        if (tutorial.tags.split(',').indexOf("do-not-show") !== -1) {
          return false;
        }

        // First check that the tutorial language doesn't exclude it immediately.
        // If the tags contain some languages, and we don't have a match, then
        // hide the tutorial.
        if (tutorial.languages_supported) {
          const languageTags = tutorial.languages_supported.split(',');
          const currentLocale = locale;
          if (languageTags.length > 0 &&
            languageTags.indexOf(currentLocale) === -1 &&
            languageTags.indexOf(currentLocale.substring(0,2)) === -1) {
            return false;
          }
        } else if (specificLocale) {
          // If the tutorial doesn't have language tags, but we're only looking
          // for specific matches to our current locale, then don't show this
          // tutorial.  i.e. don't let non-locale-specific tutorials through.
          return false;
        }

        // If we are explicitly hiding a matching filter, then don't show the
        // the tutorial.
        for (const filterGroupName in hideFilters) {
          const tutorialTags = tutorial["tags_" + filterGroupName];
          const filterGroup = hideFilters[filterGroupName];

          if (filterGroup.length !== 0 &&
              tutorialTags &&
              tutorialTags.length > 0 &&
              TutorialExplorer.findMatchingTag(filterGroup, tutorialTags)) {
            return false;
          }
        }

        // If we miss any active filter group, then we don't show the tutorial.
        let filterGroupsSatisfied = true;

        for (const filterGroupName in filters) {
          const tutorialTags = tutorial["tags_" + filterGroupName];
          const filterGroup = filters[filterGroupName];

          if (filterGroup.length !== 0 &&
              tutorialTags &&
              tutorialTags.length > 0 &&
              !TutorialExplorer.findMatchingTag(filterGroup, tutorialTags)) {
            filterGroupsSatisfied = false;
          }
        }

        return filterGroupsSatisfied;
      }).sort((tutorial1, tutorial2) => {
        if (sortBy === SortBy.popularityrank) {
          return tutorial1.popularityrank - tutorial2.popularityrank;
        } else {
          return tutorial2.displayweight - tutorial1.displayweight;
        }
      });

      return filteredTutorials;
    },

    /* Given a filter group, and the tutorial's relevant tags for that filter group,
     * see if there's at least a single match.
     * @param {Array} filterGroup - Array of strings, each of which is a selected filter
     *   for the group.  e.g. ["beginner", "experienced"].
     * @param {string} tutorialTags - Comma-separated tags for a tutorial.
     *   e.g. "beginner,experienced".
     * @return {bool} - true if the tutorial had at least one tag matching at least
     *   one of the filterGroup's values.
     */
    findMatchingTag(filterGroup, tutorialTags) {
      return filterGroup.some(filterName => tutorialTags.split(',').indexOf(filterName) !== -1);
    }

  },

  render() {
    return (
      <div style={{width: getResponsiveContainerWidth(), margin: "0 auto"}}>
        <FilterHeader
          onUserInput={this.handleUserInputSortBy}
          sortBy={this.state.sortBy}
          backButton={this.props.backButton}
          legacyLink={this.props.legacyLink}
          filteredTutorialsCount={this.state.filteredTutorialsCount}
          mobileLayout={this.state.mobileLayout}
          showingModalFilters={this.state.showingModalFilters}
          showModalFilters={this.showModalFilters}
          hideModalFilters={this.hideModalFilters}
        />
        <div style={{clear: "both"}}/>

        {this.shouldShowFilters() && (
          <FilterSet
            filterGroups={this.props.filterGroups}
            onUserInput={this.handleUserInputFilter}
            selection={this.state.filters}
            roboticsButton={this.props.roboticsButton}
          />
        )}

        {this.shouldShowTutorialsForLocale() && (
          <div>
            <h1>Tutorials in your language</h1>
            <TutorialSet
              tutorials={this.state.filteredTutorialsForLocale}
              filters={this.state.filters}
              locale={this.props.locale}
              specificLocale={true}
            />
            <h1>Tutorials in many languages</h1>
          </div>
        )}

        {this.shouldShowTutorials() && (
          <TutorialSet
            tutorials={this.state.filteredTutorials}
            filters={this.state.filters}
            locale={this.props.locale}
          />
        )}
      </div>
    );
  }
});

<<<<<<< HEAD
function getFilters(robotics) {
=======

function getFilters({robotics, mobile}) {
>>>>>>> 4416647b
  const filters = [
    { name: "grade",
      text: "Grades",
      entries: [
        {name: "pre", text: "Pre-reader"},
        {name: "2-5", text: "Grades 2-5"},
        {name: "6-8", text: "Grades 6-8"},
        {name: "9+", text: "Grades 9+"}]},
    { name: "teacher_experience",
      text: "Educator's experience",
      entries: [
        {name: "beginner", text:"Beginner"},
        {name: "comfortable", text:"Comfortable"}]},
    { name: "student_experience",
      text: "Student's experience",
      entries: [
        {name: "beginner", text: "Beginner"},
        {name: "comfortable", text: "Comfortable"}]},
    { name: "platform",
      text: "Classroom technology",
      entries: [
        {name: "computers", text: "Computers"},
        {name: "android", text: "Android"},
        {name: "ios", text: "iPad/iPhone"},
        {name: "no-internet", text: "Poor or no internet"},
        {name: "no-computers", text: "No computers or devices"}]},
    { name: "subject",
      text: "Topics",
      entries: [
        {name: "science", text: "Science"},
        {name: "math", text: "Math"},
        {name: "history", text: "Social Studies"},
        {name: "la", text: "Language Arts"},
        {name: "art", text: "Art, Media, Music"},
        {name: "cs-only", text: "Computer Science only"}]},
    { name: "activity_type",
      text: "Activity type",
      entries: [
        {name: "online-tutorial", text: "Self-led tutorials"},
        {name: "lesson-plan", text: "Lesson plan"}]},
    { name: "length", text: "Length",
      entries: [
        {name: "1hour", text: "One hour"},
        {name: "1hour-follow", text: "One hour with follow-on"},
        {name: "few-hours", text: "A few hours"}]},
    { name: "programming_language",
      text: "Language",
      entries: [
        {name: "blocks", text: "Blocks"},
        {name: "typing", text: "Typing"},
        {name: "other", text: "Other"}]}];

  const initialFilters = {
    teacher_experience: ["beginner"],
    student_experience: ["beginner"]
  };

  const hideFilters = {
    activity_type: ["robotics"]
  };

  if (robotics) {
    filters.forEach(filterGroup => {
      if (filterGroup.name === "activity_type") {
        filterGroup.entries = [{name: "robotics", text: "Robotics"}];
        filterGroup.display = false;
      }
    });

    initialFilters.activity_type = ["robotics"];

    hideFilters.activity_type = [];
  }

  if (mobile) {
    initialFilters.platform = ["android", "ios"];
  }

  return {filters, initialFilters, hideFilters};
}

window.TutorialExplorerManager = function (options) {
  options.mobile = mobileCheck();
  const {filters, initialFilters, hideFilters} = getFilters(options);

  this.renderToElement = function (element) {
    ReactDOM.render(
      <TutorialExplorer
        tutorials={options.tutorials}
        filterGroups={filters}
        initialFilters={initialFilters}
        hideFilters={hideFilters}
        locale={options.locale}
        backButton={options.backButton}
        legacyLink={options.legacyLink}
        roboticsButton={options.roboticsButton}
      />,
      element
    );
  };
};

export default TutorialExplorer;<|MERGE_RESOLUTION|>--- conflicted
+++ resolved
@@ -333,12 +333,7 @@
   }
 });
 
-<<<<<<< HEAD
-function getFilters(robotics) {
-=======
-
 function getFilters({robotics, mobile}) {
->>>>>>> 4416647b
   const filters = [
     { name: "grade",
       text: "Grades",
