--- conflicted
+++ resolved
@@ -1,14 +1,7 @@
 var utils = require('./utils');
 var _ = utils.getLodash();
 var requiredBlockUtils = require('./required_block_utils');
-<<<<<<< HEAD
 var studioAppSingleton = require('./StudioApp');
-window.StudioApp = studioAppSingleton;
-=======
-var StudioAppClass = require('./StudioApp');
-
-var studioAppSingleton = require('./base');
->>>>>>> bf36034a
 
 // TODO (br-pair) : This is to expose methods we need in the global namespace
 // for testing purpose. Would be nice to eliminate this eventually.
