import $ from 'jquery';
import experiments from './util/experiments';
import processMarkdown from 'marked';
import renderer, { makeRenderer } from "./util/StylelessRenderer";
import FeedbackBlocks from './feedbackBlocks';

import { trySetLocalStorage } from './utils';

var parseXmlElement = require('./xml').parseElement;
var msg = require('@cdo/locale');

/**
 * @overview A helper class for all actions associated with the Authored
 * Hint viewing and logging system.
 *
 * The general pattern for usage is straightforward:
 *
 * Every time a user requests to view a new hint, we log information
 * about that hint as well as the most recent attempt.
 *
 * Every time a user makes an "attempt" at the level and send an attempt
 * report, we save some information about that most recent attempt, and
 * add that information to all hint views from the previous attempt.
 *
 * Finally, when the user navigates to a new page (either by completing
 * the level and moving on or by leaving the level and coming back
 * later), we record for all hints the "final" attempt in that session
 * and post the results to the server.
 *
 * Thus, each hint has three attempt records by the end of the
 * lifecycle:
 *  1) a "previous" attempt (can be empty)
 *  2) a "next" attempt
 *  3) a "final" attempt
 */

/**
 * @typedef {Object} HintData
 * @property {number} scriptId
 * @property {number} levelId
 * @property {string} hintId
 * @property {string} hintClass
 * @property {string} hintType
 * @property {string} ttsUrl
 * @property {string} ttsMessage
 */
/**
 * @typedef {Object} UnfinishedHint
 * @augments HintData
 * @property {number} [prevTime]
 * @property {number} [prevAttempt]
 * @property {number} [prevTestResult]
 * @property {number} [prevLevelSourceId]
 */
/**
 * @typedef {Object} FinishedHint
 * @augments UnfinishedHint
 * @property {number} nextTime
 * @property {number} nextAttempt
 * @property {number} nextTestResult
 * @property {number} nextLevelSourceId
 */
/**
 * @typedef {Object} FinalizedHint
 * @augments FinishedHint
 * @property {number} finalTime
 * @property {number} finalAttempt
 * @property {number} finalTestResult
 * @property {number} finalLevelSourceId
 */
/**
 * @typedef {Object} AttemptRecord
 * @property {number} time
 * @property {number} attempt
 * @property {number} testResult
 * @property {number} levelSourceId
 */

var authoredHintUtils = {};

module.exports = authoredHintUtils;

authoredHintUtils.getFromLocalStorage_ = function (key, defaultValue) {
  var result = localStorage.getItem(key);
  try {
    result = result ? JSON.parse(result) : defaultValue;
  } catch (e) {
    result = defaultValue;
  }
  return result;
};

/**
 * @return {UnfinishedHint[]}
 */
authoredHintUtils.getUnfinishedHints_ = function () {
  return authoredHintUtils.getFromLocalStorage_('unfinished_authored_hint_views', []);
};

/**
 * @return {FinishedHint[]}
 */
authoredHintUtils.getFinishedHints_ = function () {
  return authoredHintUtils.getFromLocalStorage_('finished_authored_hint_views', []);
};

/**
 * This only retrieves the hints stored in localStorage, which likely won't
 * include things from older sessions.
 *
 * TODO(ram): Grab *all* the old hint requests from the server, preferably on
 *   level load
 * @return {FinishedHint[]}
 */
authoredHintUtils.getOldFinishedHints = function () {
  return authoredHintUtils.getFromLocalStorage_('old_finished_authored_hint_views', []);
};

/**
 * @return {AttemptRecord}
 */
authoredHintUtils.getLastAttemptRecord_ = function () {
  return authoredHintUtils.getFromLocalStorage_('last_attempt_record', undefined);
};

/**
 * Appends the given hints to the array of existing FinishedHints
 * @param {FinishedHint[]} hints
 */
authoredHintUtils.recordFinishedHints_ = function (hints) {
  var finishedHintViews = authoredHintUtils.getFinishedHints_();
  finishedHintViews = finishedHintViews.concat(hints);
  trySetLocalStorage('finished_authored_hint_views', JSON.stringify(finishedHintViews));
};

authoredHintUtils.clearUnfinishedHints = function () {
  trySetLocalStorage('unfinished_authored_hint_views', JSON.stringify([]));
};

authoredHintUtils.clearFinishedHints_ = function () {
  if (experiments.isEnabled('gamification')) {
    const oldHints = authoredHintUtils.getOldFinishedHints();
    trySetLocalStorage('old_finished_authored_hint_views',
        JSON.stringify(oldHints.concat(authoredHintUtils.getFinishedHints_())));
  }
  trySetLocalStorage('finished_authored_hint_views', JSON.stringify([]));
};

/**
 * @return {FinalizedHint[]}
 */
authoredHintUtils.finalizeHints_ = function () {
  const finalAttemptRecord = authoredHintUtils.getLastAttemptRecord_();
  localStorage.removeItem('last_attempt_record');
  var hints = authoredHintUtils.getFinishedHints_();
  if (finalAttemptRecord) {
    hints = hints.map((hint) =>
      Object.assign({
        finalTime: finalAttemptRecord.time,
        finalAttempt: finalAttemptRecord.attempt,
        finalTestResult: finalAttemptRecord.testResult,
        finalLevelSourceId: finalAttemptRecord.levelSourceId,
      }, hint)
    );
  }
  return hints;
};

/**
 * Adds a hint to the list of "unfinished" hints for the attempt
 * currently in progress. If this is not the first attempt of the
 * session, save along with the hint a record of the most recent
 * attempt.
 *
 * @param {HintData} hint
 */
authoredHintUtils.recordUnfinishedHint = function (hint) {
  var lastAttemptRecord = authoredHintUtils.getLastAttemptRecord_();
  if (lastAttemptRecord) {
    hint = Object.assign({
      prevTime: lastAttemptRecord.time,
      prevAttempt: lastAttemptRecord.attempt,
      prevTestResult: lastAttemptRecord.testResult,
      prevLevelSourceId: lastAttemptRecord.levelSourceId,
    }, hint);
  }
  var unfinishedHintViews = authoredHintUtils.getUnfinishedHints_();
  unfinishedHintViews.push(hint);
  trySetLocalStorage('unfinished_authored_hint_views', JSON.stringify(unfinishedHintViews));
};

/**
 * @param {AttemptRecord} nextAttemptRecord
 */
authoredHintUtils.finishHints = function (nextAttemptRecord) {
  if (!nextAttemptRecord) {
    return;
  }
  trySetLocalStorage('last_attempt_record', JSON.stringify(nextAttemptRecord));
  var unfinishedHintViews = authoredHintUtils.getUnfinishedHints_();
  authoredHintUtils.clearUnfinishedHints();
  var finishedHintViews = unfinishedHintViews.map((hint) =>
    Object.assign({
      nextTime: nextAttemptRecord.time,
      nextAttempt: nextAttemptRecord.attempt,
      nextTestResult: nextAttemptRecord.testResult,
      nextLevelSourceId: nextAttemptRecord.levelSourceId,
    }, hint)
  );
  authoredHintUtils.recordFinishedHints_(finishedHintViews);
};

/**
 * @param {string} url
 */
authoredHintUtils.submitHints = function (url) {
  // first, finish all unfinished hints
  var unfinishedHints = authoredHintUtils.getUnfinishedHints_();
  if (unfinishedHints && unfinishedHints.length) {
    var finalHint = unfinishedHints[unfinishedHints.length-1];
    authoredHintUtils.finishHints({
      time: finalHint.prevTime,
      attempt: finalHint.prevAttempt,
      testResult: finalHint.prevTestResult,
      levelSourceId: finalHint.prevLevelSourceId,
    });
  }

  // then, finalize all hints
  var hints = authoredHintUtils.finalizeHints_();

  // now, all hints should be finished and finalized. So submit them all
  if (hints && hints.length) {
    $.ajax({
      url: url,
      method: 'POST',
      contentType: 'application/json',
      data: JSON.stringify({hints: hints}),
      complete: function () {
        authoredHintUtils.clearFinishedHints_();
      }
    });
  }
};

/**
 * Generates contextual hints as used by StudioApp from Blockly XML
 * @param {BlockHint[]} blocks An array of objects representing the
 *        missing recommended Blockly Blocks for which we want to
 *        create hints.
 * @return {AuthoredHint[]}
 */
authoredHintUtils.createContextualHintsFromBlocks = function (blocks) {
  return blocks.map(function (block) {
    var xmlBlock = parseXmlElement(FeedbackBlocks.generateXMLForBlocks([block]));
    var blockType = xmlBlock.firstChild.getAttribute("type");
    return {
      content: processMarkdown(msg.recommendedBlockContextualHintTitle(),
          { renderer }),
      ttsMessage: msg.recommendedBlockContextualHintTitle(),
      block: xmlBlock,
      hintId: "recommended_block_" + blockType,
      hintClass: 'recommended',
      hintType: 'contextual',
      alreadySeen: block.alreadySeen
    };
  });
};

/**
 * Generates authored hints as used by StudioApp from levelbuilder JSON.
 * @param {string} levelBuilderAuthoredHints - JSON representing an array of hints
 * @return {AuthoredHint[]}
 */
authoredHintUtils.generateAuthoredHints = function (levelBuilderAuthoredHints) {
  /**
   * @type {{
   *   hint_markdown,
   *   hint_id,
   *   hint_class,
   *   hint_type,
   *   tts_url
   * }[]}
   */
  var hints;
  try {
    hints = JSON.parse(levelBuilderAuthoredHints);
  } catch (e) {
    hints = [];
  }
<<<<<<< HEAD
  return hints.map((hint) => ({
    content: processMarkdown(hint.hint_markdown),
    hintId: hint.hint_id,
    hintClass: hint.hint_class,
    hintType: hint.hint_type,
    ttsUrl: hint.tts_url,
    alreadySeen: false
  }));
=======
  return hints.map(function (hint) {
    return {
      content: processMarkdown(hint.hint_markdown, {
        renderer: makeRenderer({
          stripStyles: false,
          expandableImages: true,
        }),
      }),
      hintId: hint.hint_id,
      hintClass: hint.hint_class,
      hintType: hint.hint_type,
      ttsUrl: hint.tts_url,
      alreadySeen: false
    };
  });
>>>>>>> 31e4b1a7
};

/**
 * @return {number} number of hints that the user has opened on the given level, but
 * haven't been reported to the server yet.
 */
authoredHintUtils.currentOpenedHintCount = function (levelId) {
  const unfinished = authoredHintUtils.getUnfinishedHints_();
  const finished = authoredHintUtils.getFinishedHints_();
  return unfinished.concat(finished).filter((hint) =>
    hint.levelId === levelId
  ).length;
};<|MERGE_RESOLUTION|>--- conflicted
+++ resolved
@@ -288,16 +288,6 @@
   } catch (e) {
     hints = [];
   }
-<<<<<<< HEAD
-  return hints.map((hint) => ({
-    content: processMarkdown(hint.hint_markdown),
-    hintId: hint.hint_id,
-    hintClass: hint.hint_class,
-    hintType: hint.hint_type,
-    ttsUrl: hint.tts_url,
-    alreadySeen: false
-  }));
-=======
   return hints.map(function (hint) {
     return {
       content: processMarkdown(hint.hint_markdown, {
@@ -313,7 +303,6 @@
       alreadySeen: false
     };
   });
->>>>>>> 31e4b1a7
 };
 
 /**
