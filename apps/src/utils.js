/* global define, $ */
import Immutable from 'immutable';

/**
 * Checks whether the given subsequence is truly a subsequence of the given sequence,
 * and whether the elements appear in the same order as the sequence.
 *
 * @param sequence Array - The sequence that the subsequence should be a subsequence of.
 * @param subsequence Array - A subsequence of the given sequence.
 * @returns boolean - whether or not subsequence is really a subsequence of sequence.
 */
export function isSubsequence(sequence, subsequence) {
  let superIndex = 0, subIndex = 0;
  while (subIndex < subsequence.length) {
    while (superIndex < sequence.length && subsequence[subIndex] !== sequence[superIndex]) {
      superIndex++;
    }
    if (superIndex >= sequence.length) {
      // we went off the end while searching
      return false;
    }
    subIndex++;
    superIndex++;
  }
  return true;
}

export function shallowCopy(source) {
  var result = {};
  for (var prop in source) {
    result[prop] = source[prop];
  }

  return result;
}

/**
 * Returns a clone of the object, stripping any functions on it.
 */
export function cloneWithoutFunctions(object) {
  return JSON.parse(JSON.stringify(object));
}

/**
 * Returns a string with a double quote before and after.
 */
export function quote(str) {
  return '"' + str + '"';
}

/**
 * Returns a new object with the properties from defaults overridden by any
 * properties in options. Leaves defaults and options unchanged.
 * NOTE: For new code, use Object.assign({}, defaults, options) instead
 */
export function extend(defaults, options) {
  var finalOptions = exports.shallowCopy(defaults);
  for (var prop in options) {
    finalOptions[prop] = options[prop];
  }

  return finalOptions;
}

export function escapeHtml(unsafe) {
  return unsafe
    .replace(/&/g, "&amp;")
    .replace(/</g, "&lt;")
    .replace(/>/g, "&gt;")
    .replace(/"/g, "&quot;")
    .replace(/'/g, "&#039;");
}

/**
 * Version of modulo which, unlike javascript's `%` operator,
 * will always return a positive remainder.
 * @param number
 * @param mod
 */
export function mod(number, mod) {
  return ((number % mod) + mod) % mod;
}

/**
 * Generates an array of integers from start to end inclusive
 */
export function range(start, end) {
  var ints = [];
  for (var i = start; i <= end; i++) {
    ints.push(i);
  }
  return ints;
}

/**
 * Given two functions, generates a function that returns the result of the
 * second function if and only if the first function returns true
 */
export function executeIfConditional(conditional, fn) {
  return function () {
    if (conditional()) {
      return fn.apply(this, arguments);
    }
  };
}

/**
 * Removes all single and double quotes from a string
 * @param inputString
 * @returns {string} string without quotes
 */
export function stripQuotes(inputString) {
  return inputString.replace(/["']/g, "");
}

/**
 * Defines an inheritance relationship between parent class and this class.
 */
Function.prototype.inherits = function (parent) {
  this.prototype = Object.create(parent.prototype);
  this.prototype.constructor = this;
  this.superPrototype = parent.prototype;
};

/**
 * Wrap a couple of our Blockly number validators to allow for ???.  This is
 * done so that level builders can specify required blocks with wildcard fields.
 */
export function wrapNumberValidatorsForLevelBuilder() {
  var nonNeg = Blockly.FieldTextInput.nonnegativeIntegerValidator;
  var numVal = Blockly.FieldTextInput.numberValidator;

  Blockly.FieldTextInput.nonnegativeIntegerValidator = function (text) {
    if (text === '???') {
      return text;
    }
    return nonNeg(text);
  };

  Blockly.FieldTextInput.numberValidator = function (text) {
    if (text === '???') {
      return text;
    }
    return numVal(text);
  };
}

/**
 * Return a random key name from an object.
 *
 * Slightly modified from: http://stackoverflow.com/a/15106541
 */

export function randomKey(obj) {
  var keys = Object.keys(obj);
  return keys[keys.length * Math.random() << 0];
}

/**
 * Generate a random identifier in a format matching the RFC-4122 specification.
 *
 * Taken from
 * {@link http://byronsalau.com/blog/how-to-create-a-guid-uuid-in-javascript/}
 *
 * @see RFC-4122 standard {@link http://www.ietf.org/rfc/rfc4122.txt}
 *
 * @returns {string} RFC4122-compliant UUID
 */
export function createUuid() {
  return 'xxxxxxxx-xxxx-4xxx-yxxx-xxxxxxxxxxxx'.replace(/[xy]/g, function (c) {
    var r = Math.random()*16|0, v = c === 'x' ? r : (r&0x3|0x8);
    return v.toString(16);
  });
}

export function fireResizeEvent() {
  var ev = document.createEvent('Event');
  ev.initEvent('resize', true, true);
  window.dispatchEvent(ev);
}

// ECMAScript 6 polyfill for String.prototype.repeat
// Polyfill adapted from
// https://developer.mozilla.org/en-US/docs/Web/JavaScript/Reference
//        /Global_Objects/String/repeat
if (!String.prototype.repeat) {
  /**
   * The repeat() method constructs and returns a new string which contains
   * the specified number of copies of the string on which it was called,
   * concatenated together?
   * @param {number} count
   * @returns {string}
   */
  String.prototype.repeat = function (count) {
    if (this === null) {
      throw new TypeError('can\'t convert ' + this + ' to object');
    }
    var str = '' + this;
    count = +count;
    if (count !== count) {
      count = 0;
    }
    if (count < 0) {
      throw new RangeError('repeat count must be non-negative');
    }
    if (count === Infinity) {
      throw new RangeError('repeat count must be less than infinity');
    }
    count = Math.floor(count);
    if (str.length === 0 || count === 0) {
      return '';
    }
    // Ensuring count is a 31-bit integer allows us to heavily optimize the
    // main part. But anyway, most current (august 2014) browsers can't handle
    // strings 1 << 28 chars or longer, so:
    if (str.length * count >= 1 << 28) {
      throw new RangeError('repeat count must not overflow maximum string size');
    }
    var rpt = '';
    for (;;) {
      if ((count & 1) === 1) {
        rpt += str;
      }
      count >>>= 1;
      if (count === 0) {
        break;
      }
      str += str;
    }
    return rpt;
  };
}

/**
 * Similar to val || defaultVal, except it's gated on whether or not val is
 * undefined instead of whether val is falsey.
 * @returns {*} val if not undefined, otherwise defaultVal
 */
export function valueOr(val, defaultVal) {
  return val === undefined ? defaultVal : val;
}


/**
 * Attempts to analyze whether or not err represents infinite recursion having
 * occurred. This error differs per browser, and it's possible that we don't
 * properly discover all cases.
 * Note: Other languages probably have localized messages, meaning we won't
 * catch them.
 */
export function isInfiniteRecursionError(err) {
  // Chrome/Safari: message ends in a period in Safari, not in Chrome
  if (err instanceof RangeError &&
    /^Maximum call stack size exceeded/.test(err.message)) {
    return true;
  }

  // Firefox
  /*eslint-disable */
  // Linter doesn't like our use of InternalError, even though we gate on its
  // existence.
  if (typeof(InternalError) !== 'undefined' && err instanceof InternalError &&
      err.message === 'too much recursion') {
    return true;
  }
  /*eslint-enable */

  // IE
  if (err instanceof Error &&
      err.message === 'Out of stack space') {
    return true;
  }

  return false;
}

// TODO(dave): move this logic to dashboard.
export function getPegasusHost() {
  switch (window.location.hostname) {
    case 'studio.code.org':
    case 'learn.code.org':
      return 'code.org';
    default:
      var name = window.location.hostname.split('.')[0];
      switch (name) {
        case 'localhost':
          return 'localhost.code.org:3000';
        case 'development':
        case 'staging':
        case 'test':
        case 'levelbuilder':
          return name + '.code.org';
        case 'staging-studio':
          return 'staging.code.org';
        case 'test-studio':
          return 'test.code.org';
        case 'levelbuilder-studio':
          return 'levelbuilder.code.org';
        default:
          return null;
      }
  }
}

/**
 * IE9 throws an exception when trying to access the media field of a stylesheet
 */
export function browserSupportsCssMedia() {
  var styleSheets = document.styleSheets;
  for (var i = 0; i < styleSheets.length; i++) {
    var rules = styleSheets[i].cssRules || styleSheets[i].rules;
    try {
      if (rules.length > 0) {
        // see if we can access media
        var media = rules[0].media;
      }
    } catch (e) {
      return false;
    }
  }
  return true;
}

/**
 * Remove escaped characters and HTML to convert some rendered text to what should appear in user-edited controls
 * @param text
 * @returns String that has no more escape characters and multiple divs converted to newlines
 */
export function unescapeText(text) {
  var cleanedText = text;

  // Handling of line breaks:
  // In multiline text it's possible for the first line to render wrapped or unwrapped.
  //     Line 1
  //     Line 2
  //   Can render as any of:
  //     Line 1<div>Line 2</div>
  //     Line 1<br><div>Line 2</div>
  //     <div>Line 1</div><div>Line 2</div>
  //
  // Most blank lines are rendered as <div><br></div>
  //     Line 1
  //
  //     Line 3
  //   Can render as any of:
  //     Line 1<div><br></div><div>Line 3</div>
  //     Line 1<br><div><br></div><div>Line 3</div>
  //     <div>Line 1</div><div><br></div><div>Line 3</div>
  //
  // Leading blank lines render wrapped or as placeholder breaks and should be preserved
  //
  //     Line 2
  //   Renders as any of:
  //    <br><div>Line 2</div>
  //    <div><br></div><div>Line 2</div>

  // First, convert every <div> tag that isn't at the very beginning of the string
  // to a newline.  This avoids generating an incorrect blank line at the start
  // if the first line is wrapped in a <div>.
  cleanedText = cleanedText.replace(/(?!^)<div[^>]*>/gi, '\n');

  cleanedText = cleanedText.replace(/<[^>]+>/gi, ''); // Strip all other tags
  cleanedText = cleanedText.replace(/&nbsp;/gi, ' '); // Unescape nonbreaking spaces
  cleanedText = cleanedText.replace(/&gt;/gi, '>');   // Unescape >
  cleanedText = cleanedText.replace(/&lt;/gi, '<');   // Unescape <
  cleanedText = cleanedText.replace(/&amp;/gi, '&');  // Unescape & (must happen last!)
  return cleanedText;
}

/**
 * Escape special characters in a piece of text, and convert newlines to seperate divs
 * @param text
 * @returns String with special characters escaped and newlines converted divs
 */
export function escapeText(text) {
  var escapedText = text.toString();
  escapedText = escapedText.replace(/&/g, '&amp;');   // Escape & (must happen first!)
  escapedText = escapedText.replace(/</g, '&lt;');    // Escape <
  escapedText = escapedText.replace(/>/g, '&gt;');    // Escape >
  escapedText = escapedText.replace(/ {2}/g,' &nbsp;'); // Escape doubled spaces

  // Now wrap each line except the first line in a <div>,
  // replacing blank lines with <div><br><div>
  var lines = escapedText.split('\n');
  var first = lines[0];
  var rest = lines.slice(1);

  // If first line is blank and not the only line, convert it to a <br> tag:
  if (first.length === 0 && lines.length > 1) {
    first = '<br>';
  }

  // Wrap the rest of the lines
  return first + rest.map(function (line) {
    return '<div>' + (line.length ? line : '<br>') + '</div>';
  }).join('');
}

export function showUnusedBlockQtip(targetElement) {
  var msg = require('./locale');
  $(targetElement).qtip({
    content: {
      text: '<h4>' + msg.unattachedBlockTipTitle() +'</h4><p>' + msg.unattachedBlockTipBody() + '</p>',
      title: {
        button: $('<div class="tooltip-x-close"/>')
      }
    },
    position: {
      my: "bottom left",
      at: "top right"
    },
    style: {
      classes: "cdo-qtips",
      tip: {
        width: 20,
        height: 20
      }
    },
    hide: {
      event: 'unfocus'
    },
    show: false // don't show on mouseover
  }).qtip('show');
}

/**
 * Converts degrees into radians.
 *
 * @param degrees - The degrees to convert to radians
 * @return `degrees` converted to radians
 */
export function degreesToRadians(degrees) {
    return degrees * (Math.PI / 180);
}

/**
 * Simple wrapper around localStorage.setItem that catches any exceptions (for
 * example when we call setItem in Safari's private mode)
 * @return {boolean} True if we set successfully
 */
export function trySetLocalStorage(item, value) {
  try {
    localStorage.setItem(item, value);
    return true;
  } catch (e) {
    return false;
  }

}

/**
 * Generates a simple enum object
 * @example
 *   var Seasons = enum('SPRING', 'SUMMER', 'FALL', 'WINTER');
 *   Seasons.SPRING === 'SPRING';
 *   Seasons.SUMMER === 'SUMMER';
 *   // etc...
 */
export function makeEnum() {
  var result = {}, key;
  for (var i = 0; i < arguments.length; i++) {
    key = String(arguments[i]);
    if (result[key]) {
      throw new Error('Key "' + key + '" occurred twice while constructing enum');
    }
    result[key] = key;
  }
  if (Object.freeze) {
    Object.freeze(result);
  }
  return result;
}

/**
 * If the string is too long, truncate it and append an ellipsis.
 * @param {string} inputText
 * @param {number} maxLength
 * @returns {string}
 */
export function ellipsify(inputText, maxLength) {
  if (inputText && inputText.length > maxLength) {
    return inputText.substr(0, maxLength - 3) + "...";
  }
  return inputText || '';
}

/**
 * Returns deep merge of two objects, concatenating rather than overwriting
 * array properites. Does not mutate either object.
 *
 * Note: new properties in overrides are always added to end, not in-order.
 *
 * TODO(bjordan): Replace with _.mergeWith when lodash upgraded to 4.x.
 *
 * Note: may become default behavior of mergeDeep in future immutable versions.
 *   @see https://github.com/facebook/immutable-js/issues/406
 *
 * @param {Object} baseObject
 * @param {Object} overrides
 * @returns {Object} original object (now modified in-place)
 */
export function deepMergeConcatArrays(baseObject, overrides) {
  function deepConcatMerger(a, b) {
    const isList = Immutable.List.isList;
    if (isList(a) && isList(b)) {
      return a.concat(b);
    }
    if (a && a.mergeWith) {
      return a.mergeWith(deepConcatMerger, b);
    }
    return b;
  }

  var baseImmutable = Immutable.fromJS(baseObject);
  return baseImmutable.mergeWith(deepConcatMerger, overrides).toJS();
}

/**
 * Creates a new event in a cross-browswer-compatible way.
 *
 * createEvent functionality is officially deprecated in favor of
 * the Event constructor, but some older browsers do not yet support
 * event constructors. Attempt to use the new functionality, fall
 * back to the old if it fails.
 *
 * @param {String} type
 * @param {boolean} [bubbles=false]
 * @param {boolean} [cancelable=false]
 */
export function createEvent(type, bubbles = false, cancelable = false) {
  var customEvent;
  try {
    customEvent = new Event(type, { bubbles, cancelable });
  } catch (e) {
    customEvent = document.createEvent('Event');
    customEvent.initEvent(type, bubbles, cancelable);
  }
  return customEvent;
<<<<<<< HEAD
};

/**
 * @param {Object} vector with x and y coordinates
 * @returns {Object} vector with x and y coordinates and length 1 (or 0 if
 *   the argument also had length 0)
 */
export function normalize(vector) {
  var mag = Math.sqrt((vector.x * vector.x) + (vector.y * vector.y));
  if (mag === 0) {
    return vector;
  }
  return {
    x: vector.x / mag,
    y: vector.y / mag
  };
=======
>>>>>>> c9525d9c
}<|MERGE_RESOLUTION|>--- conflicted
+++ resolved
@@ -536,8 +536,7 @@
     customEvent.initEvent(type, bubbles, cancelable);
   }
   return customEvent;
-<<<<<<< HEAD
-};
+}
 
 /**
  * @param {Object} vector with x and y coordinates
@@ -553,6 +552,4 @@
     x: vector.x / mag,
     y: vector.y / mag
   };
-=======
->>>>>>> c9525d9c
 }