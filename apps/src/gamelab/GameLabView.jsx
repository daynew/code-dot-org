--- conflicted
+++ resolved
@@ -13,11 +13,7 @@
  */
 var GameLabView = React.createClass({
   propTypes: {
-<<<<<<< HEAD
     interfaceMode: React.PropTypes.oneOf([GameLabInterfaceMode.CODE, GameLabInterfaceMode.ANIMATION]).isRequired,
-=======
-    interfaceMode: React.PropTypes.string.isRequired,
->>>>>>> ccbfdb30
     isEmbedView: React.PropTypes.bool.isRequired,
     isShareView: React.PropTypes.bool.isRequired,
     generateCodeWorkspaceHtml: React.PropTypes.func.isRequired,
