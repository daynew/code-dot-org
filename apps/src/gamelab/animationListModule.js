/**
 * @file Redux module for new format for tracking project animations.
 */
import _ from 'lodash';
import {combineReducers} from 'redux';
import {createUuid} from '../utils';
import {
  fetchURLAsBlob,
  blobToDataURI,
  dataURIToSourceSize
} from '../imageUtils';
import {animations as animationsApi} from '../clientApi';
import * as assetPrefix from '../assetManagement/assetPrefix';
import {selectAnimation} from './AnimationTab/animationTabModule';
import {reportError} from './errorDialogStackModule';
import {throwIfSerializedAnimationListIsInvalid} from './shapes';
import {projectChanged} from '../code-studio/initApp/project';
import firehoseClient from '@cdo/apps/lib/util/firehose';

// TODO: Overwrite version ID within session
// TODO: Load exact version ID on project load
// TODO: Piskel needs a "blank" state.  Revert to "blank" state when something
//       is deleted, so nothing is selected.
// TODO: Warn about duplicate-named animations.

// Args: {SerializedAnimationList} animationList
export const SET_INITIAL_ANIMATION_LIST = 'AnimationList/SET_INITIAL_ANIMATION_LIST';
// Args: {AnimationKey} key, {AnimationProps} props
export const ADD_ANIMATION = 'AnimationList/ADD_ANIMATION';
// Args: {number} index, {AnimationKey} key, {AnimationProps} props
export const ADD_ANIMATION_AT = 'AnimationList/ADD_ANIMATION_AT';
// Args: {AnimationKey} key, {AnimationProps} props
export const EDIT_ANIMATION = 'AnimationList/EDIT_ANIMATION';
// Args: {AnimationKey} key, {string} name
const SET_ANIMATION_NAME = 'AnimationList/SET_ANIMATION_NAME';
// Args: {AnimationKey} key, {bool} looping
const SET_ANIMATION_LOOPING = 'AnimationList/SET_ANIMATION_LOOPING';
// Args: {AnimationKey} key, {number} frameDelay
const SET_ANIMATION_FRAME_DELAY = 'AnimationList/SET_ANIMATION_FRAME_DELAY';
// Args: {AnimationKey} key
const DELETE_ANIMATION = 'AnimationList/DELETE_ANIMATION';
// Args: {AnimationKey} key
export const START_LOADING_FROM_SOURCE = 'AnimationList/START_LOADING_FROM_SOURCE';
// Args: {AnimationKey} key, {Blob} blob, {String} dataURI. Version?
export const DONE_LOADING_FROM_SOURCE = 'AnimationList/DONE_LOADING_FROM_SOURCE';
// Args: {AnimationKey} key, {string} version
const ON_ANIMATION_SAVED = 'AnimationList/ON_ANIMATION_SAVED';
// Args: {AnimationKey} key, {!SerializedAnimation} props
const SET_PENDING_FRAMES = 'AnimationList/SET_PENDING_FRAMES';
// Args: none
export const START_LOADING_PENDING_FRAMES_FROM_SOURCE = 'AnimationList/START_LOADING_PENDING_FRAMES_FROM_SOURCE';
// Args: {AnimationKey} key, {Blob} blob, {String} dataURI. Version?
export const DONE_LOADING_PENDING_FRAMES_FROM_SOURCE = 'AnimationList/DONE_LOADING_PENDING_FRAMES_FROM_SOURCE';
// Args: none
export const REMOVE_PENDING_FRAMES = 'AnimationList/REMOVE_PENDING_FRAMES';

export default combineReducers({
  orderedKeys,
  propsByKey,
  pendingFrames
});

/** pendingFrames is used for temporarily storing additional
  * frames before they get added to the animation in Piskel.
  * pendingFrames gets added to animation in PiskelEditor.jsx
  */
function pendingFrames(state, action) {
  state = state || {};
  switch (action.type) {

    case SET_PENDING_FRAMES:
      return {
        key: action.key,
        props: action.props
      };

    case REMOVE_PENDING_FRAMES:
      return {};

    case START_LOADING_PENDING_FRAMES_FROM_SOURCE:
      return Object.assign({}, state, {
        loadedFromSource: false
      });

    case DONE_LOADING_PENDING_FRAMES_FROM_SOURCE:
      return Object.assign({}, state, {
        loadedFromSource: true,
        saved: true,
        loadedProps: action.loadedProps
      });

    default:
      return state;
  }
}

function orderedKeys(state, action) {
  state = state || [];
  switch (action.type) {

    case SET_INITIAL_ANIMATION_LIST:
      return action.animationList.orderedKeys;

    case ADD_ANIMATION:
      return [].concat(
          state.slice(0),
          action.key);

    case ADD_ANIMATION_AT:
      return [].concat(
          state.slice(0, action.index),
          action.key,
          state.slice(action.index));

    case DELETE_ANIMATION:
      return state.filter(key => key !== action.key);

    default:
      return state;
  }
}

function propsByKey(state, action) {
  state = state || {};
  var newState;
  switch (action.type) {

    case SET_INITIAL_ANIMATION_LIST:
      return action.animationList.propsByKey;

    case ADD_ANIMATION:
    case ADD_ANIMATION_AT:
    case EDIT_ANIMATION:
    case SET_ANIMATION_NAME:
    case SET_ANIMATION_LOOPING:
    case SET_ANIMATION_FRAME_DELAY:
    case START_LOADING_FROM_SOURCE:
    case DONE_LOADING_FROM_SOURCE:
    case ON_ANIMATION_SAVED:
      return Object.assign({}, state, {
        [action.key]: animationPropsReducer(state[action.key], action)
      });

    case DELETE_ANIMATION:
      newState = Object.assign({}, state);
      delete newState[action.key];
      return newState;

    default:
      return state;
  }
}

/**
 * Reducer for a single animation props item.
 */
function animationPropsReducer(state, action) {
  state = state || {};
  switch (action.type) {

    case ADD_ANIMATION:
    case ADD_ANIMATION_AT:
      return action.props;

    case EDIT_ANIMATION:
      return Object.assign({}, state, action.props, {
        sourceUrl: null, // Once edited this animation is custom.
        saved: false // Dirty, so it'll get saved soon.
      });

    case SET_ANIMATION_NAME:
      return Object.assign({}, state, {
        name: action.name
      });

    case SET_ANIMATION_FRAME_DELAY:
      return Object.assign({}, state, {
        frameDelay: action.frameDelay
      });

    case SET_ANIMATION_LOOPING:
      return Object.assign({}, state, {
        looping: action.looping
      });

    case START_LOADING_FROM_SOURCE:
      return Object.assign({}, state, {
        loadedFromSource: false
      });

    case DONE_LOADING_FROM_SOURCE:
      return Object.assign({}, state, {
        loadedFromSource: true,
        saved: true,
        blob: action.blob,
        dataURI: action.dataURI,
        sourceSize: action.sourceSize
      });

    case ON_ANIMATION_SAVED:
      return Object.assign({}, state, {
        saved: true,
        version: action.version
      });

    default:
      return state;
  }
}

/**
 * Given a name and animationList, determine if the name is unique
 * @param {string} name
 * @param {Object} animationList - object of {AnimationKey} to {AnimationProps}
 */
export function isNameUnique(name, animationListProps) {
  for (let animation in animationListProps) {
    if (animationListProps[animation].name === name) {
      return false;
    }
  }
  return true;
}

/**
 * Given a baseName and a animationList, provide a unique name
 * @param {string} baseName - the original name for the animation (without numbers)
 * @param {Object} animationList - object of {AnimationKey} to {AnimationProps}
 */
function generateAnimationName(baseName, animationList) {
  let unavailableNumbers = [];
  // Match names with the form baseName_#
  for (let animation in animationList) {
    let animationName = animationList[animation].name;
    if (animationName.substring(0, baseName.length) === baseName) {
      animationName = animationName.replace(baseName, '');
      if (animationName[0] === '_') {
        const brokenUpString = animationName.split('_');
        const number = parseInt(brokenUpString.pop());
        unavailableNumbers.push(number);
      }
    }
  }
  unavailableNumbers.sort((a, b) => a - b);
  let availableNumber = 1;
  for (let i = 0; i < unavailableNumbers.length; i++) {
    if (availableNumber === unavailableNumbers[i]) {
      availableNumber++;
    } else {
      break;
    }
  }
  return baseName + '_' + availableNumber.toString();
}

/**
 * @param {!SerializedAnimationList} serializedAnimationList
 * @returns {function()}
 */
export function setInitialAnimationList(serializedAnimationList) {
  // Set default empty animation list if none was provided
  if (!serializedAnimationList) {
    serializedAnimationList = {orderedKeys: [], propsByKey: {}};
  }

  // TODO: Tear out this migration when we don't think we need it anymore.
  if (Array.isArray(serializedAnimationList)) {
    // We got old animation data that needs to be migrated.
    serializedAnimationList = {
      orderedKeys: serializedAnimationList.map(a => a.key),
      propsByKey: serializedAnimationList.reduce((memo, next) => {
        memo[next.key] = next;
        return memo;
      }, {})
    };
  }

  // Convert frameRates to frameDelays.
  for (let key in serializedAnimationList.propsByKey) {
    let animation = serializedAnimationList.propsByKey[key];
    if (!animation.frameDelay) {
      if (typeof animation.frameRate === 'number' && !isNaN(animation.frameRate) && animation.frameRate !== 0) {
        animation.frameDelay = Math.round(30 / animation.frameRate);
      } else {
        animation.frameDelay = 2;
      }
    }
    if (animation.looping === undefined) {
      animation.looping = true;
    }
  }

  // If animations have the same name, rename one.
  const numberAnimations = serializedAnimationList.orderedKeys.length;
  for (let i = 0; i < numberAnimations; i++) {
    const key = serializedAnimationList.orderedKeys[i];
    const name = serializedAnimationList.propsByKey[key].name;
    for (let j = i + 1; j < numberAnimations; j++) {
      const otherKey = serializedAnimationList.orderedKeys[j];
      if (name === serializedAnimationList.propsByKey[otherKey].name) {
        serializedAnimationList.propsByKey[otherKey].name = generateAnimationName(name, serializedAnimationList.propsByKey);
      }
    }
  }

  try {
    throwIfSerializedAnimationListIsInvalid(serializedAnimationList);
  } catch (err) {
    console.error('Unable to load animations:', err);
    return;
  }

  return dispatch => {
    dispatch({
      type: SET_INITIAL_ANIMATION_LIST,
      animationList: serializedAnimationList
    });
    dispatch(selectAnimation(serializedAnimationList.orderedKeys[0] || ''));
    serializedAnimationList.orderedKeys.forEach(key => {
      dispatch(loadAnimationFromSource(key));
    });
  };
}

export function addBlankAnimation() {
  const key = createUuid();
  return (dispatch, getState) => {
    // Special behavior here:
    // By pushing an animation that is "loadedFromSource" but has a null
    // blob and dataURI, Piskel will know to create a new document with
    // the given dimensions.
    dispatch(addAnimationAction(
      key,
      {
        name: generateAnimationName('animation', getState().animationList.propsByKey),
        sourceUrl: null,
        frameSize: {x: 100, y: 100},
        frameCount: 1,
        looping: true,
        frameDelay: 4,
        version: null,
        loadedFromSource: true,
        saved: false,
        blob: null,
        dataURI: null,
        hasNewVersionThisSession: false
      }));
    dispatch(selectAnimation(key));
    projectChanged();
  };
}

/**
 * Add a blank frame to pending frames for the selected animation.
 * @returns {function}
 */
export function appendBlankFrame() {
  return (dispatch, getState) => {
    const selectedAnimationKey = getState().animationTab.selectedAnimation;
    dispatch(setPendingFramesAction(selectedAnimationKey, {blankFrame: true}));
    projectChanged();
  };
}

/**
 * Add an animation to the project (at the end of the list).
 * @param {!AnimationKey} key
 * @param {!SerializedAnimation} props
 */
export function addAnimation(key, props) {
  // TODO: Validate that key is not already in use?
  // TODO: Validate props format?
  return (dispatch, getState) => {
    dispatch(addAnimationAction(key, { ...props, looping: true }));
    dispatch(loadAnimationFromSource(key, () => {
      dispatch(selectAnimation(key));
    }));
    let name = generateAnimationName(props.name, getState().animationList.propsByKey);
    dispatch(setAnimationName(key, name));
    projectChanged();
  };
}

/**
 * Append an animation to the project (at the end of the list of frames).
 * @param {!SerializedAnimation} props
 * @returns {function}
 */
export function appendCustomFrames(props) {
  return (dispatch, getState) => {
    const selectedAnimationKey = getState().animationTab.selectedAnimation;
    dispatch(setPendingFramesAction(selectedAnimationKey, props));
    dispatch(loadPendingFramesFromSource(selectedAnimationKey, props));
    projectChanged();
  };
}

/**
 * Add a library animation to the project.
 * @param {!SerializedAnimation} props
 */
export function addLibraryAnimation(props) {
  return (dispatch, getState) => {
    const key = createUuid();
    dispatch(addAnimationAction(key, props));
    dispatch(loadAnimationFromSource(key, () => {
      dispatch(selectAnimation(key));
    }));
    let name = generateAnimationName(props.name, getState().animationList.propsByKey);
    dispatch(setAnimationName(key, name));
    projectChanged();
  };
}

/**
 * Add a library animation as additional frames to the current animation
 * by adding them to pendingFrames.
 * @param {!SerializedAnimation} props
 * @returns {function}
 */
export function appendLibraryFrames(props) {
  return (dispatch, getState) => {
    const selectedAnimationKey = getState().animationTab.selectedAnimation;
    dispatch(setPendingFramesAction(selectedAnimationKey, props));
    dispatch(loadPendingFramesFromSource(selectedAnimationKey, props));
    projectChanged();
  };
}

/**
 * Clone the requested animation, putting the new one directly after the original
 * in the project animation list.
 * @param {!AnimationKey} key
 * @returns {Function}
 */
export function cloneAnimation(key) {
  return (dispatch, getState) => {
    const animationList = getState().animationList;
    // Track down the source animation and its index in the collection
    const sourceIndex = animationList.orderedKeys.indexOf(key);
    if (sourceIndex < 0) {
      throw new Error(`Animation ${key} not found`);
    }

    const sourceAnimation = animationList.propsByKey[key];
    const newAnimationKey = createUuid();
    dispatch({
      type: ADD_ANIMATION_AT,
      index: sourceIndex + 1,
      key: newAnimationKey,
      props: Object.assign({}, sourceAnimation, {
        name: generateAnimationName(sourceAnimation.name + '_copy', animationList.propsByKey),
        version: null,
        saved: false
      })
    });
    dispatch(selectAnimation(newAnimationKey));
    projectChanged();
  };
}

/**
 * Set the display name of the specified animation.
 * @param {string} key
 * @param {string} name
 * @returns {{type: string, key: string, name: string}}
 */
export function setAnimationName(key, name) {
  return dispatch => {
    dispatch({
      type: SET_ANIMATION_NAME,
      key,
      name
    });
    projectChanged();
  };
}

/**
 * Set the frameDelay of the specified animation.
 * @param {string} key
 * @param {number} frameDelay
 * @returns {{type: string, key: string, frameDelay: number}}
 */
export function setAnimationFrameDelay(key, frameDelay) {
  return dispatch => {
    dispatch({
      type: SET_ANIMATION_FRAME_DELAY,
      key,
      frameDelay
    });
    projectChanged();
  };
}

/**
 * Set the looping value of the specified animation.
 * @param {string} key
 * @param {bool} looping
 * @returns {{type: string, key: string, looping: bool}}
 */
export function setAnimationLooping(key, looping) {
  return dispatch => {
    dispatch({
      type: SET_ANIMATION_LOOPING,
      key,
      looping
    });
    projectChanged();
  };
}

/**
 * Modifies the animation props, capturing changes to its spritesheet.
 * @param {!AnimationKey} key
 * @param {object} props - needs a more detailed shape
 */
export function editAnimation(key, props) {
  return dispatch => {
    dispatch({
      type: EDIT_ANIMATION,
      key,
      props
    });
    projectChanged();
  };
}

/**
 * Delete the specified animation from the project.
 * @param {!AnimationKey} key
 * @returns {function}
 */
export function deleteAnimation(key) {
  return (dispatch, getState) => {
    const orderedKeys = getState().animationList.orderedKeys;
    const currentSelectionIndex = orderedKeys.indexOf(key);
    let keyToSelect = (currentSelectionIndex === 0) ? 1 : (currentSelectionIndex - 1);
    dispatch(selectAnimation(orderedKeys[keyToSelect] || null));

    dispatch({type: DELETE_ANIMATION, key});
    projectChanged();
    animationsApi.ajax('DELETE', key + '.png', () => {}, function error(xhr) {
      dispatch(reportError(`Error deleting object ${key}: ${xhr.status} ${xhr.statusText}`));
    });
  };
}

/**
 * Load the indicated animation (which must already have an entry in the project
 * animation list) from its source, whether that is S3 or the animation library.
 * @param {!AnimationKey} key
 * @param {function} [callback]
 */
function loadAnimationFromSource(key, callback) {
  callback = callback || function () {};
  return (dispatch, getState) => {
    const state = getState().animationList;
    const sourceUrl = animationSourceUrl(key, state.propsByKey[key]);
    dispatch({
      type: START_LOADING_FROM_SOURCE,
      key: key
    });
    fetchURLAsBlob(sourceUrl, (err, blob) => {
      if (err) {
        console.log('Failed to load animation ' + key, err);
        // Brute-force recovery step: Remove the animation from our redux state;
        // it looks like it's already gone from the server.
<<<<<<< HEAD
        dispatch(reportError(`Sorry, we couldn't load animation "${state.propsByKey[key].name}".`, "anim_load", key));
=======

        // Log data about when this scenario occurs
        firehoseClient.putRecord(
         'analysis-events',
            {
              study: 'animation_no_load',
              study_group: 'animation_no_load',
              event: 'animation_not_loaded',
              data_json: JSON.stringify({'sourceUrl': sourceUrl, 'version': state.propsByKey[key].version,
                'animationName': state.propsByKey[key].name, 'error': err.message})
            }
        );
        dispatch({
          type: DELETE_ANIMATION,
          key
        });
>>>>>>> a92e7fff
        return;
      }

      blobToDataURI(blob, dataURI => {
        dataURIToSourceSize(dataURI).then(sourceSize => {
          dispatch({
            type: DONE_LOADING_FROM_SOURCE,
            key,
            blob,
            dataURI,
            sourceSize
          });
          callback();
        });
      });
    });
  };
}

/**
 * Action creator for adding an animation.
 * @param {!AnimationKey} key
 * @param {SerializedAnimation} props
 * @returns {{type: string, key: AnimationKey, props: SerializedAnimation}}
 */
export function addAnimationAction(key, props) {
  return {
    type: ADD_ANIMATION,
    key,
    props
  };
}

/**
 * Action creator for when a user selects new frames to add to the animation.
 * Set these as pending before loading them into Piskel.
 * @param {!AnimationKey} key
 * @param {SerializedAnimation} props
 * @returns {{type: string, key: AnimationKey, props: SerializedAnimation}}
 */
function setPendingFramesAction(key, props) {
  return {
    type: SET_PENDING_FRAMES,
    key,
    props
  };
}

/**
 * Action creator for removing pending frames.
 * @returns {{type: string}}
 */
export function removePendingFramesAction() {
  return {
    type: REMOVE_PENDING_FRAMES
  };
}

/**
 * Action creator for when pending frames are done loading from the source url.
 * @returns {{type: string, key: AnimationKey, props: SerializedAnimation}}
 */
function doneLoadingPendingFramesFromSourceAction(key, loadedProps) {
  return {
    type: DONE_LOADING_PENDING_FRAMES_FROM_SOURCE,
    key,
    loadedProps
  };
}

/**
 * Action creator for when pending frames will start loading from the source url.
 * @returns {{type: string}}
 */
function startLoadingPendingFramesFromSourceAction() {
  return {
    type: START_LOADING_PENDING_FRAMES_FROM_SOURCE
  };
}

/**
 * Load the indicated animation from its source, whether that is S3 or the animation library.
 * From this function we'll need the dataURI and sourceSize to send to Piskel.
 * @param {!AnimationKey} key
 * @param {SerializedAnimation} props
 * @param {function} [callback]
 */
function loadPendingFramesFromSource(key, props, callback) {
  callback = callback || function () {};
  return (dispatch, getState) => {
    const sourceUrl = animationSourceUrl(key, props);
    dispatch(startLoadingPendingFramesFromSourceAction());
    fetchURLAsBlob(sourceUrl, (err, blob) => {
      if (err) {
        console.log('Failed to load pending animation frames' + key, err);
        dispatch(removePendingFramesAction());
        return;
      }
      blobToDataURI(blob, dataURI => {
        dataURIToSourceSize(dataURI).then(sourceSize => {
          dispatch(doneLoadingPendingFramesFromSourceAction(key, {blob, dataURI, sourceSize}));
          callback();
        });
      });
    });
  };
}

/**
 * Given a key/serialized-props pair for an animation, work out where to get
 * the spritesheet.
 * @param {!AnimationKey} key
 * @param {!SerializedAnimationProps} props
 * @param {boolean} withVersion - Whether to request a specific version of the
 *        animation if pulling from the local project.
 * @returns {string}
 */
export function animationSourceUrl(key, props, withVersion = false) {
  // TODO: (Brad) We want to get to where the client doesn't know much about
  //       animation versions, by switching to Chris' new Files API.
  //       in the meantime, be able to request versions only when we export
  //       JSON for levelbuilders to use.

  // 1. If the animation has a sourceUrl it's external (from the library
  //    or some other outside source, not the animation API) - and we may need
  //    to run it through the media proxy.
  if (props.sourceUrl) {
    return assetPrefix.fixPath(props.sourceUrl);
  }

  // 2. Otherwise it's local to this project, and we should use the animation
  //    key to look it up in the animations API.
  return animationsApi.basePath(key) + '.png' +
      ((withVersion && props.version) ? '?version=' + props.version : '');
}

/**
 * Static helper for converting a serialized animation list to an exportable one
 * with absolute sourceUrls for the animations.
 * Only used for a levelbuilder utility.
 * @param {SerializedAnimationList} serializedList
 * @return {SerializedAnimationList} with aboslute sourceUrls for every animation.
 */
export function withAbsoluteSourceUrls(serializedList) {
  let list = _.cloneDeep(serializedList);
  list.orderedKeys.forEach(key => {
    let props = list.propsByKey[key];

    const relativeUrl = animationSourceUrl(key, props, true);
    const sourceLocation = document.createElement('a');
    sourceLocation.href = relativeUrl;
    props.sourceUrl = sourceLocation.href;
  });
  return list;
}

/**
 * Dispatch to save animations to S3.
 * @param {function} onComplete callback - when all animations are saved
 * @returns {function()}
 */
export function saveAnimations(onComplete) {
  return (dispatch, getState) => {
    const state = getState().animationList;
    // Animations with a sourceUrl are referencing an external spritesheet and
    // should not be saved - until an edit operation clears the sourceUrl.
    // Also check the saved flag, so we only upload animations that have changed.
    const changedAnimationKeys = state.orderedKeys.filter(key =>
        !state.propsByKey[key].sourceUrl && state.propsByKey[key].blob &&
        !state.propsByKey[key].saved);
    Promise.all(changedAnimationKeys.map(key => {
          return saveAnimation(key, state.propsByKey[key])
              .then(action => { dispatch(action); });
        }))
        .then(() => {
          onComplete();
        })
        .catch(err => {
          // TODO: What should we really do in this case?
          console.log('Failed to save animations', err); // TODO: Remove?
          onComplete();
        });
  };
}

/**
 *
 * @param {AnimationKey} animationKey
 * @param {AnimationProps} animationProps
 * @return {Promise} which resolves to a redux action object
 */
export function saveAnimation(animationKey, animationProps) {
  return new Promise((resolve, reject) => {
    let xhr = new XMLHttpRequest();

    const onError = function () {
      reject(new Error(`${xhr.status} ${xhr.statusText}`));
    };

    const onSuccess = function () {
      if (xhr.status >= 400) {
        onError();
        return;
      }

      try {
        const response = JSON.parse(xhr.responseText);
        resolve({
          type: ON_ANIMATION_SAVED,
          key: animationKey,
          version: response.versionId
        });
      } catch (e) {
        reject(e);
      }
    };

    xhr.addEventListener('load', onSuccess);
    xhr.addEventListener('error', onError);
    xhr.open('PUT', animationsApi.basePath(animationKey + '.png'), true);
    xhr.setRequestHeader("Content-type", "image/png");
    xhr.send(animationProps.blob);
  });
}

/**
  * Selector for allAnimationsSingleFrame
  */
export function allAnimationsSingleFrameSelector(state) {
  return state.pageConstants.allAnimationsSingleFrame;
}<|MERGE_RESOLUTION|>--- conflicted
+++ resolved
@@ -566,26 +566,20 @@
         console.log('Failed to load animation ' + key, err);
         // Brute-force recovery step: Remove the animation from our redux state;
         // it looks like it's already gone from the server.
-<<<<<<< HEAD
-        dispatch(reportError(`Sorry, we couldn't load animation "${state.propsByKey[key].name}".`, "anim_load", key));
-=======
 
         // Log data about when this scenario occurs
         firehoseClient.putRecord(
          'analysis-events',
             {
               study: 'animation_no_load',
-              study_group: 'animation_no_load',
+              study_group: 'animation_no_load_with_buttons',
               event: 'animation_not_loaded',
               data_json: JSON.stringify({'sourceUrl': sourceUrl, 'version': state.propsByKey[key].version,
                 'animationName': state.propsByKey[key].name, 'error': err.message})
             }
         );
-        dispatch({
-          type: DELETE_ANIMATION,
-          key
-        });
->>>>>>> a92e7fff
+
+        dispatch(reportError(`Sorry, we couldn't load animation "${state.propsByKey[key].name}".`, "anim_load", key));
         return;
       }
 
