--- conflicted
+++ resolved
@@ -22,9 +22,6 @@
 import project from '@cdo/apps/code-studio/initApp/project';
 import {GAME_WIDTH, GAME_HEIGHT} from './constants';
 import {EXPO_SESSION_SECRET} from '../constants';
-<<<<<<< HEAD
-import {fetchWebpackRuntime} from '../util/exporter';
-=======
 import {
   extractSoundAssets,
   createPackageFilesFromZip,
@@ -33,7 +30,6 @@
   getEnvironmentPrefix,
   fetchWebpackRuntime
 } from '../util/exporter';
->>>>>>> 26191ecb
 
 const CONTROLS_HEIGHT = 165;
 
