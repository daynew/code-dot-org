var GameLab;

// API definitions for functions exposed for JavaScript (droplet/ace) levels.
// The p5/p5play API is injected separately.

export const injectGameLab = function (gamelab) {
  GameLab = gamelab;
};

export const playSound = function (url) {
  return GameLab.executeCmd(null,
      'playSound',
      {'url': url});
};

<<<<<<< HEAD
export const getUserId = function () {
  return GameLab.executeCmd(null, 'getUserId');
};

export const getKeyValue = function (key, onSuccess, onError) {
  return GameLab.executeCmd(null, 'getKeyValue', {
    key, onSuccess, onError
  });
};

export const setKeyValue = function (key, value, onSuccess, onError) {
  return GameLab.executeCmd(null, 'setKeyValue', {
    key, value, onSuccess, onError
  });
=======
/**
 * Stop playing sounds.
 * @param {string} [url] - optional.  If omitted, stops all sounds.
 */
exports.stopSound = function (url) {
  return GameLab.executeCmd(null,
      'stopSound',
      {'url': url});
>>>>>>> 503c85e1
};<|MERGE_RESOLUTION|>--- conflicted
+++ resolved
@@ -13,7 +13,16 @@
       {'url': url});
 };
 
-<<<<<<< HEAD
+/**
+ * Stop playing sounds.
+ * @param {string} [url] - optional.  If omitted, stops all sounds.
+ */
+export const stopSound = function (url) {
+  return GameLab.executeCmd(null,
+      'stopSound',
+      {'url': url});
+};
+
 export const getUserId = function () {
   return GameLab.executeCmd(null, 'getUserId');
 };
@@ -28,14 +37,4 @@
   return GameLab.executeCmd(null, 'setKeyValue', {
     key, value, onSuccess, onError
   });
-=======
-/**
- * Stop playing sounds.
- * @param {string} [url] - optional.  If omitted, stops all sounds.
- */
-exports.stopSound = function (url) {
-  return GameLab.executeCmd(null,
-      'stopSound',
-      {'url': url});
->>>>>>> 503c85e1
 };