var msg = require('@cdo/gamelab/locale');
var utils = require('../utils');
var blockUtils = require('../block_utils');
var tb = blockUtils.createToolbox;
var blockOfType = blockUtils.blockOfType;
var createCategory = blockUtils.createCategory;

// TODO (bbuchanan): Continue documenting the game lab level object properties.
/**
 * Properties of the game lab level object
 * @typedef {Object} GameLabLevel
 *
 * @property {Object.<string, null>} codeFunctions - collection of blocks to
 *           be made available in the droplet toolbox on this level.
 *
 * @property {?boolean} hideAnimationMode - If true, the animation tab should be
 *           inaccessible to the student on this level.
 *
<<<<<<< HEAD
 * @property {?boolean} startInAnimationTab - If true, the animation tab should be
 *           selected on page load.
=======
 * @property {?boolean} allAnimationsSingleFrame - If true, the library animations
 *           should all be shortened to their first frame so they are still images.
>>>>>>> e29b64c8
 *
 * @property {?boolean} pauseAnimationsByDefault - If true, then after
 *           `setAnimation` a sprite's animation will always be paused,
 *           not playing.
 *
 * @property {?SerializedAnimationList} startAnimations - Initial state of the
 *           animation list for this level / what to return to on reset.
 */

/*
 * Configuration for all levels.
 */
var levels = module.exports = {};

levels.sandbox =  {
  ideal: Infinity,
  requiredBlocks: [
  ],
  scale: {
    'snapRadius': 2
  },
  freePlay: true,
  toolbox:
    tb(blockOfType('gamelab_foo')),
  startBlocks:
   '<block type="when_run" deletable="false" x="20" y="20"></block>'
};

// Base config for levels created via levelbuilder
levels.custom = utils.extend(levels.sandbox, {
  editCode: true,
  codeFunctions: {
    // Game Lab
    "draw": null,
    "drawSprites": null,
    "Game.allSprites": null,
    "Game.width": null,
    "Game.height": null,
    "Game.mouseX": null,
    "Game.mouseY": null,
    "Game.frameRate": null,
    "Game.frameCount": null,
    "playSound": null,
    "keyDown": null,
    "keyWentDown": null,
    "keyWentUp": null,
    "mouseDidMove": null,
    "mouseDown": null,
    "mouseIsOver": null,
    "mouseWentDown": null,
    "mouseWentUp": null,
    "mousePressedOver": null,
    "camera.on": null,
    "camera.off": null,
    "camera.isActive": null,
    "camera.mouseX": null,
    "camera.mouseY": null,
    "camera.x": null,
    "camera.y": null,
    "camera.zoom": null,
    "comment_GameLab": null,

    // Sprites
    "var sprite = createSprite": null,
    "createEdgeSprites": null,
    "setSpeedAndDirection": null,
    "getDirection": null,
    "getSpeed": null,
    "isTouching": null,
    "destroy": null,
    "pointTo": null,
    "bounce": null,
    "bounceOff": null,
    "collide": null,
    "displace": null,
    "overlap": null,
    "setAnimation": null,
    "setCollider": null,
    "setVelocity": null,
    "sprite.height": null,
    "sprite.width": null,
    "getScaledWidth": null,
    "getScaledHeight": null,
    "debug": null,
    "depth": null,
    "lifetime": null,
    "mirrorX": null,
    "mirrorY": null,
    "nextFrame": null,
    "pause": null,
    "play": null,
    "setFrame": null,
    "x": null,
    "y": null,
    "bounciness": null,
    "rotateToDirection": null,
    "rotation": null,
    "rotationSpeed": null,
    "scale": null,
    "shapeColor": null,
    "velocityX": null,
    "velocityY": null,
    "visible": null,
    "comment_Sprites": null,

    // Groups
    "var group = createGroup": null,
    "add": null,
    "remove": null,
    "clear": null,
    "contains": null,
    "get": null,
    "group.isTouching": null,
    "group.bounce": null,
    "group.bounceOff": null,
    "group.collide": null,
    "group.displace": null,
    "group.overlap": null,
    "maxDepth": null,
    "minDepth": null,
    "destroyEach": null,
    "pointToEach": null,
    "setAnimationEach": null,
    "setColorEach": null,
    "setColliderEach": null,
    "setDepthEach": null,
    "setHeightEach": null,
    "setLifetimeEach": null,
    "setMirrorXEach": null,
    "setMirrorYEach": null,
    "setRotateToDirectionEach": null,
    "setRotationEach": null,
    "setRotationSpeedEach": null,
    "setScaleEach": null,
    "setSpeedAndDirectionEach": null,
    "setVelocityEach": null,
    "setVelocityXEach": null,
    "setVelocityYEach": null,
    "setVisibleEach": null,
    "setWidthEach": null,
    "comment_Groups": null,

    // Drawing
    "background": null,
    "fill": null,
    "noFill": null,
    "stroke": null,
    "strokeWeight": null,
    "noStroke": null,
    "color": null,
    "arc": null,
    "ellipse": null,
    "line": null,
    "point": null,
    "rect": null,
    "regularPolygon": null,
    "shape": null,
    "text": null,
    "textAlign": null,
    "textFont": null,
    "textSize": null,
    "comment_Drawing": null,

    // Control
    "forLoop_i_0_4": null,
    "ifBlock": null,
    "ifElseBlock": null,
    "whileBlock": null,
    "comment_Control": null,

    // Math
    "addOperator": null,
    "subtractOperator": null,
    "multiplyOperator": null,
    "divideOperator": null,
    "equalityOperator": null,
    "inequalityOperator": null,
    "greaterThanOperator": null,
    "greaterThanOrEqualOperator": null,
    "lessThanOperator": null,
    "lessThanOrEqualOperator": null,
    "andOperator": null,
    "orOperator": null,
    "notOperator": null,
    "randomNumber_min_max": null,
    "mathRound": null,
    "mathAbs": null,
    "mathMax": null,
    "mathMin": null,
    "mathRandom": null,
    "comment_Math": null,

    // Variables
    "declareAssign_x": null,
    "declareNoAssign_x": null,
    "assign_x": null,
    "console.log": null,
    "declareAssign_str_hello_world": null,
    "substring": null,
    "indexOf": null,
    "includes": null,
    "length": null,
    "toUpperCase": null,
    "toLowerCase": null,
    "declareAssign_list_abd": null,
    "listLength": null,
    "comment_Variables": null,

    // Functions
    "functionParams_none": null,
    "functionParams_n": null,
    "callMyFunction": null,
    "callMyFunction_n": null,
    "return": null,
    "comment": null
  },
  startBlocks: null,
});

levels.ec_sandbox = utils.extend(levels.custom, {
});
<|MERGE_RESOLUTION|>--- conflicted
+++ resolved
@@ -16,13 +16,11 @@
  * @property {?boolean} hideAnimationMode - If true, the animation tab should be
  *           inaccessible to the student on this level.
  *
-<<<<<<< HEAD
  * @property {?boolean} startInAnimationTab - If true, the animation tab should be
  *           selected on page load.
-=======
+ *
  * @property {?boolean} allAnimationsSingleFrame - If true, the library animations
  *           should all be shortened to their first frame so they are still images.
->>>>>>> e29b64c8
  *
  * @property {?boolean} pauseAnimationsByDefault - If true, then after
  *           `setAnimation` a sprite's animation will always be paused,
