--- conflicted
+++ resolved
@@ -24,21 +24,12 @@
 /**
  * Vertical scrolling list of animations associated with the project.
  */
-<<<<<<< HEAD
-const AnimationList = React.createClass({
-  propTypes: {
-    animationList: shapes.AnimationList.isRequired,
-    selectedAnimation: shapes.AnimationKey,
-    onNewItemClick: PropTypes.func.isRequired
-  },
-=======
 class AnimationList extends React.Component {
   static propTypes = {
     animationList: shapes.AnimationList.isRequired,
     selectedAnimation: shapes.AnimationKey,
     onNewItemClick: PropTypes.func.isRequired
   };
->>>>>>> a4df5b8b
 
   render() {
     return (
