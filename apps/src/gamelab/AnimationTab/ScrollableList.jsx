--- conflicted
+++ resolved
@@ -1,10 +1,6 @@
 /** @file Vertical scrolling list */
 import React, {PropTypes} from 'react';
-<<<<<<< HEAD
-var Radium = require('radium');
-=======
 import Radium from 'radium';
->>>>>>> a4df5b8b
 
 const staticStyles = {
   root: {
@@ -20,21 +16,12 @@
  * Component displaying a vertical list of tiles that scrolls if it grows
  * beyond its natural height.
  */
-<<<<<<< HEAD
-var ScrollableList = React.createClass({
-  propTypes: {
-    className: PropTypes.string,
-    style: PropTypes.object,
-    children: PropTypes.node,
-  },
-=======
 export default Radium(class ScrollableList extends React.Component {
   static propTypes = {
     className: PropTypes.string,
     style: PropTypes.object,
     children: PropTypes.node,
   };
->>>>>>> a4df5b8b
 
   render() {
     return (
