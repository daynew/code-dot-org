--- conflicted
+++ resolved
@@ -196,16 +196,10 @@
   config.showInstructionsInTopPane = true;
   config.noInstructionsWhenCollapsed = true;
 
-<<<<<<< HEAD
   var breakpointsEnabled = !config.level.debuggerDisabled;
-=======
+
   config.enableShowCode = false;
   config.enableShowLinesCount = false;
-
-  // TODO(caleybrock): Should be depenedent on !config.level.debuggerDisabled,
-  // but disabled until bugs fixed.
-  var breakpointsEnabled = false;
->>>>>>> 3290e2d9
 
   var onMount = function () {
     this.setupReduxSubscribers(this.studioApp_.reduxStore);
