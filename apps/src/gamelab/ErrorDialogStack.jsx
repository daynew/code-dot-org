--- conflicted
+++ resolved
@@ -1,31 +1,17 @@
 /** @file Renders error dialogs in sequence, given a stack of errors */
 import React, {PropTypes} from 'react';
-<<<<<<< HEAD
-var actions = require('./errorDialogStackModule');
-var connect = require('react-redux').connect;
-var BaseDialog = require('../templates/BaseDialog.jsx');
-=======
 import * as actions from './errorDialogStackModule';
 import {connect} from 'react-redux';
 import BaseDialog from '../templates/BaseDialog.jsx';
->>>>>>> a4df5b8b
 
 /**
  * Renders error dialogs in sequence, given a stack of errors.
  */
-<<<<<<< HEAD
-var ErrorDialogStack = React.createClass({
-  propTypes: {
-    errors: PropTypes.arrayOf(PropTypes.object).isRequired,
-    dismissError: PropTypes.func.isRequired
-  },
-=======
 class ErrorDialogStack extends React.Component {
   static propTypes = {
     errors: PropTypes.arrayOf(PropTypes.object).isRequired,
     dismissError: PropTypes.func.isRequired
   };
->>>>>>> a4df5b8b
 
   render() {
     if (this.props.errors.length === 0) {
