import React, {PropTypes} from 'react';
<<<<<<< HEAD
var connect = require('react-redux').connect;

var GameButtons = require('../templates/GameButtons').default;
var ArrowButtons = require('../templates/ArrowButtons');
var BelowVisualization = require('../templates/BelowVisualization');
var gameLabConstants = require('./constants');
=======
import {connect} from 'react-redux';
import GameButtons from '../templates/GameButtons';
import ArrowButtons from '../templates/ArrowButtons';
import BelowVisualization from '../templates/BelowVisualization';
import * as gameLabConstants from './constants';
>>>>>>> a4df5b8b
import CompletionButton from '../templates/CompletionButton';
import ProtectedVisualizationDiv from '../templates/ProtectedVisualizationDiv';
import VisualizationOverlay from '../templates/VisualizationOverlay';
import CrosshairOverlay from '../templates/CrosshairOverlay';
import TooltipOverlay, {coordinatesProvider} from '../templates/TooltipOverlay';
import i18n from '@cdo/locale';
import {toggleGridOverlay} from './actions';
import GridOverlay from './GridOverlay';

const GAME_WIDTH = gameLabConstants.GAME_WIDTH;
const GAME_HEIGHT = gameLabConstants.GAME_HEIGHT;

const styles = {
  containedInstructions: {
    marginTop: 10
  }
};

<<<<<<< HEAD
var GameLabVisualizationColumn = React.createClass({
  propTypes: {
=======
class GameLabVisualizationColumn extends React.Component {
  static propTypes = {
>>>>>>> a4df5b8b
    finishButton: PropTypes.bool.isRequired,
    isShareView: PropTypes.bool.isRequired,
    awaitingContainedResponse: PropTypes.bool.isRequired,
    showGrid: PropTypes.bool.isRequired,
    toggleShowGrid: PropTypes.func.isRequired
<<<<<<< HEAD
  },
=======
  };
>>>>>>> a4df5b8b

  // Cache app-space mouse coordinates, which we get from the
  // VisualizationOverlay when they change.
  state = {
    mouseX: -1,
    mouseY: -1
  };

  componentWillReceiveProps(nextProps) {
    // Use jQuery to turn on and off the grid since it lives in a protected div
    if (nextProps.showGrid !== this.props.showGrid) {
      if (nextProps.showGrid) {
        $("#grid-checkbox")[0].className = "fa fa-check-square-o";
        $("#grid-overlay")[0].style.display = '';
      } else {
        $("#grid-checkbox")[0].className = "fa fa-square-o";
        $("#grid-overlay")[0].style.display = 'none';
      }
    }
  }

  onMouseMove = (mouseX, mouseY) => this.setState({mouseX, mouseY});

  renderAppSpaceCoordinates() {
    const {mouseX, mouseY} = this.state;
    if (this.props.isShareView) {
      return null;
    } else if (mouseX < 0 || mouseY < 0 || mouseX > GAME_WIDTH || mouseY > GAME_HEIGHT) {
      // Render placeholder space so layout is stable.
      return <div>&nbsp;</div>;
    }
    return (
      <div>
        <span style={{display: 'inline-block', minWidth: '3.5em'}}>
          x: {Math.floor(mouseX)},
        </span>
        <span>
          y: {Math.floor(mouseY)}
        </span>
      </div>
    );
  }

  renderGridCheckbox() {
    return (
      <div style={{textAlign: 'left'}} onClick={() => this.props.toggleShowGrid(!this.props.showGrid)}>
        <i id="grid-checkbox" className="fa fa-square-o" style={{width: 14}} />
        <span style={{marginLeft: 5}}>
          Show grid
        </span>
      </div>
    );
  }

  render() {
    const divGameLabStyle = {
      width: GAME_WIDTH,
      height: GAME_HEIGHT
    };
    return (
      <span>
        <ProtectedVisualizationDiv>
          <div id="divGameLab" style={divGameLabStyle} tabIndex="1">
          </div>
          <VisualizationOverlay
            width={GAME_WIDTH}
            height={GAME_HEIGHT}
            onMouseMove={this.onMouseMove}
          >
            <GridOverlay show={this.props.showGrid} showWhileRunning={true} />
            <CrosshairOverlay/>
            <TooltipOverlay providers={[coordinatesProvider()]}/>
          </VisualizationOverlay>
        </ProtectedVisualizationDiv>
        <GameButtons>
          <div id="studio-dpad" className="studio-dpad-none">
            <button id="studio-dpad-button" className="arrow">
              <img src="/blockly/media/1x1.gif" className="dpad-btn icon21"/>
            </button>
          </div>

          <ArrowButtons/>

          <CompletionButton />

          {!this.props.isShareView && this.renderGridCheckbox()}
        </GameButtons>
        {this.renderAppSpaceCoordinates()}
        {this.props.awaitingContainedResponse && (
          <div style={styles.containedInstructions}>
            {i18n.predictionInstructions()}
          </div>
        )}
        <BelowVisualization />
      </span>
    );
  }
}

export default connect(state => ({
  isShareView: state.pageConstants.isShareView,
  awaitingContainedResponse: state.runState.awaitingContainedResponse,
  showGrid: state.gridOverlay
}), dispatch => ({
  toggleShowGrid: mode => dispatch(toggleGridOverlay(mode))
}))(GameLabVisualizationColumn);<|MERGE_RESOLUTION|>--- conflicted
+++ resolved
@@ -1,18 +1,9 @@
 import React, {PropTypes} from 'react';
-<<<<<<< HEAD
-var connect = require('react-redux').connect;
-
-var GameButtons = require('../templates/GameButtons').default;
-var ArrowButtons = require('../templates/ArrowButtons');
-var BelowVisualization = require('../templates/BelowVisualization');
-var gameLabConstants = require('./constants');
-=======
 import {connect} from 'react-redux';
 import GameButtons from '../templates/GameButtons';
 import ArrowButtons from '../templates/ArrowButtons';
 import BelowVisualization from '../templates/BelowVisualization';
 import * as gameLabConstants from './constants';
->>>>>>> a4df5b8b
 import CompletionButton from '../templates/CompletionButton';
 import ProtectedVisualizationDiv from '../templates/ProtectedVisualizationDiv';
 import VisualizationOverlay from '../templates/VisualizationOverlay';
@@ -31,23 +22,14 @@
   }
 };
 
-<<<<<<< HEAD
-var GameLabVisualizationColumn = React.createClass({
-  propTypes: {
-=======
 class GameLabVisualizationColumn extends React.Component {
   static propTypes = {
->>>>>>> a4df5b8b
     finishButton: PropTypes.bool.isRequired,
     isShareView: PropTypes.bool.isRequired,
     awaitingContainedResponse: PropTypes.bool.isRequired,
     showGrid: PropTypes.bool.isRequired,
     toggleShowGrid: PropTypes.func.isRequired
-<<<<<<< HEAD
-  },
-=======
   };
->>>>>>> a4df5b8b
 
   // Cache app-space mouse coordinates, which we get from the
   // VisualizationOverlay when they change.
