/** @file Row of controls above the visualization. */
import React, {PropTypes} from 'react';
import {changeInterfaceMode} from './actions';
import {connect} from 'react-redux';
import {GameLabInterfaceMode} from './constants';
import msg from '@cdo/locale';
import ToggleGroup from '../templates/ToggleGroup';
import styleConstants from '../styleConstants';
import {allowAnimationMode} from './stateQueries';

const styles = {
  main: {
    height: styleConstants["workspace-headers-height"]
  }
};

/**
 * Controls above the visualization header, including the code/animation toggle.
 */
<<<<<<< HEAD
const GameLabVisualizationHeader = React.createClass({
  propTypes: {
=======
class GameLabVisualizationHeader extends React.Component {
  static propTypes = {
>>>>>>> a4df5b8b
    interfaceMode: PropTypes
        .oneOf([GameLabInterfaceMode.CODE, GameLabInterfaceMode.ANIMATION])
        .isRequired,
    allowAnimationMode: PropTypes.bool.isRequired,
    onInterfaceModeChange: PropTypes.func.isRequired
<<<<<<< HEAD
  },
=======
  };
>>>>>>> a4df5b8b

  render() {
    const {interfaceMode, allowAnimationMode,
        onInterfaceModeChange} = this.props;
    return (
      <div style={styles.main} id="playSpaceHeader">
        <ToggleGroup
          selected={interfaceMode}
          onChange={onInterfaceModeChange}
        >
          <button value={GameLabInterfaceMode.CODE} id="codeMode">
            {msg.codeMode()}
          </button>
          {allowAnimationMode &&
            <button value={GameLabInterfaceMode.ANIMATION} id="animationMode">
              {msg.animationMode()}
            </button>
          }
        </ToggleGroup>
      </div>
    );
  }
}
export default connect(state => ({
  interfaceMode: state.interfaceMode,
  allowAnimationMode: allowAnimationMode(state)
}), dispatch => ({
  onInterfaceModeChange: mode => dispatch(changeInterfaceMode(mode))
}))(GameLabVisualizationHeader);<|MERGE_RESOLUTION|>--- conflicted
+++ resolved
@@ -17,23 +17,14 @@
 /**
  * Controls above the visualization header, including the code/animation toggle.
  */
-<<<<<<< HEAD
-const GameLabVisualizationHeader = React.createClass({
-  propTypes: {
-=======
 class GameLabVisualizationHeader extends React.Component {
   static propTypes = {
->>>>>>> a4df5b8b
     interfaceMode: PropTypes
         .oneOf([GameLabInterfaceMode.CODE, GameLabInterfaceMode.ANIMATION])
         .isRequired,
     allowAnimationMode: PropTypes.bool.isRequired,
     onInterfaceModeChange: PropTypes.func.isRequired
-<<<<<<< HEAD
-  },
-=======
   };
->>>>>>> a4df5b8b
 
   render() {
     const {interfaceMode, allowAnimationMode,
