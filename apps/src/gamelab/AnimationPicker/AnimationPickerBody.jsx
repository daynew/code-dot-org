--- conflicted
+++ resolved
@@ -37,23 +37,14 @@
   }
 };
 
-<<<<<<< HEAD
-const AnimationPickerBody = React.createClass({
-  propTypes: {
-=======
 export default Radium(class AnimationPickerBody extends React.Component {
   static propTypes = {
->>>>>>> a4df5b8b
     is13Plus: PropTypes.bool,
     onDrawYourOwnClick: PropTypes.func.isRequired,
     onPickLibraryAnimation: PropTypes.func.isRequired,
     onUploadClick: PropTypes.func.isRequired,
     playAnimations: PropTypes.bool.isRequired
-<<<<<<< HEAD
-  },
-=======
   };
->>>>>>> a4df5b8b
 
   state = {
     searchQuery: '',
