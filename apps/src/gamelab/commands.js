--- conflicted
+++ resolved
@@ -41,7 +41,25 @@
   }
 };
 
-<<<<<<< HEAD
+/**
+ * Stop playing a sound, or all sounds.
+ * @param {string} [opts.url] The sound to stop.  Stops all sounds if omitted.
+ */
+gamelabCommands.stopSound = function (opts) {
+  apiValidateType(opts, 'stopSound', 'url', opts.url, 'string', OPTIONAL);
+
+  if (studioApp.cdoSounds) {
+    if (opts.url) {
+      var url = assetPrefix.fixPath(opts.url);
+      if (studioApp.cdoSounds.isPlayingURL(url)) {
+        studioApp.cdoSounds.stopLoopingAudio(url);
+      }
+    } else {
+      studioApp.cdoSounds.stopAllAudio();
+    }
+  }
+};
+
 gamelabCommands.getUserId = function () {
   if (!studioApp.labUserId) {
     throw new Error("User ID failed to load.");
@@ -70,23 +88,5 @@
 gamelabCommands.handleSetKeyValue = function (opts) {
   if (opts.onSuccess) {
     opts.onSuccess.call(null);
-=======
-/**
- * Stop playing a sound, or all sounds.
- * @param {string} [opts.url] The sound to stop.  Stops all sounds if omitted.
- */
-gamelabCommands.stopSound = function (opts) {
-  apiValidateType(opts, 'stopSound', 'url', opts.url, 'string', OPTIONAL);
-
-  if (studioApp.cdoSounds) {
-    if (opts.url) {
-      var url = assetPrefix.fixPath(opts.url);
-      if (studioApp.cdoSounds.isPlayingURL(url)) {
-        studioApp.cdoSounds.stopLoopingAudio(url);
-      }
-    } else {
-      studioApp.cdoSounds.stopAllAudio();
-    }
->>>>>>> 503c85e1
   }
 };