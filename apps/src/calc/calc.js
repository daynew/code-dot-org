--- conflicted
+++ resolved
@@ -21,11 +21,7 @@
 /**
  * Create a namespace for the application.
  */
-<<<<<<< HEAD
-var StudioApp = require('../StudioApp');
-=======
-var studioAppSingleton = require('../base');
->>>>>>> 6f913ad5
+var studioAppSingleton = require('../StudioApp');
 var Calc = module.exports;
 var commonMsg = require('../../locale/current/common');
 var calcMsg = require('../../locale/current/calc');
