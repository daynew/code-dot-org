--- conflicted
+++ resolved
@@ -11,15 +11,10 @@
 import {TestResults} from '../constants';
 import {DanceParty} from '@code-dot-org/dance-party';
 import {reducers, setSong} from './redux';
-<<<<<<< HEAD
-=======
 import trackEvent from '../util/trackEvent';
 import {SignInState} from '../code-studio/progressRedux';
 import logToCloud from '../logToCloud';
-
->>>>>>> edd62b04
 import {saveReplayLog} from '../code-studio/components/shareDialogRedux';
-import experiments from '../util/experiments';
 
 const ButtonState = {
   UP: 0,
@@ -508,29 +503,6 @@
   return !!this.level.freePlay;
 };
 
-<<<<<<< HEAD
-/**
- * This is called while this.p5 is in the preload phase.
- */
-Dance.prototype.onP5Preload = function () {
-  //const recordReplayLog = this.shouldShowSharing();
-  const recordReplayLog = experiments.isEnabled('p5Replay');
-  this.nativeAPI = new DanceParty(this.p5, {
-    onPuzzleComplete: this.onPuzzleComplete.bind(this),
-    playSound: audioCommands.playSound,
-    recordReplayLog
-  });
-  this.updateSongMetadata(getStore().getState().selectedSong);
-  const spriteConfig = new Function('World', this.level.customHelperLibrary);
-  this.nativeAPI.init(spriteConfig);
-  this.nativeAPI.preload();
-  if (recordReplayLog) {
-    getStore().dispatch(saveReplayLog(this.nativeAPI.getReplayLog()));
-  }
-};
-
-=======
->>>>>>> edd62b04
 Dance.prototype.updateSongMetadata = function (id) {
   this.songMetadataPromise = this.loadSongMetadata(id);
 };
