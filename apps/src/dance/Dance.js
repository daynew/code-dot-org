import React from 'react';
import ReactDOM from 'react-dom';
import {Provider} from 'react-redux';
import AppView from '../templates/AppView';
import {getStore} from "../redux";
import CustomMarshalingInterpreter from '../lib/tools/jsinterpreter/CustomMarshalingInterpreter';
import {commands as audioCommands} from '../lib/util/audioApi';
var dom = require('../dom');
import DanceVisualizationColumn from './DanceVisualizationColumn';
import Sounds from '../Sounds';
import {TestResults} from '../constants';
import {DanceParty} from '@code-dot-org/dance-party';
import danceMsg from './locale';
import {reducers, setSelectedSong, setSongData, setRunIsStarting} from './redux';
import trackEvent from '../util/trackEvent';
import {SignInState} from '../code-studio/progressRedux';
import logToCloud from '../logToCloud';
import {saveReplayLog} from '../code-studio/components/shareDialogRedux';
import SignInOrAgeDialog from "../templates/SignInOrAgeDialog";
import project from "../code-studio/initApp/project";
import {
  getSongManifest,
  getSelectedSong,
  loadSong,
  loadSongMetadata,
  parseSongOptions,
  unloadSong,
  fetchSignedCookies,
} from './songs';

const ButtonState = {
  UP: 0,
  DOWN: 1,
};

const ArrowIds = {
  LEFT: 'leftButton',
  UP: 'upButton',
  RIGHT: 'rightButton',
  DOWN: 'downButton',
};

/**
 * An instantiable GameLab class
 * @constructor
 * @implements LogTarget
 */
var Dance = function () {
  this.skin = null;
  this.level = null;
  this.btnState = {};

  /** @type {StudioApp} */
  this.studioApp_ = null;
};

module.exports = Dance;

/**
 * Inject the studioApp singleton.
 */
Dance.prototype.injectStudioApp = function (studioApp) {
  this.studioApp_ = studioApp;
  this.studioApp_.reset = this.reset.bind(this);
  this.studioApp_.runButtonClick = this.runButtonClick.bind(this);

  this.studioApp_.setCheckForEmptyBlocks(true);
};

/**
 * Initialize Blockly and this GameLab instance.  Called on page load.
 * @param {!AppOptionsConfig} config
 * @param {!GameLabLevel} config.level
 */
Dance.prototype.init = function (config) {
  if (!this.studioApp_) {
    throw new Error("GameLab requires a StudioApp");
  }

  this.level = config.level;
  this.skin = config.skin;
  this.share = config.share;
  this.danceReadyPromise = new Promise(resolve => {
    this.danceReadyPromiseResolve = resolve;
  });

  this.studioApp_.labUserId = config.labUserId;

  this.level.softButtons = this.level.softButtons || {};

  config.afterClearPuzzle = function () {
    this.studioApp_.resetButtonClick();
  }.bind(this);

  config.enableShowCode = true;
  config.enableShowLinesCount = false;
  config.noHowItWorks = true;

  const onMount = () => {
    config.loadAudio = this.loadAudio_.bind(this);
    config.afterInject = this.afterInject_.bind(this);
    config.valueTypeTabShapeMap = {[Blockly.BlockValueType.SPRITE]: 'angle'};

    this.studioApp_.init(config);

    const finishButton = document.getElementById('finishButton');
    if (finishButton) {
      dom.addClickTouchEvent(finishButton, () => this.onPuzzleComplete(true));
    }
  };

  const showFinishButton = this.level.freePlay || (!this.level.isProjectLevel && !this.level.validationCode);

  this.studioApp_.setPageConstants(config, {
    channelId: config.channel,
    isProjectLevel: !!config.level.isProjectLevel,
  });

  this.initSongsPromise = this.initSongs(config);

  ReactDOM.render((
    <Provider store={getStore()}>
      <div>
        {!this.share &&
          <SignInOrAgeDialog useDancePartyStyle={true}/>
        }
        <AppView
          visualizationColumn={
            <DanceVisualizationColumn
              showFinishButton={showFinishButton}
              setSong={this.setSongCallback.bind(this)}
            />
          }
          onMount={onMount}
        />
      </div>
    </Provider>
  ), document.getElementById(config.containerId));
};

Dance.prototype.initSongs = async function (config) {
  const songManifest = await getSongManifest(config.useRestrictedSongs);
  const songData = parseSongOptions(songManifest);
  const selectedSong = getSelectedSong(songManifest, config);

  // Set selectedSong first, so we don't initially show the wrong song.
  getStore().dispatch(setSelectedSong(selectedSong));
  getStore().dispatch(setSongData(songData));

  loadSong(selectedSong, songData);
  this.updateSongMetadata(selectedSong);
};

Dance.prototype.setSongCallback = function (songId) {
  const lastSongId = getStore().getState().songs.selectedSong;
  const songData = getStore().getState().songs.songData;

  if (lastSongId === songId) {
    return;
  }

  getStore().dispatch(setSelectedSong(songId));

  unloadSong(lastSongId, songData);
  loadSong(songId, songData, status => {
    if (status === 403) {
      // The cloudfront signed cookies may have expired.
      fetchSignedCookies().then(() => loadSong(songId, songData));
    }
  });

  this.updateSongMetadata(songId);

  const hasChannel = !!getStore().getState().pageConstants.channelId;
  if (hasChannel) {
    project.saveSelectedSong(songId);
  }
};

Dance.prototype.loadAudio_ = function () {
  this.studioApp_.loadAudio(this.skin.winSound, 'win');
  this.studioApp_.loadAudio(this.skin.startSound, 'start');
  this.studioApp_.loadAudio(this.skin.failureSound, 'failure');
};

const KeyCodes = {
  LEFT_ARROW: 37,
  UP_ARROW: 38,
  RIGHT_ARROW: 39,
  DOWN_ARROW: 40,
};

function keyCodeFromArrow(idBtn) {
  switch (idBtn) {
    case ArrowIds.LEFT:
      return KeyCodes.LEFT_ARROW;
    case ArrowIds.RIGHT:
      return KeyCodes.RIGHT_ARROW;
    case ArrowIds.UP:
      return KeyCodes.UP_ARROW;
    case ArrowIds.DOWN:
      return KeyCodes.DOWN_ARROW;
  }
}

Dance.prototype.onArrowButtonDown = function (buttonId, e) {
  // Store the most recent event type per-button
  this.btnState[buttonId] = ButtonState.DOWN;
  e.preventDefault();  // Stop normal events so we see mouseup later.

  this.nativeAPI.onKeyDown(keyCodeFromArrow(buttonId));
};

Dance.prototype.onArrowButtonUp = function (buttonId, e) {
  // Store the most recent event type per-button
  this.btnState[buttonId] = ButtonState.UP;

  this.nativeAPI.onKeyUp(keyCodeFromArrow(buttonId));
};

Dance.prototype.onMouseUp = function (e) {
  // Reset all arrow buttons on "global mouse up" - this handles the case where
  // the mouse moved off the arrow button and was released somewhere else

  if (e.touches && e.touches.length > 0) {
    return;
  }

  for (const buttonId in this.btnState) {
    if (this.btnState[buttonId] === ButtonState.DOWN) {
      this.onArrowButtonUp(buttonId, e);
    }
  }
};

/**
 * Code called after the blockly div + blockly core is injected into the document
 */
Dance.prototype.afterInject_ = function () {

  // Connect up arrow button event handlers
  for (const btn in ArrowIds) {
    dom.addMouseUpTouchEvent(document.getElementById(ArrowIds[btn]),
        this.onArrowButtonUp.bind(this, ArrowIds[btn]));
    dom.addMouseDownTouchEvent(document.getElementById(ArrowIds[btn]),
        this.onArrowButtonDown.bind(this, ArrowIds[btn]));
  }
  // Can't use dom.addMouseUpTouchEvent() because it will preventDefault on
  // all touchend events on the page, breaking click events...
  document.addEventListener('mouseup', this.onMouseUp.bind(this), false);
  const mouseUpTouchEventName = dom.getTouchEventName('mouseup');
  if (mouseUpTouchEventName) {
    document.body.addEventListener(mouseUpTouchEventName, this.onMouseUp.bind(this));
  }

  if (this.studioApp_.isUsingBlockly()) {
    // Add to reserved word list: API, validation variables.
    Blockly.JavaScript.addReservedWords([
      'code',
      'validationState',
      'validationResult',
      'validationProps',
      'levelSuccess',
      'levelFailure',
    ].join(','));
  }

  // record a replay log (and generate a video) for both project levels and any
  // course levels that have sharing enabled
  const recordReplayLog = this.shouldShowSharing() || this.level.isProjectLevel;
  this.nativeAPI = new DanceParty({
    onPuzzleComplete: this.onPuzzleComplete.bind(this),
    playSound: this.playSong.bind(this),
    recordReplayLog,
    showMeasureLabel: !this.share,
    onHandleEvents: this.onHandleEvents.bind(this),
    onInit: () => {
      this.danceReadyPromiseResolve();
      // Log this so we can learn about how long it is taking for DanceParty to
      // load of all of its assets in the wild (will use the timeSinceLoad attribute)
      const logSampleRate = 1;
      logToCloud.addPageAction(logToCloud.PageAction.DancePartyOnInit, {
        logSampleRate,
        share: this.share
      }, logSampleRate);
    },
    spriteConfig: new Function('World', this.level.customHelperLibrary),
    container: 'divDance',
    i18n: danceMsg,
  });
  /** Expose for testing **/
  window.__DanceTestInterface = this.nativeAPI.getTestInterface();

  if (recordReplayLog) {
    getStore().dispatch(saveReplayLog(this.nativeAPI.getReplayLog()));
  }
};

Dance.prototype.playSong = function (url, callback, onEnded) {
  audioCommands.playSound({url: url, callback: callback, onEnded: () => {
    onEnded();
    this.studioApp_.toggleRunReset('run');
  }});
};

/**
 * Reset Dance to its initial state.
 */
Dance.prototype.reset = function () {
  Sounds.getSingleton().stopAllAudio();

  this.nativeAPI.reset();

  var softButtonCount = 0;
  for (var i = 0; i < this.level.softButtons.length; i++) {
    document.getElementById(this.level.softButtons[i]).style.display = 'inline';
    softButtonCount++;
  }
  if (softButtonCount) {
    $('#soft-buttons').removeClass('soft-buttons-none').addClass('soft-buttons-' + softButtonCount);
  }
};

Dance.prototype.onPuzzleComplete = function (result, message) {
  // Stop everything on screen.
  this.reset();

  const danceMessage = message ? danceMsg[message]() : '';

  if (result === true) {
    this.testResults = TestResults.ALL_PASS;
    this.message = danceMessage;
  } else if (result === false) {
    this.testResults = TestResults.APP_SPECIFIC_FAIL;
    this.message = danceMessage;
  } else {
    this.testResults = TestResults.FREE_PLAY;
  }

  // If we know they succeeded, mark `levelComplete` true.
  const levelComplete = result;

  // We're using blockly, report the program as xml.
  var xml = Blockly.Xml.blockSpaceToDom(Blockly.mainBlockSpace);
  let program = encodeURIComponent(Blockly.Xml.domToText(xml));

  if (this.testResults >= TestResults.FREE_PLAY) {
    this.studioApp_.playAudio('win');
  } else {
    this.studioApp_.playAudio('failure');
  }

  const sendReport = () => {
    this.studioApp_.report({
      app: 'dance',
      level: this.level.id,
      result: levelComplete,
      testResult: this.testResults,
      program: program,
      onComplete: this.onReportComplete.bind(this),
    });
  };

  sendReport();
};

/**
 * Function to be called when the service report call is complete
 * @param {MilestoneResponse} response - JSON response (if available)
 */
Dance.prototype.onReportComplete = function (response) {
  this.response = response;
  this.studioApp_.onReportComplete(response);
  this.displayFeedback_();
};

/**
 * Click the run button.  Start the program.
 */
Dance.prototype.runButtonClick = async function () {
  // Block re-entrancy since starting a run is async
  // (not strictly needed since we disable the run button,
  // but better to be safe)
  if (this.runIsStarting) {
    return;
  }

  // Disable the run button now to give some visual feedback
  // that the button was pressed. toggleRunReset() will
  // eventually execute down below, but there are some long-running
  // tasks that need to complete first
  const runButton = document.getElementById('runButton');
  runButton.disabled = true;
  this.runIsStarting = true;
  getStore().dispatch(setRunIsStarting(true));
  await this.danceReadyPromise;

  //Log song count in Dance Lab
  trackEvent('HoC_Song', 'Play', getStore().getState().songs.selectedSong);

  Blockly.mainBlockSpace.traceOn(true);
  this.studioApp_.attempts++;

<<<<<<< HEAD
  this.studioApp_.toggleRunReset('reset');
  // Safe to allow normal run/reset behavior now
  this.runIsStarting = false;
  getStore().dispatch(setRunIsStarting(false));
=======
  try {
    await this.execute();
  } finally {
    this.studioApp_.toggleRunReset('reset');
    // Safe to allow normal run/reset behavior now
    this.runIsStarting = false;
  }
>>>>>>> 7e2bb8bd

  // Enable the Finish button if is present:
  const shareCell = document.getElementById('share-cell');
  if (shareCell && !this.level.validationCode) {
    shareCell.className = 'share-cell-enabled';

    // Adding completion button changes layout.  Force a resize.
    this.studioApp_.onResize();
  }
};

Dance.prototype.execute = async function () {
  this.testResults = TestResults.NO_TESTS_RUN;
  this.response = null;

  if (this.studioApp_.hasUnwantedExtraTopBlocks() || this.studioApp_.hasDuplicateVariablesInForLoops()) {
    // Immediately check answer, which will fail and report top level blocks.
    this.onPuzzleComplete();
    return;
  }

  this.initInterpreter();

  this.hooks.find(v => v.name === 'runUserSetup').func();
  const timestamps = this.hooks.find(v => v.name === 'getCueList').func();
  this.nativeAPI.addCues(timestamps);

  const validationCallback = new Function('World', 'nativeAPI', 'sprites', this.level.validationCode);
  this.nativeAPI.registerValidation(validationCallback);

  // songMetadataPromise will resolve immediately if the request which populates
  // it has not yet been initiated. Therefore we must first wait for song init
  // to complete before awaiting songMetadataPromise.
  await this.initSongsPromise;

  const songMetadata = await this.songMetadataPromise;
  return new Promise((resolve, reject)=> {
    this.nativeAPI.play(songMetadata, success => {
      success ? resolve() : reject();
    });
  });
};

Dance.prototype.initInterpreter = function () {
  const nativeAPI = this.nativeAPI;
  const sprites = [];

  const api = {
    setBackground: color => {
      nativeAPI.setBackground(color.toString());
    },
    setBackgroundEffect: effect => {
      nativeAPI.setBackgroundEffect(effect.toString());
    },
    setForegroundEffect: effect => {
      nativeAPI.setForegroundEffect(effect.toString());
    },
    makeNewDanceSprite: (costume, name, location) => {
      return Number(sprites.push(nativeAPI.makeNewDanceSprite(costume, name, location)) - 1);
    },
    makeNewDanceSpriteGroup: (n, costume, layout) => {
      nativeAPI.makeNewDanceSpriteGroup(n, costume, layout);
    },
    getCurrentDance: (spriteIndex) => {
      return nativeAPI.getCurrentDance(sprites[spriteIndex]);
    },
    changeMoveLR: (spriteIndex, move, dir) => {
      nativeAPI.changeMoveLR(sprites[spriteIndex], move, dir);
    },
    doMoveLR: (spriteIndex, move, dir) => {
      nativeAPI.doMoveLR(sprites[spriteIndex], move, dir);
    },
    changeMoveEachLR: (group, move, dir) => {
      nativeAPI.changeMoveEachLR(group, move, dir);
    },
    doMoveEachLR: (group, move, dir) => {
      nativeAPI.doMoveEachLR(group, move, dir);
    },
    layoutSprites: (group, format) => {
      nativeAPI.layoutSprites(group, format);
    },
    setTint: (spriteIndex, val) => {
      nativeAPI.setTint(sprites[spriteIndex], val);
    },
    setTintEach: (group, val) => {
      nativeAPI.setTintEach(group, val);
    },
    setVisible: (spriteIndex, val) => {
      nativeAPI.setVisible(sprites[spriteIndex], val);
    },
    setVisibleEach: (group, val) => {
      nativeAPI.setVisibleEach(group, val);
    },
    setProp: (spriteIndex, property, val) => {
      nativeAPI.setProp(sprites[spriteIndex], property, val);
    },
    setPropEach: (group, property, val) => {
      nativeAPI.setPropEach(group, property, val);
    },
    setPropRandom: (spriteIndex, property) => {
      nativeAPI.setPropRandom(sprites[spriteIndex], property);
    },
    getProp: (spriteIndex, property, val) => {
      return nativeAPI.setProp(sprites[spriteIndex], property, val);
    },
    changePropBy: (spriteIndex, property, val) => {
      nativeAPI.changePropBy(sprites[spriteIndex], property, val);
    },
    jumpTo: (spriteIndex, location) => {
      nativeAPI.jumpTo(sprites[spriteIndex], location);
    },
    setDanceSpeed: (spriteIndex, speed) => {
      nativeAPI.setDanceSpeed(sprites[spriteIndex], speed);
    },
    getEnergy: range => {
      return Number(nativeAPI.getEnergy(range));
    },
    getTime: unit => {
      return Number(nativeAPI.getTime(unit));
    },
    startMapping: (spriteIndex, property, val) => {
      return nativeAPI.startMapping(sprites[spriteIndex], property, val);
    },
    stopMapping: (spriteIndex, property, val) => {
      return nativeAPI.stopMapping(sprites[spriteIndex], property, val);
    },
    changeColorBy: (input, method, amount) => {
      return nativeAPI.changeColorBy(input, method, amount);
    },
    mixColors: (color1, color2) => {
      return nativeAPI.mixColors(color1, color2);
    },
    randomColor: () => {
      return nativeAPI.randomColor();
    },
    getCurrentTime: () => {
      return nativeAPI.getCurrentTime();
    },
  };

  let code = require('!!raw-loader!@code-dot-org/dance-party/src/p5.dance.interpreted');
  code += this.studioApp_.getCode();

  const events = {
    runUserSetup: {code: 'runUserSetup();'},
    runUserEvents: {code: 'runUserEvents(events);', args: ['events']},
    getCueList: {code: 'return getCueList();'},
  };

  this.hooks = CustomMarshalingInterpreter.evalWithEvents(api, events, code).hooks;
};

Dance.prototype.shouldShowSharing = function () {
  return !!this.level.freePlay;
};

Dance.prototype.updateSongMetadata = function (id) {
  this.songMetadataPromise = loadSongMetadata(id);
};

/**
 * This is called while DanceParty is in a draw() call.
 */
Dance.prototype.onHandleEvents = function (currentFrameEvents) {
  this.hooks.find(v => v.name === 'runUserEvents').func(currentFrameEvents);
};

/**
 * App specific displayFeedback function that calls into
 * this.studioApp_.displayFeedback when appropriate
 */
Dance.prototype.displayFeedback_ = function () {
  const isSignedIn = getStore().getState().progress.signInState === SignInState.SignedIn;
  this.studioApp_.displayFeedback({
    feedbackType: this.testResults,
    message: this.message,
    response: this.response,
    level: this.level,
    showingSharing: this.shouldShowSharing(),
    saveToProjectGallery: true,
    disableSaveToGallery: !isSignedIn,
    appStrings: {
      reinfFeedbackMsg: 'TODO: localized feedback message.',
    },
  });
};

Dance.prototype.getAppReducers = function () {
  return reducers;
};<|MERGE_RESOLUTION|>--- conflicted
+++ resolved
@@ -401,20 +401,14 @@
   Blockly.mainBlockSpace.traceOn(true);
   this.studioApp_.attempts++;
 
-<<<<<<< HEAD
-  this.studioApp_.toggleRunReset('reset');
-  // Safe to allow normal run/reset behavior now
-  this.runIsStarting = false;
-  getStore().dispatch(setRunIsStarting(false));
-=======
   try {
     await this.execute();
   } finally {
     this.studioApp_.toggleRunReset('reset');
     // Safe to allow normal run/reset behavior now
     this.runIsStarting = false;
-  }
->>>>>>> 7e2bb8bd
+    getStore().dispatch(setRunIsStarting(false));
+  }
 
   // Enable the Finish button if is present:
   const shareCell = document.getElementById('share-cell');
