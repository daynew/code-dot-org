--- conflicted
+++ resolved
@@ -461,18 +461,12 @@
  * This is called while this.p5 is in the preload phase.
  */
 Dance.prototype.onP5Preload = function () {
-<<<<<<< HEAD
-  const getSelectedSong = () => getStore().getState().selectedSong;
-
-  this.nativeAPI = new DanceParty(this.p5, getSelectedSong, audioCommands.playSound, this.onPuzzleComplete.bind(this));
-=======
   this.nativeAPI = new DanceParty(this.p5, {
     onPuzzleComplete: this.onPuzzleComplete.bind(this),
     playSound: audioCommands.playSound,
     recordReplayLog: this.shouldShowSharing(),
   });
   this.updateSongMetadata(getStore().getState().selectedSong);
->>>>>>> 1d47e748
   const spriteConfig = new Function('World', this.level.customHelperLibrary);
   this.nativeAPI.init(spriteConfig);
   this.nativeAPI.preload();
