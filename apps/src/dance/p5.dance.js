/* eslint-disable no-unused-vars, curly, eqeqeq, babel/semi */
/* global p5, Dance, validationProps */

import Effects from './Effects';
import {TestResults} from '../constants';
import {getStore} from "../redux";
import {commands as audioCommands} from '../lib/util/audioApi';

export default function init(p5, Dance, onPuzzleComplete) {
  const exports = {};

  const WATCHED_KEYS = ['w', 'a', 's', 'd', 'up', 'left', 'down', 'right', 'space'];
  const WATCHED_RANGES = [0, 1, 2];

  /**
   * Patch p5 tint to use fast compositing (see https://github.com/code-dot-org/p5.play/pull/42).
   */
  window.p5.Renderer2D.prototype._getTintedImageCanvas = function (img) {
    this._tintCanvas = this._tintCanvas || document.createElement('canvas');
    this._tintCanvas.width = img.canvas.width;
    this._tintCanvas.height = img.canvas.height;
    const tmpCtx = this._tintCanvas.getContext('2d');
    tmpCtx.fillStyle = 'hsl(' + this._pInst.hue(this._tint) + ', 100%, 50%)';
    tmpCtx.fillRect(0, 0, this._tintCanvas.width, this._tintCanvas.height);
    tmpCtx.globalCompositeOperation = 'destination-atop';
    tmpCtx.drawImage(img.canvas, 0, 0, this._tintCanvas.width, this._tintCanvas.height);
    tmpCtx.globalCompositeOperation = 'multiply';
    tmpCtx.drawImage(img.canvas, 0, 0, this._tintCanvas.width, this._tintCanvas.height);
    return this._tintCanvas;
  };

  window.p5.disableFriendlyErrors = true;

  exports.pass = function () {
    onPuzzleComplete(TestResults.ALL_PASS);
  };

  exports.fail = function (message) {
    onPuzzleComplete(TestResults.APP_SPECIFIC_FAIL, message);
  };

var World = {
  height: 400,
  cuesThisFrame: [],
  validationCallback: () => {},
};

function randomNumber(min, max) {
  return Math.floor(p5.random(min, max));
}

// Sprites
var sprites = p5.createGroup();
var sprites_by_type = {};

var SPRITE_NAMES = ["ALIEN", "BEAR", "CAT", "DOG", "DUCK", "FROG", "MOOSE", "PINEAPPLE", "ROBOT", "SHARK", "UNICORN"];
var img_base = "https://curriculum.code.org/images/sprites/spritesheet_tp/";
var SIZE = 300;

var MOVE_NAMES = [
  {name: "Rest", mirror: true},
  {name: "ClapHigh", mirror: true},
  {name: "Clown", mirror: false},
  {name: "Dab", mirror: true},
  {name: "DoubleJam", mirror: false},
  {name: "Drop", mirror: true},
  {name: "Floss", mirror: true},
  {name: "Fresh", mirror: true},
  {name: "Kick", mirror: true},
  {name: "Roll", mirror: true},
  {name: "ThisOrThat", mirror: false},
  {name: "Thriller", mirror: true},
];

var ANIMATIONS = {};
var FRAMES = 24;

// Songs
var songs = {
  macklemore: {
    url: 'https://curriculum.code.org/media/uploads/chu.mp3',
    bpm: 146,
    delay: 0.2, // Seconds to delay before calculating measures
    verse: [26.5, 118.56], // Array of timestamps in seconds where verses occur
    chorus: [92.25, 158] // Array of timestamps in seconds where choruses occur
  },
  macklemore90: {
    url: 'https://curriculum.code.org/media/uploads/hold.mp3',
    bpm: 146,
    delay: 0.0, // Seconds to delay before calculating measures
    verse: [0, 26.3], // Array of timestamps in seconds where verses occur
    chorus: [65.75] // Array of timestamps in seconds where choruses occur
  },
  hammer: {
    url: 'https://curriculum.code.org/media/uploads/touch.mp3',
    bpm: 133,
    delay: 2.32, // Seconds to delay before calculating measures
    verse: [1.5, 15.2], // Array of timestamps in seconds where verses occur
    chorus: [5.5, 22.1] // Array of timestamps in seconds where choruses occur
  },
  peas: {
    url: 'https://curriculum.code.org/media/uploads/feeling.mp3',
    bpm: 128,
    delay: 0.0, // Seconds to delay before calculating measures
    verse: [1.5, 15.2], // Array of timestamps in seconds where verses occur
    chorus: [5.5, 22.1] // Array of timestamps in seconds where choruses occur
  }
};
var song_meta = songs.hammer;
//Tracks when a song started to play
let songStartTime = 0;

exports.addCues = function (timestamps) {
  timestamps.forEach(timestamp => {
    Dance.song.addCue(0, timestamp, () => World.cuesThisFrame.push(timestamp));
  });
};

exports.reset = function () {
  Dance.song.stopAll();

  songStartTime = 0;
  while (p5.allSprites.length > 0) {
    p5.allSprites[0].remove();
  }
  events.any = false;

  World.fg_effect = fg_effects.none;
  World.bg_effect = bg_effects.none;
};

exports.preload = function preload() {
  // Load song
  Dance.song.load(song_meta.url);

  // Load spritesheet JSON files
  SPRITE_NAMES.forEach(this_sprite => {
    ANIMATIONS[this_sprite] = [];
    MOVE_NAMES.forEach(({ name, mirror }, moveIndex) => {
      const baseUrl = `${img_base}${this_sprite}_${name}`;
      p5.loadJSON(`${baseUrl}.json`, jsonData => {
        ANIMATIONS[this_sprite][moveIndex] = {
          spritesheet: p5.loadSpriteSheet(`${baseUrl}.png`, jsonData.frames),
          mirror,
        };
      });
    });
  });
}

exports.setup = function setup() {
  // Create animations from spritesheets
  for (var i = 0; i < SPRITE_NAMES.length; i++) {
    var this_sprite = SPRITE_NAMES[i];
    for (var j = 0; j < ANIMATIONS[this_sprite].length; j++) {
      ANIMATIONS[this_sprite][j].animation = p5.loadAnimation(ANIMATIONS[this_sprite][j].spritesheet);
    }
  }
  let songData = songs[getStore().getState().selectedSong];

  Dance.fft.createPeakDetect(20, 200, 0.8, Math.round(60 * 30 / songData.bpm));
  Dance.fft.createPeakDetect(400, 2600, 0.4, Math.round(60 * 30 / songData.bpm));
  Dance.fft.createPeakDetect(2700, 4000, 0.5, Math.round(60 * 30 / songData.bpm));
}

exports.play = function () {
  audioCommands.playSound({url: songs[getStore().getState().selectedSong].url, callback: () => {songStartTime = new Date()}});
}

var bg_effects = new Effects(p5, 1);
var fg_effects = new Effects(p5, 0.8);

World.bg_effect = bg_effects.none;
World.fg_effect = fg_effects.none;

exports.setBackground = function setBackground(color) {
  World.background_color = color;
}

exports.setBackgroundEffect = function setBackgroundEffect(effect) {
  World.bg_effect = bg_effects[effect];
}

exports.setForegroundEffect = function setForegroundEffect(effect) {
  World.fg_effect = fg_effects[effect];
}

function initialize(setupHandler) {
  setupHandler();
}

//
// Block Functions
//


exports.makeNewDanceSprite = function makeNewDanceSprite(costume, name, location) {

  // Default to first dancer if selected a dancer that doesn't exist
  // to account for low-bandwidth mode limited character set
  if (SPRITE_NAMES.indexOf(costume) < 0) {
    costume = SPRITE_NAMES[0];
  }

  if (!location) {
    location = {
      x: 200,
      y: 200
    };
  }

  var sprite = p5.createSprite(location.x, location.y);

  sprite.style = costume;
  if (!sprites_by_type.hasOwnProperty(costume)) {
    sprites_by_type[costume] = p5.createGroup();
  }
  sprites_by_type[costume].add(sprite);

  sprite.mirroring = 1;
  sprite.looping_move = 0;
  sprite.looping_frame = 0;
  sprite.current_move = 0;
  sprite.previous_move = 0;

  for (var i = 0; i < ANIMATIONS[costume].length; i++) {
    sprite.addAnimation("anim" + i, ANIMATIONS[costume][i].animation);
  }
  sprite.animation.stop();
  sprites.add(sprite);
  sprite.speed = 10;
  sprite.sinceLastFrame = 0;
  sprite.dance_speed = 1;
  sprite.previous_speed = 1;
  sprite.behaviors = [];

  // Add behavior to control animation
  addBehavior(sprite, function () {
    var delta = Math.min(100, 1 / (p5.frameRate() + 0.01) * 1000);
    sprite.sinceLastFrame += delta;
    var msPerBeat = 60 * 1000 / (songs[getStore().getState().selectedSong].bpm * (sprite.dance_speed / 2));
    var msPerFrame = msPerBeat / FRAMES;
    while (sprite.sinceLastFrame > msPerFrame) {
      sprite.sinceLastFrame -= msPerFrame;
      sprite.looping_frame++;
      if (sprite.animation.looping) {
        sprite.animation.changeFrame(sprite.looping_frame % sprite.animation.images.length);
      } else {
        sprite.animation.nextFrame();
      }

      if (sprite.looping_frame % FRAMES === 0) {
        if (ANIMATIONS[sprite.style][sprite.current_move].mirror) sprite.mirroring *= -1;
        if (sprite.animation.looping) {
          sprite.mirrorX(sprite.mirroring);
        }
      }

      var currentFrame = sprite.animation.getFrame();
      if (currentFrame === sprite.animation.getLastFrame() && !sprite.animation.looping) {
        //changeMoveLR(sprite, sprite.current_move, sprite.mirroring);
        sprite.changeAnimation("anim" + sprite.current_move);
        sprite.animation.changeFrame(sprite.looping_frame % sprite.animation.images.length);
        sprite.mirrorX(sprite.mirroring);
        sprite.animation.looping = true;
      }
    }
  });

  sprite.setTint = function (color) {
    sprite.tint = color;
  };
  sprite.removeTint = function () {
    sprite.tint = null;
  };

  sprite.setPosition = function (position) {
    if (position === "random") {
      sprite.x = randomNumber(50, 350);
      sprite.y = randomNumber(50, 350);
    } else {
      sprite.x = position.x;
      sprite.y = position.y;
    }
  };
  sprite.setScale = function (scale) {
    sprite.scale = scale;
  };
  return sprite;
}

// Dance Moves

exports.changeMoveLR = function changeMoveLR(sprite, move, dir) {
  if (!spriteExists(sprite)) return;
  if (move == "next") {
    move = 1 + ((sprite.current_move + 1) % (ANIMATIONS[sprite.style].length - 1));
  } else if (move == "prev") {
    move = 1 + ((sprite.current_move - 1) % (ANIMATIONS[sprite.style].length - 1));
  } else if (move == "rand") {
    // Make sure random switches to a new move
    move = sprite.current_move;
    while (move == sprite.current_move) {
      move = randomNumber(0, ANIMATIONS[sprite.style].length - 1);
    }
  }
  sprite.mirroring = dir;
  sprite.mirrorX(dir);
  sprite.changeAnimation("anim" + move);
  if (sprite.animation.looping) sprite.looping_frame = 0;
  sprite.animation.looping = true;
  sprite.current_move = move;
}

exports.doMoveLR = function doMoveLR(sprite, move, dir) {
  if (!spriteExists(sprite)) return;
  if (move == "next") {
    move = (sprite.current_move + 1) % ANIMATIONS[sprite.style].length;
  } else if (move == "prev") {
    move = (sprite.current_move - 1) % ANIMATIONS[sprite.style].length;
  } else if (move == "rand") {
    move = sprite.current_move;
    while (move == sprite.current_move) {
      move = randomNumber(0, ANIMATIONS[sprite.style].length - 1);
    }
  }
  sprite.mirrorX(dir);
  sprite.changeAnimation("anim" + move);
  sprite.animation.looping = false;
  sprite.animation.changeFrame(FRAMES / 2);
}

exports.getCurrentDance = function (sprite) {
  if (spriteExists(sprite)) {
    return sprite.current_move;
  }
}

// Group Blocks

  function getGroupByName(group) {
    if (group !== "all") {
      if (!sprites_by_type.hasOwnProperty(group)) {
        console.log("There is no group of " + group);
        return;
      }
      return sprites_by_type[group];
    }
    return p5.allSprites;
  }

exports.changeMoveEachLR = function changeMoveEachLR(group, move, dir) {
  group = getGroupByName(group);
  group.forEach(function (sprite) {
    exports.changeMoveLR(sprite, move, dir);
  });
}

exports.doMoveEachLR = function doMoveEachLR(group, move, dir) {
  group = getGroupByName(group);
  group.forEach(function (sprite) { exports.doMoveLR(sprite, move, dir);});
}

exports.layoutSprites = function layoutSprites(group, format) {
  group = getGroupByName(group);
  var count = group.length;
  var sprite, i, j;
  if (format == "grid") {
    var cols = Math.ceil(Math.sqrt(count));
    var rows = Math.ceil(count / cols);
    var current = 0;
    for (i=0; i<rows; i++) {
      if (count - current >= cols) {
        for (j=0; j<cols; j++) {
          sprite = group[current];
          sprite.x = (j+1) * (400 / (cols + 1));
          sprite.y = (i+1) * (400 / (rows + 1));
          current++;
        }
      } else {
        var remainder = count - current;
        for (j=0; j<remainder; j++) {
          sprite = group[current];
          sprite.x = (j+1) * (400 / (remainder + 1));
          sprite.y = (i+1) * (400 / (rows + 1));
          current++;
        }
      }
    }
  } else if (format == "row") {
    for (i=0; i<count; i++) {
      sprite = group[i];
      sprite.x = (i+1) * (400 / (count + 1));
      sprite.y = 200;
    }
  } else {
    for (i=0; i<count; i++) {
      sprite = group[i];
      sprite.x = 200;
      sprite.y = (i+1) * (400 / (count + 1));
    }
  }
}

// Properties

exports.setTint = function setTint(sprite, val) {
  exports.setProp(sprite, "tint", val);
}

exports.setProp = function setProp(sprite, property, val) {
  if (!spriteExists(sprite) || val === undefined) return;

  if (property == "scale") {
    sprite.scale = val / 100;
  } else if (property == "width" || property == "height") {
    sprite[property] = SIZE * (val / 100);
  } else if (property=="y") {
    sprite.y = World.height - val;
  } else if (property == "costume") {
    sprite.setAnimation(val);
  } else if (property == "tint" && typeof (val) == "number") {
    sprite.tint = "hsb(" + (Math.round(val) % 360) + ", 100%, 100%)";
  } else {
    sprite[property] = val;
  }
}

exports.getProp = function getProp(sprite, property) {
  if (!spriteExists(sprite)) return;

  if (property == "scale") {
    return sprite.scale * 100;
  } else if (property == "width" || property == "height") {
    return (sprite[property] / SIZE) * 100;
  } else if (property=="y") {
    return World.height - sprite.y;
  } else if (property == "costume") {
    return sprite.getAnimationLabel();
  } else if (property == "tint") {
    return p5.color(sprite.tint || 0)._getHue();
  } else {
    return sprite[property];
  }
}

exports.changePropBy = function changePropBy(sprite,  property, val) {
  exports.setProp(sprite, property, exports.getProp(sprite, property) + val);
}

exports.jumpTo = function jumpTo(sprite, location) {
  if (!spriteExists(sprite)) return;
  sprite.x = location.x;
  sprite.y = location.y;
}

exports.setDanceSpeed = function setDanceSpeed(sprite, speed) {
  if (!spriteExists(sprite)) return;
  sprite.dance_speed = speed;
}

// Music Helpers

exports.getEnergy = function getEnergy(range) {
  if (range == "low") {
    return Dance.fft.getEnergy(20, 200);
  } else if (range == "mid") {
    return Dance.fft.getEnergy(400, 2600);
  } else {
    return Dance.fft.getEnergy(2700, 4000);
  }
}

exports.getCurrentTime = function getCurrentTime() {
  return songStartTime > 0 ? (new Date() - songStartTime) / 1000 : 0;
}

exports.getTime = function getTime(unit) {
  let currentTime = this.getCurrentTime();
  if (unit == "measures") {
    // Subtract any delay before the first measure and start counting measures at 1
    let songData = songs[getStore().getState().selectedSong];
    return songData.bpm * ((currentTime - songData.delay) / 240) + 1;
  } else {
    return currentTime;
  }
}

// Behaviors

function Behavior(func, extraArgs) {
  if (!extraArgs) {
    extraArgs = [];
  }
  this.func = func;
  this.extraArgs = extraArgs;
}

function addBehavior(sprite, behavior) {
  if (!spriteExists(sprite) || behavior === undefined) return;

  behavior = normalizeBehavior(behavior);

  if (findBehavior(sprite, behavior) !== -1) {
    return;
  }
  sprite.behaviors.push(behavior);
}

function removeBehavior(sprite, behavior) {
  if (!spriteExists(sprite) || behavior === undefined) return;

  behavior = normalizeBehavior(behavior);

  var index = findBehavior(sprite, behavior);
  if (index === -1) {
    return;
  }
  sprite.behaviors.splice(index, 1);
}

function normalizeBehavior(behavior) {
  if (typeof behavior === 'function') {
    return new Behavior(behavior);
  }
  return behavior;
}

function findBehavior(sprite, behavior) {
  for (var i = 0; i < sprite.behaviors.length; i++) {
    var myBehavior = sprite.behaviors[i];
    if (behaviorsEqual(behavior, myBehavior)) {
      return i;
    }
  }
  return -1;
}

function behaviorsEqual(behavior1, behavior2) {
  if (behavior1.func.name && behavior2.func.name) {
    // These are legacy behaviors, check for equality based only on the name.
    return behavior1.func.name === behavior2.func.name;
  }
  if (behavior1.func !== behavior2.func) {
    return false;
  }
  if (behavior2.extraArgs.length !== behavior1.extraArgs.length) {
    return false;
  }
  var extraArgsEqual = true;
  for (var j = 0; j < behavior1.extraArgs.length; j++) {
    if (behavior2.extraArgs[j] !== behavior1.extraArgs[j]) {
      extraArgsEqual = false;
      break;
    }
  }
  return extraArgsEqual;
}

exports.startMapping = function startMapping(sprite, property, range) {
  var behavior = new Behavior(function (sprite) {
    var energy = Dance.fft.getEnergy(range);
    if (property == "x") {
      energy = Math.round(p5.map(energy, 0, 255, 50, 350));
    } else if (property == "y") {
      energy = Math.round(p5.map(energy, 0, 255, 350, 50));
    } else if (property == "scale") {
      energy = p5.map(energy, 0, 255, 0.5, 1.5);
    } else if (property == "width" || property == "height") {
      energy = p5.map(energy, 0, 255, 50, 150);
    } else if (property == "rotation" || property == "direction") {
      energy = Math.round(p5.map(energy, 0, 255, -180, 180));
    } else if (property == "tint") {
      energy = Math.round(p5.map(energy, 0, 255, 0, 360));
      energy = "hsb(" + energy + ",100%,100%)";
    }
    sprite[property] = energy;
  }, [property, range]);
  //behavior.func.name = "mapping" + property + range;
  addBehavior(sprite, behavior);
}

exports.stopMapping = function stopMapping(sprite, property, range) {
  var behavior = new Behavior(function (sprite) {
    var energy = Dance.fft.getEnergy(range);
    if (property == "x") {
      energy = Math.round(p5.map(energy, 0, 255, 50, 350));
    } else if (property == "y") {
      energy = Math.round(p5.map(energy, 0, 255, 350, 50));
    } else if (property == "scale") {
      energy = p5.map(energy, 0, 255, 0.5, 1.5);
    } else if (property == "width" || property == "height") {
      energy = p5.map(energy, 0, 255, 50, 159);
    } else if (property == "rotation" || property == "direction") {
      energy = Math.round(p5.map(energy, 0, 255, -180, 180));
    } else if (property == "tint") {
      energy = Math.round(p5.map(energy, 0, 255, 0, 360));
      energy = "hsb(" + energy + ",100%,100%)";
    }
    sprite[property] = energy;
  }, [property, range]);
  //behavior.func.name = "mapping" + property + range;
  removeBehavior(sprite, behavior);
}

exports.changeColorBy = function changeColorBy(input, method, amount) {
  p5.push();
  p5.colorMode(p5.HSB, 100);
  var c = p5.color(input);
  var hsb = {
    hue: c._getHue(),
    saturation: c._getSaturation(),
    brightness: c._getBrightness()
  };
  hsb[method] = Math.round((hsb[method] + amount) % 100);
  var new_c = p5.color(hsb.hue, hsb.saturation, hsb.brightness);
  p5.pop();
  return new_c.toString('#rrggbb');
}

exports.mixColors = function mixColors(color1, color2) {
  return p5.lerpColor(p5.color(color1), p5.color(color2), 0.5).toString('#rrggbb');
}

exports.randomColor = function randomColor() {
  return p5.color('hsb(' + randomNumber(0, 359) + ', 100%, 100%)').toString('#rrggbb');
}

function spriteExists(sprite) {
  return p5.allSprites.indexOf(sprite) > -1;
}

const events = exports.currentFrameEvents = {
  'p5.keyWentDown': {},
  'Dance.fft.isPeak': {},
  'cue': {},
};

function updateEvents() {
  events.any = false;
  events['p5.keyWentDown'] = {};
  events['Dance.fft.isPeak'] = {};
  events['cue'] = {};

  for (let key of WATCHED_KEYS) {
    if (p5.keyWentDown(key)) {
      events.any = true;
      events['p5.keyWentDown'][key] = true;
    }
  }

  for (let range of WATCHED_RANGES) {
    if (Dance.fft.isPeak(range)) {
      events.any = true;
      events['Dance.fft.isPeak'][range] = true;
    }
  }

  for (let timestamp of World.cuesThisFrame) {
    events.any = true;
    events['cue'][timestamp] = true;
  }
}

exports.registerValidation = function (callback) {
  World.validationCallback = callback;
}

exports.draw = function draw() {
  Dance.fft.analyze();
  const context = {
    isPeak: Dance.fft.isPeak(),
    centroid: Dance.fft.getCentroid(),
    backgroundColor: World.background_color,
  };

  p5.background("white");
  (World.bg_effect || bg_effects.none).draw(context);

  if (p5.frameCount > 2) {
    // Perform sprite behaviors
    sprites.forEach(function (sprite) {
      sprite.behaviors.forEach(function (behavior) {
        behavior.func.apply(null, [sprite].concat(behavior.extraArgs));
      });
    });
  }

  updateEvents();
  World.cuesThisFrame.length = 0;

  p5.drawSprites();

  if (World.fg_effect !== fg_effects.none) {
    p5.push();
    p5.blendMode(fg_effects.blend);
    World.fg_effect.draw(context);
    p5.pop();
  }

  let songData = songs[getStore().getState().selectedSong];

  p5.fill("black");
  p5.textStyle(p5.BOLD);
  p5.textAlign(p5.TOP, p5.LEFT);
  p5.textSize(20);
<<<<<<< HEAD

  World.validationCallback(World, exports, sprites);
  p5.text("Measure: " + (Math.floor(((currentTime - songData.delay) * songData.bpm) / 240) + 1), 10, 20);
=======
  p5.text("Measure: " + (Math.floor(((this.getCurrentTime() - songData.delay) * songData.bpm) / 240) + 1), 10, 20);
>>>>>>> db0a7909
}
  return exports;
}<|MERGE_RESOLUTION|>--- conflicted
+++ resolved
@@ -704,13 +704,9 @@
   p5.textStyle(p5.BOLD);
   p5.textAlign(p5.TOP, p5.LEFT);
   p5.textSize(20);
-<<<<<<< HEAD
 
   World.validationCallback(World, exports, sprites);
-  p5.text("Measure: " + (Math.floor(((currentTime - songData.delay) * songData.bpm) / 240) + 1), 10, 20);
-=======
   p5.text("Measure: " + (Math.floor(((this.getCurrentTime() - songData.delay) * songData.bpm) / 240) + 1), 10, 20);
->>>>>>> db0a7909
 }
   return exports;
 }