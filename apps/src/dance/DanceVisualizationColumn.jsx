import React, {PropTypes} from 'react';
import GameButtons from '../templates/GameButtons';
import ArrowButtons from '../templates/ArrowButtons';
import BelowVisualization from '../templates/BelowVisualization';
import * as gameLabConstants from './constants';
import ProtectedVisualizationDiv from '../templates/ProtectedVisualizationDiv';
import Radium from "radium";
import {connect} from "react-redux";
import i18n from '@cdo/locale';
import * as danceRedux from "../dance/redux";
import Sounds from "../Sounds";
import project from "../code-studio/initApp/project";

const GAME_WIDTH = gameLabConstants.GAME_WIDTH;
const GAME_HEIGHT = gameLabConstants.GAME_HEIGHT;

const styles = {
  selectStyle: {
    width: '100%',
  }
};

const SongSelector = Radium(class extends React.Component {
  static propTypes = {
    setSong: PropTypes.func.isRequired,
    selectedSong: PropTypes.string.isRequired,
    isProjectLevel: PropTypes.bool.isRequired
  };

  state = {
    songsData: []
  };

  changeSong = (event) => {
    const song = event.target.value;
    this.props.setSong(song);
    this.loadSong(song);
  };

  loadSong(song) {
    //Load song
    let options = {id: song};
    options['mp3'] = `https://curriculum.code.org/media/uploads/${this.state.songsData[options.id].url}.mp3`;
    Sounds.getSingleton().register(options);
<<<<<<< HEAD
  }

  componentDidMount() {
    fetch(`/api/v1/sound-library/hoc_song_meta/songManifest.json`)
      .then((response) => {return response.json();})
      .then((data) => {this.parseSongOptions(data);});
  }

  parseSongOptions(data) {
    let songs = {};
    if (data) {
      data.songs.forEach((song) => {
          songs[song.id] = {title: song.text, url: song.url};
      });
    }
    this.setState({songsData: songs});

    this.loadSong(this.props.selectedSong);
  }
=======

    if (this.props.isProjectLevel) {
      //Save song to project
      project.saveSelectedSong(song);
    }
  };
>>>>>>> a10600b1

  render() {
    return (
      <div>
        <label><b>{i18n.selectSong()}</b></label>
        <select id="song_selector" style={styles.selectStyle} onChange={this.changeSong} value={this.props.selectedSong}>
          {Object.keys(this.state.songsData).map((option, i) => (
            <option key={i} value={option}>{this.state.songsData[option].title}</option>
          ))}
        </select>
      </div>
    );
  }
});

class DanceVisualizationColumn extends React.Component {
  static propTypes = {
    showFinishButton: PropTypes.bool.isRequired,
    setSong: PropTypes.func.isRequired,
    selectedSong: PropTypes.string.isRequired,
    isShareView: PropTypes.bool.isRequired,
    isProjectLevel: PropTypes.bool.isRequired
  };

  render() {
    const divDanceStyle = {
      touchAction: 'none',
      width: GAME_WIDTH,
      height: GAME_HEIGHT,
      backgroundColor: '#fff',
      position: 'relative',
      overflow: 'hidden',
    };
    return (
      <span>
        {!this.props.isShareView &&
          <SongSelector setSong={this.props.setSong} selectedSong={this.props.selectedSong} isProjectLevel={this.props.isProjectLevel}/>
        }
        <ProtectedVisualizationDiv>
          <div
            id="divDance"
            style={divDanceStyle}
          />
        </ProtectedVisualizationDiv>
        <GameButtons showFinishButton={this.props.showFinishButton}>
          <ArrowButtons />
        </GameButtons>
        <BelowVisualization />
      </span>
    );
  }
}

export default connect(state => ({
  isProjectLevel: state.pageConstants.isProjectLevel,
  isShareView: state.pageConstants.isShareView,
  selectedSong: state.selectedSong,
}), dispatch => ({
  setSong: song => dispatch(danceRedux.setSong(song))
}))(DanceVisualizationColumn);<|MERGE_RESOLUTION|>--- conflicted
+++ resolved
@@ -42,7 +42,11 @@
     let options = {id: song};
     options['mp3'] = `https://curriculum.code.org/media/uploads/${this.state.songsData[options.id].url}.mp3`;
     Sounds.getSingleton().register(options);
-<<<<<<< HEAD
+
+    if (this.props.isProjectLevel) {
+      //Save song to project
+      project.saveSelectedSong(song);
+    }
   }
 
   componentDidMount() {
@@ -62,14 +66,6 @@
 
     this.loadSong(this.props.selectedSong);
   }
-=======
-
-    if (this.props.isProjectLevel) {
-      //Save song to project
-      project.saveSelectedSong(song);
-    }
-  };
->>>>>>> a10600b1
 
   render() {
     return (
