import React, {PropTypes} from 'react';
import GameButtons from '../templates/GameButtons';
import ArrowButtons from '../templates/ArrowButtons';
import BelowVisualization from '../templates/BelowVisualization';
import * as gameLabConstants from './constants';
import ProtectedVisualizationDiv from '../templates/ProtectedVisualizationDiv';
import Radium from "radium";
import {connect} from "react-redux";
import i18n from '@cdo/locale';
import * as danceRedux from "../dance/redux";
import Sounds from "../Sounds";
import project from "../code-studio/initApp/project";
import queryString from "query-string";

const GAME_WIDTH = gameLabConstants.GAME_WIDTH;
const GAME_HEIGHT = gameLabConstants.GAME_HEIGHT;

const styles = {
  selectStyle: {
    width: '100%',
  }
};

const SongSelector = Radium(class extends React.Component {
  static propTypes = {
    retrieveMetadata: PropTypes.func.isRequired,
    setSong: PropTypes.func.isRequired,
    selectedSong: PropTypes.string.isRequired,
    songManifest: PropTypes.arrayOf(PropTypes.object).isRequired,
    hasChannel: PropTypes.bool.isRequired,
<<<<<<< HEAD
    is13Plus: PropTypes.bool.isRequired
=======
    filterOff: PropTypes.bool.isRequired
>>>>>>> 6b3828df
  };

  // filterOn indicates whether to display age restricted songs, depending on signed-in user age,
  // session cookie, or query string
  state = {
<<<<<<< HEAD
    songsData: [],
    filterOn: !(sessionStorage.getItem('anon_over13') || (this.props.is13Plus ? this.props.is13Plus : false)) ||
      queryString.parse(window.location.search).songfilter === 'on'
=======
    songsData: []
>>>>>>> 6b3828df
  };

  changeSong = (event) => {
    const song = event.target.value;
    this.props.setSong(song);
    this.loadSong(song);
  };

  loadSong(song) {
    //Load song
    let options = {id: song};
    options['mp3'] = this.state.songsData[options.id].url;
    Sounds.getSingleton().register(options);

    this.props.retrieveMetadata(song);

    if (this.props.hasChannel) {
      //Save song to project
      project.saveSelectedSong(song);
    }
  }

  componentDidMount() {
    this.parseSongOptions(this.props.songManifest);
  }

  parseSongOptions(songManifest) {
    let songs = {};
    if (songManifest) {
      songManifest.forEach((song) => {
        if ((this.state.filterOff && song.pg13) || !song.pg13) {
          songs[song.id] = {title: song.text, url: song.url};
        }
      });
    }
    this.setState({songsData: songs}, () => {
      this.loadSong(this.props.selectedSong);
    });
  }

  render() {
    return (
      <div>
        <label><b>{i18n.selectSong()}</b></label>
        <select id="song_selector" style={styles.selectStyle} onChange={this.changeSong} value={this.props.selectedSong}>
          {Object.keys(this.state.songsData).map((option, i) => (
            <option key={i} value={option}>{this.state.songsData[option].title}</option>
          ))}
        </select>
      </div>
    );
  }
});

class DanceVisualizationColumn extends React.Component {
  static propTypes = {
    showFinishButton: PropTypes.bool.isRequired,
    retrieveMetadata: PropTypes.func.isRequired,
    setSong: PropTypes.func.isRequired,
    selectedSong: PropTypes.string.isRequired,
    isShareView: PropTypes.bool.isRequired,
    songManifest: PropTypes.arrayOf(PropTypes.object).isRequired,
    hasChannel: PropTypes.bool.isRequired,
<<<<<<< HEAD
    is13Plus: PropTypes.bool.isRequired
=======
    userType: PropTypes.string.isRequired
>>>>>>> 6b3828df
  };

  render() {
    const divDanceStyle = {
      touchAction: 'none',
      width: GAME_WIDTH,
      height: GAME_HEIGHT,
      backgroundColor: '#fff',
      position: 'relative',
      overflow: 'hidden',
    };

    const signedInOver13 = this.props.userType === 'teacher' || this.props.userType === 'student';
    const filterOff = signedInOver13 || sessionStorage.getItem('anon_over13');

    return (
      <span>
        {!this.props.isShareView &&
          <SongSelector
            retrieveMetadata={this.props.retrieveMetadata}
            setSong={this.props.setSong}
            selectedSong={this.props.selectedSong}
            songManifest={this.props.songManifest}
            hasChannel={this.props.hasChannel}
            filterOff={filterOff}
          />
        }
        <ProtectedVisualizationDiv>
          <div
            id="divDance"
            style={divDanceStyle}
          />
        </ProtectedVisualizationDiv>
        <GameButtons showFinishButton={this.props.showFinishButton}>
          <ArrowButtons />
        </GameButtons>
        <BelowVisualization />
      </span>
    );
  }
}

export default connect(state => ({
  hasChannel: !!state.pageConstants.channelId,
  isShareView: state.pageConstants.isShareView,
  songManifest: state.pageConstants.songManifest,
  selectedSong: state.selectedSong,
  userType: state.progress.userType
}), dispatch => ({
  setSong: song => dispatch(danceRedux.setSong(song))
}))(DanceVisualizationColumn);<|MERGE_RESOLUTION|>--- conflicted
+++ resolved
@@ -10,7 +10,6 @@
 import * as danceRedux from "../dance/redux";
 import Sounds from "../Sounds";
 import project from "../code-studio/initApp/project";
-import queryString from "query-string";
 
 const GAME_WIDTH = gameLabConstants.GAME_WIDTH;
 const GAME_HEIGHT = gameLabConstants.GAME_HEIGHT;
@@ -28,23 +27,13 @@
     selectedSong: PropTypes.string.isRequired,
     songManifest: PropTypes.arrayOf(PropTypes.object).isRequired,
     hasChannel: PropTypes.bool.isRequired,
-<<<<<<< HEAD
-    is13Plus: PropTypes.bool.isRequired
-=======
     filterOff: PropTypes.bool.isRequired
->>>>>>> 6b3828df
   };
 
   // filterOn indicates whether to display age restricted songs, depending on signed-in user age,
   // session cookie, or query string
   state = {
-<<<<<<< HEAD
-    songsData: [],
-    filterOn: !(sessionStorage.getItem('anon_over13') || (this.props.is13Plus ? this.props.is13Plus : false)) ||
-      queryString.parse(window.location.search).songfilter === 'on'
-=======
     songsData: []
->>>>>>> 6b3828df
   };
 
   changeSong = (event) => {
@@ -108,11 +97,7 @@
     isShareView: PropTypes.bool.isRequired,
     songManifest: PropTypes.arrayOf(PropTypes.object).isRequired,
     hasChannel: PropTypes.bool.isRequired,
-<<<<<<< HEAD
-    is13Plus: PropTypes.bool.isRequired
-=======
     userType: PropTypes.string.isRequired
->>>>>>> 6b3828df
   };
 
   render() {
