--- conflicted
+++ resolved
@@ -73,16 +73,9 @@
   /*
     Turn the song filter off
   */
-<<<<<<< HEAD
-  turnFilterOff() {
+  turnFilterOff = () => {
     this.setState({filterOff: true});
-  }
-=======
-  turnFilterOff = () => {
-    const filterOff = queryString.parse(window.location.search).songfilter !== 'on';
-    this.setState({filterOff});
   };
->>>>>>> 1db46eab
 
   /*
     The filter defaults to on. If the user is over 13 (identified via account or anon dialog), filter turns off
