/*jshint multistr: true */

var msg = require('./locale');
var utils = require('../utils');
var blockUtils = require('../block_utils');
var constants = require('./constants');
var Direction = constants.Direction;
var Emotions = constants.Emotions;
var tb = blockUtils.createToolbox;
var blockOfType = blockUtils.blockOfType;
var createCategory = blockUtils.createCategory;

/**
 * Constructs a required block definition to match "Say [sprite] [text]" blocks
 * @param options (all optional):
 *          sprite (string): zero-indexed string ID of sprite, e.g., "1"
 *          notDefaultText (boolean): require changing the text from the default
 *          requiredText (string): text must change from default. we show
 *            requiredText in feedback blocks
 * @returns test definition suitable for feedback.js::getMissingBlocks
 *          required block processing
 */
function saySpriteRequiredBlock(options) {
  var titles = {};
  if (options.sprite) {
    titles.SPRITE = options.sprite;
  }
  if (options.requiredText) {
    titles.TEXT = options.requiredText;
  }
  if (options.notDefaultText) {
    titles.TEXT = msg.helloWorld();
  }

  return [
    {
      test: function (block) {
        if (block.type !== 'studio_saySprite') {
          return false;
        }
        if (options.sprite && block.getTitleValue("SPRITE") !== options.sprite) {
          return false;
        }
        if ((options.notDefaultText || options.requiredText) && block.getTitleValue("TEXT") === msg.defaultSayText()) {
          return false;
        }

        return true;
      },
      type: 'studio_saySprite',
      titles: titles
    }
  ];
}

/**
 * Constructs a required block definition to match "move [sprite] [dir]" blocks
 * @param {string} [options.sprite] zero-indexed string ID of sprite, e.g., "1"
 * @param {string} [options.dir] string of Direction constant. We show
 *        the direction in feedback blocks
 * @returns {Array} test definition suitable for getMissingRequiredBlocks
 *          required block processing
 * @see FeedbackUtils#getMissingRequiredBlocks
 */
function moveRequiredBlock(options) {
  var titles = {};
  if (options.sprite) {
    titles.SPRITE = options.sprite;
  }
  if (options.dir) {
    titles.DIR = options.dir;
  }

  return [
    {
      test: function (block) {
        if (block.type !== 'studio_move') {
          return false;
        }
        if (options.sprite && block.getTitleValue("SPRITE") !== options.sprite) {
          return false;
        }
        if (options.dir && block.getTitleValue("DIR") !== options.dir) {
          return false;
        }

        return true;
      },
      type: 'studio_move',
      titles: titles
    }
  ];
}

function moveNorthRequiredBlock() {
  return moveRequiredBlock({ dir: '1' });
}

function moveSouthRequiredBlock() {
  return moveRequiredBlock({ dir: '4' });
}

function moveEastRequiredBlock() {
  return moveRequiredBlock({ dir: '2' });
}

function moveWestRequiredBlock() {
  return moveRequiredBlock({ dir: '8' });
}

/**
 * Hoc2015 blockly helpers. We base hoc2015 blockly levels off of hoc2015 droplet
 * levels, marking them as editCode=false and overriding the startBlocks,
 * requiredBlocks and toolboxes as appropriate for the blockly progression
 */

var hocMoveNSEW = '<block type="studio_move"><title name="DIR">1</title></block> \
  <block type="studio_move"><title name="DIR">4</title></block> \
  <block type="studio_move"><title name="DIR">8</title></block> \
  <block type="studio_move"><title name="DIR">2</title></block>';

var hocMoveNS = '<block type="studio_move"><title name="DIR">1</title></block> \
  <block type="studio_move"><title name="DIR">4</title></block>';

var whenRunMoveEast = '<block type="when_run"><next> \
  <block type="studio_move"><title name="DIR">2</title></block></next> \
  </block>';

var whenRunMoveSouth = '<block type="when_run"><next> \
  <block type="studio_move"><title name="DIR">4</title></block></next> \
  </block>';

var whenUpDown = '<block type="studio_whenUp" deletable="false" x="20" y="20"></block> \
  <block type="studio_whenDown" deletable="false" x="20" y="150"></block>';

var whenUpDownLeftRight = '<block type="studio_whenUp" deletable="false" x="20" y="20"></block> \
  <block type="studio_whenDown" deletable="false" x="20" y="150"></block> \
  <block type="studio_whenLeft" deletable="false" x="20" y="280"></block> \
  <block type="studio_whenRight" deletable="false" x="20" y="410"></block>';

/**
 * K1 helpers. We base k1 levels off of existing non-k1 levels, marking them as isK1 and
 * overriding the requiredBlocks and toolboxes as appropriate for the k1 progression
 */

var moveDistanceNSEW = blockOfType('studio_moveNorthDistance') +
  blockOfType('studio_moveEastDistance') +
  blockOfType('studio_moveSouthDistance') +
  blockOfType('studio_moveWestDistance');

var moveNSEW = blockOfType('studio_moveNorth') +
  blockOfType('studio_moveEast') +
  blockOfType('studio_moveSouth') +
  blockOfType('studio_moveWest');

function whenArrowBlocks(yOffset, yDelta) {
  return '<block type="studio_whenUp" deletable="false" x="20" y="' + (yOffset).toString() + '"></block> \
    <block type="studio_whenDown" deletable="false" x="20" y="'+ (yDelta + yOffset).toString() +'"></block> \
    <block type="studio_whenLeft" deletable="false" x="20" y="' + (2 * yDelta + yOffset).toString() + '"></block> \
    <block type="studio_whenRight" deletable="false" x="20" y="' + (3 * yDelta + yOffset).toString() + '"></block>';
}

function foreverUpAndDownBlocks(yPosition) {
  return '<block type="studio_repeatForever" deletable="false" x="20" y="' + yPosition + '"> \
      <statement name="DO"><block type="studio_moveDistance"> \
        <title name="SPRITE">1</title> \
        <title name="DISTANCE">400</title> \
        <next><block type="studio_moveDistance"> \
          <title name="SPRITE">1</title> \
          <title name="DISTANCE">400</title> \
          <title name="DIR">4</title></block> \
        </next></block> \
      </statement></block>';
}

/*
 * Configuration for all levels.
 */
var levels = module.exports = {};

// Base config for levels created via levelbuilder
levels.custom = {
  'ideal': Infinity,
  'requiredBlocks': [],
  'scale': {
    'snapRadius': 2
  },
  'startBlocks': ''
};

// Can you make this dog say "hello world"
levels.dog_hello = {
  'ideal': 2,
  'requiredBlocks': [
    saySpriteRequiredBlock({
      notDefaultText: true
    }),
  ],
  'scale': {
    'snapRadius': 2
  },
  'map': [
    [0, 0, 0, 0, 0, 0, 0, 0],
    [0, 0, 0, 0, 0, 0, 0, 0],
    [0, 0, 0, 0, 0, 0, 0, 0],
    [0, 0, 0, 16,0, 0, 0, 0],
    [0, 0, 0, 0, 0, 0, 0, 0],
    [0, 0, 0, 0, 0, 0, 0, 0],
    [0, 0, 0, 0, 0, 0, 0, 0],
    [0, 0, 0, 0, 0, 0, 0, 0]
  ],
  'goal': {
    successCondition: function () {
      return (Studio.sayComplete > 0);
    }
  },
  'timeoutFailureTick': 100,
  'toolbox':
    tb(blockOfType('studio_saySprite')),
  'startBlocks':
   '<block type="when_run" deletable="false" x="20" y="20"></block>'
};
levels.k1_1 = utils.extend(levels.dog_hello,  {
  'isK1': true,
  'toolbox': tb(blockOfType('studio_saySprite'))
});
levels.c2_1 = utils.extend(levels.dog_hello);
levels.c3_story_1 = utils.extend(levels.dog_hello);
levels.playlab_1 = utils.extend(levels.dog_hello, {
  background: 'winter',
  timeoutFailureTick: null,
  timeoutAfterWhenRun: true,
  firstSpriteIndex: 2, // penguin
  goal: {
    successCondition: function () {
      return Studio.allWhenRunBlocksComplete() && Studio.sayComplete > 0;
    }
  },
  // difference is we say hello instead of hello world
  requiredBlocks: [
    saySpriteRequiredBlock({
      requiredText: msg.hello()
    }),
  ]
});

levels.iceage_hello1 = utils.extend(levels.playlab_1, {
  background: 'iceberg',
  firstSpriteIndex: 1,
});
levels.gumball_hello1 = utils.extend(levels.playlab_1, {
  background: 'dots',
  firstSpriteIndex: 0,
});

// Can you make the dog say something and then have the cat say something afterwards?
levels.dog_and_cat_hello =  {
  'ideal': 3,
  'requiredBlocks': [
    // make sure each sprite says something
    saySpriteRequiredBlock({
      sprite: "0",
      notDefaultText: true
    }),
    saySpriteRequiredBlock({
      sprite: "1",
      notDefaultText: true
    })
  ],
  'scale': {
    'snapRadius': 2
  },
  'map': [
    [0, 0, 0, 0, 0, 0, 0, 0],
    [0, 0, 0, 0, 0, 0, 0, 0],
    [0, 0, 0, 0, 0, 0, 0, 0],
    [0, 0,16, 0, 0,16, 0, 0],
    [0, 0, 0, 0, 0, 0, 0, 0],
    [0, 0, 0, 0, 0, 0, 0, 0],
    [0, 0, 0, 0, 0, 0, 0, 0],
    [0, 0, 0, 0, 0, 0, 0, 0]
  ],
  'goal': {
    successCondition: function () {
      return (Studio.sayComplete > 1);
    }
  },
  'timeoutFailureTick': 200,
  'toolbox':
    tb(blockOfType('studio_saySprite')),
  'startBlocks':
   '<block type="when_run" deletable="false" x="20" y="20"></block>'
};
levels.k1_2 = utils.extend(levels.dog_and_cat_hello, {
  'isK1': true,
  'toolbox': tb(blockOfType('studio_saySprite'))
});
levels.c2_2 = utils.extend(levels.dog_and_cat_hello, {});
levels.c3_story_2 = utils.extend(levels.dog_and_cat_hello, {});
levels.playlab_2 = utils.extend(levels.dog_and_cat_hello, {
  background: 'desert',
  firstSpriteIndex: 20, // cave boy
  timeoutFailureTick: null,
  timeoutAfterWhenRun: true,
  defaultEmotion: Emotions.HAPPY,
  goal: {
    successCondition: function () {
      return Studio.allWhenRunBlocksComplete() && Studio.sayComplete > 1;
    }
  },
  requiredBlocks: [
    // make sure each sprite says something
    saySpriteRequiredBlock({
      sprite: "0",
      requiredText: msg.hello()
    }),
    saySpriteRequiredBlock({
      sprite: "1",
      requiredText: msg.hello()
    })
  ],
  map: [
    [0, 0, 0, 0, 0, 0, 0, 0],
    [0, 0, 0, 0, 0,16, 0, 0],
    [0, 0, 0, 0, 0, 0, 0, 0],
    [0, 0, 0, 0, 0, 0, 0, 0],
    [0, 0, 0, 0, 0, 0, 0, 0],
    [0,16, 0, 0, 0, 0, 0, 0],
    [0, 0, 0, 0, 0, 0, 0, 0],
    [0, 0, 0, 0, 0, 0, 0, 0]
  ],
});
levels.iceage_hello2 = utils.extend(levels.playlab_2, {
  background: 'leafy',
  firstSpriteIndex: 0,
});
levels.gumball_hello2 = utils.extend(levels.playlab_2, {
  background: 'dots',
  firstSpriteIndex: 3,
  defaultEmotion: Emotions.NORMAL,
});

// extended by: k1_3
// Can you write a program to make this dog move to the cat?
levels.dog_move_cat =  {
  'ideal': 2,
  'requiredBlocks': [
    [{'test': 'moveDistance', 'type': 'studio_moveDistance', 'titles': {'DIR': '2'}}]
  ],
  'scale': {
    'snapRadius': 2
  },
  'map': [
    [0, 0, 0, 0, 0, 0, 0, 0],
    [0, 0, 0, 0, 0, 0, 0, 0],
    [0, 0, 0, 0, 0, 0, 0, 0],
    [0, 0,16, 0, 0, 16, 0, 0],
    [0, 0, 0, 0, 0, 0, 0, 0],
    [0, 0, 0, 0, 0, 0, 0, 0],
    [0, 0, 0, 0, 0, 0, 0, 0],
    [0, 0, 0, 0, 0, 0, 0, 0]
  ],
  goal: {
    successCondition: function () {
      return Studio.sprite[0].isCollidingWith(1);
    }
  },
  'timeoutFailureTick': 100,
  'toolbox':
    tb('<block type="studio_moveDistance"><title name="DIR">2</title></block>' +
       blockOfType('studio_saySprite')),
  'startBlocks':
   '<block type="when_run" deletable="false" x="20" y="20"></block>'
};
levels.k1_3 = utils.extend(levels.dog_move_cat,  {
  'isK1': true,
  'requiredBlocks': [
    [{
      test: function(block) {
        return block.type == 'studio_moveEastDistance';
      },
      type: 'studio_moveEastDistance'}]
  ],
  'toolbox': tb(moveDistanceNSEW + blockOfType('studio_saySprite')),
});
levels.c2_3 = utils.extend(levels.dog_move_cat, {});
levels.c3_story_3 = utils.extend(levels.dog_move_cat, {});

levels.playlab_3 = {
  ideal: 2,
  requiredBlocks: [
    [{
      test: 'moveDistance',
      type: 'studio_moveDistance',
      titles: { DIR: '2', DISTANCE: '200'}
    }]
  ],
  timeoutFailureTick: null,
  timeoutAfterWhenRun: true,
  scale: {
    snapRadius: 2
  },
  background: 'tennis',
  firstSpriteIndex: 26, // tennis girl
  toolbox:
    tb(
      '<block type="studio_moveDistance"><title name="DIR">1</title><title name="DISTANCE">200</title></block>' +
      '<block type="studio_moveDistance"><title name="DIR">2</title><title name="DISTANCE">200</title></block>' +
      '<block type="studio_moveDistance"><title name="DIR">4</title><title name="DISTANCE">200</title></block>' +
      '<block type="studio_moveDistance"><title name="DIR">8</title><title name="DISTANCE">200</title></block>'
       ),
  startBlocks: '<block type="when_run" deletable="false" x="20" y="20"></block>',
  map: [
    [0, 0, 0, 0, 0, 0, 0, 0],
    [0, 0, 0, 0, 0, 0, 0, 0],
    [0, 0, 0, 0, 0, 0, 0, 0],
    [0, 0, 0, 0, 0, 0, 0, 0],
    [0, 0, 0, 0, 0, 0, 0, 0],
    [0,16, 0, 0, 0, 1, 0, 0],
    [0, 0, 0, 0, 0, 0, 0, 0],
    [0, 0, 0, 0, 0, 0, 0, 0]
  ]
};
levels.iceage_move_to_flag = utils.extend(levels.playlab_3, {
  background: 'icy',
  firstSpriteIndex: 2,
});
levels.gumball_move_to_flag = utils.extend(levels.playlab_3, {
  background: 'clouds',
  firstSpriteIndex: 2,
});


// Can you write a program that makes the dog move to the cat, and have the cat
// say "hello" when the dog reaches him?
levels.dog_move_cat_hello =  {
  'ideal': 4,
  'requiredBlocks': [
    [{'test': 'moveDistance', 'type': 'studio_moveDistance', 'titles': {'DIR': '2', 'DISTANCE': '100'}}],
    saySpriteRequiredBlock({
      sprite: "1",
      requiredText: msg.hello()
    })
  ],
  'scale': {
    'snapRadius': 2
  },
  'map': [
    [0, 0, 0, 0, 0, 0, 0, 0],
    [0, 0, 0, 0, 0, 0, 0, 0],
    [0, 0, 0, 0, 0, 0, 0, 0],
    [0, 0,16, 0, 0,16, 0, 0],
    [0, 0, 0, 0, 0, 0, 0, 0],
    [0, 0, 0, 0, 0, 0, 0, 0],
    [0, 0, 0, 0, 0, 0, 0, 0],
    [0, 0, 0, 0, 0, 0, 0, 0]
  ],
  'goal': {
    successCondition: function () {
      return ((Studio.sayComplete > 0) && Studio.sprite[0].isCollidingWith(1));
    }
  },
  'timeoutFailureTick': 200,
  'toolbox':
    tb('<block type="studio_moveDistance"><title name="DIR">2</title></block>' +
       blockOfType('studio_saySprite')),
  'startBlocks':
   '<block type="when_run" deletable="false" x="20" y="20"></block> \
    <block type="studio_whenSpriteCollided" deletable="false" x="20" y="120"></block>'
};
levels.k1_4 = utils.extend(levels.dog_move_cat_hello,  {
  'isK1': true,
  'requiredBlocks': [
    [{
      test: function(block) {
        return block.type == 'studio_moveEastDistance';
      },
      type: 'studio_moveEastDistance',
    }],
    [{
      test: function(block) {
        // Make sure they have the right block, and have changed the default
        // text
        return block.type == 'studio_saySprite' &&
          block.getTitleValue("SPRITE") === '1' &&
          block.getTitleValue("TEXT") !== msg.defaultSayText();
      },
      type: 'studio_saySprite',
      titles: {'TEXT': msg.hello(), 'SPRITE': '1'}
    }]
  ],
  'toolbox': tb(moveDistanceNSEW + blockOfType('studio_saySprite')),
  'startBlocks':
    '<block type="when_run" deletable="false" x="20" y="20"></block> \
     <block type="studio_whenSpriteCollided" deletable="false" x="20" y="140"></block>'
});
levels.c2_4 = utils.extend(levels.dog_move_cat_hello, {});
levels.c3_story_4 = utils.extend(levels.dog_move_cat_hello, {});

levels.playlab_4 = {
  ideal: 4,
  scale: {
    snapRadius: 2
  },
  background: 'tennis',
  avatarList: ['tennisboy', 'tennisgirl'],
  defaultEmotion: Emotions.SAD,
  requiredBlocks: [
    [{
      test: 'moveDistance',
      type: 'studio_moveDistance',
      titles: { DIR: '4', DISTANCE: '200'}
    }],
    [{
      test: 'playSound',
      type: 'studio_playSound',
      titles: { SOUND: 'goal1'}
    }]
  ],
  // timeout when we've hit 100 OR we had only when run commands and finished them
  timeoutFailureTick: 100,
  timeoutAfterWhenRun: true,
  goal: {
    successCondition: function () {
      return Studio.playSoundCount > 0 && Studio.sprite[0].isCollidingWith(1);
    }
  },
  toolbox:
    tb(
      '<block type="studio_moveDistance"><title name="DIR">1</title><title name="DISTANCE">200</title></block>' +
      '<block type="studio_moveDistance"><title name="DIR">2</title><title name="DISTANCE">200</title></block>' +
      '<block type="studio_moveDistance"><title name="DIR">4</title><title name="DISTANCE">200</title></block>' +
      '<block type="studio_moveDistance"><title name="DIR">8</title><title name="DISTANCE">200</title></block>' +
      '<block type="studio_playSound"><title name="SOUND">goal1</title></block>'
       ),
  startBlocks:
    '<block type="when_run" deletable="false" x="20" y="20"></block>' +
    '<block type="studio_whenSpriteCollided" deletable="false" x="20" y="120"></block>',
  map: [
    [0, 0, 0, 0, 0, 0, 0, 0],
    [0, 0, 0,16, 0, 0, 0, 0],
    [0, 0, 0, 0, 0, 0, 0, 0],
    [0, 0, 0, 0, 0, 0, 0, 0],
    [0, 0, 0, 0, 0, 0, 0, 0],
    [0, 0, 0,16, 0, 0, 0, 0],
    [0, 0, 0, 0, 0, 0, 0, 0],
    [0, 0, 0, 0, 0, 0, 0, 0]
  ],
};
levels.iceage_move_to_actor = utils.extend(levels.playlab_4, {
  background: 'icy',
  avatarList: ['diego', 'manny']
});
levels.gumball_move_to_actor = utils.extend(levels.playlab_4, {
  background: 'space',
  avatarList: ['gumball', 'darwin'],
  defaultEmotion: Emotions.NORMAL,
});

// Can you write a program to make the octopus say "hello" when it is clicked?
levels.click_hello =  {
  'ideal': 3,
  'requiredBlocks': [
    saySpriteRequiredBlock({
      requiredText: msg.hello()
    })
  ],
  'scale': {
    'snapRadius': 2
  },
  'map': [
    [0, 0, 0, 0, 0, 0, 0, 0],
    [0, 0, 0, 0, 0, 0, 0, 0],
    [0, 0, 0, 0, 0, 0, 0, 0],
    [0, 0, 0, 16,0, 0, 0, 0],
    [0, 0, 0, 0, 0, 0, 0, 0],
    [0, 0, 0, 0, 0, 0, 0, 0],
    [0, 0, 0, 0, 0, 0, 0, 0],
    [0, 0, 0, 0, 0, 0, 0, 0]
  ],
  'firstSpriteIndex': 4,
  'goal': {
    successCondition: function () {
      if (!this.successState.seenCmd) {
        this.successState.seenCmd = Studio.isCmdCurrentInQueue('saySprite', 'whenSpriteClicked-0');
      }
      return (Studio.sayComplete > 0 && this.successState.seenCmd);
    }
  },
  'timeoutFailureTick': 300,
  'toolbox':
    tb('<block type="studio_moveDistance"><title name="DIR">2</title></block>' +
       blockOfType('studio_saySprite')),
  'startBlocks':
   '<block type="when_run" deletable="false" x="20" y="20"></block> \
    <block type="studio_whenSpriteClicked" deletable="false" x="20" y="120"></block>'
};
levels.c2_5 = utils.extend(levels.click_hello, {});
levels.c3_game_1 = utils.extend(levels.click_hello, {});
levels.playlab_5 = utils.extend(levels.click_hello, {
  background: 'space',
  firstSpriteIndex: 23, // spacebot
  timeoutAfterWhenRun: true,
  defaultEmotion: Emotions.HAPPY,
  toolbox: tb(blockOfType('studio_saySprite')),
  startBlocks:
   '<block type="studio_whenSpriteClicked" deletable="false" x="20" y="20"></block>'
});
levels.iceage_click_hello = utils.extend(levels.playlab_5, {
  background: 'iceberg',
  firstSpriteIndex: 1,
});

levels.octopus_happy =  {
  'ideal': 2,
  'requiredBlocks': [
    [{'test': 'setSpriteEmotion', 'type': 'studio_setSpriteEmotion'}]
  ],
  'scale': {
    'snapRadius': 2
  },
  'map': [
    [0, 0, 0, 0, 0, 0, 0, 0],
    [0, 0, 0, 0, 0, 0, 0, 0],
    [0, 0, 0, 0, 0, 0, 0, 0],
    [0, 0, 0, 16,0, 0, 0, 0],
    [0, 0, 0, 0, 0, 0, 0, 0],
    [0, 0, 0, 0, 0, 0, 0, 0],
    [0, 0, 0, 0, 0, 0, 0, 0],
    [0, 0, 0, 0, 0, 0, 0, 0]
  ],
  'firstSpriteIndex': 4,
  'goal': {
    successCondition: function () {
      return (Studio.sprite[0].emotion === Emotions.HAPPY) &&
             (Studio.tickCount >= 50);
    }
  },
  'timeoutFailureTick': 100,
  'toolbox':
    tb('<block type="studio_moveDistance"><title name="DIR">2</title></block>' +
       blockOfType('studio_setSpriteEmotion')),
  'startBlocks':
   '<block type="when_run" deletable="false" x="20" y="20"></block>'
};
levels.k1_5 = utils.extend(levels.octopus_happy,  {
  'isK1': true,
  'toolbox': tb(moveDistanceNSEW + blockOfType('studio_setSpriteEmotion'))
});
levels.c3_story_5 = utils.extend(levels.octopus_happy, {});

// Create your own story. When you're done, click Finish to let friends try your
// story on their phones.
levels.c3_story_6 = {
  'ideal': Infinity,
  'requiredBlocks': [
  ],
  'scale': {
    'snapRadius': 2
  },
  'minWorkspaceHeight': 1400,
  'edgeCollisions': true,
  'projectileCollisions': true,
  'allowSpritesOutsidePlayspace': false,
  'spritesHiddenToStart': true,
  'freePlay': true,
  'map': [
    [0,16, 0, 0, 0,16, 0, 0],
    [0, 0, 0, 0, 0, 0, 0, 0],
    [0, 0, 0, 0, 0, 0, 0, 0],
    [0,16, 0, 0, 0,16, 0, 0],
    [0, 0, 0, 0, 0, 0, 0, 0],
    [0, 0, 0, 0, 0, 0, 0, 0],
    [0,16, 0, 0, 0,16, 0, 0],
    [0, 0, 0, 0, 0, 0, 0, 0]
  ],
  'toolbox':
    tb(blockOfType('studio_setSprite') +
       blockOfType('studio_setBackground') +
       blockOfType('studio_whenSpriteCollided') +
       blockOfType('studio_repeatForever') +
       blockOfType('studio_showTitleScreen') +
       blockOfType('studio_move') +
       blockOfType('studio_moveDistance') +
       blockOfType('studio_stop') +
       blockOfType('studio_wait') +
       blockOfType('studio_playSound') +
       blockOfType('studio_changeScore') +
       blockOfType('studio_saySprite') +
       blockOfType('studio_setSpritePosition') +
       blockOfType('studio_setSpriteSpeed') +
       blockOfType('studio_setSpriteEmotion')),
  'startBlocks':
   '<block type="when_run" deletable="false" x="20" y="20"></block>'
};

// Can you write a program to make this penguin move around using the up / down /
// left /right keys to hit all of the targets?
levels.move_penguin =  {
  'ideal': 8,
  'requiredBlocks': [
    [{'test': 'move', 'type': 'studio_move'}]
  ],
  'scale': {
    'snapRadius': 2
  },
  'softButtons': [
    'leftButton',
    'rightButton',
    'downButton',
    'upButton'
  ],
  'map': [
    [0, 0, 0, 0, 0, 0, 0, 0],
    [1, 0, 0, 0, 0, 1, 0, 0],
    [0, 0, 0, 0, 0, 0, 0, 0],
    [0, 0,16, 0, 0, 0, 0, 0],
    [0, 0, 0, 0, 0, 0, 0, 0],
    [0, 0, 0, 0, 0, 0, 0, 0],
    [0, 1, 0, 0, 0, 0, 1, 0],
    [0, 0, 0, 0, 0, 0, 0, 0]
  ],
  'firstSpriteIndex': 2,
  'toolbox':
    tb(blockOfType('studio_move') +
       blockOfType('studio_saySprite')),
  'startBlocks':
   '<block type="studio_whenLeft" deletable="false" x="20" y="20"></block> \
    <block type="studio_whenRight" deletable="false" x="180" y="20"></block> \
    <block type="studio_whenUp" deletable="false" x="20" y="120"></block> \
    <block type="studio_whenDown" deletable="false" x="180" y="120"></block>'
};
levels.c2_6 = utils.extend(levels.move_penguin, {});
levels.c3_game_2 = utils.extend(levels.move_penguin, {});
levels.playlab_6 = utils.extend(levels.move_penguin, {
  background: 'cave',
  firstSpriteIndex: 5, // witch
  goalOverride: {
    goalImage: 'red_fireball',
    successImage: 'blue_fireball',
    imageWidth: 800
  },
  defaultEmotion: Emotions.ANGRY,
  toolbox:
    tb(
      blockOfType('studio_move', {DIR: 8}) +
      blockOfType('studio_move', {DIR: 2}) +
      blockOfType('studio_move', {DIR: 1}) +
      blockOfType('studio_move', {DIR: 4})
    ),
  map: [
    [1, 0, 0, 0, 0, 0, 1, 0],
    [0, 0, 0, 0, 0, 0, 0, 0],
    [0, 0, 0, 0, 0, 0, 0, 0],
    [0, 0, 0, 16,0, 0, 0, 0],
    [0, 0, 0, 0, 0, 0, 0, 0],
    [0, 0, 0, 0, 0, 0, 0, 0],
    [1, 0, 0, 0, 0, 0, 1, 0],
    [0, 0, 0, 0, 0, 0, 0, 0]
  ],
});
levels.iceage_move_events = utils.extend(levels.playlab_6, {
  background: 'tile',
  firstSpriteIndex: 2,
  goalOverride: {} // This prevents the override from original playlab from being used
});

levels.gumball_click_hello = utils.extend(levels.playlab_5, {
  background: 'characters',
  firstSpriteIndex: 1, // sid
});

levels.gumball_move_events = utils.extend(levels.playlab_6, {
  background: 'cornered',
  firstSpriteIndex: 3, // diego
  goalOverride: {}, // This prevents the override from original playlab from being used
  defaultEmotion: Emotions.NORMAL,
});

// The "repeat forever" block allows you to run code continuously. Can you
// attach blocks to move this dinosaur up and down repeatedly?
levels.dino_up_and_down =  {
  'ideal': 11,
  'requiredBlocks': [
    [{'test': 'moveDistance',
      'type': 'studio_moveDistance',
      'titles': {'SPRITE': '1', 'DISTANCE': '400'}}]
  ],
  'scale': {
    'snapRadius': 2
  },
  'softButtons': [
    'leftButton',
    'rightButton',
    'downButton',
    'upButton'
  ],
  'map': [
    [0, 0, 0, 0, 1, 0, 0, 0],
    [0, 0, 0, 0, 0, 0, 0, 0],
    [0, 0, 0, 0, 0, 0, 0, 0],
    [16,0, 0, 0,16, 0, 0, 0],
    [0, 0, 0, 0, 0, 0, 0, 0],
    [0, 0, 0, 0, 0, 0, 0, 0],
    [0, 0, 0, 0, 1, 0, 0, 0],
    [0, 0, 0, 0, 0, 0, 0, 0]
  ],
  'firstSpriteIndex': 2,
  'protagonistSpriteIndex': 1,
  'timeoutFailureTick': 150,
  'minWorkspaceHeight': 800,
  'toolbox':
    tb('<block type="studio_moveDistance"> \
         <title name="DISTANCE">400</title> \
         <title name="SPRITE">1</title></block>' +
       '<block type="studio_saySprite"> \
         <title name="SPRITE">1</title></block>'),
  'startBlocks':
   '<block type="studio_whenLeft" deletable="false" x="20" y="20"> \
      <next><block type="studio_move"> \
              <title name="DIR">8</title></block> \
      </next></block> \
    <block type="studio_whenRight" deletable="false" x="20" y="150"> \
      <next><block type="studio_move"> \
              <title name="DIR">2</title></block> \
      </next></block> \
    <block type="studio_whenUp" deletable="false" x="20" y="280"> \
      <next><block type="studio_move"> \
              <title name="DIR">1</title></block> \
      </next></block> \
    <block type="studio_whenDown" deletable="false" x="20" y="410"> \
      <next><block type="studio_move"> \
              <title name="DIR">4</title></block> \
      </next></block> \
    <block type="studio_repeatForever" deletable="false" x="20" y="540"></block>'
};
levels.c2_7 = utils.extend(levels.dino_up_and_down, {});
levels.c3_game_3 = utils.extend(levels.dino_up_and_down, {});

levels.playlab_7 = {
  ideal: 3,
  background: 'rainbow',
  firstSpriteIndex: 10, // wizard
  scale: {
    snapRadius: 2
  },
  softButtons: [
    'leftButton',
    'rightButton',
    'downButton',
    'upButton'
  ],
  defaultEmotion: Emotions.HAPPY,
  map: [
    [0, 0, 0, 0, 0, 0, 0, 0],
    [0, 0, 0, 0, 0, 0, 0, 0],
    [0, 0, 0, 0, 0, 0, 0, 0],
    [0, 0, 0, 0, 0, 0, 0, 0],
    [0, 0, 0, 0, 0, 0, 0, 0],
    [0, 0, 0, 0, 0, 0, 0, 0],
    [16, 0, 0, 0, 0, 0, 0, 0],
    [0, 0, 0, 0, 0, 0, 0, 0]
  ],
  goal: {
    successCondition: function () {
      // successful after a given period of time as long as we've used all
      // required blocks. this number has us go back and forth twice, and end
      // facing forward
      return Studio.tickCount === 252;
    },
  },
  timeoutFailureTick: 253,
  minWorkspaceHeight: 800,
  toolbox: tb(
    '<block type="studio_moveDistance"><title name="DIR">1</title><title name="DISTANCE">400</title></block>' +
    '<block type="studio_moveDistance"><title name="DIR">2</title><title name="DISTANCE">400</title></block>' +
    '<block type="studio_moveDistance"><title name="DIR">4</title><title name="DISTANCE">400</title></block>' +
    '<block type="studio_moveDistance"><title name="DIR">8</title><title name="DISTANCE">400</title></block>'
  ),
  startBlocks: '<block type="studio_repeatForever" deletable="false" x="20" y="20"></block>',
  requiredBlocks: [
    [{
      test: function (b) {
        return b.type === 'studio_moveDistance' && b.getTitleValue('DIR') === '2';
      },
      type: 'studio_moveDistance',
      titles: {DIR: 2, DISTANCE: '400'}
    }],
    [{
      test: function (b) {
        return b.type === 'studio_moveDistance' && b.getTitleValue('DIR') === '8';
      },
      type: 'studio_moveDistance',
      titles: {DIR: 8, DISTANCE: '400'}
    }]
  ],
};
levels.iceage_repeat = utils.extend(levels.playlab_7, {
  background: 'iceberg',
  firstSpriteIndex: 4,
});
levels.gumball_repeat = utils.extend(levels.playlab_7, {
  background: 'graffiti',
  firstSpriteIndex: 4,
  defaultEmotion: Emotions.NORMAL,
});

// Can you have the penguin say "Ouch!" and play a "hit" sound if he runs into
// the dinosaur, and then move him with the arrows to make that happen?
levels.penguin_ouch =  {
  'ideal': 14,
  'requiredBlocks': [
    saySpriteRequiredBlock({
      sprite: "0",
      requiredText: msg.ouchExclamation()
    }),
    [{'test': 'playSound', 'type': 'studio_playSound'}]
  ],
  'scale': {
    'snapRadius': 2
  },
  'softButtons': [
    'leftButton',
    'rightButton',
    'downButton',
    'upButton'
  ],
  'map': [
    [0, 0, 0, 0, 0, 0, 0, 0],
    [0, 0, 0, 0, 0, 0, 0, 0],
    [0, 0, 0, 0, 0, 0, 0, 0],
    [16,0, 0, 0,16, 0, 0, 0],
    [0, 0, 0, 0, 0, 0, 0, 0],
    [0, 0, 0, 0, 0, 0, 0, 0],
    [0, 0, 0, 0, 0, 0, 0, 0],
    [0, 0, 0, 0, 0, 0, 0, 0]
  ],
  'firstSpriteIndex': 2,
  'minWorkspaceHeight': 900,
  'goal': {
    successCondition: function () {
      return Studio.sprite[0].isCollidingWith(1);
    }
  },
  'timeoutFailureTick': 300,
  'toolbox':
    tb('<block type="studio_moveDistance"> \
         <title name="DISTANCE">400</title> \
         <title name="SPRITE">1</title></block>' +
       blockOfType('studio_saySprite') +
       blockOfType('studio_playSound')),
  'startBlocks':
   '<block type="studio_whenLeft" deletable="false" x="20" y="20"> \
      <next><block type="studio_move"> \
              <title name="DIR">8</title></block> \
      </next></block> \
    <block type="studio_whenRight" deletable="false" x="20" y="150"> \
      <next><block type="studio_move"> \
              <title name="DIR">2</title></block> \
      </next></block> \
    <block type="studio_whenUp" deletable="false" x="20" y="280"> \
      <next><block type="studio_move"> \
              <title name="DIR">1</title></block> \
      </next></block> \
    <block type="studio_whenDown" deletable="false" x="20" y="410"> \
      <next><block type="studio_move"> \
              <title name="DIR">4</title></block> \
      </next></block> \
    <block type="studio_repeatForever" deletable="false" x="20" y="540"> \
      <statement name="DO"><block type="studio_moveDistance"> \
              <title name="SPRITE">1</title> \
              <title name="DISTANCE">400</title> \
        <next><block type="studio_moveDistance"> \
                <title name="SPRITE">1</title> \
                <title name="DISTANCE">400</title> \
                <title name="DIR">4</title></block> \
        </next></block> \
    </statement></block> \
    <block type="studio_whenSpriteCollided" deletable="false" x="20" y="730"></block>'
};
levels.c2_8 = utils.extend(levels.penguin_ouch, {});
levels.c3_game_4 = utils.extend(levels.penguin_ouch, {});

// Can you add a block to score a point when the penguin runs into the octopus,
// and then move him with the arrows until you score?
levels.penguin_touch_octopus = {
  'ideal': 16,
  'requiredBlocks': [
    [{'test': 'changeScore', 'type': 'studio_changeScore'}]
  ],
  'scale': {
    'snapRadius': 2
  },
  'softButtons': [
    'leftButton',
    'rightButton',
    'downButton',
    'upButton'
  ],
  'map': [
    [0, 0, 0, 0, 0, 0, 0, 0],
    [0, 0, 0, 0, 0, 0, 0, 0],
    [0, 0, 0, 0, 0, 0, 0, 0],
    [16,0, 0, 0,16, 0,16, 0],
    [0, 0, 0, 0, 0, 0, 0, 0],
    [0, 0, 0, 0, 0, 0, 0, 0],
    [0, 0, 0, 0, 0, 0, 0, 0],
    [0, 0, 0, 0, 0, 0, 0, 0]
  ],
  'firstSpriteIndex': 2,
  'minWorkspaceHeight': 1050,
  'goal': {
    successCondition: function () {
      return Studio.sprite[0].isCollidingWith(2);
    }
  },
  'timeoutFailureTick': 600,
  'toolbox':
    tb('<block type="studio_moveDistance"> \
         <title name="DISTANCE">400</title> \
         <title name="SPRITE">1</title></block>' +
       blockOfType('studio_saySprite') +
       blockOfType('studio_playSound') +
       blockOfType('studio_changeScore')),
  'startBlocks':
   '<block type="studio_whenLeft" deletable="false" x="20" y="20"> \
      <next><block type="studio_move"> \
              <title name="DIR">8</title></block> \
      </next></block> \
    <block type="studio_whenRight" deletable="false" x="20" y="150"> \
      <next><block type="studio_move"> \
              <title name="DIR">2</title></block> \
      </next></block> \
    <block type="studio_whenUp" deletable="false" x="20" y="280"> \
      <next><block type="studio_move"> \
              <title name="DIR">1</title></block> \
      </next></block> \
    <block type="studio_whenDown" deletable="false" x="20" y="410"> \
      <next><block type="studio_move"> \
              <title name="DIR">4</title></block> \
      </next></block> \
    <block type="studio_repeatForever" deletable="false" x="20" y="540"> \
      <statement name="DO"><block type="studio_moveDistance"> \
              <title name="SPRITE">1</title> \
              <title name="DISTANCE">400</title> \
        <next><block type="studio_moveDistance"> \
                <title name="SPRITE">1</title> \
                <title name="DISTANCE">400</title> \
                <title name="DIR">4</title></block> \
        </next></block> \
    </statement></block> \
    <block type="studio_whenSpriteCollided" deletable="false" x="20" y="730"> \
      <next><block type="studio_playSound"> \
      <next><block type="studio_saySprite"> \
              <title name="TEXT">Ouch!</title></block> \
      </next></block> \
      </next></block> \
    <block type="studio_whenSpriteCollided" deletable="false" x="20" y="860"> \
     <title name="SPRITE2">2</title></block>'
};
levels.c2_9 = utils.extend(levels.penguin_touch_octopus, {});
levels.c3_game_5 = utils.extend(levels.penguin_touch_octopus, {});

levels.playlab_8 = {
  background: 'rainbow',
  ideal: 16,
  requiredBlocks: [
    [{test: 'changeScore', type: 'studio_changeScore'}],
    [{test: 'playSound', type: 'studio_playSound', titles: {SOUND: 'winpoint'}}]
  ],
  scale: {
    snapRadius: 2
  },
  softButtons: [
    'leftButton',
    'rightButton',
    'downButton',
    'upButton'
  ],
  map: [
    [0, 0, 0, 0, 0, 0, 0, 0],
    [0, 0, 0,16, 0, 0, 0, 0],
    [0, 0, 0, 0, 0, 0, 0, 0],
    [0, 0, 0, 0, 0, 0, 0, 0],
    [0, 0, 0, 0, 0, 0, 0, 0],
    [0, 0, 0, 0, 0, 0, 0, 0],
    [16, 0, 0, 0, 0, 0, 0, 0],
    [0, 0, 0, 0, 0, 0, 0, 0]
  ],
  avatarList: ['unicorn', 'wizard'],
  defaultEmotion: Emotions.HAPPY,
  goal: {
    successCondition: function () {
      return Studio.sprite[0].isCollidingWith(1) && Studio.playerScore === 1;
    },
    failureCondition: function () {
      return Studio.sprite[0].isCollidingWith(1) && Studio.playerScore !== 1;
    }
  },
  timeoutFailureTick: 600,
  toolbox: tb(
    blockOfType('studio_changeScore') +
    '<block type="studio_playSound"><title name="SOUND">winpoint</title></block>'
  ),
  startBlocks:
    '<block type="studio_whenSpriteCollided" deletable="false" x="20" y="20"></block>' +
    '<block type="studio_repeatForever" deletable="false" x="20" y="150">' +
      '<statement name="DO">' +
        blockUtils.blockWithNext('studio_moveDistance', { SPRITE: 1, DIR: 2, DISTANCE: 400},
          blockOfType('studio_moveDistance', { SPRITE: 1, DIR: 8, DISTANCE: 400})
        ) +
      '</statement>' +
    '</block>' +
    '<block type="studio_whenLeft" deletable="false" x="20" y="300"><next>' +
      blockOfType('studio_move', { SPRITE: 0, DIR: 8}) +
    '</next></block>' +
    '<block type="studio_whenRight" deletable="false" x="20" y="400"><next>' +
      blockOfType('studio_move', { SPRITE: 0, DIR: 2}) +
    '</next></block>' +
    '<block type="studio_whenUp" deletable="false" x="20" y="500"><next>' +
      blockOfType('studio_move', { SPRITE: 0, DIR: 1}) +
    '</next></block>' +
    '<block type="studio_whenDown" deletable="false" x="20" y="600"><next>' +
      blockOfType('studio_move', { SPRITE: 0, DIR: 4}) +
    '</next></block>'

};
levels.iceage_sound_and_points = utils.extend(levels.playlab_8, {
  background: 'icy',
  avatarList: ['sid', 'granny']
});
levels.gumball_sound_and_points = utils.extend(levels.playlab_8, {
  background: 'wood',
  avatarList: ['bananajoe', 'anton'],
  'delayCompletion': 500,
  defaultEmotion: Emotions.NORMAL,
});

// Can you add blocks to change the background and the speed of the penguin, and
// then move him with the arrows until you score?
levels.change_background_and_speed =  {
  'ideal': 19,
  'requiredBlocks': [
    [{'test': 'setBackground',
      'type': 'studio_setBackground',
      'titles': {'VALUE': '"night"'}}],
    [{'test': 'setSpriteSpeed',
      'type': 'studio_setSpriteSpeed',
      'titles': {'VALUE': 'Studio.SpriteSpeed.FAST'}}]
  ],
  'scale': {
    'snapRadius': 2
  },
  'softButtons': [
    'leftButton',
    'rightButton',
    'downButton',
    'upButton'
  ],
  'map': [
    [0, 0, 0, 0, 0, 0, 0, 0],
    [0, 0, 0, 0, 0, 0, 0, 0],
    [0, 0, 0, 0, 0, 0, 0, 0],
    [16,0, 0, 0,16, 0,16, 0],
    [0, 0, 0, 0, 0, 0, 0, 0],
    [0, 0, 0, 0, 0, 0, 0, 0],
    [0, 0, 0, 0, 0, 0, 0, 0],
    [0, 0, 0, 0, 0, 0, 0, 0]
  ],
  'firstSpriteIndex': 2,
  'minWorkspaceHeight': 1250,
  'goal': {
    successCondition: function () {
      return Studio.sprite[0].isCollidingWith(2);
    }
  },
  'timeoutFailureTick': 600,
  'toolbox':
    tb(
      blockOfType('studio_setBackground', {VALUE: '"night"'}) +
      blockOfType('studio_moveDistance', {DISTANCE: 400, SPRITE: 1}) +
      blockOfType('studio_saySprite') +
      blockOfType('studio_playSound') +
      blockOfType('studio_changeScore') +
      blockOfType('studio_setSpriteSpeed', {VALUE: 'Studio.SpriteSpeed.FAST'})
    ),
  'startBlocks':
    '<block type="when_run" deletable="false" x="20" y="20"></block>' +
    '<block type="studio_whenLeft" deletable="false" x="20" y="200">' +
      '<next>' +
        blockOfType('studio_move', {DIR: 8}) +
      '</next>' +
    '</block>' +
    '<block type="studio_whenRight" deletable="false" x="20" y="330">' +
      '<next>' +
        blockOfType('studio_move', {DIR: 2}) +
      '</next>' +
    '</block>' +
    '<block type="studio_whenUp" deletable="false" x="20" y="460">' +
      '<next>' +
        blockOfType('studio_move', {DIR: 1}) +
      '</next>' +
    '</block>' +
    '<block type="studio_whenDown" deletable="false" x="20" y="590">' +
      '<next>' +
        blockOfType('studio_move', {DIR: 4}) +
      '</next>' +
    '</block>' +
    '<block type="studio_repeatForever" deletable="false" x="20" y="720">' +
      '<statement name="DO">' +
        blockUtils.blockWithNext('studio_moveDistance', {SPRITE: 1, DIR: 1, DISTANCE: 400},
          blockOfType('studio_moveDistance', {SPRITE: 1, DIR: 4, DISTANCE: 400})
        ) +
      '</statement>' +
    '</block>' +
    '<block type="studio_whenSpriteCollided" deletable="false" x="20" y="880">' +
      '<title name="SPRITE2">1</title>' +
      '<next>' +
        blockUtils.blockWithNext('studio_playSound', {},
          blockOfType('studio_saySprite', {TEXT: msg.ouchExclamation()})
        ) +
      '</next>' +
    '</block>' +
    '<block type="studio_whenSpriteCollided" deletable="false" x="20" y="1040">' +
      '<title name="SPRITE2">2</title>' +
      '<next>' +
        blockOfType('studio_changeScore') +
      '</next>' +
    '</block>'
};
levels.c2_10 = utils.extend(levels.change_background_and_speed, {});
levels.c3_game_6 = utils.extend(levels.change_background_and_speed, {});

levels.playlab_9 = {
  background: 'black',
  requiredBlocks: [
    [{test: 'setBackground',
      type: 'studio_setBackground',
      titles: {VALUE: '"space"'}}],
    [{test: 'setSpriteSpeed',
      type: 'studio_setSpriteSpeed',
      titles: {VALUE: 'Studio.SpriteSpeed.FAST'}}]
  ],
  timeoutFailureTick: 400,
  scale: {
    snapRadius: 2
  },
  defaultEmotion: Emotions.ANGRY,
  softButtons: [
    'leftButton',
    'rightButton',
    'downButton',
    'upButton'
  ],
  avatarList: ['spacebot', 'alien'],
  goal: {
    successCondition: function () {
      return Studio.sprite[0].isCollidingWith(1);
    }
  },
  map: [
    [0, 0, 0, 0, 0, 0, 0, 0],
    [0, 0, 0, 0, 0, 0, 0, 0],
    [0, 0, 0, 0, 0, 0, 0, 0],
    [16,0, 0, 0, 0, 0,16, 0],
    [0, 0, 0, 0, 0, 0, 0, 0],
    [0, 0, 0, 0, 0, 0, 0, 0],
    [0, 0, 0, 0, 0, 0, 0, 0],
    [0, 0, 0, 0, 0, 0, 0, 0]
  ],
  toolbox:
    tb(
      blockOfType('studio_setSpriteSpeed', {VALUE: 'Studio.SpriteSpeed.FAST'}) +
      blockOfType('studio_setBackground', {VALUE: '"space"'}) +
      blockOfType('studio_moveDistance', {DISTANCE: 400, SPRITE: 1}) +
      blockOfType('studio_saySprite') +
      blockOfType('studio_playSound', {SOUND: 'winpoint2'}) +
      blockOfType('studio_changeScore')
    ),
  minWorkspaceHeight: 1250,
  startBlocks:
    '<block type="when_run" deletable="false" x="20" y="20"></block>' +
    '<block type="studio_repeatForever" deletable="false" x="20" y="150">' +
      '<statement name="DO">' +
        blockUtils.blockWithNext('studio_moveDistance', {SPRITE: 1, DIR: 1, DISTANCE: 400},
          blockOfType('studio_moveDistance', {SPRITE: 1, DIR: 4, DISTANCE: 400})
        ) +
      '</statement>' +
    '</block>' +
    '<block type="studio_whenSpriteCollided" deletable="false" x="20" y="290">' +
      '<title name="SPRITE2">0</title>' +
      '<title name="SPRITE2">1</title>' +
      '<next>' +
        blockUtils.blockWithNext('studio_playSound', {SOUND: 'winpoint2'},
          blockOfType('studio_saySprite', {TEXT: msg.alienInvasion()})
        ) +
      '</next>' +
    '</block>' +
    '<block type="studio_whenLeft" deletable="false" x="20" y="410">' +
      '<next>' +
        blockOfType('studio_move', {DIR: 8}) +
      '</next>' +
    '</block>' +
    '<block type="studio_whenRight" deletable="false" x="20" y="510">' +
      '<next>' +
        blockOfType('studio_move', {DIR: 2}) +
      '</next>' +
    '</block>' +
    '<block type="studio_whenUp" deletable="false" x="20" y="610">' +
      '<next>' +
        blockOfType('studio_move', {DIR: 1}) +
      '</next>' +
    '</block>' +
    '<block type="studio_whenDown" deletable="false" x="20" y="710">' +
      '<next>' +
        blockOfType('studio_move', {DIR: 4}) +
      '</next>' +
    '</block>'
};

levels.iceage_warn_ice_age = utils.extend(levels.playlab_9, {
  background: 'flower',
  toolbox:
    tb(
      blockOfType('studio_setSpriteSpeed', {VALUE: 'Studio.SpriteSpeed.FAST'}) +
      blockOfType('studio_setBackground', {VALUE: '"icy"'}) +
      blockOfType('studio_moveDistance', {DISTANCE: 400, SPRITE: 1}) +
      blockOfType('studio_saySprite') +
      blockOfType('studio_playSound', {SOUND: 'winpoint2'}) +
      blockOfType('studio_changeScore')
    ),
  requiredBlocks: [
    [{test: 'setBackground',
      type: 'studio_setBackground',
      titles: {VALUE: '"grassy"'}}],
    [{test: 'setSpriteSpeed',
      type: 'studio_setSpriteSpeed',
      titles: {VALUE: 'Studio.SpriteSpeed.FAST'}}]
  ],
  avatarList: ['sid', 'diego'],
  startBlocks:
    '<block type="when_run" deletable="false" x="20" y="20"></block>' +
    '<block type="studio_repeatForever" deletable="false" x="20" y="150">' +
      '<statement name="DO">' +
        blockUtils.blockWithNext('studio_moveDistance', {SPRITE: 1, DIR: 1, DISTANCE: 400},
          blockOfType('studio_moveDistance', {SPRITE: 1, DIR: 4, DISTANCE: 400})
        ) +
      '</statement>' +
    '</block>' +
    '<block type="studio_whenSpriteCollided" deletable="false" x="20" y="290">' +
      '<title name="SPRITE2">0</title>' +
      '<title name="SPRITE2">1</title>' +
      '<next>' +
        blockUtils.blockWithNext('studio_playSound', {SOUND: 'winpoint2'},
          blockOfType('studio_saySprite', {TEXT: msg.iceAge()})
        ) +
      '</next>' +
    '</block>' +
    '<block type="studio_whenLeft" deletable="false" x="20" y="410">' +
      '<next>' +
        blockOfType('studio_move', {DIR: 8}) +
      '</next>' +
    '</block>' +
    '<block type="studio_whenRight" deletable="false" x="20" y="510">' +
      '<next>' +
        blockOfType('studio_move', {DIR: 2}) +
      '</next>' +
    '</block>' +
    '<block type="studio_whenUp" deletable="false" x="20" y="610">' +
      '<next>' +
        blockOfType('studio_move', {DIR: 1}) +
      '</next>' +
    '</block>' +
    '<block type="studio_whenDown" deletable="false" x="20" y="710">' +
      '<next>' +
        blockOfType('studio_move', {DIR: 4}) +
      '</next>' +
    '</block>'
});

levels.gumball_warn_food_fight = utils.extend(levels.playlab_9, {
  background: 'dots',
  'delayCompletion': 500,
  defaultEmotion: Emotions.NORMAL,
  toolbox:
    tb(
      blockOfType('studio_setSpriteSpeed', {VALUE: 'Studio.SpriteSpeed.FAST'}) +
      blockOfType('studio_setBackground', {VALUE: '"characters"'}) +
      blockOfType('studio_moveDistance', {DISTANCE: 400, SPRITE: 1}) +
      blockOfType('studio_saySprite') +
      blockOfType('studio_playSound', {SOUND: 'winpoint2'}) +
      blockOfType('studio_changeScore')
    ),
  requiredBlocks: [
    [{test: 'setBackground',
      type: 'studio_setBackground',
      titles: {VALUE: '"characters"'}}],
    [{test: 'setSpriteSpeed',
      type: 'studio_setSpriteSpeed',
      titles: {VALUE: 'Studio.SpriteSpeed.FAST'}}]
  ],
  avatarList: ['darwin', 'penny'],
  startBlocks:
    '<block type="when_run" deletable="false" x="20" y="20"></block>' +
    '<block type="studio_repeatForever" deletable="false" x="20" y="150">' +
      '<statement name="DO">' +
        blockUtils.blockWithNext('studio_moveDistance', {SPRITE: 1, DIR: 1, DISTANCE: 400},
          blockOfType('studio_moveDistance', {SPRITE: 1, DIR: 4, DISTANCE: 400})
        ) +
      '</statement>' +
    '</block>' +
    '<block type="studio_whenSpriteCollided" deletable="false" x="20" y="290">' +
      '<title name="SPRITE2">0</title>' +
      '<title name="SPRITE2">1</title>' +
      '<next>' +
        blockUtils.blockWithNext('studio_playSound', {SOUND: 'winpoint2'},
          blockOfType('studio_saySprite', {TEXT: msg.foodFight()})
        ) +
      '</next>' +
    '</block>' +
    '<block type="studio_whenLeft" deletable="false" x="20" y="410">' +
      '<next>' +
        blockOfType('studio_move', {DIR: 8}) +
      '</next>' +
    '</block>' +
    '<block type="studio_whenRight" deletable="false" x="20" y="510">' +
      '<next>' +
        blockOfType('studio_move', {DIR: 2}) +
      '</next>' +
    '</block>' +
    '<block type="studio_whenUp" deletable="false" x="20" y="610">' +
      '<next>' +
        blockOfType('studio_move', {DIR: 1}) +
      '</next>' +
    '</block>' +
    '<block type="studio_whenDown" deletable="false" x="20" y="710">' +
      '<next>' +
        blockOfType('studio_move', {DIR: 4}) +
      '</next>' +
    '</block>'
});

levels.gumball_join_food_fight = {
  background: 'wood',
  'delayCompletion': 2000,
  requiredBlocks: [
    [{test: 'setSpriteEmotion',
      type: 'studio_setSpriteEmotion'}],
    [{test: 'throw',
      type: 'studio_throw'}]
  ],
  timeoutFailureTick: 300,
  scale: {
    snapRadius: 2
  },
  defaultEmotion: Emotions.NORMAL,
  avatarList: ['bananajoe', 'anton'],
  map: [
    [0, 0, 0, 0, 0, 0, 0, 0],
    [0, 0, 0, 0, 0, 0, 0, 0],
    [0, 0, 0, 0, 0, 0, 0, 0],
    [16, 0, 0, 0, 0, 0, 16, 0],
    [0, 0, 0, 0, 0, 0, 0, 0],
    [0, 0, 0, 0, 0, 0, 0, 0],
    [0, 0, 0, 0, 0, 0, 0, 0],
    [0, 0, 0, 0, 0, 0, 0, 0]
  ],
  toolbox:
    tb(
      blockOfType('studio_whenSpriteCollided') +
      blockOfType('studio_setSpriteEmotion', {SPRITE: 1}) +
      blockOfType('studio_throw', {SPRITE: 0, DIR: 2}) +
      blockOfType('studio_playSound') +
      blockOfType('studio_saySprite')
    ),
  startBlocks:
    '<block type="when_run" deletable="false" x="20" y="20"></block>',
  'progressConditions' : [
    { required: { 'setEmotion': true, 'throwProjectile': true},
      result: { success: true} },
    { required: { 'timedOut': true}, result: {success: false}}
  ]
};

levels.iceage_throw_hearts = utils.extend(levels.gumball_join_food_fight, {
  background: 'icy',
  avatarList: ['sid', 'granny'],
});

// Create your own game. When you're done, click Finish to let friends try your story on their phones.
levels.sandbox =  {
  'ideal': Infinity,
  'requiredBlocks': [
  ],
  'scale': {
    'snapRadius': 2
  },
  'softButtons': [
    'leftButton',
    'rightButton',
    'downButton',
    'upButton'
  ],
  'minWorkspaceHeight': 1400,
  'edgeCollisions': true,
  'projectileCollisions': true,
  'allowSpritesOutsidePlayspace': false,
  'spritesHiddenToStart': true,
  'freePlay': true,
  'map': [
    [0,16, 0, 0, 0,16, 0, 0],
    [0, 0, 0, 0, 0, 0, 0, 0],
    [0, 0, 0, 0, 0, 0, 0, 0],
    [0,16, 0, 0, 0,16, 0, 0],
    [0, 0, 0, 0, 0, 0, 0, 0],
    [0, 0, 0, 0, 0, 0, 0, 0],
    [0,16, 0, 0, 0,16, 0, 0],
    [0, 0, 0, 0, 0, 0, 0, 0]
  ],
  'toolbox':
    tb(blockOfType('studio_setSprite') +
       blockOfType('studio_setBackground') +
       blockOfType('studio_whenArrow') +
       blockOfType('studio_whenSpriteClicked') +
       blockOfType('studio_whenSpriteCollided') +
       blockOfType('studio_repeatForever') +
       blockOfType('studio_showTitleScreen') +
       blockOfType('studio_move') +
       blockOfType('studio_moveDistance') +
       blockOfType('studio_stop') +
       blockOfType('studio_wait') +
       blockOfType('studio_playSound') +
       blockOfType('studio_changeScore') +
       blockOfType('studio_saySprite') +
       blockOfType('studio_setSpritePosition') +
       blockOfType('studio_throw') +
       blockOfType('studio_makeProjectile') +
       blockOfType('studio_setSpriteSpeed') +
       blockOfType('studio_setSpriteEmotion') +
       blockOfType('studio_vanish')),
  'startBlocks':
   '<block type="when_run" deletable="false" x="20" y="20"></block>'
};
levels.c2_11 = utils.extend(levels.sandbox, {});
levels.c3_game_7 = utils.extend(levels.sandbox, {});
levels.playlab_10 = utils.extend(levels.sandbox, {});
levels.iceage_free_play = utils.extend(levels.playlab_10, {});
levels.gumball_free_play = utils.extend(levels.playlab_10, {});

// Create your own story! Move around the cat and dog, and make them say things.
levels.k1_6 = {
  'ideal': Infinity,
  'requiredBlocks': [
  ],
  'scale': {
    'snapRadius': 2
  },
  'minWorkspaceHeight': 1500,
  'spritesHiddenToStart': true,
  'freePlay': true,
  'map': [
    [16, 0,16, 0,16, 0,16, 0],
    [ 0,16, 0,16, 0,16, 0, 0],
    [16, 0,16, 0,16, 0,16, 0],
    [ 0,16, 0,16, 0,16, 0, 0],
    [16, 0,16, 0,16, 0,16, 0],
    [ 0,16, 0,16, 0,16, 0, 0],
    [16,16,16,16,16,16,16, 0],
    [ 0, 0, 0, 0, 0, 0, 0, 0]
  ],
  'isK1': true,
  softButtons: [],
  'toolbox':
    tb(
      blockOfType('studio_setSprite') +
      blockOfType('studio_saySprite') +
      moveDistanceNSEW +
      blockOfType('studio_whenSpriteCollided') +
      blockOfType('studio_setBackground') +
      blockOfType('studio_setSpriteSpeed') +
      blockOfType('studio_setSpriteEmotion') +
      blockOfType('studio_playSound') +
      blockOfType('studio_vanish')),
  'startBlocks':
    '<block type="when_run" deletable="false" x="20" y="20">\
      <next><block type="studio_setSprite"> \
        <title name="SPRITE">0</title></block> \
      </next></block>'
};

levels.k1_block_test = utils.extend(levels['99'], {
  'toolbox':
    tb(
      blockOfType('studio_setSprite') +
      blockOfType('studio_moveNorth') +
      blockOfType('studio_moveSouth') +
      blockOfType('studio_moveEast') +
      blockOfType('studio_moveWest') +
      blockOfType('studio_moveNorth_length') +
      blockOfType('studio_moveSouth_length') +
      blockOfType('studio_moveEast_length') +
      blockOfType('studio_moveWest_length')
    ),
  'isK1': true
});

// you can get here via http://learn.code.org/2014/11, which is semi-hidden
levels.full_sandbox =  {
  'scrollbars' : true,
  'requiredBlocks': [
  ],
  'scale': {
    'snapRadius': 2
  },
  'softButtons': [
    'leftButton',
    'rightButton',
    'downButton',
    'upButton'
  ],
  'minWorkspaceHeight': 1400,
  'edgeCollisions': true,
  'projectileCollisions': true,
  'allowSpritesOutsidePlayspace': true,
  'spritesHiddenToStart': true,
  'freePlay': true,
  'map': [
    [0,16, 0, 0, 0,16, 0, 0],
    [0, 0, 0, 0, 0, 0, 0, 0],
    [0, 0, 0, 0, 0, 0, 0, 0],
    [0,16, 0, 0, 0,16, 0, 0],
    [0, 0, 0, 0, 0, 0, 0, 0],
    [0, 0, 0, 0, 0, 0, 0, 0],
    [0,16, 0, 0, 0,16, 0, 0],
    [0, 0, 0, 0, 0, 0, 0, 0]
  ],
  'toolbox':
    tb(createCategory(msg.catActions(),
                        blockOfType('studio_setSprite') +
                        blockOfType('studio_setBackground') +
                      '<block type="studio_showTitleScreenParams"> \
                        <value name="TITLE"><block type="text"></block> \
                        </value> \
                        <value name="TEXT"><block type="text"></block> \
                        </value></block>' +
                        blockOfType('studio_move') +
                    '<block type="studio_moveDistanceParams" inline="true"> \
                      <value name="DISTANCE"><block type="math_number"> \
                              <title name="NUM">25</title></block> \
                      </value></block>' +
                        blockOfType('studio_stop') +
                      '<block type="studio_waitParams" inline="true"> \
                        <value name="VALUE"><block type="math_number"> \
                                <title name="NUM">1</title></block> \
                        </value></block>' +
                        blockOfType('studio_playSound') +
                      '<block type="studio_setScoreText" inline="true"> \
                        <value name="TEXT"><block type="text"></block> \
                        </value></block>' +
                      '<block type="studio_saySpriteParams" inline="true"> \
                        <value name="TEXT"><block type="text"></block> \
                        </value></block>' +
                        blockOfType('studio_setSpritePosition') +
                        blockOfType('studio_addCharacter') +
                        blockOfType('studio_throw') +
                        blockOfType('studio_makeProjectile') +
                        blockOfType('studio_setSpriteSpeed') +
                        blockOfType('studio_setSpriteEmotion') +
                        blockOfType('studio_vanish') +
                        blockOfType('studio_setSpriteSize') +
                        blockOfType('studio_showCoordinates')) +
       createCategory(msg.catEvents(),
                        blockOfType('studio_whenArrow') +
                        blockOfType('studio_whenSpriteClicked') +
                        blockOfType('studio_whenSpriteCollided')) +
       createCategory(msg.catControl(),
                        blockOfType('studio_repeatForever') +
                       '<block type="controls_repeat_ext"> \
                          <value name="TIMES"> \
                            <block type="math_number"> \
                              <title name="NUM">10</title> \
                            </block> \
                          </value> \
                        </block>' +
                        blockOfType('controls_whileUntil') +
                       '<block type="controls_for"> \
                          <value name="FROM"> \
                            <block type="math_number"> \
                              <title name="NUM">1</title> \
                            </block> \
                          </value> \
                          <value name="TO"> \
                            <block type="math_number"> \
                              <title name="NUM">10</title> \
                            </block> \
                          </value> \
                          <value name="BY"> \
                            <block type="math_number"> \
                              <title name="NUM">1</title> \
                            </block> \
                          </value> \
                        </block>' +
                        blockOfType('controls_flow_statements')) +
       createCategory(msg.catLogic(),
                        blockOfType('controls_if') +
                        blockOfType('logic_compare') +
                        blockOfType('logic_operation') +
                        blockOfType('logic_negate') +
                        blockOfType('logic_boolean')) +
       createCategory(msg.catMath(),
                        blockOfType('math_number') +
                       '<block type="math_change"> \
                          <value name="DELTA"> \
                            <block type="math_number"> \
                              <title name="NUM">1</title> \
                            </block> \
                          </value> \
                        </block>' +
                       '<block type="math_random_int"> \
                          <value name="FROM"> \
                            <block type="math_number"> \
                              <title name="NUM">1</title> \
                            </block> \
                          </value> \
                          <value name="TO"> \
                            <block type="math_number"> \
                              <title name="NUM">100</title> \
                            </block> \
                          </value> \
                        </block>' +
                        blockOfType('math_arithmetic')) +
       createCategory(msg.catText(),
                        blockOfType('text') +
                        blockOfType('text_join') +
                       '<block type="text_append"> \
                          <value name="TEXT"> \
                            <block type="text"></block> \
                          </value> \
                        </block>') +
       createCategory(msg.catVariables(), '', 'VARIABLE') +
       createCategory(msg.catProcedures(), '', 'PROCEDURE') +
       createCategory('Functional',
           blockOfType('functional_string') +
           blockOfType('functional_background_string_picker') +
           blockOfType('functional_math_number') +
           '<block type="functional_math_number_dropdown">' +
             '<title name="NUM" config="2,3,4,5,6,7,8,9,10,11,12">???</title>' +
           '</block>') +
       createCategory('Functional Start',
           blockOfType('functional_start_setSpeeds') +
           blockOfType('functional_start_setBackgroundAndSpeeds')) +
       createCategory('Functional Logic',
           blockOfType('functional_greater_than') +
           blockOfType('functional_less_than') +
           blockOfType('functional_number_equals') +
           blockOfType('functional_string_equals') +
           blockOfType('functional_logical_and') +
           blockOfType('functional_logical_or') +
           blockOfType('functional_logical_not') +
           blockOfType('functional_boolean'))),
  'startBlocks':
   '<block type="when_run" deletable="false" x="20" y="20"></block>'
};

levels.full_sandbox_infinity = utils.extend(levels.full_sandbox, {});

levels.ec_sandbox = utils.extend(levels.sandbox, {
  'editCode': true,
  'map': [
    [0,16, 0, 0, 0,16, 0, 0],
    [0, 0, 0, 0, 0, 0, 0, 0],
    [0, 0, 0, 0, 0, 0, 0, 0],
    [0,16, 0, 0, 0,16, 0, 0],
    [0, 0, 0, 0, 0, 0, 0, 0],
    [0, 0, 0, 0, 0, 0, 0, 0],
    [0,16, 0, 0, 0,16, 0, 0],
    [0, 0, 0, 0, 0, 0, 0, 0]
  ],
  'codeFunctions': {
    // Play Lab
    "setSprite": { 'category': 'Play Lab', noAutocomplete: false },
    "setBackground": { 'category': 'Play Lab'  },
    "move": { 'category': 'Play Lab', noAutocomplete: false  },
    "playSound": { 'category': 'Play Lab' },
    "changeScore": { 'category': 'Play Lab', noAutocomplete: false },
    "setSpritePosition": { 'category': 'Play Lab', noAutocomplete: false  },
    "setSpriteSpeed": { 'category': 'Play Lab', noAutocomplete: false  },
    "setSpriteEmotion": { 'category': 'Play Lab', noAutocomplete: false  },
    "throwProjectile": { 'category': 'Play Lab', noAutocomplete: false  },
    "vanish": { 'category': 'Play Lab', noAutocomplete: false  },
    "onEvent": { 'category': 'Play Lab', noAutocomplete: false  },

    // Control
    "forLoop_i_0_4": null,
    "ifBlock": null,
    "ifElseBlock": null,
    "whileBlock": null,

    // Math
    "addOperator": null,
    "subtractOperator": null,
    "multiplyOperator": null,
    "divideOperator": null,
    "equalityOperator": null,
    "inequalityOperator": null,
    "greaterThanOperator": null,
    "lessThanOperator": null,
    "andOperator": null,
    "orOperator": null,
    "notOperator": null,
    "randomNumber_max": null,
    "randomNumber_min_max": null,
    "mathRound": null,
    "mathAbs": null,
    "mathMax": null,
    "mathMin": null,

    // Variables
    "declareAssign_x": null,
    "assign_x": null,
    "declareAssign_x_array_1_4": null,
    "declareAssign_x_prompt": null,

    // Functions
    "functionParams_none": null,
    "functionParams_n": null,
    "callMyFunction": null,
    "callMyFunction_n": null,
  },
  'startBlocks': "",
});

/* ******* Hour of Code 2015 ********/

levels.js_hoc2015_move_right = {
  'editCode': true,
  autocompletePaletteApisOnly: true,
  executePaletteApisOnly: true,
  'background': 'main',
  'music': [ 'song1' ],
  'codeFunctions': {
    'moveRight': null,
    'moveLeft': null,
    'moveUp': null,
    'moveDown': null,
  },
  'startBlocks': [
    'moveRight();',
    ''].join('\n'),
  'sortDrawOrder': true,
  'wallMapCollisions': true,
  'blockMovingIntoWalls': true,
  'gridAlignedMovement': true,
  gridAlignedExtraPauseSteps: 1,
  'itemGridAlignedMovement': true,
  'slowExecutionFactor': 10,
  'removeItemsWhenActorCollides': false,
  'delayCompletion': 2000,
  'floatingScore': true,
  'map':
    [[0x1020000, 0x1020000, 0x0000000, 0x0000000, 0x0000000, 0x0000000, 0x00, 0x0000000],
     [0x1020000, 0x1020000, 0x0000000, 0x0010000, 0x0020000, 0x0100000, 0x00, 0x0000000],
     [0x0000000, 0x0000000, 0x0000000, 0x0000000, 0x0000000, 0x0000000, 0x00, 0x0000000],
     [0x0000000, 0x0000000, 0x0000000, 0x0000010, 0x0000000, 0x0000001, 0x00, 0x0000000],
     [0x0000000, 0x0000000, 0x0000000, 0x0000000, 0x0000000, 0x0000000, 0x00, 0x0000000],
     [0x0000000, 0x0000000, 0x0000000, 0x0100000, 0x0010000, 0x0120000, 0x00, 0x0000000],
     [0x0000000, 0x1120000, 0x1120000, 0x0000000, 0x0000000, 0x0000000, 0x00, 0x0100000],
     [0x0000000, 0x1120000, 0x1120000, 0x0000000, 0x0000000, 0x0000000, 0x00, 0x0000000]],

  instructions: msg.hoc2015_move_right_instructions(),
  'ticksBeforeFaceSouth': 9,
  'timeoutFailureTick': 100,
  'timeoutAfterWhenRun': true,
  'goalOverride': {
    'goalImage': 'goal1'
  },
  "callouts": [
    {
      "id": "playlab:js_hoc2015_move_right:runButton",
      "element_id": "#runButton",
      "qtip_config": {
        "content": {
          "text": msg.calloutMoveRightRunButton(),
        },
        'position': {
          'my': 'bottom left',
          'at': 'top center',
          'adjust': {
            'x': 0,
            'y': 0
          }
        }
      }
    }
  ],
  'progressConditions' : [
    { required: { 'allGoalsVisited': true },
      result: { success: true, message: msg.successHasAllGoals() } },
    { required: { 'timedOut': true, 'allGoalsVisited': false },
      result: { success: false, message: msg.failedHasAllGoals() } }
  ]
};


levels.js_hoc2015_move_right_down = {
  'editCode': true,
  autocompletePaletteApisOnly: true,
  executePaletteApisOnly: true,
  'background': 'main',
  'music': [ 'song2' ],
  'codeFunctions': {
    'moveRight': null,
    'moveLeft': null,
    'moveUp': null,
    'moveDown': null,
  },
  'startBlocks': [
    'moveRight();',
    ''].join('\n'),
  'sortDrawOrder': true,
  'wallMapCollisions': true,
  'blockMovingIntoWalls': true,
  'gridAlignedMovement': true,
  gridAlignedExtraPauseSteps: 1,
  'itemGridAlignedMovement': true,
  'slowExecutionFactor': 10,
  'removeItemsWhenActorCollides': false,
  'delayCompletion': 2000,
  'floatingScore': true,
  'map':
    [[0x0000000, 0x0000000, 0x00, 0x0000000, 0x0000000, 0x0000000, 0x0000000, 0x00],
     [0x0000000, 0x0000000, 0x00, 0x0000000, 0x0000000, 0x0000000, 0x0000000, 0x00],
     [0x1100000, 0x1100000, 0x00, 0x0000000, 0x0000000, 0x0000000, 0x0000000, 0x00],
     [0x1100000, 0x1100000, 0x00, 0x0000010, 0x0000000, 0x0000001, 0x0000000, 0x00],
     [0x0000000, 0x0000000, 0x00, 0x1010000, 0x1010000, 0x0000000, 0x0000000, 0x00],
     [0x0000000, 0x0000000, 0x00, 0x1010000, 0x1010000, 0x0000001, 0x0000000, 0x00],
     [0x0000000, 0x0000000, 0x00, 0x0000000, 0x0000000, 0x0000000, 0x0000000, 0x00],
     [0x0000000, 0x0000000, 0x00, 0x0000000, 0x0000000, 0x0000000, 0x0000000, 0x00]],
  instructions: msg.hoc2015_move_right_down_instructions(),
  'ticksBeforeFaceSouth': 9,
  'timeoutAfterWhenRun': true,
  'goalOverride': {
    'goalImage': 'goal2'
  },
  'progressConditions' : [
    { required: { 'allGoalsVisited': true },
      result: { success: true, message: msg.successHasAllGoals() } },
    { required: { 'timedOut': true, 'allGoalsVisited': false },
      result: { success: false, message: msg.failedHasAllGoals() } }
  ]
};


levels.js_hoc2015_move_backtrack = {
  'editCode': true,
  autocompletePaletteApisOnly: true,
  executePaletteApisOnly: true,
  'background': 'main',
  'music': [ 'song3' ],
  'codeFunctions': {
    'moveRight': null,
    'moveLeft': null,
    'moveUp': null,
    'moveDown': null,
  },
  'startBlocks': [
    'moveRight();',
    ''].join('\n'),
  'sortDrawOrder': true,
  'wallMapCollisions': true,
  'blockMovingIntoWalls': true,
  'gridAlignedMovement': true,
  gridAlignedExtraPauseSteps: 1,
  'itemGridAlignedMovement': true,
  'slowExecutionFactor': 10,
  'removeItemsWhenActorCollides': false,
  'delayCompletion': 2000,
  'floatingScore': true,
  'map':
    [[0x00, 0x0000000, 0x0000000, 0x0000000, 0x0000000, 0x0000000, 0x00, 0x00],
     [0x00, 0x0000000, 0x0000000, 0x0000000, 0x0000000, 0x0000000, 0x00, 0x00],
     [0x00, 0x0000000, 0x0000000, 0x0010000, 0x0000001, 0x0020000, 0x00, 0x00],
     [0x00, 0x0000000, 0x0000000, 0x0000010, 0x0000000, 0x0000001, 0x00, 0x00],
     [0x00, 0x0000000, 0x0000000, 0x0000000, 0x0000000, 0x0000000, 0x00, 0x00],
     [0x00, 0x1100000, 0x1100000, 0x0000000, 0x0000000, 0x0000000, 0x00, 0x00],
     [0x00, 0x1100000, 0x1100000, 0x0000000, 0x0000000, 0x0000000, 0x00, 0x00],
     [0x00, 0x0000000, 0x0000020, 0x0000000, 0x0000000, 0x0000000, 0x00, 0x00]],
  instructions: msg.hoc2015_move_backtrack_instructions(),
  'ticksBeforeFaceSouth': 9,
  'timeoutAfterWhenRun': true,
  'goalOverride': {
    'goalImage': 'goal1'
  },
  'progressConditions' : [
    { required: { 'touchedHazardsAtOrAbove': 1 },
      result: { success: false, message: msg.failedAvoidHazard(), pauseInterpreter: true } },
    { required: { 'allGoalsVisited': true },
      result: { success: true, message: msg.successHasAllGoals() } },
    { required: { 'timedOut': true, 'allGoalsVisited': false },
      result: { success: false, message: msg.failedHasAllGoals() } }
  ]
};


levels.js_hoc2015_move_diagonal = {
  'editCode': true,
  autocompletePaletteApisOnly: true,
  executePaletteApisOnly: true,
  'textModeAtStart': true,
  'background': 'main',
  'music': [ 'song4' ],
  'codeFunctions': {
    'moveRight': null,
    'moveLeft': null,
    'moveUp': null,
    'moveDown': null,
  },
  'startBlocks': [
    'moveDown();',
    ''].join('\n'),
  'sortDrawOrder': true,
  'wallMapCollisions': true,
  'blockMovingIntoWalls': true,
  'gridAlignedMovement': true,
  gridAlignedExtraPauseSteps: 1,
  'itemGridAlignedMovement': true,
  'slowExecutionFactor': 10,
  'removeItemsWhenActorCollides': false,
  'delayCompletion': 2000,
  'floatingScore': true,
  'map':
    [[0x00, 0x0000000, 0x0000000, 0x0000000, 0x0000000, 0x0000000, 0x0000000, 0x00],
     [0x00, 0x0000000, 0x0000000, 0x0000000, 0x0010000, 0x0000010, 0x0000000, 0x00],
     [0x00, 0x1100000, 0x1100000, 0x0000000, 0x0000001, 0x0000000, 0x0000000, 0x00],
     [0x00, 0x1100000, 0x1100000, 0x0000001, 0x0240000, 0x0250000, 0x0000000, 0x00],
     [0x00, 0x0000020, 0x0000001, 0x0000000, 0x0000000, 0x0000000, 0x0000000, 0x00],
     [0x00, 0x0000000, 0x0000000, 0x0000000, 0x0000000, 0x0000000, 0x0000000, 0x00],
     [0x00, 0x0000000, 0x0000000, 0x1340000, 0x1340000, 0x1350000, 0x1350000, 0x00],
     [0x00, 0x0000000, 0x0000000, 0x1340000, 0x1340000, 0x1350000, 0x1350000, 0x00]],
  'embed': 'false',
  instructions: msg.hoc2015_move_diagonal_instructions(),
  'ticksBeforeFaceSouth': 9,
  'timeoutAfterWhenRun': true,
  'goalOverride': {
    'goalImage': 'goal1'
  },
  'progressConditions' : [
    { required: { 'touchedHazardsAtOrAbove': 1 },
      result: { success: false, message: msg.failedAvoidHazard(), pauseInterpreter: true } },
    { required: { 'allGoalsVisited': true },
      result: { success: true, message: msg.successHasAllGoals() } },
    { required: { 'timedOut': true, 'allGoalsVisited': false },
      result: { success: false, message: msg.failedHasAllGoals() } }
  ],
  "callouts": [
    {
      'id': 'playlab:js_hoc2015_move_diagonal:showCodeToggle',
      'element_id': '#show-code-header',
      'qtip_config': {
        'content': {
          'text': msg.calloutShowCodeToggle(),
        },
        'position': {
          'my': 'top right',
          'at': 'bottom left',
          'adjust': {
            'x': 0,
            'y': 0
          }
        }
      }
    }
  ]
};


levels.js_hoc2015_move_around = {
  'editCode': true,
  autocompletePaletteApisOnly: true,
  executePaletteApisOnly: true,
  'textModeAtStart': true,
  'background': 'main',
  'music': [ 'song9' ],
  'codeFunctions': {
    'moveRight': null,
    'moveLeft': null,
    'moveUp': null,
    'moveDown': null,
  },
  'startBlocks': [
    'moveRight();',
    ''].join('\n'),
  'sortDrawOrder': true,
  'wallMapCollisions': true,
  'blockMovingIntoWalls': true,
  'gridAlignedMovement': true,
  gridAlignedExtraPauseSteps: 1,
  'itemGridAlignedMovement': true,
  'slowExecutionFactor': 10,
  'removeItemsWhenActorCollides': false,
  'delayCompletion': 2000,
  'floatingScore': true,
  'map':
    [[0x0000000, 0x0000000, 0x00, 0x0000000, 0x0000000, 0x0000000, 0x0000000, 0x00],
     [0x0000000, 0x0000000, 0x00, 0x0000000, 0x0000000, 0x0000000, 0x0000000, 0x00],
     [0x0000000, 0x0000000, 0x00, 0x0000010, 0x0000000, 0x0000001, 0x0010000, 0x00],
     [0x0000000, 0x0000000, 0x00, 0x0040000, 0x0020000, 0x0000000, 0x0000000, 0x00],
     [0x0000000, 0x0000000, 0x20, 0x0140000, 0x0000000, 0x0000001, 0x0000000, 0x20],
     [0x1120000, 0x1120000, 0x00, 0x0000000, 0x0000001, 0x0000000, 0x0000000, 0x00],
     [0x1120000, 0x1120000, 0x00, 0x0000000, 0x0000000, 0x0000000, 0x0000000, 0x00],
     [0x0000000, 0x0000020, 0x00, 0x0000000, 0x0000000, 0x0000000, 0x0000000, 0x00]],
  'embed': 'false',
  instructions: msg.hoc2015_move_around_instructions(),
  'ticksBeforeFaceSouth': 9,
  'timeoutAfterWhenRun': true,
  'goalOverride': {
    'goalImage': 'goal2'
  },
  'progressConditions' : [
    { required: { 'touchedHazardsAtOrAbove': 1 },
      result: { success: false, message: msg.failedAvoidHazard(), pauseInterpreter: true } },
    { required: { 'allGoalsVisited': true },
      result: { success: true, message: msg.successHasAllGoals() } },
    { required: { 'timedOut': true, 'allGoalsVisited': false },
      result: { success: false, message: msg.failedHasAllGoals() } }
  ]
};


levels.js_hoc2015_move_finale = {
  'editCode': true,
  autocompletePaletteApisOnly: true,
  executePaletteApisOnly: true,
  'background': 'main',
  'music': [ 'song8' ],
  'codeFunctions': {
    'moveRight': null,
    'moveLeft': null,
    'moveUp': null,
    'moveDown': null,
  },
  'startBlocks': [
    'moveDown();',
    ''].join('\n'),
  'sortDrawOrder': true,
  'wallMapCollisions': true,
  'blockMovingIntoWalls': true,
  'gridAlignedMovement': true,
  gridAlignedExtraPauseSteps: 1,
  'itemGridAlignedMovement': true,
  'slowExecutionFactor': 10,
  'removeItemsWhenActorCollides': false,
  'delayCompletion': 2000,
  'floatingScore': true,
  'map':
    [[0x00, 0x0000000, 0x0000000, 0x0000000, 0x0000000, 0x0000000, 0x0000000, 0x0000000],
     [0x00, 0x0000000, 0x0000000, 0x0000000, 0x0000000, 0x0000000, 0x0000000, 0x0000000],
     [0x00, 0x0000020, 0x0000010, 0x0020000, 0x0000001, 0x0100000, 0x0000000, 0x0000000],
     [0x00, 0x0000000, 0x0000000, 0x0000001, 0x0000000, 0x0000001, 0x0000020, 0x0000000],
     [0x00, 0x0000000, 0x0000001, 0x0120000, 0x0000000, 0x0000000, 0x0000000, 0x0000000],
     [0x00, 0x0000000, 0x0000000, 0x0000000, 0x0000020, 0x0000000, 0x1020000, 0x1020000],
     [0x00, 0x1010000, 0x1010000, 0x0000000, 0x0000000, 0x0000000, 0x1020000, 0x1020000],
     [0x00, 0x1010000, 0x1010000, 0x0000000, 0x0000000, 0x0000000, 0x0000000, 0x0000000]],
  'embed': 'false',
  instructions: msg.hoc2015_move_finale_instructions(),
  'ticksBeforeFaceSouth': 9,
  'timeoutAfterWhenRun': true,
  'goalOverride': {
    'goalImage': 'goal2'
  },
  'progressConditions' : [
    { required: { 'touchedHazardsAtOrAbove': 1 },
      result: { success: false, message: msg.failedAvoidHazard(), pauseInterpreter: true } },
    { required: { 'allGoalsVisited': true },
      result: { success: true, message: msg.successHasAllGoals() } },
    { required: { 'timedOut': true, 'allGoalsVisited': false },
      result: { success: false, message: msg.failedHasAllGoals() } }
  ],
  "callouts": [
    {
      'id': 'playlab:js_hoc2015_move_finale:showCodeToggle',
      'element_id': '#show-code-header',
      'qtip_config': {
        'content': {
          'text': msg.calloutShowCodeCanToggle(),
        },
        'position': {
          'my': 'top right',
          'at': 'bottom left',
          'adjust': {
            'x': 15,
            'y': 0
          }
        }
      }
    }
  ]
};


/* ** level 7 ** */

levels.js_hoc2015_event_two_items = {
  'editCode': true,
  autocompletePaletteApisOnly: true,
  executePaletteApisOnly: true,
  preventUserDefinedFunctions: true,
  'background': 'hoth',
  'music': [ 'song7' ],
  'wallMap': 'blank',
  'softButtons': ['downButton', 'upButton'],
  'codeFunctions': {
    'goUp': null,
    'goDown': null,

    'whenUp': null,
    'whenDown': null
  },
  'startBlocks': [
    'function whenUp() {',
    '  ',
    '}',
    'function whenDown() {',
    '  ',
    '}'].join('\n'),
  'sortDrawOrder': true,
  'wallMapCollisions': true,
  'blockMovingIntoWalls': true,
  'removeItemsWhenActorCollides': true,
  'delayCompletion': 2000,
  'floatingScore': true,
  'map': [
    [0x00, 0x00, 0x00, 0x00, 0x00, 0x00, 0x00, 0x00],
    [0x00, 0x00, 0x00, 0x01, 0x00, 0x00, 0x00, 0x00],
    [0x00, 0x00, 0x00, 0x00, 0x00, 0x00, 0x00, 0x00],
    [0x00, 0x00, 0x00, 0x00, 0x00, 0x00, 0x00, 0x00],
    [0x00, 0x00, 0x00, 0x10, 0x00, 0x00, 0x00, 0x00],
    [0x00, 0x00, 0x00, 0x00, 0x00, 0x00, 0x00, 0x00],
    [0x00, 0x00, 0x00, 0x00, 0x00, 0x00, 0x00, 0x00],
    [0x00, 0x00, 0x00, 0x01, 0x00, 0x00, 0x00, 0x00]],
  'pinWorkspaceToBottom': 'true',
  'embed': 'false',
  instructions: msg.hoc2015_event_two_items_instructions(),
  instructions2: msg.hoc2015_event_two_items_instructions2(),
  'timeoutFailureTick': 600, // 20 seconds
  'showTimeoutRect': 'rgba(0, 0, 0, 0.5)',
  'goalOverride': {
    'goalAnimation': 'animatedGoal',
    'goalRenderOffsetX': 0
  },
  'progressConditions' : [
    { required: { 'allGoalsVisited': true },
      result: { success: true, message: msg.successCharacter1() } },
    { required: { 'timedOut': true },
      result: {
        success: false,
        message: msg.failedTwoItemsTimeout(),
        blocklyMessage: msg.failedTwoItemsTimeoutBlockly()
      }
    }
  ],
  'callouts': [
    {
      'id': 'playlab:js_hoc2015_event_two_items:placeCommandsHere',
      'element_id': '.droplet-gutter-line:nth-of-type(2)',
      'hide_target_selector': '.droplet-drag-cover',
      'qtip_config': {
        'content': {
          'text': msg.calloutShowPlaceGoUpHere(),
        },
        'hide': {
          'event': 'mouseup touchend',
        },
        'position': {
          'my': 'top left',
          'at': 'bottom right',
          'adjust': {
            'x': 30,
            'y': -10
          }
        }
      }
    },
    {
      'id': 'playlab:js_hoc2015_event_two_items:arrowsCallout',
      'element_id': '#upButton',
      'hide_target_selector': '#soft-buttons',
      'qtip_config': {
        'content': {
          'text': msg.calloutUseArrowButtons(),
        },
        'position': {
          'my': 'bottom left',
          'at': 'top center',
        }
      }
    }
  ]
};

levels.js_hoc2015_event_four_items = {
  'editCode': true,
  autocompletePaletteApisOnly: true,
  executePaletteApisOnly: true,
  preventUserDefinedFunctions: true,
  'background': 'hoth',
  'music': [ 'song5' ],
  'wallMap': 'blobs',
  'softButtons': ['leftButton', 'rightButton', 'downButton', 'upButton'],
  'codeFunctions': {
    'goRight': null,
    'goLeft': null,
    'goUp': null,
    'goDown': null,

    'whenLeft': null,
    'whenRight': null,
    'whenUp': null,
    'whenDown': null
  },
  'startBlocks': [
    'function whenUp() {',
    '  ',
    '}',
    'function whenDown() {',
    '  ',
    '}'].join('\n'),
  'sortDrawOrder': true,
  'wallMapCollisions': true,
  'blockMovingIntoWalls': true,
  'removeItemsWhenActorCollides': true,
  'delayCompletion': 2000,
  'floatingScore': true,
  'map': [
    [0x00, 0x00, 0x00, 0x00, 0x00, 0x00, 0x00, 0x00],
    [0x00, 0x00, 0x00, 0x01, 0x00, 0x00, 0x00, 0x00],
    [0x00, 0x00, 0x00, 0x00, 0x00, 0x00, 0x00, 0x00],
    [0x01, 0x00, 0x00, 0x00, 0x00, 0x00, 0x00, 0x00],
    [0x00, 0x00, 0x00, 0x10, 0x00, 0x00, 0x00, 0x01],
    [0x00, 0x00, 0x00, 0x00, 0x00, 0x00, 0x00, 0x00],
    [0x00, 0x00, 0x00, 0x00, 0x00, 0x00, 0x00, 0x00],
    [0x00, 0x00, 0x00, 0x00, 0x01, 0x00, 0x00, 0x00]],
  'embed': 'false',
  instructions: msg.hoc2015_event_four_items_instructions(),
  instructions2: msg.hoc2015_event_four_items_instructions2(),
  'timeoutFailureTick': 1350, // 45 seconds
  'showTimeoutRect': 'rgba(0, 0, 0, 0.5)',
  'goalOverride': {
    'goalAnimation': 'animatedGoal'
  },

  'progressConditions' : [
    { required: { 'allGoalsVisited': true },
      result: { success: true, message: msg.successCharacter1() } },
    { required: { 'timedOut': true },
      result: {
        success: false,
        message: msg.failedFourItemsTimeout(),
        blocklyMessage: msg.failedFourItemsTimeoutBlockly()
      }
    }
  ]
};


levels.js_hoc2015_score =
{
  'avatarList': ['R2-D2'],
  autocompletePaletteApisOnly: true,
  executePaletteApisOnly: true,
  preventUserDefinedFunctions: true,
  'editCode': true,
  'background': 'hoth',
  'music': [ 'song6' ],
  'wallMap': 'circle',
  'softButtons': ['leftButton', 'rightButton', 'downButton', 'upButton'],
  'autohandlerOverrides': {
    'whenGetRebelPilot': 'whenTouchGoal'
  },
  'codeFunctions': {
    'playSound': null,
    'addPoints': { params: ["100"] },

    'whenGetRebelPilot': null
  },
  'startBlocks': [
    'function whenGetRebelPilot() {',
    '  playSound("R2-D2random");',
    '}',
    ].join('\n'),
  paramRestrictions: {
    playSound: {
      'random': true,
      'R2-D2random': true,
      'R2-D2sound1': true,
      'R2-D2sound2': true,
      'R2-D2sound3': true,
      'R2-D2sound4': true
    }
  },
  'sortDrawOrder': true,
  'wallMapCollisions': true,
  'blockMovingIntoWalls': true,
  'itemGridAlignedMovement': true,
  'removeItemsWhenActorCollides': true,
  'delayCompletion': 2000,
  'floatingScore': true,
  'edgeCollisions': 'true',
  'map': [
    [0, 0, 0, 0,  0, 0, 0, 0],
    [0, 0, 0, 0,  0, 0, 0, 0],
    [0, 0, 0, 0,  0, 0, 0, 0],
    [1, 0, 0, 16, 0, 0, 0, 1],
    [0, 0, 0, 0,  0, 0, 0, 0],
    [0, 0, 0, 0,  0, 0, 0, 0],
    [0, 0, 0, 0,  0, 0, 0, 0],
    [0, 0, 0, 1,  0, 0, 0, 0]],
  instructions: msg.hoc2015_score_instructions(),
  instructions2: msg.hoc2015_score_instructions2(),
  'autoArrowSteer': true,
  'timeoutFailureTick': 1350, // 45 seconds
  'showTimeoutRect': 'rgba(0, 0, 0, 0.5)',
  'goalOverride': {
    'goalAnimation': 'animatedGoal'
  },
  'goal': {
    // The level uses completeOnSuccessConditionNotGoals, so make sure this
    // returns null  The progressConditions will take care of completion.
    successCondition: function () { return false; }
  },
  'progressConditions' : [
    // complete success
    { required: { 'allGoalsVisited': true, 'currentPointsAtOrAbove': 900 },
      result: { success: true, message: msg.successCharacter1() } },

    // timed out: not enough goals
    { required: { 'timedOut': true, 'allGoalsVisited': false },
      result: { success: false, message: msg.failedScoreTimeout() } },

    // got all the goals, but not enough points
    { required: { 'allGoalsVisited': true },
      result: {
        success: false,
        message: msg.failedScoreScore(),
        blocklyMessage: msg.failedScoreScoreBlockly()
      }
    },
  ],
  'completeOnSuccessConditionNotGoals': true,
  'callouts': [
    {
      'id': 'playlab:js_hoc2015_score:arrowsAutoSteerCallout',
      'element_id': '#upButton',
      'hide_target_selector': '#soft-buttons',
      'qtip_config': {
        'content': {
          'text': msg.calloutUseArrowButtonsAutoSteer(),
        },
        'position': {
          'my': 'bottom left',
          'at': 'top center',
        }
      }
    },
    {
      'id': 'playlab:js_hoc2015_score:placeCommandsAtTop',
      'element_id': '.droplet-gutter-line:nth-of-type(2)',
      'hide_target_selector': '.droplet-drag-cover',
      'qtip_config': {
        'content': {
          'text': msg.calloutShowPlaySound(),
        },
        'hide': {
          'event': 'mouseup touchend',
        },
        'position': {
          'my': 'top center',
          'at': 'bottom center',
          'adjust': {
            'x': 170,
            'y': 0
          }
        }
      }
    }
  ],
};



levels.js_hoc2015_win_lose = {
  'editCode': true,
  autocompletePaletteApisOnly: true,
  executePaletteApisOnly: true,
  preventUserDefinedFunctions: true,
  'background': 'endor',
  'music': [ 'song9' ],
  'wallMap': 'blobs',
  'softButtons': ['leftButton', 'rightButton', 'downButton', 'upButton'],
  'codeFunctions': {
    'playSound': null,
    'addPoints': { params: ["100"] },
    'removePoints': { params: ["100"] },
    'whenGetRebelPilot': null,
    'whenGetStormtrooper': null,
    'whenGetMynock': null,
  },
  'startBlocks': [].join('\n'),
  paramRestrictions: {
    playSound: {
      'random': true,
      'R2-D2random': true,
      'R2-D2sound1': true,
      'R2-D2sound2': true,
      'R2-D2sound3': true,
      'R2-D2sound4': true
    }
  },
  'sortDrawOrder': true,
  'wallMapCollisions': true,
  'blockMovingIntoWalls': true,
  'itemGridAlignedMovement': true,
  'removeItemsWhenActorCollides': true,
  'delayCompletion': 2000,
  'floatingScore': true,
  'map': [
    [0x000, 0x000, 0x000, 0x000, 0x000, 0x000, 0x000, 0x000],
    [0x000, 0x000, 0x000, 0x040, 0x040, 0x000, 0x000, 0x000],
    [0x800, 0x000, 0x000, 0x000, 0x000, 0x000, 0x000, 0x800],
    [0x000, 0x000, 0x000, 0x000, 0x000, 0x000, 0x000, 0x000],
    [0x000, 0x000, 0x000, 0x010, 0x000, 0x000, 0x000, 0x000],
    [0x000, 0x000, 0x000, 0x000, 0x000, 0x000, 0x000, 0x000],
    [0x000, 0x000, 0x000, 0x000, 0x000, 0x000, 0x000, 0x000],
    [0x000, 0x100, 0x000, 0x000, 0x000, 0x000, 0x000, 0x000]],
  'embed': 'false',
  instructions: msg.hoc2015_win_lose_instructions(),
  instructions2: msg.hoc2015_win_lose_instructions2(),
  'autoArrowSteer': true,
  'timeoutFailureTick': 1350, // 45 seconds
  'showTimeoutRect': 'rgba(255, 255, 255, 0.5)',
  'callouts': [
    {
      'id': 'playlab:js_hoc2015_win_lose:instructions',
      'element_id': '#prompt-table',
      'qtip_config': {
        'content': {
          'text': msg.calloutInstructions(),
        },
        'position': {
          'my': 'bottom left',
          'at': 'top right',
          'adjust': {
            'x': -40,
            'y': 0
          }
        }
      }
    }
  ],

  'progressConditions' : [
    // Got all items, not enough points
    { required: { 'gotAllItems': true, 'currentPointsBelow': 200},
      result: { message: msg.failedWinLoseScore(), blocklyMessage: msg.failedWinLoseScoreBlockly() } },

    // Timed out: not enough items, not enough points
    { required: { 'timedOut': true, 'collectedItemsBelow': 2, 'currentPointsBelow': 200 },
      result: { success: false, message: msg.failedWinLoseTimeout() } },

    // Timed out: enough items, not enough points
    { required: { 'timedOut': true, 'collectedItemsAtOrAbove': 2, 'currentPointsBelow': 200 },
      result: {
        success: false,
        message: msg.failedWinLoseScore(),
        blocklyMessage: msg.failedWinLoseScoreBlockly()
      }
    },

    // Timed out: not enough items, enough points
    { required: { 'timedOut': true, 'collectedItemsBelow': 2, 'currentPointsAtOrAbove': 200 },
      result: {
        success: false,
        message: msg.failedWinLoseGoals(),
        blocklyMessage: msg.failedWinLoseGoalsBlockly()
      }
    },

    // Success: enough items, enough points
    { required: { 'collectedItemsAtOrAbove': 2, 'currentPointsAtOrAbove': 200 },
      result: { success: true, message: msg.successCharacter1() } }
  ]
};


levels.js_hoc2015_add_characters = {
  'editCode': true,
  autocompletePaletteApisOnly: true,
  executePaletteApisOnly: true,
  preventUserDefinedFunctions: true,
  'background': 'endor',
  'music': [ 'song11' ],
  'wallMap': 'circle',
  'softButtons': ['leftButton', 'rightButton', 'downButton', 'upButton'],
  'codeFunctions': {
    'addCharacter': { params: ['"PufferPig"'] },
    'addPoints': { params: ["1000"] },
    'removePoints': { params: ["1000"] },
    'playSound': null,

    'whenGetPufferPig': null,
  },
  'startBlocks': [
    'playSound("R2-D2sound1");',
    'addCharacter("PufferPig");',
    '',
    'function whenGetPufferPig() {',
    '  playSound("PufferPigRandom");',
    '  addPoints(1000);',
    '}',
    ].join('\n'),
  paramRestrictions: {
    playSound: {
      'random': true,
      'R2-D2random': true,
      'R2-D2sound1': true,
      'R2-D2sound2': true,
      'R2-D2sound3': true,
      'R2-D2sound4': true,
      'PufferPigRandom': true,
      'PufferPigSound1': true,
      'PufferPigSound2': true,
      'PufferPigSound3': true
    }
  },
  'sortDrawOrder': true,
  'wallMapCollisions': true,
  'blockMovingIntoWalls': true,
  'itemGridAlignedMovement': true,
  'removeItemsWhenActorCollides': true,
  'delayCompletion': 2000,
  'floatingScore': true,
  'map': [
    [0, 0, 0, 0,  0, 0, 0, 0],
    [0, 0, 0, 0,  0, 0, 0, 0],
    [0, 0, 0, 0,  0, 0, 0, 0],
    [0, 0, 0, 0,  0, 0, 0, 0],
    [0, 0, 0, 16, 0, 0, 0, 0],
    [0, 0, 0, 0,  0, 0, 0, 0],
    [0, 0, 0, 0,  0, 0, 0, 0],
    [0, 0, 0, 0,  0, 0, 0, 0]],
  'embed': 'false',
  instructions: msg.hoc2015_add_characters_instructions(),
  instructions2: msg.hoc2015_add_characters_instructions2(),
  'autoArrowSteer': true,
  'timeoutFailureTick': 1350, // 45 seconds
  'showTimeoutRect': 'rgba(255, 255, 255, 0.5)',
  'callouts': [
    {
      'id': 'playlab:js_hoc2015_add_characters:calloutPutCommandsHereRunStart',
      'element_id': '.droplet-gutter-line:nth-of-type(3)',
      'hide_target_selector': '.droplet-drag-cover',
      'qtip_config': {
        'content' : {
          'text': msg.calloutPutCommandsHereRunStart(),
        },
        'hide': {
          'event': 'mouseup touchend',
        },
        'position': {
          'my': 'top left',
          'at': 'center right',
        }
      }
    }
  ],
  'progressConditions' : [
    { required: { 'createdSpecificItemsBelow': { className: "pufferpig", count: 3 } },
      result: {
        success: false,
        message: msg.failedAddCharactersTimeout(),
        blocklyMessage: msg.failedAddCharactersTimeoutBlockly()
      }
    },
    { required: { 'collectedSpecificItemsAtOrAbove': { className: "pufferpig", count: 3 } },
      result: { success: true, message: msg.successCharacter1() } },
    { required: { 'timedOut': true },
      result: {
        success: false,
        message: msg.failedAddCharactersTimeout(),
        blocklyMessage: msg.failedAddCharactersTimeoutBlockly()
      }
    }
  ]
};

levels.js_hoc2015_chain_characters = {
  'editCode': true,
  autocompletePaletteApisOnly: true,
  executePaletteApisOnly: true,
  preventUserDefinedFunctions: true,
  'background': 'starship',
  'music': [ 'song13' ],
  'wallMap': 'horizontal',
  'softButtons': ['leftButton', 'rightButton', 'downButton', 'upButton'],
  'codeFunctions': {
    'addCharacter': { params: ['"Mynock"'] },
    'addPoints': null,
    'removePoints': null,
    'playSound': null,

    'whenGetTauntaun': null,
    'whenGetMynock': null,
  },
  'startBlocks': [
    'addCharacter("Tauntaun");',
    'addCharacter("Tauntaun");',
    'addCharacter("Tauntaun");',
    'addCharacter("Tauntaun");',
    '',
    'function whenGetTauntaun() {',
    '  playSound("TauntaunRandom");',
    '  addPoints(50);',
    '',
    '}',
    ].join('\n'),
  paramRestrictions: {
    playSound: {
      'random': true,
      'R2-D2random': true,
      'R2-D2sound1': true,
      'R2-D2sound2': true,
      'R2-D2sound3': true,
      'R2-D2sound4': true,
      'TauntaunRandom': true,
      'TauntaunSound1': true,
      'TauntaunSound2': true,
      'TauntaunSound3': true,
      'TauntaunSound4': true,
      'MynockRandom': true,
      'MynockSound1': true,
      'MynockSound2': true,
      'MynockSound3': true,
    }
  },
  'sortDrawOrder': true,
  'wallMapCollisions': true,
  'blockMovingIntoWalls': true,
  'itemGridAlignedMovement': true,
  'removeItemsWhenActorCollides': true,
  'delayCompletion': 2000,
  'floatingScore': true,
  'map': [[0, 0, 0, 0, 0, 0, 0, 0], [0, 0, 0, 0, 0, 0, 0, 0], [0, 0, 0, 0, 0, 0, 0, 0], [0, 0, 0, 0, 0, 0, 0, 0], [0, 0, 0, 16, 0, 0, 0, 0], [0, 0, 0, 0, 0, 0, 0, 0], [0, 0, 0, 0, 0, 0, 0, 0], [0, 0, 0, 0, 0, 0, 0, 0]],
  'embed': 'false',
  instructions: msg.hoc2015_chain_characters_instructions(),
  instructions2: msg.hoc2015_chain_characters_instructions2(),
  'autoArrowSteer': true,
  'timeoutFailureTick': 1800, // 60 seconds
  'showTimeoutRect': 'rgba(255, 255, 255, 0.5)',
  'progressConditions' : [
    { required: { 'collectedSpecificItemsAtOrAbove': { className: "mynock", count: 8 } },
      result: { success: true, message: msg.successCharacter1() } },
    { required: {'timedOut': true, collectedSpecificItemsAtOrAbove: { className: "mynock", count: 5 } },
      result: { success: false, canPass: true, message: msg.failedChainCharactersTimeoutGotSome() } },
    { required: {
        'collectedSpecificItemsAtOrAbove': { className: "tauntaun", count: 4 },
        'createdSpecificItemsBelow': { className: "mynock", count: 5 }
      },
      result: { success: false, message: msg.failedChainCharactersTimeout() } },
    { required: { 'timedOut': true },
      result: { success: false, message: msg.failedChainCharactersTimeout() } },
  ],
  'callouts': [
    {
      'id': 'playlab:js_hoc2015_chain_characters:calloutPlaceTwoWhenTauntaun',
      'element_id': '.droplet-gutter-line:nth-of-type(9)',
      'hide_target_selector': '.droplet-drag-cover',
      'qtip_config': {
        'content' : {
          'text': msg.calloutPlaceTwoWhenTauntaun(),
        },
        'hide': {
          'event': 'mouseup touchend',
        },
        'position': {
          'my': 'top left',
          'at': 'bottom center',
          'adjust': {
            'x': 65,
            'y': 0
          }
        },
      }
    }
  ]
};

levels.js_hoc2015_multiply_characters = {
  'editCode': true,
  autocompletePaletteApisOnly: true,
  executePaletteApisOnly: true,
  preventUserDefinedFunctions: true,
  'background': 'starship',
  'music': [ 'song12' ],
  'wallMap': 'grid',
  'softButtons': ['leftButton', 'rightButton', 'downButton', 'upButton'],
  'codeFunctions': {
    'addCharacter': { params: ['"MouseDroid"'] },
    'playSound': null,
    'addPoints': null,
    'removePoints': null,

    'whenGetMouseDroid': null,
  },
  'startBlocks': [
    'addCharacter("MouseDroid");',
    'playSound("R2-D2sound3");',
    ].join('\n'),
  paramRestrictions: {
    playSound: {
      'random': true,
      'R2-D2random': true,
      'R2-D2sound1': true,
      'R2-D2sound2': true,
      'R2-D2sound3': true,
      'R2-D2sound4': true,
      'MouseDroidRandom': true,
      'MouseDroidSound1': true,
      'MouseDroidSound2': true,
      'MouseDroidSound3': true
    }
  },
  'sortDrawOrder': true,
  'wallMapCollisions': true,
  'blockMovingIntoWalls': true,
  'itemGridAlignedMovement': true,
  'removeItemsWhenActorCollides': true,
  'delayCompletion': 2000,
  'floatingScore': true,
  'map': [[0, 0, 0, 0, 0, 0, 0, 0], [0, 0, 0, 0, 0, 0, 0, 0], [0, 0, 0, 0, 0, 0, 0, 0], [0, 0, 0, 0, 0, 0, 0, 0], [0, 0, 0, 16, 0, 0, 0, 0], [0, 0, 0, 0, 0, 0, 0, 0], [0, 0, 0, 0, 0, 0, 0, 0], [0, 0, 0, 0, 0, 0, 0, 0]],
  'embed': 'false',
  instructions: msg.hoc2015_multiply_characters_instructions(),
  instructions2: msg.hoc2015_multiply_characters_instructions2(),
  'autoArrowSteer': true,
  'timeoutFailureTick': 2250, // 75 seconds
  'showTimeoutRect': 'rgba(255, 255, 255, 0.5)',
  'progressConditions' : [
    { required: { 'collectedItemsAtOrAbove': 20 },
      result: { success: true, message: msg.successCharacter1() } },
    { required: {
        'collectedSpecificItemsAtOrAbove': { className: "mousedroid", count: 1 },
        'createdSpecificItemsBelow': { className: "mousedroid", count: 2 }
      },
      result: { success: false, message: msg.failedMultiplyCharactersTimeout() } },
    { required: { 'timedOut': true, 'collectedItemsAtOrAbove': 2},
      result: { success: false, canPass: true, message: msg.failedMultiplyCharactersTimeoutGotSome() } },
    { required: { 'timedOut': true },
      result: {
        success: false,
        message: msg.failedMultiplyCharactersTimeout(),
        blocklyMessage: msg.failedMultiplyCharactersTimeoutBlockly()
      }
    },
  ],
  'callouts': [
    {
      'id': 'playlab:js_hoc2015_multiply_characters:calloutPlaceTwo',
      'element_id': '#droplet_palette_block_whenGetMouseDroid',
      'hide_target_selector': '.droplet-drag-cover',
      'qtip_config': {
        'content' : {
          'text': msg.calloutPlaceTwo(),
        },
        'hide': {
          'event': 'mouseup touchend',
        },
        'position': {
          'my': 'top left',
          'at': 'bottom center',
        }
      }
    }
  ]
};

levels.js_hoc2015_change_setting = {
  'editCode': true,
  autocompletePaletteApisOnly: true,
  executePaletteApisOnly: true,
  preventUserDefinedFunctions: true,
  'background': 'starship',
  'music': [ 'song14' ],
  'wallMap': 'blobs',
  'softButtons': ['leftButton', 'rightButton', 'downButton', 'upButton'],
  'codeFunctions': {
    'setDroid': { params: ['"C-3PO"'] },
    'setBackground': null,
    'setDroidSpeed': null,
    'setMap': null,
    'playSound': null,
    'addCharacter': null,
    'addPoints': null,
    'removePoints': null,

    'whenGetRebelPilot': null,
  },
  'startBlocks': [
    'addCharacter("RebelPilot");',
    'addCharacter("RebelPilot");',
    'addCharacter("RebelPilot");',
    '',
    'setBackground("random");',
    'setMap("random");',
    ''].join('\n'),
  paramRestrictions: {
    playSound: {
      'random': true,
      'C-3POrandom': true,
      'C-3POsound1': true,
      'C-3POsound2': true,
      'C-3POsound3': true,
      'C-3POsound4': true,
      'R2-D2random': true,
      'R2-D2sound1': true,
      'R2-D2sound2': true,
      'R2-D2sound3': true,
      'R2-D2sound4': true,
      'PufferPigRandom': true,
      'PufferPigSound1': true,
      'PufferPigSound2': true,
      'PufferPigSound3': true,
      'TauntaunRandom': true,
      'TauntaunSound1': true,
      'TauntaunSound2': true,
      'TauntaunSound3': true,
      'MouseDroidRandom': true,
      'MouseDroidSound1': true,
      'MouseDroidSound2': true,
      'MouseDroidSound3': true,
      'MynockRandom': true,
      'MynockSound1': true,
      'MynockSound2': true,
      'MynockSound3': true,
      'ProbotRandom': true,
      'ProbotSound1': true,
      'ProbotSound2': true,
      'ProbotSound3': true,
    }
  },
  'sortDrawOrder': true,
  'wallMapCollisions': true,
  'blockMovingIntoWalls': true,
  'itemGridAlignedMovement': true,
  'removeItemsWhenActorCollides': true,
  'delayCompletion': 2000,
  'floatingScore': true,
  'map': [[0, 0, 0, 0, 0, 0, 0, 0], [0, 0, 0, 0, 0, 0, 0, 0], [0, 0, 0, 0, 0, 0, 0, 0], [0, 0, 0, 0, 0, 0, 0, 0], [0, 0, 0, 16, 0, 0, 0, 0], [0, 0, 0, 0, 0, 0, 0, 0], [0, 0, 0, 0, 0, 0, 0, 0], [0, 0, 0, 0, 0, 0, 0, 0]],
  'embed': 'false',
  instructions: msg.hoc2015_change_setting_instructions(),
  instructions2: msg.hoc2015_change_setting_instructions2(),
  'autoArrowSteer': true,
  'timeoutFailureTick': 1350, // 45 seconds
  'showTimeoutRect': 'rgba(255, 255, 255, 0.5)',
  'callouts': [
    {
      'id': 'playlab:js_hoc2015_change_setting:setMap',
      'element_id': '#droplet_palette_block_setDroid',
      'qtip_config': {
        'content' : {
          'text': msg.calloutSetDroidAndSpeed(),
        },
        'position': {
          'my': 'center left',
          'at': 'center right',
        }
      }
    }
  ],
  'progressConditions' : [
    // Collected all the items and set the right properties?  Success.
    { required: { 'setSprite': true, 'setDroidSpeed': true, 'collectedItemsAtOrAbove': 3 },
      result: { success: true, message: msg.successGenericCharacter() } },
    // If all items are collected, but either property not set?  Immediate failure.
    { required: { 'collectedItemsAtOrAbove': 3 },
      result: { success: false, message: msg.failedChangeSettingSettings() } },
    // Timed out and obviously collected not enough items.
    { required: { 'timedOut': true },
      result: { success: false, message: msg.failedChangeSettingTimeout() } }
  ]
};

var js_hoc2015_event_free_markdown = [
  '<span class="character-text">' + msg.hoc2015_event_free_instructions() + '</span>',
  '',
  '<span class="instructions2">' + msg.hoc2015_event_free_instructions2() + '</span>',
  '',
  '<details class="hoc2015">',
  '<summary>Example project ideas</summary>',
  '<p>**Example 1**',
  '<br />Add five random characters in the scene, and play a different sound each time R2-D2 collides with one of them.</p>',
  '',
  '<p>**Example 2**',
  '<br />Add ten Stormtroopers to chase C-3PO. See if you can outrun them by running at high speed.</p>',
  '',
  '<p>**Example 3**',
  '<br />Make your droid move faster when he touches a Mouse Droid and slower when he touches a Stormtrooper.</p>',
  '',
  '</details>',
  '<details class="hoc2015">',
  '<summary>Extra credit project ideas</summary>',
  '',
  '<p>**Example 1**',
  '<br />Add a Mouse Droid and a Stormtrooper. Every time R2-D2 catches a Mouse Droid, score some ' +
      'points and then add another Mouse Droid and another Stormtrooper.  End the game if a ' +
      'Stormtrooper catches R2-D2.</p>',
  '',
  '</details>',
  '<details class="hoc2015">',
  '<summary>For JavaScript programmers</summary>',
  '<p>You can create more complex JavaScript programs if you program in “text” mode. ' +
      'Feel free to use `for` loops, `if` statements, variables, or other JavaScript ' +
      'commands to make much more complex games. And _please_: document and share ' +
      'the code you wrote for others to learn too!</p>',
  '',
  '</details>',
  '<details class="hoc2015">',
  '<summary>More about the characters</summary>',
  '<p>Each character has a unique behavior:',
  '<br/><br/>',
  '[pufferpig] <b>Puffer Pigs</b> roam around slowly<br/>',
  '[tauntaun] <b>Tauntauns</b> roam around at a normal speed<br/>',
  '[mynock] <b>Mynocks</b> fly around at a normal speed<br/>',
  '[stormtrooper] <b>Stormtroopers</b> chase your droid slowly<br/>',
  '[probot] <b>Probots</b> chase your droid quickly<br/>',
  '[rebelpilot] <b>Rebel Pilots</b> flee at a normal speed<br/>',
  '[mousedroid] <b>Mouse Droids</b> flee quickly<br/>',
  '<br/>',
  'You can change the speed of any character with the moveFast, moveNormal, and moveSlow commands.',
  '</p>',
  '',
  '</details>'
].join('\r\n');

levels.js_hoc2015_event_free = {
  'editCode': true,
  'freePlay': true,
  'background': 'endor',
  'music': [ 'song15' ],
  'wallMap': 'blank',
  'softButtons': ['leftButton', 'rightButton', 'downButton', 'upButton'],
  'codeFunctions': {
    'setDroid': { 'category': 'Commands' },
    'setBackground': { 'category': 'Commands' },
    'setDroidSpeed': { 'category': 'Commands' },
    'setMap': { 'category': 'Commands' },
    'playSound': { 'category': 'Commands' },
    'addCharacter': { 'category': 'Commands' },
    'moveSlow': { 'category': 'Commands' },
    'moveNormal': { 'category': 'Commands' },
    'moveFast': { 'category': 'Commands' },
    'addPoints': { 'category': 'Commands' },
    'removePoints': { 'category': 'Commands' },
    'endGame': { 'category': 'Commands' },

    'goRight': { 'category': 'Commands' },
    'goLeft': { 'category': 'Commands' },
    'goUp': { 'category': 'Commands' },
    'goDown': { 'category': 'Commands' },

    'whenLeft': { 'category': 'Events' },
    'whenRight': { 'category': 'Events' },
    'whenUp': { 'category': 'Events' },
    'whenDown': { 'category': 'Events' },

    'whenTouchObstacle': { 'category': 'Events' },
    'whenGetStormtrooper': { 'category': 'Events' },
    'whenGetRebelPilot': { 'category': 'Events' },
    'whenGetPufferPig': { 'category': 'Events' },
    'whenGetMynock': { 'category': 'Events' },
    'whenGetMouseDroid': { 'category': 'Events' },
    'whenGetTauntaun': { 'category': 'Events' },
    'whenGetProbot': { 'category': 'Events' },
    'whenGetCharacter': { 'category': 'Events' },

    'whenGetAllStormtroopers': { 'category': 'Events' },
    'whenGetAllRebelPilots': { 'category': 'Events' },
    'whenGetAllPufferPigs': { 'category': 'Events' },
    'whenGetAllMynocks': { 'category': 'Events' },
    'whenGetAllMouseDroids': { 'category': 'Events' },
    'whenGetAllTauntauns': { 'category': 'Events' },
    'whenGetAllProbots': { 'category': 'Events' },
    'whenGetAllCharacters': { 'category': 'Events' }
  },
  'startBlocks': [
    'setBackground("Endor");',
    'setMap("circle");',
    'setDroid("R2-D2");',
    'setDroidSpeed("normal");',
    'playSound("R2-D2random");',
    'function whenUp() {',
    '  goUp();',
    '}',
    'function whenDown() {',
    '  goDown();',
    '}',
    'function whenLeft() {',
    '  goLeft();',
    '}',
    'function whenRight() {',
    '  goRight();',
    '}',
    ''].join('\n'),
  'sortDrawOrder': true,
  'wallMapCollisions': true,
  'blockMovingIntoWalls': true,
  'itemGridAlignedMovement': true,
  'removeItemsWhenActorCollides': true,
  'tapSvgToRunAndReset': true,
  'delayCompletion': 2000,
  'floatingScore': true,
  'map': [[0, 0, 0, 0, 0, 0, 0, 0], [0, 0, 0, 0, 0, 0, 0, 0], [0, 0, 0, 0, 0, 0, 0, 0], [0, 0, 0, 0, 0, 0, 0, 0], [0, 0, 0, 0,16,0, 0, 0], [0, 0, 0, 0, 0, 0, 0, 0], [0, 0, 0, 0, 0, 0, 0, 0], [0, 0, 0, 0, 0, 0, 0, 0]],
  'embed': 'false',
  'instructions': msg.hoc2015_event_free_instructions(),
  'instructions2': msg.hoc2015_event_free_instructions2(),
  'markdownInstructions': js_hoc2015_event_free_markdown,
  'markdownInstructionsWithClassicMargins': true,
  'callouts': [
    {
      'id': 'playlab:js_hoc2015_event_free:clickCategory',
      'element_id': '.droplet-palette-group-header.green',
      'qtip_config': {
        'content' : {
          'text': msg.calloutClickEvents(),
        },
        'position': {
          'my': 'top center',
          'at': 'bottom center',
        }
      }
    },
    {
      'id': 'playlab:js_hoc2015_event_free:finishButton',
      'element_id': '#finishButton',
      'on': 'finishButtonShown',
      'qtip_config': {
        'content' : {
          'text': msg.calloutFinishButton(),
        },
        'position': {
          'my': 'top left',
          'at': 'bottom right',
        }
      }
    }
  ],
  appStringsFunctions: {
    continueText: msg.hoc2015_lastLevel_continueText,
    reinfFeedbackMsg: msg.hoc2015_reinfFeedbackMsg,
    sharingText: msg.hoc2015_shareGame
  },
  disablePrinting: true,
  disableSaveToGallery: true,
  playStartSound: false
};

levels.hoc2015_blockly_1 = utils.extend(levels.js_hoc2015_move_right,  {
  editCode: false,
  enableShowCode: true,
  startBlocks: whenRunMoveEast,
  toolbox: tb(hocMoveNSEW),
  requiredBlocks: [
    moveEastRequiredBlock(),
  ],
  'callouts': [
    {
      'id': 'playlab:blockly_hoc2015_move_right:runButton',
      "element_id": "#runButton",
      "qtip_config": {
        "content": {
          "text": msg.calloutBlocklyMoveRightRunButton(),
        },
        'position': {
          'my': 'bottom left',
          'at': 'top center',
          'adjust': {
            'x': 0,
            'y': 0
          }
        }
      }
    }
  ],
});

levels.hoc2015_blockly_2 = utils.extend(levels.js_hoc2015_move_right_down,  {
  editCode: false,
  enableShowCode: true,
  startBlocks: whenRunMoveEast,
  toolbox: tb(hocMoveNSEW),
  requiredBlocks: [
    moveEastRequiredBlock(),
    moveSouthRequiredBlock(),
  ],
});

levels.hoc2015_blockly_3 = utils.extend(levels.js_hoc2015_move_backtrack,  {
  editCode: false,
  enableShowCode: true,
  startBlocks: whenRunMoveEast,
  toolbox: tb(hocMoveNSEW),
  requiredBlocks: [
    moveEastRequiredBlock(),
    moveNorthRequiredBlock()
  ],
});

levels.hoc2015_blockly_4 = utils.extend(levels.js_hoc2015_move_diagonal,  {
  editCode: false,
  enableShowCode: true,
  callouts: null,
  startBlocks: whenRunMoveSouth,
  toolbox: tb(hocMoveNSEW),
  requiredBlocks: [
    moveSouthRequiredBlock(),
    moveWestRequiredBlock(),
  ],
});

levels.hoc2015_blockly_5 = utils.extend(levels.js_hoc2015_move_around,  {
  editCode: false,
  enableShowCode: true,
  startBlocks: whenRunMoveEast,
  toolbox: tb(hocMoveNSEW),
  requiredBlocks: [
    moveEastRequiredBlock(),
    moveSouthRequiredBlock(),
    moveWestRequiredBlock(),
  ],
  callouts: []
});

levels.hoc2015_blockly_6 = utils.extend(levels.js_hoc2015_move_finale,  {
  editCode: false,
  enableShowCode: true,
  startBlocks: whenRunMoveSouth,
  toolbox: tb(hocMoveNSEW),
  requiredBlocks: [
    moveNorthRequiredBlock(),
    moveSouthRequiredBlock(),
    moveEastRequiredBlock(),
  ],
});

levels.hoc2015_blockly_7 = utils.extend(levels.js_hoc2015_event_two_items,  {
  editCode: false,
  msgStringOverrides: {
    moveSprite: 'goSprite'
  },
  startBlocks: whenUpDown,
  toolbox: tb(hocMoveNS),
  requiredBlocks: [
    // Note: not listing move blocks since the error messages are already
    // sufficient and we've renamed these blocks to goUp/goDown
  ],
  'callouts': [
    {
      id: 'playlab:hoc2015_blockly_7:placeCommandsHere',
      element_id: '[block-id="3"]',
      hide_target_selector: '.blocklyDraggable',
      qtip_config: {
        content: {
          text: msg.calloutBlocklyPlaceGoUpHere(),
        },
        position: {
          my: 'top left',
          at: 'bottom left',
          adjust: {
            x: 22,
            y: 0
          }
        }
      }
    },
    {
      'id': 'playlab:hoc2015_blockly_7:arrowsCallout',
      'element_id': '#upButton',
      'hide_target_selector': '#soft-buttons',
      'qtip_config': {
        'content': {
          'text': msg.calloutUseArrowButtons(),
        },
        'position': {
          'my': 'bottom left',
          'at': 'top center',
        }
      }
    }
  ]
});

levels.hoc2015_blockly_8 = utils.extend(levels.js_hoc2015_event_four_items,  {
  editCode: false,
  msgStringOverrides: {
    moveSprite: 'goSprite'
  },
  startBlocks: whenUpDownLeftRight,
  toolbox: tb(hocMoveNSEW),
  requiredBlocks: [
    // Note: not listing move blocks since the error messages are already
    // sufficient and we've renamed these blocks to goUp/goDown/goLeft/goRight
  ],
});

levels.hoc2015_blockly_9 = utils.extend(levels.js_hoc2015_score,  {
  editCode: false,
  msgStringOverrides: {
    whenTouchGoal: 'whenGetCharacterRebelPilot'
  },
  startBlocks:
    '<block type="studio_whenTouchGoal" deletable="false"> \
      <next><block type="studio_playSound"><title name="SOUND">R2-D2random</title></block> \
      </next></block>',
  toolbox:
    tb('<block type="studio_playSound"></block> \
        <block type="studio_addPoints"><title name="VALUE">100</title></block>'),
  requiredBlocks: [
    // TODO: addPoints
  ],
  callouts: [
    {
      'id': 'playlab:hoc2015_blockly_9:arrowsAutoSteerCallout',
      'element_id': '#upButton',
      'hide_target_selector': '#soft-buttons',
      'qtip_config': {
        'content': {
          'text': msg.calloutUseArrowButtonsAutoSteer(),
        },
        'position': {
          'my': 'bottom left',
          'at': 'top center',
        }
      }
    },
    {
      id: 'playlab:hoc2015_blockly_9:placeCommandsAtTop',
      element_id: '[block-id="4"]',
      hide_target_selector: '.blocklyDraggable',
      qtip_config: {
        content: {
          text: msg.calloutShowPlaySound(),
        },
        position: {
          my: 'top left',
          at: 'bottom center',
        }
      }
    }
  ],
});

levels.hoc2015_blockly_10 = utils.extend(levels.js_hoc2015_win_lose,  {
  editCode: false,
  startBlocks: '',
  toolbox:
    tb('<block type="studio_playSound"></block> \
        <block type="studio_addPoints"><title name="VALUE">100</title></block> \
        <block type="studio_removePoints"><title name="VALUE">100</title></block> \
        <block type="studio_whenGetCharacter"><title name="VALUE">rebelpilot</title></block> \
        <block type="studio_whenGetCharacter"><title name="VALUE">stormtrooper</title></block> \
        <block type="studio_whenGetCharacter"><title name="VALUE">mynock</title></block>'),
  requiredBlocks: [
    // TODO: addPoints, removePoints, whenGetPilot, whenGetMan
  ],
});

levels.hoc2015_blockly_11 = utils.extend(levels.js_hoc2015_add_characters,  {
  editCode: false,
  startBlocks:
    '<block type="when_run" deletable="false" x="20" y="20"> \
      <next> \
       <block type="studio_playSound"><title name="SOUND">R2-D2sound1</title> \
        <next> \
         <block type="studio_addCharacter"><title name="VALUE">"pufferpig"</title></block> \
        </next> \
       </block> \
      </next> \
     </block> \
     <block type="studio_whenGetCharacter" deletable="false" x="20" y="200"> \
      <title name="VALUE">pufferpig</title> \
      <next> \
       <block type="studio_playSound"><title name="SOUND">PufferPigRandom</title> \
        <next> \
         <block type="studio_addPoints"><title name="VALUE">1000</title></block> \
        </next> \
       </block> \
      </next> \
     </block>',
  toolbox:
    tb('<block type="studio_addCharacter"><title name="VALUE">"pufferpig"</title></block> \
        <block type="studio_addPoints"><title name="VALUE">100</title></block> \
        <block type="studio_removePoints"><title name="VALUE">100</title></block> \
        <block type="studio_playSound"></block> \
        <block type="studio_whenGetCharacter"><title name="VALUE">pufferpig</title></block>'),
  callouts: [
    {
      id: 'playlab:hoc2015_blockly_11:calloutPutCommandsHereRunStart',
      element_id: '[block-id="8"]',
      hide_target_selector: '.blocklyDraggable',
      qtip_config: {
        content: {
          text: msg.calloutPutCommandsHereRunStart(),
        },
        position: {
          my: 'top left',
          at: 'bottom left',
          adjust: {
            x: 22,
            y: 0
          }
        }
      }
    }
  ],
  requiredBlocks: [
    // TODO: addCharacter
  ],
});

levels.hoc2015_blockly_12 = utils.extend(levels.js_hoc2015_chain_characters,  {
  editCode: false,
  startBlocks:
    '<block type="when_run" deletable="false" x="20" y="20"> \
      <next> \
       <block type="studio_addCharacter"><title name="VALUE">"tauntaun"</title> \
        <next> \
         <block type="studio_addCharacter"><title name="VALUE">"tauntaun"</title> \
          <next> \
           <block type="studio_addCharacter"><title name="VALUE">"tauntaun"</title> \
            <next> \
             <block type="studio_addCharacter"><title name="VALUE">"tauntaun"</title></block> \
            </next> \
           </block> \
          </next> \
         </block> \
        </next> \
       </block> \
      </next> \
     </block> \
     <block type="studio_whenGetCharacter" deletable="false" x="20" y="180"> \
      <title name="VALUE">tauntaun</title> \
      <next> \
       <block type="studio_playSound"><title name="SOUND">TauntaunRandom</title> \
        <next> \
         <block type="studio_addPoints"><title name="VALUE">50</title></block> \
        </next> \
       </block> \
      </next> \
     </block>',
  toolbox:
    tb('<block type="studio_addCharacter"><title name="VALUE">"mynock"</title></block> \
        <block type="studio_addPoints"><title name="VALUE">100</title></block> \
        <block type="studio_removePoints"><title name="VALUE">100</title></block> \
        <block type="studio_playSound"></block> \
        <block type="studio_whenGetCharacter"><title name="VALUE">tauntaun</title></block> \
        <block type="studio_whenGetCharacter"><title name="VALUE">mynock</title></block>'),
  requiredBlocks: [
    // TODO: addCharacter (check for mouse param?), addPoints
  ],
  callouts: [
    {
      id: 'playlab:hoc2015_blockly_12:calloutPlaceTwoWhenTauntaun',
      element_id: '[block-id="12"]',
      hide_target_selector: '.blocklyDraggable',
      qtip_config: {
        content: {
          text: msg.calloutPlaceTwoWhenTauntaun(),
        },
        position: {
          my: 'top left',
          at: 'bottom center',
          'adjust': {
            'x': 0,
            'y': 0
          }
        }
      }
    }
  ]
});

levels.hoc2015_blockly_13 = utils.extend(levels.js_hoc2015_multiply_characters,  {
  editCode: false,
  startBlocks:
    '<block type="when_run" deletable="false" x="20" y="20"> \
      <next> \
       <block type="studio_addCharacter"><title name="VALUE">"mousedroid"</title> \
        <next> \
         <block type="studio_playSound"><title name="SOUND">R2-D2sound3</title></block> \
        </next> \
       </block> \
      </next> \
     </block>',
  toolbox:
    tb('<block type="studio_addCharacter"><title name="VALUE">"mousedroid"</title></block> \
        <block type="studio_addPoints"><title name="VALUE">100</title></block> \
        <block type="studio_removePoints"><title name="VALUE">100</title></block> \
        <block type="studio_playSound"></block> \
        <block type="studio_whenGetCharacter"><title name="VALUE">mousedroid</title></block>'),
  requiredBlocks: [
    // TODO: addCharacter, addPoints
  ],
  callouts: [
    {
      id: 'playlab:hoc2015_blockly_13:calloutPlaceTwo',
      element_id: '[block-id="5"]',
      hide_target_selector: '.blocklyDraggable',
      qtip_config: {
        content: {
          text: msg.calloutPlaceTwo(),
        },
        position: {
          my: 'top left',
          at: 'bottom center'
        }
      }
    }
  ]
});

levels.hoc2015_blockly_14 = utils.extend(levels.js_hoc2015_change_setting,  {
  editCode: false,
  startBlocks:
    '<block type="when_run" deletable="false" x="20" y="20"> \
      <next> \
       <block type="studio_addCharacter"><title name="VALUE">"rebelpilot"</title> \
        <next> \
         <block type="studio_addCharacter"><title name="VALUE">"rebelpilot"</title> \
          <next> \
           <block type="studio_addCharacter"><title name="VALUE">"rebelpilot"</title> \
            <next> \
             <block type="studio_setBackground"><title name="VALUE">random</title> \
              <next> \
               <block type="studio_setMap"><title name="VALUE">random</title></block> \
              </next> \
             </block> \
            </next> \
           </block> \
          </next> \
         </block> \
        </next> \
       </block> \
      </next> \
     </block>',
  toolbox:
<<<<<<< HEAD
    tb('<block type="studio_setSprite"><title name="VALUE">C-3PO</title></block> \
        <block type="studio_setDroidSpeed"><title name="VALUE">fast</title></block> \
=======
    tb('<block type="studio_setSprite"><title name="VALUE">"c-3po"</title></block> \
        <block type="studio_setDroidSpeed"></block> \
>>>>>>> 351d2794
        <block type="studio_setBackground"></block> \
        <block type="studio_setMap"></block> \
        <block type="studio_addCharacter"><title name="VALUE">"mousedroid"</title></block> \
        <block type="studio_addPoints"><title name="VALUE">100</title></block> \
        <block type="studio_removePoints"><title name="VALUE">100</title></block> \
        <block type="studio_playSound"></block> \
        <block type="studio_whenGetCharacter"><title name="VALUE">rebelpilot</title></block>'),
  requiredBlocks: [
    // TODO: setMap, setDroidSpeed
  ],
  callouts: [
    {
      id: 'playlab:hoc2015_blockly_14:setMap',
      element_id: '[block-id="1"]',
      qtip_config: {
        content: {
          text: msg.calloutSetDroidAndSpeed(),
        },
        position: {
          my: 'center left',
          at: 'center right',
        }
      }
    }
  ],
});

levels.hoc2015_blockly_15 = utils.extend(levels.js_hoc2015_event_free,  {
  editCode: false,
  msgStringOverrides: {
    moveSprite: 'goSprite'
  },
  markdownInstructions: null,
  markdownInstructionsWithClassicMargins: false,
  startBlocks:
    '<block type="when_run" deletable="false" x="20" y="20"> \
      <next> \
       <block type="studio_setBackground"><title name="VALUE">"endor"</title> \
        <next> \
         <block type="studio_setMap"><title name="VALUE">"circle"</title> \
          <next> \
           <block type="studio_setSprite"><title name="VALUE">"r2-d2"</title> \
            <next> \
             <block type="studio_setDroidSpeed"><title name="VALUE">normal</title> \
              <next> \
               <block type="studio_playSound"><title name="SOUND">R2-D2random</title></block> \
              </next> \
             </block> \
            </next> \
           </block> \
          </next> \
         </block> \
        </next> \
       </block> \
      </next> \
     </block>' +
      whenArrowBlocks(200, 80),
  toolbox: tb(
    createCategory(msg.catCommands(),
                    hocMoveNSEW +
                    blockOfType('studio_setSprite') +
                    blockOfType('studio_setBackground') +
                    blockOfType('studio_setDroidSpeed') +
                    blockOfType('studio_setMap') +
                    blockOfType('studio_playSound') +
                    blockOfType('studio_addCharacter') +
                    blockOfType('studio_setItemSpeed') +
                    blockOfType('studio_addPoints') +
                    blockOfType('studio_removePoints') +
                    blockOfType('studio_endGame')) +
    createCategory(msg.catEvents(),
                    blockOfType('when_run') +
                    blockOfType('studio_whenUp') +
                    blockOfType('studio_whenDown') +
                    blockOfType('studio_whenLeft') +
                    blockOfType('studio_whenRight') +
                    blockOfType('studio_whenGetCharacter') +
                    blockOfType('studio_whenGetAllCharacters') +
                    blockOfType('studio_whenGetAllCharacterClass') +
                    blockOfType('studio_whenTouchObstacle'))),
 callouts: [
    {
      id: 'playlab:hoc2015_blockly_15:finishButton',
      element_id: '#finishButton',
      on: 'finishButtonShown',
      qtip_config: {
        content: {
          text: msg.calloutFinishButton(),
        },
        position: {
          my: 'top left',
          at: 'bottom right',
        }
      }
    },
    {
      id: 'playlab:hoc2015_blockly_15:categories',
      element_id: '.blocklyTreeRoot:visible',
      qtip_config: {
        content: {
          text: msg.calloutBlocklyCategories(),
        },
        position: {
          my: 'top left',
          at: 'bottom right',
          'adjust': {
            'x': -10,
            'y': 0
          }
        }
      }
    },
  ]
});<|MERGE_RESOLUTION|>--- conflicted
+++ resolved
@@ -3551,13 +3551,8 @@
       </next> \
      </block>',
   toolbox:
-<<<<<<< HEAD
-    tb('<block type="studio_setSprite"><title name="VALUE">C-3PO</title></block> \
+    tb('<block type="studio_setSprite"><title name="VALUE">"c-3po"</title></block> \
         <block type="studio_setDroidSpeed"><title name="VALUE">fast</title></block> \
-=======
-    tb('<block type="studio_setSprite"><title name="VALUE">"c-3po"</title></block> \
-        <block type="studio_setDroidSpeed"></block> \
->>>>>>> 351d2794
         <block type="studio_setBackground"></block> \
         <block type="studio_setMap"></block> \
         <block type="studio_addCharacter"><title name="VALUE">"mousedroid"</title></block> \
