--- conflicted
+++ resolved
@@ -1966,10 +1966,7 @@
   "map": [[0, 0, 0, 0, 0, 0, 0, 0], [0, 0, 0, 0, 0, 0, 0, 0], [0, 0, 0, 0, 0, 0, 0, 0], [0, 0, 0, 0, 0, 0, 0, 0], [0, 0, 0, 16, 0, 0, 0, 0], [0, 0, 0, 0, 0, 0, 0, 0], [0, 0, 0, 0, 0, 0, 0, 0], [0, 0, 0, 0, 0, 0, 0, 0]],
 
   "instructions": "\"Time to visit another planet.\"",
-<<<<<<< HEAD
   "instructions2": "Use the dropdown to change the background.  Now find a command to change your BOT.",
-=======
-  "instructions2": "Use the setBackground(); command to change the background and change your bot to Bot2.",
   "callouts": [
     {
       "element_id": ".droplet-main-canvas",
@@ -1992,7 +1989,6 @@
       }
     }
   ],
->>>>>>> 661a4aef
 };
 
 
@@ -2049,7 +2045,7 @@
   "map": [[0, 0, 0, 0, 0, 0, 0, 0], [0, 0, 0, 0, 0, 0, 0, 0], [0, 0, 0, 0, 0, 0, 0, 0], [0, 0, 0, 0, 0, 0, 0, 0], [0, 0, 0, 16, 0, 0, 0, 0], [0, 0, 0, 0, 0, 0, 0, 0], [0, 0, 0, 0, 0, 0, 0, 0], [0, 0, 0, 0, 0, 0, 0, 0]],
   "embed": "false",
   "instructions": "\"I’m seeing signs of increased activity on this planet.\"",
-  "instructions2": "Use the addCharacter(); command a couple times to add ROOs at the start of your program.  Then, go get them.",
+  "instructions2": "Use the addCharacter(); command a couple times to add BIRDs at the start of your program.  Then, go get them.",
 };
 
 
@@ -2112,12 +2108,8 @@
   "floatingFcore": true,
   "map": [[0, 0, 0, 0, 0, 0, 0, 0], [0, 0, 0, 0, 0, 0, 0, 0], [0, 0, 0, 0, 0, 0, 0, 0], [0, 0, 0, 0, 0, 0, 0, 0], [0, 0, 0, 16, 0, 0, 0, 0], [0, 0, 0, 0, 0, 0, 0, 0], [0, 0, 0, 0, 0, 0, 0, 0], [0, 0, 0, 0, 0, 0, 0, 0]],
   "embed": "false",
-<<<<<<< HEAD
   "instructions": "\"It’s up to you, BOT2.\"",
-  "instructions2": "Make the ROOs flee from BOT2."
-=======
-  "instructions": "\"It’s up to you Bot2.\"",
-  "instructions2": "Make the pigs flee by using \"setToFlee\" and then get them all.",
+  "instructions2": "Make the ROOs flee from BOT2.",
   "callouts": [
     {
       "element_id": "#droplet_palette_block_setToFlee",
@@ -2136,7 +2128,6 @@
       }
     }
   ],
->>>>>>> 661a4aef
 };
 
 levels.js_hoc2015_event_touch_items = {
@@ -2146,7 +2137,7 @@
   "wallMap": "circle",
   "softButtons": ["leftButton", "rightButton", "downButton", "upButton"],
   "codeFunctions": {
-    "whenTouchCharacter": null,
+    "whenTouchRoo": null,
 
     "setToChase": null,
     "setToFlee": null,
@@ -2176,7 +2167,7 @@
     "addCharacter('roo');",
     "addCharacter('roo');",
     "addCharacter('roo');",
-    "function whenTouchCharacter() {",
+    "function whenTouchRoo() {",
     "  ",
     "}",
     "function whenLeft() {",
@@ -2206,12 +2197,8 @@
   "map": [[0, 0, 0, 0, 0, 0, 0, 0], [0, 0, 0, 0, 0, 0, 0, 0], [0, 0, 0, 0, 0, 0, 0, 0], [0, 0, 0, 0, 0, 0, 0, 0], [0, 0, 0, 16, 0, 0, 0, 0], [0, 0, 0, 0, 0, 0, 0, 0], [0, 0, 0, 0, 0, 0, 0, 0], [0, 0, 0, 0, 0, 0, 0, 0]],
 
   "embed": "false",
-<<<<<<< HEAD
   "instructions": "\"Be careful, they might be behind you!\"",
   "instructions2": "Every time you get a ROO, add one MOUSE and one SPIDER to the world.",
-=======
-  "instructions": "\"Be careful, they might be behind you.\"",
-  "instructions2": "Every time you get a character, add a new random character to the scene.",
   "callouts": [
     {
       "element_id": ".ace_gutter-cell:nth-of-type(8)",
@@ -2228,7 +2215,6 @@
       }
     }
   ],
->>>>>>> 661a4aef
 };
 
 levels.js_hoc2015_event_points = {
@@ -2314,11 +2300,6 @@
   "wallMap": "blobs",
   "softButtons": ["leftButton", "rightButton", "downButton", "upButton"],
   "codeFunctions": {
-<<<<<<< HEAD
-    "setBotSpeed": null,
-    "whenTouchMouse": null,
-    "whenTouchSpider": null,
-=======
     "setBot": { "category": "Commands" },
     "setBackground": { "category": "Commands" },
     "setBotSpeed": { "category": "Commands" },
@@ -2337,13 +2318,13 @@
     "moveLeft": { "category": "Commands" },
     "moveUp": { "category": "Commands" },
     "moveDown": { "category": "Commands" },
->>>>>>> 661a4aef
-
     "whenLeft": { "category": "Events" },
     "whenRight": { "category": "Events" },
     "whenUp": { "category": "Events" },
     "whenDown": { "category": "Events" },
-    "whenTouchCharacter": { "category": "Events" }
+    "whenTouchCharacter": { "category": "Events" },
+    "whenTouchMouse": { "category": "Events"},
+    "whenTouchSpider": { "category": "Events" }
   },
   "startBlocks": [
     "setBackground(\"ship\");",
@@ -2384,10 +2365,7 @@
   "map": [[0, 0, 0, 0, 0, 0, 0, 0], [0, 0, 0, 0, 0, 0, 0, 0], [0, 0, 0, 0, 0, 0, 0, 0], [0, 0, 0, 0, 0, 0, 0, 0], [0, 0, 0, 16, 0, 0, 0, 0], [0, 0, 0, 0, 0, 0, 0, 0], [0, 0, 0, 0, 0, 0, 0, 0], [0, 0, 0, 0, 0, 0, 0, 0]],
   "embed": "false",
   "instructions": "\"Quick! They’re moving faster!\"",
-<<<<<<< HEAD
   "instructions2": "Ready to move faster? Increase your speed when you touch a MOUSE and slow down when you hit a SPIDER.",
-=======
-  "instructions2": "Ready to move faster? Increase your speed when you touch a Character3 and slow down when you hit a Character4.",
   "callouts": [
     {
       "element_id": ".droplet-palette-group-header.green",
@@ -2402,7 +2380,6 @@
       }
     }
   ],
->>>>>>> 661a4aef
 };
 
 levels.js_hoc2015_event_free = {
@@ -2476,10 +2453,7 @@
 
   "map": [[0, 0, 0, 0, 0, 0, 0, 0], [0, 0, 0, 0, 0, 0, 0, 0], [0, 0, 0, 0, 0, 0, 0, 0], [0, 0, 0, 0, 0, 0, 0, 0], [0, 0, 0, 0,16,0, 0, 0], [0, 0, 0, 0, 0, 0, 0, 0], [0, 0, 0, 0, 0, 0, 0, 0], [0, 0, 0, 0, 0, 0, 0, 0]],
   "embed": "false",
-<<<<<<< HEAD
   "instructions": "\"You’re on your own now, BOT1.\"",
-=======
-  "instructions": "\"You’re on your own now Bot1.\"",
   "callouts": [
     {
       "element_id": ".droplet-palette-canvas",
@@ -2498,6 +2472,4 @@
       }
     }
   ],
->>>>>>> 661a4aef
-};
-
+};