/**
 * Blockly App: Studio
 *
 * Copyright 2014 Code.org
 *
 */
'use strict';
/* global Studio */

var studioApp = require('../StudioApp').singleton;
var msg = require('./locale');
var sharedFunctionalBlocks = require('../sharedFunctionalBlocks');
var commonMsg = require('@cdo/locale');
var codegen = require('../codegen');
var constants = require('./constants');
var utils = require('../utils');
var _ = require('lodash');
var paramLists = require('./paramLists');

var Direction = constants.Direction;
var Position = constants.Position;
var Emotions = constants.Emotions;

var RANDOM_VALUE = constants.RANDOM_VALUE;
var HIDDEN_VALUE = constants.HIDDEN_VALUE;
var CLICK_VALUE = constants.CLICK_VALUE;
var VISIBLE_VALUE = constants.VISIBLE_VALUE;

// 9 possible positions in playspace (+ random):
var POSITION_VALUES = [[commonMsg.positionRandom(), RANDOM_VALUE],
    [commonMsg.positionTopLeft(), Position.TOPLEFT.toString()],
    [commonMsg.positionTopCenter(), Position.TOPCENTER.toString()],
    [commonMsg.positionTopRight(), Position.TOPRIGHT.toString()],
    [commonMsg.positionMiddleLeft(), Position.MIDDLELEFT.toString()],
    [commonMsg.positionMiddleCenter(), Position.MIDDLECENTER.toString()],
    [commonMsg.positionMiddleRight(), Position.MIDDLERIGHT.toString()],
    [commonMsg.positionBottomLeft(), Position.BOTTOMLEFT.toString()],
    [commonMsg.positionBottomCenter(), Position.BOTTOMCENTER.toString()],
    [commonMsg.positionBottomRight(), Position.BOTTOMRIGHT.toString()]];

// Still a slightly reduced set of 17 out of 25 possible positions (+ random):
var POSITION_VALUES_EXTENDED = [[commonMsg.positionRandom(), RANDOM_VALUE],
    [commonMsg.positionOutTopLeft(), Position.OUTTOPLEFT.toString()],
    [commonMsg.positionOutTopRight(), Position.OUTTOPRIGHT.toString()],
    [commonMsg.positionTopOutLeft(), Position.TOPOUTLEFT.toString()],
    [commonMsg.positionTopLeft(), Position.TOPLEFT.toString()],
    [commonMsg.positionTopCenter(), Position.TOPCENTER.toString()],
    [commonMsg.positionTopRight(), Position.TOPRIGHT.toString()],
    [commonMsg.positionTopOutRight(), Position.TOPOUTRIGHT.toString()],
    [commonMsg.positionMiddleLeft(), Position.MIDDLELEFT.toString()],
    [commonMsg.positionMiddleCenter(), Position.MIDDLECENTER.toString()],
    [commonMsg.positionMiddleRight(), Position.MIDDLERIGHT.toString()],
    [commonMsg.positionBottomOutLeft(), Position.BOTTOMOUTLEFT.toString()],
    [commonMsg.positionBottomLeft(), Position.BOTTOMLEFT.toString()],
    [commonMsg.positionBottomCenter(), Position.BOTTOMCENTER.toString()],
    [commonMsg.positionBottomRight(), Position.BOTTOMRIGHT.toString()],
    [commonMsg.positionBottomOutRight(), Position.BOTTOMOUTRIGHT.toString()],
    [commonMsg.positionOutBottomLeft(), Position.OUTBOTTOMLEFT.toString()],
    [commonMsg.positionOutBottomRight(), Position.OUTBOTTOMRIGHT.toString()]];

var generateSetterCode = function (opts) {
  var value = opts.value || opts.ctx.getTitleValue('VALUE');
  if (value === RANDOM_VALUE) {
    var possibleValues =
      _(opts.ctx.VALUES)
        .map(function (item) { return item[1]; })
        .without(RANDOM_VALUE, HIDDEN_VALUE, CLICK_VALUE);
    value = 'Studio.random([' + possibleValues + '])';
  }

  if (opts.returnValue) {
    return value;
  }

  return 'Studio.' + opts.name + '(\'block_id_' + opts.ctx.id + '\', ' +
    (opts.extraParams ? opts.extraParams + ', ' : '') + value + ');\n';
};

// These are set to the default values, but may be overridden
var spriteCount = 6;
var projectileCollisions = false;
var edgeCollisions = false;
var allowSpritesOutsidePlayspace = false;
var startAvatars = [];

var customGameLogic = null;

exports.setSpriteCount = function (blockly, count) {
  spriteCount = count;
};

exports.enableProjectileCollisions = function (blockly) {
  projectileCollisions = true;
};

exports.enableEdgeCollisions = function (blockly) {
  edgeCollisions = true;
};

exports.enableSpritesOutsidePlayspace = function (blockly) {
  allowSpritesOutsidePlayspace = true;
};

exports.setStartAvatars = function (avatarList) {
  startAvatars = avatarList.slice(0);
};

exports.registerCustomGameLogic = function (customGameLogicToRegister) {
  customGameLogic = customGameLogicToRegister;
};

/**
 * @param {function} stringGenerator A function that takes a spriteIndex and
 *   creates a string from it.
 * @returns {Array} An array of string, index pairs
 */
function spriteNumberTextArray(stringGenerator) {
  var spriteNumbers = _.range(0, spriteCount);
  return _.map(spriteNumbers, function (index) {
    return [stringGenerator({spriteIndex: index + 1}), index.toString()];
  });
}

// Install extensions to Blockly's language and JavaScript generator.
exports.install = function (blockly, blockInstallOptions) {
  var skin = blockInstallOptions.skin;
  var isK1 = blockInstallOptions.isK1;
  var generator = blockly.Generator.get('JavaScript');
  blockly.JavaScript = generator;
  startAvatars = skin.avatarList.slice(0); // copy avatar list

  generator.studio_eventHandlerPrologue = function () {
    return '\n';
  };

  /**
   * Creates a dropdown with options for each sprite number
   * @param {function} stringGenerator A function that takes a spriteIndex and
   *   creates a string from it.
   * @returns {Blockly.FieldDropdown}
   */
  function spriteNumberTextDropdown(stringGenerator) {
    return new blockly.FieldDropdown(spriteNumberTextArray(stringGenerator));
  }

  /**
   * Creates a dropdown with thumbnails for each starting sprite
   * @returns {Blockly.FieldImageDropdown}
   */
  function startingSpriteImageDropdown() {
    var spriteNumbers = _.range(0, spriteCount);
    var choices = _.map(spriteNumbers, function (index) {
      var skinId = startAvatars[index];
      return [skin[skinId].dropdownThumbnail, index.toString()];
    });
    return new blockly.FieldImageDropdown(choices, skin.dropdownThumbnailWidth,
      skin.dropdownThumbnailHeight);
  }

  /**
   * Get the value of the 'SPRITE' input, converting 1->0 indexed.
   * @param block
   * @returns {string}
   */
  function getSpriteIndex(block) {
    var index = Blockly.JavaScript.valueToCode(block, 'SPRITE',
        Blockly.JavaScript.ORDER_NONE) || '1';
    return index + '-1';
  }

  // started separating block generation for each block into it's own function
  installVanish(blockly, generator, spriteNumberTextDropdown, startingSpriteImageDropdown, blockInstallOptions);

  generator.studio_eventHandlerPrologue = function () {
    return '\n';
  };

  blockly.Blocks.studio_whenLeft = {
    // Block to handle event when the Left arrow button is pressed.
    helpUrl: '',
    init: function () {
      this.setHSV(140, 1.00, 0.74);
      if (isK1) {
        this.appendDummyInput()
          .appendTitle(commonMsg.when())
          .appendTitle(new Blockly.FieldImage(skin.whenLeft));
      } else {
        this.appendDummyInput().appendTitle(msg.whenLeft());
      }
      this.setPreviousStatement(false);
      this.setNextStatement(true);
      this.setTooltip(msg.whenLeftTooltip());
    }
  };

  generator.studio_whenLeft = generator.studio_eventHandlerPrologue;

  blockly.Blocks.studio_whenRight = {
    // Block to handle event when the Right arrow button is pressed.
    helpUrl: '',
    init: function () {
      this.setHSV(140, 1.00, 0.74);
      if (isK1) {
        this.appendDummyInput()
          .appendTitle(commonMsg.when())
          .appendTitle(new Blockly.FieldImage(skin.whenRight));
      } else {
        this.appendDummyInput().appendTitle(msg.whenRight());
      }
      this.setPreviousStatement(false);
      this.setNextStatement(true);
      this.setTooltip(msg.whenRightTooltip());
    }
  };

  generator.studio_whenRight = generator.studio_eventHandlerPrologue;

  blockly.Blocks.studio_whenUp = {
    // Block to handle event when the Up arrow button is pressed.
    helpUrl: '',
    init: function () {
      this.setHSV(140, 1.00, 0.74);
      if (isK1) {
        this.appendDummyInput()
          .appendTitle(commonMsg.when())
          .appendTitle(new Blockly.FieldImage(skin.whenUp));
      } else {
        this.appendDummyInput().appendTitle(msg.whenUp());
      }
      this.setPreviousStatement(false);
      this.setNextStatement(true);
      this.setTooltip(msg.whenUpTooltip());
    }
  };

  generator.studio_whenUp = generator.studio_eventHandlerPrologue;

  blockly.Blocks.studio_whenDown = {
    // Block to handle event when the Down arrow button is pressed.
    helpUrl: '',
    init: function () {
      this.setHSV(140, 1.00, 0.74);
      if (isK1) {
        this.appendDummyInput()
          .appendTitle(commonMsg.when())
          .appendTitle(new Blockly.FieldImage(skin.whenDown));
      } else {
        this.appendDummyInput().appendTitle(msg.whenDown());
      }
      this.setPreviousStatement(false);
      this.setNextStatement(true);
      this.setTooltip(msg.whenDownTooltip());
    }
  };

  generator.studio_whenDown = generator.studio_eventHandlerPrologue;

  blockly.Blocks.studio_whenArrow = {
    // Block to handle event when an arrow button is pressed.
    helpUrl: '',
    init: function () {
      this.setHSV(140, 1.00, 0.74);
      this.appendDummyInput().appendTitle(commonMsg.when());
      if (isK1) {
        this.appendDummyInput()
          .appendTitle(new blockly.FieldImageDropdown(this.K1_VALUES), 'VALUE');
      } else {
        this.appendDummyInput()
          .appendTitle(new blockly.FieldDropdown(this.VALUES), 'VALUE');
      }
      this.setPreviousStatement(false);
      this.setInputsInline(true);
      this.setNextStatement(true);
      this.setTooltip(msg.whenArrowTooltip());
    }
  };

  blockly.Blocks.studio_whenArrow.K1_VALUES =
    [[skin.whenUp, 'up'],
     [skin.whenRight, 'right'],
     [skin.whenDown, 'down'],
     [skin.whenLeft, 'left']];

  blockly.Blocks.studio_whenArrow.VALUES =
      [[msg.whenArrowUp(),    'up'],
       [msg.whenArrowDown(),  'down'],
       [msg.whenArrowLeft(),  'left'],
       [msg.whenArrowRight(), 'right']];

  generator.studio_whenArrow = generator.studio_eventHandlerPrologue;

  blockly.Blocks.studio_repeatForever = {
    // Block to handle the repeating tick event while the game is running.
    helpUrl: '',
    init: function () {
      this.setHSV(322, 0.90, 0.95);
      if (isK1) {
        this.appendDummyInput()
          .appendTitle(commonMsg.repeat());
        this.appendStatementInput('DO')
          .appendTitle(new blockly.FieldImage(skin.repeatImage));
      } else {
        this.appendDummyInput()
          .appendTitle(msg.repeatForever());
        this.appendStatementInput('DO')
          .appendTitle(msg.repeatDo());
      }
      this.setPreviousStatement(false);
      this.setNextStatement(false);
      this.setTooltip(msg.repeatForeverTooltip());
    }
  };

  generator.studio_repeatForever = function () {
    var branch = Blockly.JavaScript.statementToCode(this, 'DO');
    return generator.studio_eventHandlerPrologue() + branch;
  };

  blockly.Blocks.studio_whenSpriteClicked = {
    // Block to handle event when sprite is clicked.
    helpUrl: '',
    init: function () {
      this.setHSV(140, 1.00, 0.74);
      if (spriteCount > 1) {
        if (isK1) {
          this.appendDummyInput()
            .appendTitle(commonMsg.when())
            .appendTitle(new blockly.FieldImage(skin.clickIcon))
            .appendTitle(startingSpriteImageDropdown(), 'SPRITE');
        } else {
          this.appendDummyInput()
            .appendTitle(spriteNumberTextDropdown(msg.whenSpriteClickedN),
                         'SPRITE');
        }
      } else {
        if (isK1) {
          this.appendDummyInput()
            .appendTitle(commonMsg.when())
            .appendTitle(new blockly.FieldImage(skin.clickIcon))
            .appendTitle(new blockly.FieldImage(
                skin[startAvatars[0]].dropdownThumbnail,
                skin.dropdownThumbnailWidth,
                skin.dropdownThumbnailHeight
            ));
        } else {
          this.appendDummyInput()
            .appendTitle(msg.whenSpriteClicked());
        }
      }
      this.setPreviousStatement(false);
      this.setInputsInline(true);
      this.setNextStatement(true);
      this.setTooltip(msg.whenSpriteClickedTooltip());
    }
  };

  generator.studio_whenSpriteClicked = generator.studio_eventHandlerPrologue;

  blockly.Blocks.studio_whenTouchCharacter = {
    // Block to handle event when sprite touches an item.
    helpUrl: '',
    init: function () {
      this.setHSV(140, 1.00, 0.74);
      this.appendDummyInput()
        .appendTitle(msg.whenTouchCharacter());
      this.setPreviousStatement(false);
      this.setNextStatement(true);
      this.setTooltip(msg.whenTouchCharacterTooltip());
    }
  };

  generator.studio_whenTouchCharacter = generator.studio_eventHandlerPrologue;

  blockly.Blocks.studio_whenTouchObstacle = {
    // Block to handle event when sprite touches a wall.
    helpUrl: '',
    init: function () {
      this.setHSV(140, 1.00, 0.74);
      this.appendDummyInput()
        .appendTitle(msg.whenTouchObstacle());
      this.setPreviousStatement(false);
      this.setNextStatement(true);
      this.setTooltip(msg.whenTouchObstacleTooltip());
    }
  };

  generator.studio_whenTouchObstacle = generator.studio_eventHandlerPrologue;

  blockly.Blocks.studio_whenTouchGoal = {
    // Block to handle event when sprite touches a goal.
    helpUrl: '',
    init: function () {
      this.setHSV(140, 1.00, 0.74);
      this.appendDummyInput()
        .appendTitle(msg.whenTouchGoal());
      this.setPreviousStatement(false);
      this.setNextStatement(true);
      this.setTooltip(msg.whenTouchGoalTooltip());
    }
  };

  generator.studio_whenTouchGoal = generator.studio_eventHandlerPrologue;

  blockly.Blocks.studio_whenGetCharacter = {
    // Block to handle event when the primary sprite gets a character.
    helpUrl: '',
    init: function () {
      this.setHSV(140, 1.00, 0.74);
      this.appendDummyInput()
        .appendTitle(new blockly.FieldDropdown(this.VALUES), 'VALUE');
      this.setPreviousStatement(false);
      this.setInputsInline(true);
      this.setNextStatement(true);
      this.setTooltip(msg.whenGetCharacterTooltip());
    }
  };

  blockly.Blocks.studio_whenGetCharacter.VALUES =
      [[msg.whenGetCharacterAnyItem(),      'any_item'],
       [msg.whenGetCharacterPufferPig(),    'pufferpig'],
       [msg.whenGetCharacterStormtrooper(), 'stormtrooper'],
       [msg.whenGetCharacterTauntaun(),     'tauntaun'],
       [msg.whenGetCharacterMynock(),       'mynock'],
       [msg.whenGetCharacterProbot(),       'probot'],
       [msg.whenGetCharacterMouseDroid(),   'mousedroid'],
       [msg.whenGetCharacterRebelPilot(),   'rebelpilot']];

  generator.studio_whenGetCharacter = generator.studio_eventHandlerPrologue;

  blockly.Blocks.studio_whenGetAllCharacters = {
    // Block to handle event when the primary sprite gets all characters.
    helpUrl: '',
    init: function () {
      this.setHSV(140, 1.00, 0.74);
      this.appendDummyInput()
        .appendTitle(msg.whenGetAllCharacters());
      this.setPreviousStatement(false);
      this.setInputsInline(true);
      this.setNextStatement(true);
      this.setTooltip(msg.whenGetAllCharactersTooltip());
    }
  };

  generator.studio_whenGetAllCharacters = generator.studio_eventHandlerPrologue;

  blockly.Blocks.studio_whenGetAllCharacterClass = {
    // Block to handle event when the primary sprite gets all characters of a class.
    helpUrl: '',
    init: function () {
      this.setHSV(140, 1.00, 0.74);
      this.appendDummyInput()
        .appendTitle(new blockly.FieldDropdown(this.VALUES), 'VALUE');
      this.setPreviousStatement(false);
      this.setInputsInline(true);
      this.setNextStatement(true);
      this.setTooltip(msg.whenGetAllCharacterClassTooltip());
    }
  };

  blockly.Blocks.studio_whenGetAllCharacterClass.VALUES =
      [[msg.whenGetAllCharacterPufferPig(),    'pufferpig'],
       [msg.whenGetAllCharacterStormtrooper(), 'stormtrooper'],
       [msg.whenGetAllCharacterTauntaun(),     'tauntaun'],
       [msg.whenGetAllCharacterMynock(),       'mynock'],
       [msg.whenGetAllCharacterProbot(),       'probot'],
       [msg.whenGetAllCharacterMouseDroid(),   'mousedroid'],
       [msg.whenGetAllCharacterRebelPilot(),   'rebelpilot']];

  generator.studio_whenGetAllCharacterClass = generator.studio_eventHandlerPrologue;

  blockly.Blocks.studio_whenSpriteCollided = {
    // Block to handle event when sprite collides with another sprite.
    helpUrl: '',
    init: function () {
      var dropdown1;
      var dropdown2;
      this.setHSV(140, 1.00, 0.74);

      if (isK1) {
        // NOTE: K1 block does not yet support projectile or edge collisions
        dropdown1 = startingSpriteImageDropdown();
        dropdown2 = startingSpriteImageDropdown();
        this.appendDummyInput().appendTitle(commonMsg.when())
          .appendTitle(new blockly.FieldImage(skin.collide))
          .appendTitle(dropdown1, 'SPRITE1');
        this.appendDummyInput()
          .appendTitle(commonMsg.and())
          .appendTitle(dropdown2, 'SPRITE2');
      } else {
        dropdown1 = spriteNumberTextDropdown(msg.whenSpriteCollidedN);
        var dropdownArray2 = [this.GROUPINGS[0]];
        dropdownArray2 = dropdownArray2.concat(
          spriteNumberTextArray(msg.whenSpriteCollidedWithN));
        dropdownArray2.unshift(this.GROUPINGS[1]);
        if (projectileCollisions) {
          dropdownArray2 = dropdownArray2.concat([this.GROUPINGS[2]]);
          dropdownArray2 = dropdownArray2.concat(this.PROJECTILES);
        }
        if (edgeCollisions) {
          dropdownArray2 = dropdownArray2.concat([this.GROUPINGS[3]]);
          dropdownArray2 = dropdownArray2.concat(this.EDGES);
        }
        dropdown2 = new blockly.FieldDropdown(dropdownArray2);
        this.appendDummyInput().appendTitle(dropdown1, 'SPRITE1');
        this.appendDummyInput().appendTitle(dropdown2, 'SPRITE2');
      }
      if (spriteCount > 1) {
        // default second dropdown to actor 2
        dropdown2.setValue('1');
      }

      this.setPreviousStatement(false);
      this.setInputsInline(true);
      this.setNextStatement(true);
      this.setTooltip(msg.whenSpriteCollidedTooltip());
    }
  };

  blockly.Blocks.studio_whenSpriteCollided.GROUPINGS =
      [[msg.whenSpriteCollidedWithAnything(), 'anything'],
       [msg.whenSpriteCollidedWithAnyActor(), 'any_actor'],
       [msg.whenSpriteCollidedWithAnyProjectile(), 'any_projectile'],
       [msg.whenSpriteCollidedWithAnyEdge(), 'any_edge']];

  blockly.Blocks.studio_whenSpriteCollided.PROJECTILES = skin.whenProjectileCollidedChoices;

  blockly.Blocks.studio_whenSpriteCollided.EDGES =
      [[msg.whenSpriteCollidedWithTopEdge(), 'top'],
       [msg.whenSpriteCollidedWithLeftEdge(), 'left'],
       [msg.whenSpriteCollidedWithBottomEdge(), 'bottom'],
       [msg.whenSpriteCollidedWithRightEdge(), 'right']];

  generator.studio_whenSpriteCollided = generator.studio_eventHandlerPrologue;

  blockly.Blocks.studio_stop = {
    // Block for stopping the movement of a sprite.
    helpUrl: '',
    init: function () {
      this.setHSV(184, 1.00, 0.74);
      if (spriteCount > 1) {
        this.appendDummyInput()
          .appendTitle(spriteNumberTextDropdown(msg.stopSpriteN), 'SPRITE');
      } else {
        this.appendDummyInput()
          .appendTitle(msg.stopSprite());
      }
      this.setPreviousStatement(true);
      this.setInputsInline(true);
      this.setNextStatement(true);
      this.setTooltip(msg.stopTooltip());
    }
  };

  blockly.Blocks.studio_stopSprite = {
    // Block for stopping the movement of a sprite.
    helpUrl: '',
    init: function () {
      this.setHSV(184, 1.00, 0.74);
      this.appendValueInput('SPRITE')
          .setCheck(blockly.BlockValueType.NUMBER)
          .appendTitle(msg.stopSpriteN({spriteIndex: ''}));
      this.setPreviousStatement(true);
      this.setInputsInline(true);
      this.setNextStatement(true);
      this.setTooltip(msg.stopTooltip());
    }
  };

  generator.studio_stop = function () {
    // Generate JavaScript for stopping the movement of a sprite.
    return 'Studio.stop(\'block_id_' + this.id + '\', ' +
        (this.getTitleValue('SPRITE') || '0') + ');\n';
  };

  generator.studio_stopSprite = function () {
    // Generate JavaScript for stopping the movement of a sprite.
    var spriteParam = getSpriteIndex(this);
    return 'Studio.stop(\'block_id_' + this.id + '\', ' +
        spriteParam + ');\n';
  };

  blockly.Blocks.studio_addCharacter = {
    // Block for adding a character to the scene.
    helpUrl: '',
    init: function () {
      this.setHSV(184, 1.00, 0.74);
      this.appendDummyInput()
        .appendTitle(msg.addCharacter());
      this.appendDummyInput()
        .appendTitle(new blockly.FieldDropdown(skin.itemChoices), 'VALUE');
      this.setPreviousStatement(true);
      this.setInputsInline(true);
      this.setNextStatement(true);
      this.setTooltip(msg.addCharacterTooltip());
    }
  };

  generator.studio_addCharacter = function () {
    // Generate JavaScript for adding a character to the scene.
    var allValues = skin.itemChoices.slice(0, -1).map(function (item) {
      return item[1];
    });
    var valParam = this.getTitleValue('VALUE');
    if (valParam === 'random') {
      valParam = 'Studio.random([' + allValues + '])';
    }

    return 'Studio.addCharacter(\'block_id_' + this.id + '\', ' + valParam + ');\n';
  };

  blockly.Blocks.studio_setItemActivity = {
    // Block for setting the activity type on a class of items.
    helpUrl: '',
    init: function () {
      this.setHSV(184, 1.00, 0.74);
      this.appendDummyInput()
        .appendTitle(new blockly.FieldDropdown(skin.activityChoices), 'TYPE');
      this.appendDummyInput()
        .appendTitle(new blockly.FieldDropdown(skin.itemChoices), 'VALUE');
      this.setPreviousStatement(true);
      this.setInputsInline(true);
      this.setNextStatement(true);
      this.setTooltip(msg.setActivityTooltip());
    }
  };

  generator.studio_setItemActivity = function () {
    // Generate JavaScript for adding items to a scene.
    var allValues = skin.itemChoices.slice(0, -1).map(function (item) {
      return item[1];
    });
    var valParam = this.getTitleValue('VALUE');
    if (valParam === 'random') {
      valParam = 'Studio.random([' + allValues + '])';
    }
    var allTypes = skin.activityChoices.slice(0, -1).map(function (item) {
      return item[1];
    });
    var typeParam = this.getTitleValue('TYPE');
    if (typeParam === 'random') {
      typeParam = 'Studio.random([' + allTypes + '])';
    }

    return 'Studio.setItemActivity(\'block_id_' + this.id +
        '\', ' +
        valParam + ', ' +
        typeParam + ');\n';
  };

  blockly.Blocks.studio_setItemSpeed = {
    // Block for setting item speed
    helpUrl: '',
    init: function () {
      this.setHSV(184, 1.00, 0.74);

      this.appendDummyInput().appendTitle(msg.setItemSpeedSet());
      this.appendDummyInput()
        .appendTitle(new blockly.FieldDropdown(skin.itemChoices), 'CLASS');

      var dropdown = new blockly.FieldDropdown(this.VALUES);
      dropdown.setValue(this.VALUES[1][1]); // default to slow
      this.appendDummyInput().appendTitle(dropdown, 'VALUE');

      this.setInputsInline(true);
      this.setPreviousStatement(true);
      this.setNextStatement(true);
      this.setTooltip(msg.setItemSpeedTooltip());
    }
  };

  blockly.Blocks.studio_setItemSpeed.VALUES =
      [[msg.setSpriteSpeedRandom(), RANDOM_VALUE],
       [msg.setSpriteSpeedSlow(), '"slow"'],
       [msg.setSpriteSpeedNormal(), '"normal"'],
       [msg.setSpriteSpeedFast(), '"fast"']];

  generator.studio_setItemSpeed = function () {
    return generateSetterCode({
      ctx: this,
      extraParams: this.getTitleValue('CLASS'),
      name: 'setItemSpeed'});
  };

  blockly.Blocks.studio_throw = {
    // Block for throwing a projectile from a sprite.
    helpUrl: '',
    init: function () {
      this.setHSV(184, 1.00, 0.74);
      if (spriteCount > 1) {
        this.appendDummyInput()
          .appendTitle(spriteNumberTextDropdown(msg.throwSpriteN), 'SPRITE');
      } else {
        this.appendDummyInput()
          .appendTitle(msg.throwSprite());
      }
      this.appendDummyInput()
        .appendTitle(new blockly.FieldDropdown(skin.projectileChoices), 'VALUE');
      this.appendDummyInput()
        .appendTitle('\t');
      this.appendDummyInput()
        .appendTitle(new blockly.FieldDropdown(this.DIR), 'DIR');
      this.setPreviousStatement(true);
      this.setInputsInline(true);
      this.setNextStatement(true);
      this.setTooltip(msg.throwTooltip());
    }
  };

  blockly.Blocks.studio_throw.DIR =
        [[msg.moveDirectionUp(), Direction.NORTH.toString()],
         [msg.moveDirectionDown(), Direction.SOUTH.toString()],
         [msg.moveDirectionLeft(), Direction.WEST.toString()],
         [msg.moveDirectionRight(), Direction.EAST.toString()],
         [msg.moveDirectionRandom(), 'random']];

  generator.studio_throw = function () {
    // Generate JavaScript for throwing a projectile from a sprite.
    var allDirections = this.DIR.slice(0, -1).map(function (item) {
      return item[1];
    });
    var dirParam = this.getTitleValue('DIR');
    if (dirParam === 'random') {
      dirParam = 'Studio.random([' + allDirections + '])';
    }
    var allValues = skin.projectileChoices.slice(0, -1).map(function (item) {
      return item[1];
    });
    var valParam = this.getTitleValue('VALUE');
    if (valParam === 'random') {
      valParam = 'Studio.random([' + allValues + '])';
    }

    return 'Studio.throwProjectile(\'block_id_' + this.id +
        '\', ' +
        (this.getTitleValue('SPRITE') || '0') + ', ' +
        dirParam + ', ' +
        valParam + ');\n';
  };

  // Note: this block is for causing an action to happen to a projectile, not
  // to create a projectile
  blockly.Blocks.studio_makeProjectile = {
    // Block for making a projectile bounce or disappear.
    helpUrl: '',
    init: function () {
      this.setHSV(184, 1.00, 0.74);
      this.appendDummyInput()
        .appendTitle(new blockly.FieldDropdown(this.VALUES), 'VALUE');
      this.appendDummyInput()
        .appendTitle('\t');
      this.appendDummyInput()
        .appendTitle(new blockly.FieldDropdown(this.ACTIONS), 'ACTION');
      this.setPreviousStatement(true);
      this.setInputsInline(true);
      this.setNextStatement(true);
      this.setTooltip(msg.makeProjectileTooltip());
    }
  };

  blockly.Blocks.studio_makeProjectile.VALUES = skin.makeProjectileChoices;

  blockly.Blocks.studio_makeProjectile.ACTIONS =
        [[msg.makeProjectileBounce(), '"bounce"'],
         [msg.makeProjectileDisappear(), '"disappear"']];

  generator.studio_makeProjectile = function () {
    // Generate JavaScript for making a projectile bounce or disappear.
    return 'Studio.makeProjectile(\'block_id_' + this.id + '\', ' +
        this.getTitleValue('VALUE') + ', ' +
        this.getTitleValue('ACTION') + ');\n';
  };

  blockly.Blocks.studio_setSpritePosition = {
    // Block for jumping a sprite to different position.
    helpUrl: '',
    init: function () {
      var dropdown;
      if (allowSpritesOutsidePlayspace) {
        dropdown = new blockly.FieldDropdown(this.VALUES_EXTENDED);
        dropdown.setValue(this.VALUES_EXTENDED[4][1]); // default to top-left
      } else {
        dropdown = new blockly.FieldDropdown(this.VALUES);
        dropdown.setValue(this.VALUES[1][1]); // default to top-left
      }
      this.setHSV(184, 1.00, 0.74);
      if (spriteCount > 1) {
        this.appendDummyInput()
          .appendTitle(spriteNumberTextDropdown(msg.setSpriteN), 'SPRITE');
      } else {
        this.appendDummyInput()
          .appendTitle(msg.setSprite());
      }
      this.appendDummyInput()
        .appendTitle(dropdown, 'VALUE');
      this.setPreviousStatement(true);
      this.setInputsInline(true);
      this.setNextStatement(true);
      this.setTooltip(msg.setSpritePositionTooltip());
    }
  };

  blockly.Blocks.studio_setSpritePosition.VALUES = POSITION_VALUES;
  blockly.Blocks.studio_setSpritePosition.VALUES_EXTENDED = POSITION_VALUES_EXTENDED;

  generator.studio_setSpritePosition = function () {
    return generateSetterCode({
      ctx: this,
      extraParams: (this.getTitleValue('SPRITE') || '0'),
      name: 'setSpritePosition'});
  };

  blockly.Blocks.studio_setSpriteXY = {
    // Block for jumping a sprite to specific XY location.
    helpUrl: '',
    init: function () {
      this.setHSV(184, 1.00, 0.74);
      if (spriteCount > 1) {
        this.appendValueInput('SPRITE')
          .setCheck(blockly.BlockValueType.NUMBER)
          .appendTitle(msg.moveSpriteN({spriteIndex: ''}));
      } else {
        this.appendDummyInput()
          .appendTitle(msg.setSprite());
      }
      this.appendDummyInput()
        .appendTitle(msg.toXY());
      this.appendValueInput('XPOS')
        .setCheck(blockly.BlockValueType.NUMBER);
      this.appendValueInput('YPOS')
        .setCheck(blockly.BlockValueType.NUMBER);
      this.setPreviousStatement(true);
      this.setInputsInline(true);
      this.setNextStatement(true);
    }
  };

  generator.studio_setSpriteXY = function () {
    var spriteParam = getSpriteIndex(this);
    var xParam = Blockly.JavaScript.valueToCode(this, 'XPOS',
        Blockly.JavaScript.ORDER_NONE) || '0';
    var yParam = Blockly.JavaScript.valueToCode(this, 'YPOS',
        Blockly.JavaScript.ORDER_NONE) || '0';
    return 'Studio.setSpriteXY(\'block_id_' + this.id +
      '\', ' +
      spriteParam + ', ' +
      xParam + ', ' +
      yParam + ');\n';
  };

  blockly.Blocks.studio_addGoal = {
    // Block for adding a goal flag at a specified position
    helpUrl: '',
    init: function () {
      var dropdown = new blockly.FieldDropdown(this.VALUES);
      dropdown.setValue(this.VALUES[1][1]); // default to top-left
      this.setHSV(184, 1.00, 0.74);
      this.appendDummyInput()
        .appendTitle(msg.addGoal());
      this.appendDummyInput()
        .appendTitle(dropdown, 'VALUE');
      this.setPreviousStatement(true);
      this.setInputsInline(true);
      this.setNextStatement(true);
      this.setTooltip(msg.addGoalTooltip());
    }
  };

  blockly.Blocks.studio_addGoal.VALUES = POSITION_VALUES;

  generator.studio_addGoal = function () {
    var value = this.getTitleValue('VALUE');
    if (value === RANDOM_VALUE) {
      var possibleValues =
        _(this.VALUES)
          .map(function (item) { return item[1]; })
          .without(RANDOM_VALUE, HIDDEN_VALUE, CLICK_VALUE);
      value = 'Studio.random([' + possibleValues + '])';
    }
    return 'Studio.addGoal(\'block_id_' + this.id + '\', ' + value + ');\n';
  };

  blockly.Blocks.studio_addGoalXY = {
    // Block for jumping a sprite to specific XY location.
    helpUrl: '',
    init: function () {
      this.setHSV(184, 1.00, 0.74);
      this.appendDummyInput()
        .appendTitle(msg.addGoal());
      this.appendDummyInput()
        .appendTitle(msg.toXY());
      this.appendValueInput('XPOS')
        .setCheck(blockly.BlockValueType.NUMBER);
      this.appendValueInput('YPOS')
        .setCheck(blockly.BlockValueType.NUMBER);
      this.setPreviousStatement(true);
      this.setInputsInline(true);
      this.setNextStatement(true);
      this.setTooltip(msg.addGoalTooltip());
    }
  };

  generator.studio_addGoalXY = function () {
    var xParam = Blockly.JavaScript.valueToCode(this, 'XPOS',
        Blockly.JavaScript.ORDER_NONE) || '0';
    var yParam = Blockly.JavaScript.valueToCode(this, 'YPOS',
        Blockly.JavaScript.ORDER_NONE) || '0';
    return 'Studio.addGoalXY(\'block_id_' + this.id +
      '\', ' +
      xParam + ', ' +
      yParam + ');\n';
  };


  var SimpleMove = {
    DIRECTION_CONFIGS: {
      West: {
        letter: commonMsg.directionWestLetter(),
        image: skin.leftArrow,
        studioValue: Direction.WEST,
        tooltip: msg.moveLeftTooltip()
      },
      East: {
        letter: commonMsg.directionEastLetter(),
        image: skin.rightArrow,
        studioValue: Direction.EAST,
        tooltip: msg.moveRightTooltip()
      },
      North: {
        letter: commonMsg.directionNorthLetter(),
        image: skin.upArrow,
        studioValue: Direction.NORTH,
        tooltip: msg.moveUpTooltip()
      },
      South: {
        letter: commonMsg.directionSouthLetter(),
        image: skin.downArrow,
        studioValue: Direction.SOUTH,
        tooltip: msg.moveDownTooltip()
      },
      Northwest: {
        letter: commonMsg.directionNorthwestLetter(),
        image: skin.upLeftArrow,
        studioValue: Direction.NORTHWEST,
        tooltip: msg.moveUpLeftTooltip()
      },
      Northeast: {
        letter: commonMsg.directionNortheastLetter(),
        image: skin.upRightArrow,
        studioValue: Direction.NORTHEAST,
        tooltip: msg.moveUpRightTooltip()
      },
      Southwest: {
        letter: commonMsg.directionSouthwestLetter(),
        image: skin.downLeftArrow,
        studioValue: Direction.SOUTHWEST,
        tooltip: msg.moveDownLeftTooltip()
      },
      Southeast: {
        letter: commonMsg.directionSoutheastLetter(),
        image: skin.downRightArrow,
        studioValue: Direction.SOUTHEAST,
        tooltip: msg.moveDownRightTooltip()
      }
    },
    DISTANCES: [
      [skin.shortLine, '25'],
      [skin.longLine, '400']
    ],
    DEFAULT_MOVE_DISTANCE: '100',
    generateBlocksForAllDirections: function () {
      Object.keys(SimpleMove.DIRECTION_CONFIGS).forEach(function (dir) {
        SimpleMove.generateBlocksForDirection(dir);
      });
    },
    generateBlocksForDirection: function (direction) {
      generator["studio_move" + direction] = SimpleMove.generateCodeGenerator(direction, true);
      blockly.Blocks['studio_move' + direction] = SimpleMove.generateMoveBlock(direction, false);
      generator["studio_move" + direction + "Distance"] = SimpleMove.generateCodeGenerator(direction, false);
      blockly.Blocks['studio_move' + direction + "Distance"] = SimpleMove.generateMoveBlock(direction, false);
      generator["studio_move" + direction + "_length"] = SimpleMove.generateCodeGenerator(direction, false);
      blockly.Blocks['studio_move' + direction + "_length"] = SimpleMove.generateMoveBlock(direction, true);
    },
    generateMoveBlock: function (direction, hasLengthInput) {
      var directionConfig = SimpleMove.DIRECTION_CONFIGS[direction];

      return {
        helpUrl: '',
        init: function () {
          this.setHSV(184, 1.00, 0.74);
          this.appendDummyInput()
            .appendTitle(msg.moveSprite()) // move
            .appendTitle(new blockly.FieldImage(directionConfig.image)) // arrow
            .appendTitle(directionConfig.letter); // NESW

          if (spriteCount > 1) {
            this.appendDummyInput().appendTitle(startingSpriteImageDropdown(), 'SPRITE');
          }

          if (hasLengthInput) {
            this.appendDummyInput().appendTitle(new blockly.FieldImageDropdown(SimpleMove.DISTANCES), 'DISTANCE');
          }

          this.setPreviousStatement(true);
          this.setInputsInline(true);
          this.setNextStatement(true);
          this.setTooltip(directionConfig.tooltip);
        }
      };
    },
    generateCodeGenerator: function (direction, isEventMove) {
      var directionConfig = SimpleMove.DIRECTION_CONFIGS[direction];

      return function () {
        var sprite = this.getTitleValue('SPRITE') || '0';
        var direction = directionConfig.studioValue.toString();
        var methodName = isEventMove ? 'move' : 'moveDistance';
        // For diagonal move blocks, the move distance is longer than normal by
        // a factor of sqrt(2), so that a move north followed by a move west
        // takes you to the same spot as a single move northwest.
        var defaultDistance =
          constants.CardinalDirections.includes(directionConfig.studioValue) ?
          SimpleMove.DEFAULT_MOVE_DISTANCE :
          SimpleMove.DEFAULT_MOVE_DISTANCE * Math.sqrt(2);
        var distance = this.getTitleValue('DISTANCE') || defaultDistance;
        return 'Studio.' + methodName + '(\'block_id_' + this.id + '\'' +
          ', ' + sprite +
          ', ' + direction +
          (isEventMove ? '' : (', ' + distance)) +
          ');\n';
      };
    }
  };

  SimpleMove.generateBlocksForAllDirections();

  blockly.Blocks.studio_move = {
    // Block for moving one frame a time.
    helpUrl: '',
    init: function () {
      this.setHSV(184, 1.00, 0.74);
      if (spriteCount > 1) {
        if (isK1) {
          this.appendDummyInput().appendTitle(msg.moveSprite())
            .appendTitle(startingSpriteImageDropdown(), 'SPRITE');
        } else {
          this.appendDummyInput()
            .appendTitle(spriteNumberTextDropdown(msg.moveSpriteN), 'SPRITE');
        }
        this.appendDummyInput()
          .appendTitle('\t');
      } else {
        this.appendDummyInput()
          .appendTitle(msg.moveSprite());
      }

      if (isK1) {
        this.appendDummyInput()
          .appendTitle(new blockly.FieldImageDropdown(this.K1_DIR), 'DIR');
      } else {
        this.appendDummyInput()
          .appendTitle(new blockly.FieldDropdown(this.DIR), 'DIR');
      }
      this.setPreviousStatement(true);
      this.setInputsInline(true);
      this.setNextStatement(true);
      this.setTooltip(msg.moveTooltip());
    }
  };

  blockly.Blocks.studio_move.K1_DIR =
      [[skin.upArrow, Direction.NORTH.toString()],
       [skin.rightArrow, Direction.EAST.toString()],
       [skin.downArrow, Direction.SOUTH.toString()],
       [skin.leftArrow, Direction.WEST.toString()]];

  blockly.Blocks.studio_move.DIR =
      [[msg.moveDirectionUp(), Direction.NORTH.toString()],
       [msg.moveDirectionDown(), Direction.SOUTH.toString()],
       [msg.moveDirectionLeft(), Direction.WEST.toString()],
       [msg.moveDirectionRight(), Direction.EAST.toString()]];

  generator.studio_move = function () {
    // Generate JavaScript for moving.
    return 'Studio.move(\'block_id_' + this.id + '\', ' +
        (this.getTitleValue('SPRITE') || '0') + ', ' +
        this.getTitleValue('DIR') + ');\n';
  };

  var initMoveDistanceBlock = function (options) {
    var block = {};
    // Block for moving/gliding a specific distance.
    block.helpUrl = '';
    block.init = function () {
      this.setHSV(184, 1.00, 0.74);
      if (options.sprite) {
        this.appendValueInput('SPRITE')
            .setCheck(blockly.BlockValueType.NUMBER)
            .appendTitle(msg.moveSpriteN({spriteIndex: ''}));
      } else if (spriteCount > 1) {
        if (isK1) {
          this.appendDummyInput().appendTitle(msg.moveSprite())
            .appendTitle(startingSpriteImageDropdown(), 'SPRITE');
        } else {
          this.appendDummyInput()
            .appendTitle(spriteNumberTextDropdown(msg.moveSpriteN), 'SPRITE');
        }
        this.appendDummyInput()
          .appendTitle('\t');
      } else {
        this.appendDummyInput()
          .appendTitle(msg.moveSprite());
      }

      if (isK1) {
        this.appendDummyInput()
          .appendTitle(new blockly.FieldImageDropdown(this.K1_DIR), 'DIR');
      } else {
        this.appendDummyInput()
          .appendTitle(new blockly.FieldDropdown(this.DIR), 'DIR');
      }

      this.appendDummyInput()
        .appendTitle('\t');
      if (options.params) {
        this.appendValueInput('DISTANCE')
          .setCheck(blockly.BlockValueType.NUMBER);
        this.appendDummyInput()
          .appendTitle(msg.moveDistancePixels());
      } else {
        if (isK1) {
          this.appendDummyInput()
            .appendTitle(new blockly.FieldImageDropdown(this.K1_DISTANCE), 'DISTANCE');
        } else {
          this.appendDummyInput()
            .appendTitle(new blockly.FieldDropdown(this.DISTANCE), 'DISTANCE');
        }
      }
      this.setPreviousStatement(true);
      this.setInputsInline(true);
      this.setNextStatement(true);
      this.setTooltip(msg.moveDistanceTooltip());
    };

    block.K1_DIR =
        [[skin.upArrow, Direction.NORTH.toString()],
          [skin.rightArrow, Direction.EAST.toString()],
          [skin.downArrow, Direction.SOUTH.toString()],
          [skin.leftArrow, Direction.WEST.toString()]];

    block.DIR =
        [[msg.moveDirectionUp(), Direction.NORTH.toString()],
         [msg.moveDirectionDown(), Direction.SOUTH.toString()],
         [msg.moveDirectionLeft(), Direction.WEST.toString()],
         [msg.moveDirectionRight(), Direction.EAST.toString()],
         [msg.moveDirectionRandom(), 'random']];

    if (!options.params) {
      block.DISTANCE =
          [[msg.moveDistance25(), '25'],
           [msg.moveDistance50(), '50'],
           [msg.moveDistance100(), '100'],
           [msg.moveDistance200(), '200'],
           [msg.moveDistance400(), '400'],
           [msg.moveDistanceRandom(), 'random']];

      block.K1_DISTANCE =
        [[skin.shortLine, '25'],
        [skin.longLine, '400']];
    }

    return block;
  };

  blockly.Blocks.studio_moveDistance = initMoveDistanceBlock({});
  blockly.Blocks.studio_moveDistanceParams = initMoveDistanceBlock({
    'params': true
  });
  blockly.Blocks.studio_moveDistanceParamsSprite = initMoveDistanceBlock({
    'params': true,
    'sprite': true
  });

  generator.studio_moveDistance = function () {
    // Generate JavaScript for moving.

    var allDistances = this.DISTANCE.slice(0, -1).map(function (item) {
      return item[1];
    });
    var distParam = this.getTitleValue('DISTANCE');
    if (distParam === 'random') {
      distParam = 'Studio.random([' + allDistances + '])';
    }
    var allDirections = this.DIR.slice(0, -1).map(function (item) {
      return item[1];
    });
    var dirParam = this.getTitleValue('DIR');
    if (dirParam === 'random') {
      dirParam = 'Studio.random([' + allDirections + '])';
    }

    return 'Studio.moveDistance(\'block_id_' + this.id +
        '\', ' +
        (this.getTitleValue('SPRITE') || '0') + ', ' +
        dirParam + ', ' +
        distParam + ');\n';
  };

  generator.studio_moveDistanceParams = function () {
    // Generate JavaScript for moving (params version).

    var allDirections = this.DIR.slice(0, -1).map(function (item) {
      return item[1];
    });
    var dirParam = this.getTitleValue('DIR');
    if (dirParam === 'random') {
      dirParam = 'Studio.random([' + allDirections + '])';
    }
    var distParam = Blockly.JavaScript.valueToCode(this, 'DISTANCE',
        Blockly.JavaScript.ORDER_NONE) || '0';

    return 'Studio.moveDistance(\'block_id_' + this.id +
        '\', ' +
        (this.getTitleValue('SPRITE') || '0') + ', ' +
        dirParam + ', ' +
        distParam + ');\n';
  };

  generator.studio_moveDistanceParamsSprite = function () {
    // Generate JavaScript for moving (params version).

    var spriteParam = getSpriteIndex(this);

    var allDirections = this.DIR.slice(0, -1).map(function (item) {
      return item[1];
    });
    var dirParam = this.getTitleValue('DIR');
    if (dirParam === 'random') {
      dirParam = 'Studio.random([' + allDirections + '])';
    }
    var distParam = Blockly.JavaScript.valueToCode(this, 'DISTANCE',
        Blockly.JavaScript.ORDER_NONE) || '0';

    return 'Studio.moveDistance(\'block_id_' + this.id + '\', ' +
        spriteParam + ', ' + dirParam + ', ' + distParam + ');\n';
  };

  function onSoundSelected(soundValue) {
    var lowercaseSound = utils.stripQuotes(soundValue).toLowerCase().trim();

    if (lowercaseSound === RANDOM_VALUE) {
      return;
    }
    var skinSoundMetadata = utils.valueOr(skin.soundMetadata, []);
    var playbackOptions = Object.assign({
      volume: 1.0
    }, _.find(skinSoundMetadata, function (metadata) {
      return metadata.name.toLowerCase().trim() === lowercaseSound;
    }));

    studioApp.playAudio(lowercaseSound, playbackOptions);
  }

  blockly.Blocks.studio_playSound = {
    // Block for playing sound.
    helpUrl: '',
    init: function () {
      this.setHSV(184, 1.00, 0.74);
      if (isK1) {
        this.appendDummyInput()
          .appendTitle(commonMsg.play())
          .appendTitle(new blockly.FieldImage(skin.soundIcon))
          .appendTitle(new blockly.FieldDropdown(this.soundChoices(), onSoundSelected), 'SOUND');
      } else {
        this.appendDummyInput()
          .appendTitle(new blockly.FieldDropdown(this.soundChoices(), onSoundSelected), 'SOUND');
      }
      this.setPreviousStatement(true);
      this.setNextStatement(true);
      this.setTooltip(msg.playSoundTooltip());
    }
  };

  blockly.Blocks.studio_playSound.soundChoices = function () {
    var fullChoices = isK1 ? skin.soundChoicesK1 : skin.soundChoices;
    var permittedValues = paramLists.getPlaySoundValues(true);
    return fullChoices.filter(function (choice) {
      for (var i = 0; i < permittedValues.length; i++) {
        if (choice[1] === permittedValues[i]) {
          return true;
        }
      }
      return false;
    });
  };

  generator.studio_playSound = function () {
    // Generate JavaScript for playing a sound.
    return 'Studio.playSound(\'block_id_' + this.id + '\', \'' +
               this.getTitleValue('SOUND') + '\');\n';
  };

  blockly.Blocks.studio_changeScore = {
    // Block for changing the score.
    helpUrl: '',
    init: function () {
      this.setHSV(184, 1.00, 0.74);
      if (isK1) {
        this.appendDummyInput()
          .appendTitle(commonMsg.score())
          .appendTitle(new blockly.FieldImage(skin.scoreCard));
      } else {
        this.appendDummyInput()
          .appendTitle(new blockly.FieldDropdown(this.VALUES), 'VALUE');
      }
      this.setPreviousStatement(true);
      this.setNextStatement(true);
      this.setTooltip(isK1 ?
                        msg.changeScoreTooltipK1() :
                        msg.changeScoreTooltip());
    }
  };

  blockly.Blocks.studio_changeScore.VALUES =
      [[msg.incrementPlayerScore(), '1'],
       [msg.decrementPlayerScore(), '-1']];

  generator.studio_changeScore = function () {
    // Generate JavaScript for changing the score.
    return 'Studio.changeScore(\'block_id_' + this.id + '\', \'' +
                (this.getTitleValue('VALUE') || '1') + '\');\n';
  };

  blockly.Blocks.studio_addPoints = {
    // Block for adding points.
    helpUrl: '',
    init: function () {
      this.setHSV(184, 1.00, 0.74);
      this.appendDummyInput()
        .appendTitle(new blockly.FieldDropdown(this.VALUES), 'VALUE');
      this.setPreviousStatement(true);
      this.setNextStatement(true);
      this.setTooltip(msg.addPointsTooltip());
    }
  };

  blockly.Blocks.studio_addPoints.VALUES =
      [[msg.addPoints10(),   '10'],
       [msg.addPoints50(),   '50'],
       [msg.addPoints100(),  '100'],
       [msg.addPoints300(),  '300'],
       [msg.addPoints1000(), '1000']];

  generator.studio_addPoints = function () {
    // Generate JavaScript for adding points.
    return 'Studio.addPoints(\'block_id_' + this.id + '\', \'' +
                (this.getTitleValue('VALUE') || '1') + '\');\n';
  };

  blockly.Blocks.studio_removePoints = {
    // Block for removing points.
    helpUrl: '',
    init: function () {
      this.setHSV(184, 1.00, 0.74);
      this.appendDummyInput()
        .appendTitle(new blockly.FieldDropdown(this.VALUES), 'VALUE');
      this.setPreviousStatement(true);
      this.setNextStatement(true);
      this.setTooltip(msg.removePointsTooltip());
    }
  };

  blockly.Blocks.studio_removePoints.VALUES =
      [[msg.removePoints10(),   '10'],
       [msg.removePoints50(),   '50'],
       [msg.removePoints100(),  '100'],
       [msg.removePoints300(),  '300'],
       [msg.removePoints1000(), '1000']];

  generator.studio_removePoints = function () {
    // Generate JavaScript for removing points.
    return 'Studio.removePoints(\'block_id_' + this.id + '\', \'' +
                (this.getTitleValue('VALUE') || '1') + '\');\n';
  };

<<<<<<< HEAD
  blockly.Blocks.studio_setScore = {
    helpUrl: '',
    init: function () {
      this.setHSV(312, 0.32, 0.62);
      this.appendValueInput('VALUE')
        .appendTitle(msg.setScore());
      this.setPreviousStatement(true);
      this.setNextStatement(true);
      this.setTooltip(msg.setScoreTooltip());
    }
  };

  generator.studio_setScore = function () {
    var arg = Blockly.JavaScript.valueToCode(this, 'VALUE',
       Blockly.JavaScript.ORDER_NONE) || '0';
   return 'Studio.setScore(' + arg + ');\n';
  };

  blockly.Blocks.studio_getScore = {
    helpUrl: '',
    init: function () {
      this.setHSV(312, 0.32, 0.62);
      this.appendDummyInput()
          .appendTitle(msg.score());
      this.setOutput(true, Blockly.BlockValueType.NUMBER);
      this.setTooltip(msg.getScoreTooltip());
    }
  };

  generator.studio_getScore = function () {
    var arg = Blockly.JavaScript.valueToCode(this, 'VALUE',
       Blockly.JavaScript.ORDER_NONE) || '0';
   return ['Studio.getScore()', 0];
=======
  blockly.Blocks.studio_addNumPoints = {
    // Block for adding arbitrary number of points
    helpUrl: '',
    init: function () {
      this.setHSV(184, 1.00, 0.74);
      this.appendValueInput('NUM')
        .setCheck(blockly.BlockValueType.NUMBER)
        .appendTitle(msg.add());
      this.appendDummyInput().appendTitle(msg.points());

      this.setInputsInline(true);
      this.setPreviousStatement(true);
      this.setNextStatement(true);
      this.setTooltip(msg.addPointsTooltip());
    }
  };

  generator.studio_addNumPoints = function () {
    var arg = Blockly.JavaScript.valueToCode(this, 'NUM',
      Blockly.JavaScript.ORDER_NONE) || '1';
    return 'Studio.changeScore(\'block_id_' + this.id + '\', \'' +
        arg + '\');\n';
  };

  blockly.Blocks.studio_removeNumPoints = {
    // Block for adding arbitrary number of points
    helpUrl: '',
    init: function () {
      this.setHSV(184, 1.00, 0.74);
      this.appendValueInput('NUM').appendTitle(msg.remove());
      this.appendDummyInput().appendTitle(msg.points());

      this.setInputsInline(true);
      this.setPreviousStatement(true);
      this.setNextStatement(true);
      this.setTooltip(msg.removePointsTooltip());
    }
  };

  generator.studio_removeNumPoints = function () {
    var arg = Blockly.JavaScript.valueToCode(this, 'NUM',
      Blockly.JavaScript.ORDER_NONE) || '1';
    return 'Studio.removePoints(\'block_id_' + this.id + '\', \'' +
        arg + '\');\n';
>>>>>>> 239d5795
  };

  blockly.Blocks.studio_setScoreText = {
    // Block for setting the score text.
    helpUrl: '',
    init: function () {
      this.setHSV(184, 1.00, 0.74);
      this.appendValueInput('TEXT')
        .appendTitle(msg.setScoreText());
      this.setInputsInline(true);
      this.setPreviousStatement(true);
      this.setNextStatement(true);
      this.setTooltip(msg.setScoreTextTooltip());
    }
  };

  generator.studio_setScoreText = function () {
    // Generate JavaScript for setting the score text.
    var arg = Blockly.JavaScript.valueToCode(this, 'TEXT',
        Blockly.JavaScript.ORDER_NONE) || '';
    return 'Studio.setScoreText(\'block_id_' + this.id + '\', ' + arg + ');\n';
  };

  blockly.Blocks.studio_showCoordinates = {
    // Block for showing the protagonist's coordinates.
    helpUrl: '',
    init: function () {
      this.setHSV(184, 1.00, 0.74);
        this.appendDummyInput().appendTitle(msg.showCoordinates());
      this.setInputsInline(true);
      this.setPreviousStatement(true);
      this.setNextStatement(true);
      this.setTooltip(msg.showCoordinatesTooltip());
    }
  };

  generator.studio_showCoordinates = function () {
    // Generate JavaScript for showing the protagonist's coordinates.
    return 'Studio.showCoordinates(\'block_id_' + this.id + '\');\n';
  };

  blockly.Blocks.studio_setDroidSpeed = {
    // Block for setting droid speed
    helpUrl: '',
    init: function () {
      this.setHSV(184, 1.00, 0.74);
      var dropdown = new blockly.FieldDropdown(this.VALUES);
      dropdown.setValue(this.VALUES[2][1]); // default to normal
      this.appendDummyInput().appendTitle(dropdown, 'VALUE');
      this.setInputsInline(true);
      this.setPreviousStatement(true);
      this.setNextStatement(true);
      this.setTooltip(msg.setDroidSpeedTooltip());
    }
  };

  blockly.Blocks.studio_setDroidSpeed.VALUES =
      [[msg.setDroidSpeedRandom(), 'random'],
       [msg.setDroidSpeedSlow(), 'slow'],
       [msg.setDroidSpeedNormal(), 'normal'],
       [msg.setDroidSpeedFast(), 'fast']];

  generator.studio_setDroidSpeed = function () {
    return 'Studio.setDroidSpeed(\'block_id_' + this.id + '\', "' +
      this.getTitleValue('VALUE') + '");\n';
  };

  blockly.Blocks.studio_setSpriteSpeed = {
    // Block for setting sprite speed
    helpUrl: '',
    init: function () {
      this.setHSV(184, 1.00, 0.74);

      if (spriteCount > 1) {
        if (isK1) {
          this.appendDummyInput().appendTitle(msg.setSprite())
            .appendTitle(startingSpriteImageDropdown(), 'SPRITE');
        } else {
          this.appendDummyInput()
            .appendTitle(spriteNumberTextDropdown(msg.setSpriteN), 'SPRITE');
        }
      } else {
        this.appendDummyInput()
          .appendTitle(msg.setSprite());
      }

      if (isK1) {
        var fieldImageDropdown = new blockly.FieldImageDropdown(this.K1_VALUES);
        fieldImageDropdown.setValue(this.K1_VALUES[1][1]); // default to normal
        this.appendDummyInput()
          .appendTitle(msg.speed())
          .appendTitle(fieldImageDropdown, 'VALUE');
      } else {
        var dropdown = new blockly.FieldDropdown(this.VALUES);
        dropdown.setValue(this.VALUES[3][1]); // default to normal
        this.appendDummyInput().appendTitle(dropdown, 'VALUE');
      }

      this.setInputsInline(true);
      this.setPreviousStatement(true);
      this.setNextStatement(true);
      this.setTooltip(msg.setSpriteSpeedTooltip());
    }
  };

  blockly.Blocks.studio_setSpriteSpeedParams = {
    // Block for setting sprite speed
    helpUrl: '',
    init: function () {
      this.setHSV(184, 1.00, 0.74);
      this.appendValueInput('SPRITE').setCheck(blockly.BlockValueType.NUMBER)
          .appendTitle(msg.setSpriteN({spriteIndex: ''}));
      this.appendValueInput('VALUE').setCheck(blockly.BlockValueType.NUMBER)
          .appendTitle(msg.speed());
      this.setInputsInline(true);
      this.setPreviousStatement(true);
      this.setNextStatement(true);
      this.setTooltip(msg.setSpriteSpeedTooltip());
    }
  };

  blockly.Blocks.studio_setSpriteSpeed.K1_VALUES =
      [[skin.speedSlow, 'Studio.SpriteSpeed.SLOW'],
       [skin.speedMedium, 'Studio.SpriteSpeed.NORMAL'],
       [skin.speedFast, 'Studio.SpriteSpeed.FAST']];

  blockly.Blocks.studio_setSpriteSpeed.VALUES =
      [[msg.setSpriteSpeedRandom(), RANDOM_VALUE],
       [msg.setSpriteSpeedVerySlow(), 'Studio.SpriteSpeed.VERY_SLOW'],
       [msg.setSpriteSpeedSlow(), 'Studio.SpriteSpeed.SLOW'],
       [msg.setSpriteSpeedNormal(), 'Studio.SpriteSpeed.NORMAL'],
       [msg.setSpriteSpeedFast(), 'Studio.SpriteSpeed.FAST'],
       [msg.setSpriteSpeedVeryFast(), 'Studio.SpriteSpeed.VERY_FAST']];

  generator.studio_setSpriteSpeed = function () {
    return generateSetterCode({
      ctx: this,
      extraParams: (this.getTitleValue('SPRITE') || '0'),
      name: 'setSpriteSpeed'});
  };

  generator.studio_setSpriteSpeedParams = function () {
    // Generate JavaScript for setting sprite speed.
    var spriteParam = getSpriteIndex(this);
    var valueParam = Blockly.JavaScript.valueToCode(this, 'VALUE',
        Blockly.JavaScript.ORDER_NONE) || '5';
    return 'Studio.setSpriteSpeed(\'block_id_' + this.id + '\', ' +
        spriteParam + ',' + valueParam + ');\n';
  };

  blockly.Blocks.studio_setSpriteSize = {
    // Block for setting sprite size
    helpUrl: '',
    init: function () {
      this.setHSV(184, 1.00, 0.74);

      if (spriteCount > 1) {
        this.appendDummyInput()
          .appendTitle(spriteNumberTextDropdown(msg.setSpriteN), 'SPRITE');
      } else {
        this.appendDummyInput()
          .appendTitle(msg.setSprite());
      }

      var dropdown = new blockly.FieldDropdown(this.VALUES);
      dropdown.setValue(this.VALUES[3][1]); // default to normal
      this.appendDummyInput().appendTitle(dropdown, 'VALUE');

      this.setInputsInline(true);
      this.setPreviousStatement(true);
      this.setNextStatement(true);
      this.setTooltip(msg.setSpriteSizeTooltip());
    }
  };

  blockly.Blocks.studio_setSpriteSizeParams = {
    // Block for setting sprite size
    helpUrl: '',
    init: function () {
      this.setHSV(184, 1.00, 0.74);
      this.appendValueInput('SPRITE').setCheck(blockly.BlockValueType.NUMBER)
          .appendTitle(msg.setSpriteN({spriteIndex: ''}));
      this.appendValueInput('VALUE').setCheck(blockly.BlockValueType.NUMBER)
          .appendTitle(msg.size());
      this.setInputsInline(true);
      this.setPreviousStatement(true);
      this.setNextStatement(true);
      this.setTooltip(msg.setSpriteSizeTooltip());
    }
  };

  blockly.Blocks.studio_setSpriteSize.VALUES =
      [[msg.setSpriteSizeRandom(), RANDOM_VALUE],
       [msg.setSpriteSizeVerySmall(), 'Studio.SpriteSize.VERY_SMALL'],
       [msg.setSpriteSizeSmall(), 'Studio.SpriteSize.SMALL'],
       [msg.setSpriteSizeNormal(), 'Studio.SpriteSize.NORMAL'],
       [msg.setSpriteSizeLarge(), 'Studio.SpriteSize.LARGE'],
       [msg.setSpriteSizeVeryLarge(), 'Studio.SpriteSize.VERY_LARGE']];

  generator.studio_setSpriteSize = function () {
    return generateSetterCode({
      ctx: this,
      extraParams: (this.getTitleValue('SPRITE') || '0'),
      name: 'setSpriteSize'});
  };

  generator.studio_setSpriteSizeParams = function () {
    // Generate JavaScript for setting sprite speed.
    var spriteParam = getSpriteIndex(this);
    var valueParam = Blockly.JavaScript.valueToCode(this, 'VALUE',
        Blockly.JavaScript.ORDER_NONE) || '5';
    return 'Studio.setSpriteSize(\'block_id_' + this.id + '\', ' +
        spriteParam + ',' + valueParam + ');\n';
  };

  /**
   * setBackground
   */
  blockly.Blocks.studio_setBackground = {
    helpUrl: '',
    init: function () {
      this.setHSV(312, 0.32, 0.62);
      this.VALUES = [];

      var dropdown;
      if (isK1) {
        this.VALUES = skin.backgroundChoicesK1;
        dropdown = new blockly.FieldImageDropdown(
                                  skin.backgroundChoicesK1,
                                  skin.dropdownThumbnailWidth,
                                  skin.dropdownThumbnailHeight);
        this.appendDummyInput()
          .appendTitle(msg.setBackground())
          .appendTitle(dropdown, 'VALUE');
      } else {
        this.VALUES = skin.backgroundChoices;
        dropdown = new blockly.FieldDropdown(skin.backgroundChoices);
        this.appendDummyInput().appendTitle(dropdown, 'VALUE');
      }
      dropdown.setValue('"' + skin.defaultBackground + '"');
      this.setInputsInline(true);
      this.setPreviousStatement(true);
      this.setNextStatement(true);
      this.setTooltip(msg.setBackgroundTooltip());
    }
  };

  blockly.Blocks.studio_setBackgroundParam = {
    helpUrl: '',
    init: function () {
      this.setHSV(312, 0.32, 0.62);
      this.VALUES = skin.backgroundChoices;

      this.appendDummyInput()
        .appendTitle(msg.setBackground());
      this.appendValueInput('VALUE');

      this.setInputsInline(true);
      this.setPreviousStatement(true);
      this.setNextStatement(true);
      this.setTooltip(msg.setBackgroundTooltip());
    }
  };

  generator.studio_setBackground = function () {
    return generateSetterCode({ctx: this, name: 'setBackground'});
  };
  generator.studio_setBackgroundParam = function () {
    var backgroundValue = blockly.JavaScript.valueToCode(this, 'VALUE',
      Blockly.JavaScript.ORDER_NONE);

    return generateSetterCode({
      value: backgroundValue,
      ctx: this,
      name: 'setBackground'});
  };

  /**
   * setMap
   */
  blockly.Blocks.studio_setMap = {
    helpUrl: '',
    init: function () {
      this.setHSV(312, 0.32, 0.62);
      this.VALUES = skin.mapChoices;

      var dropdown = new blockly.FieldDropdown(skin.mapChoices);
      this.appendDummyInput().appendTitle(dropdown, 'VALUE');
      // default to first item after random
      dropdown.setValue(skin.mapChoices[1][1]);

      this.setInputsInline(true);
      this.setPreviousStatement(true);
      this.setNextStatement(true);
      this.setTooltip(msg.setMapTooltip());
    }
  };

  generator.studio_setMap = function () {
    return generateSetterCode({ctx: this, name: 'setMap'});
  };

  /**
   * showTitleScreen
   */
  var initShowTitleScreenBlock = function (options) {
    var block = {};

    block.helpUrl = '';
    block.init = function () {
      this.setHSV(184, 1.00, 0.74);
      this.appendDummyInput()
        .appendTitle(msg.showTitleScreen());
      if (options.params) {
        this.appendValueInput('TITLE')
          .setCheck(blockly.BlockValueType.STRING)
          .setAlign(Blockly.ALIGN_RIGHT)
          .appendTitle(msg.showTitleScreenTitle());
        this.appendValueInput('TEXT')
          .setCheck(blockly.BlockValueType.STRING)
          .setAlign(Blockly.ALIGN_RIGHT)
          .appendTitle(msg.showTitleScreenText());
      } else {
        this.appendDummyInput()
          .appendTitle(msg.showTitleScreenTitle())
          .appendTitle(new Blockly.FieldImage(
                  Blockly.assetUrl('media/quote0.png'), 12, 12))
          .appendTitle(new Blockly.FieldTextInput(
              msg.showTSDefTitle()),
              'TITLE')
          .appendTitle(new Blockly.FieldImage(
                  Blockly.assetUrl('media/quote1.png'), 12, 12));
        this.appendDummyInput()
          .appendTitle(msg.showTitleScreenText())
          .appendTitle(new Blockly.FieldImage(
                  Blockly.assetUrl('media/quote0.png'), 12, 12))
          .appendTitle(new Blockly.FieldTextInput(msg.showTSDefText()), 'TEXT')
          .appendTitle(new Blockly.FieldImage(
                  Blockly.assetUrl('media/quote1.png'), 12, 12));
      }
      this.setPreviousStatement(true);
      this.setNextStatement(true);
      this.setTooltip(msg.showTitleScreenTooltip());
    };
    return block;
  };

  blockly.Blocks.studio_showTitleScreen = initShowTitleScreenBlock({});
  blockly.Blocks.studio_showTitleScreenParams = initShowTitleScreenBlock({
    'params': true
  });

  generator.studio_showTitleScreen = function () {
    // Generate JavaScript for showing title screen.
    return 'Studio.showTitleScreen(\'block_id_' + this.id +
               '\', ' +
               blockly.JavaScript.quote_(this.getTitleValue('TITLE')) + ', ' +
               blockly.JavaScript.quote_(this.getTitleValue('TEXT')) + ');\n';
  };

  generator.studio_showTitleScreenParams = function () {
    // Generate JavaScript for showing title screen (param version).
    var titleParam = Blockly.JavaScript.valueToCode(this, 'TITLE',
        Blockly.JavaScript.ORDER_NONE) || '';
    var textParam = Blockly.JavaScript.valueToCode(this, 'TEXT',
        Blockly.JavaScript.ORDER_NONE) || '';
    return 'Studio.showTitleScreen(\'block_id_' + this.id +
               '\', ' + titleParam + ', ' + textParam + ');\n';
  };

  if (isK1) {
    /**
     * setSprite (K1 version: only sets visible/hidden)
     */
    blockly.Blocks.studio_setSprite = {
      helpUrl: '',
      init: function () {
        this.setHSV(312, 0.32, 0.62);
        var visibilityTextDropdown = new blockly.FieldDropdown(this.VALUES);
        visibilityTextDropdown.setValue(VISIBLE_VALUE);  // default to visible
        this.appendDummyInput().appendTitle(visibilityTextDropdown, 'VALUE');
        if (spriteCount > 1) {
            this.appendDummyInput()
              .appendTitle(startingSpriteImageDropdown(), 'SPRITE');
        }
        this.setInputsInline(true);
        this.setPreviousStatement(true);
        this.setNextStatement(true);
        this.setTooltip(msg.setSpriteK1Tooltip());
      }
    };

    blockly.Blocks.studio_setSprite.VALUES =
        [[msg.setSpriteHideK1(), HIDDEN_VALUE],
         [msg.setSpriteShowK1(), VISIBLE_VALUE]];
  } else {
    /**
     * setSprite
     */
    blockly.Blocks.studio_setSprite = {
      helpUrl: '',
      init: function () {
        // shallow copy array:
        this.VALUES = [].concat(skin.spriteChoices);
        this.setHSV(312, 0.32, 0.62);
        if (spriteCount > 1) {
          this.appendDummyInput()
            .appendTitle(spriteNumberTextDropdown(msg.setSpriteN), 'SPRITE');
        } else {
          // Modify the dropdownValues array to contain combined text
          // (blockly renders this better than two adjacent text blocks)
          var prefix = skin.setSpritePrefix + ' ';
          for (var i = 0; i < this.VALUES.length; i++) {
            // shallow copy this array within the larger array, then modify
            // the string to be displayed to include the prefix:
            this.VALUES[i] = [].concat(skin.spriteChoices[i]);
            this.VALUES[i][0] = prefix + this.VALUES[i][0];
          }
        }
        var dropdown = new blockly.FieldDropdown(this.VALUES);
        // default to first item after random/hidden
        dropdown.setValue(skin.spriteChoices[2][1]);
        this.appendDummyInput()
          .appendTitle(dropdown, 'VALUE');
        this.setInputsInline(true);
        this.setPreviousStatement(true);
        this.setNextStatement(true);
        this.setTooltip(msg.setSpriteTooltip());
      }
    };
  }

  blockly.Blocks.studio_setSpriteParams = {
    helpUrl: '',
    init: function () {
      this.VALUES = skin.spriteChoices;
      var dropdown = new blockly.FieldDropdown(skin.spriteChoices);
      // default to first item after random/hidden
      dropdown.setValue(skin.spriteChoices[2][1]);

      this.setHSV(312, 0.32, 0.62);
      this.appendValueInput('SPRITE')
          .setCheck(blockly.BlockValueType.NUMBER)
          .appendTitle(msg.setSpriteN({spriteIndex: ''}));
      this.appendDummyInput()
          .appendTitle(dropdown, 'VALUE');
      this.setInputsInline(true);
      this.setPreviousStatement(true);
      this.setNextStatement(true);
      this.setTooltip(msg.setSpriteTooltip());
    }
  };

  blockly.Blocks.studio_setSpriteParamValue = {
    helpUrl: '',
    init: function () {
      this.setHSV(312, 0.32, 0.62);
      if (spriteCount > 1) {
        this.appendDummyInput()
          .appendTitle(spriteNumberTextDropdown(msg.setSpriteN), 'SPRITE');
      } else {
        this.appendDummyInput()
          .appendTitle(msg.setSprite());
      }
      this.appendValueInput('VALUE');
      this.setInputsInline(true);
      this.setPreviousStatement(true);
      this.setNextStatement(true);
      this.setTooltip(msg.setSpriteTooltip());
    }
  };

  generator.studio_setSprite = function () {
    var indexString = this.getTitleValue('SPRITE') || '0';
    return generateSetterCode({
      ctx: this,
      extraParams: indexString,
      name: 'setSprite'});
  };

  generator.studio_setSpriteParams = function () {
    var indexString = getSpriteIndex(this);
    return generateSetterCode({
      ctx: this,
      extraParams: indexString,
      name: 'setSprite'});
  };

  generator.studio_setSpriteParamValue = function () {
    var indexString = this.getTitleValue('SPRITE') || '0';
    var spriteValue = blockly.JavaScript.valueToCode(this, 'VALUE',
      Blockly.JavaScript.ORDER_NONE);

    return generateSetterCode({
      value: spriteValue,
      ctx: this,
      extraParams: indexString,
      name: 'setSprite'});
  };

  blockly.Blocks.studio_setSpriteEmotion = {
    helpUrl: '',
    init: function () {
      this.setHSV(184, 1.00, 0.74);
      if (spriteCount > 1) {
        if (isK1) {
          this.appendDummyInput().appendTitle(msg.setSprite())
            .appendTitle(startingSpriteImageDropdown(), 'SPRITE');
        } else {
          this.appendDummyInput()
            .appendTitle(spriteNumberTextDropdown(msg.setSpriteN), 'SPRITE');
        }
      } else {
        this.appendDummyInput()
          .appendTitle(msg.setSprite());
      }

      if (isK1) {
        var fieldImageDropdown = new blockly.FieldImageDropdown(this.K1_VALUES, 34, 34);
        fieldImageDropdown.setValue(this.K1_VALUES[0][1]); // default to normal
        this.appendDummyInput()
          .appendTitle(msg.emotion())
          .appendTitle(fieldImageDropdown, 'VALUE');
      } else {
        var dropdown = new blockly.FieldDropdown(this.VALUES);
        dropdown.setValue(this.VALUES[1][1]);  // default to normal
        this.appendDummyInput()
          .appendTitle(dropdown, 'VALUE');
      }
      this.setInputsInline(true);
      this.setPreviousStatement(true);
      this.setNextStatement(true);
      this.setTooltip(msg.setSpriteEmotionTooltip());
    }
  };

  blockly.Blocks.studio_setSpriteEmotionParams = {
    helpUrl: '',
    init: function () {
      this.setHSV(184, 1.00, 0.74);
      this.appendValueInput('SPRITE').setCheck(blockly.BlockValueType.NUMBER)
          .appendTitle(msg.setSpriteN({spriteIndex: ''}));
      var dropdown = new blockly.FieldDropdown(this.VALUES);
      dropdown.setValue(this.VALUES[1][1]);  // default to normal
      this.appendDummyInput()
          .appendTitle(dropdown, 'VALUE');
      this.setInputsInline(true);
      this.setPreviousStatement(true);
      this.setNextStatement(true);
      this.setTooltip(msg.setSpriteEmotionTooltip());
    }
  };

  blockly.Blocks.studio_setSpriteEmotion.VALUES =
      blockly.Blocks.studio_setSpriteEmotionParams.VALUES =
      [[msg.setSpriteEmotionRandom(), RANDOM_VALUE],
       [msg.setSpriteEmotionNormal(), Emotions.NORMAL.toString()],
       [msg.setSpriteEmotionHappy(), Emotions.HAPPY.toString()],
       [msg.setSpriteEmotionAngry(), Emotions.ANGRY.toString()],
       [msg.setSpriteEmotionSad(), Emotions.SAD.toString()]];

  blockly.Blocks.studio_setSpriteEmotion.K1_VALUES =
      [[skin.emotionNormal, Emotions.NORMAL.toString()],
       [skin.emotionHappy, Emotions.HAPPY.toString()],
       [skin.emotionAngry, Emotions.ANGRY.toString()],
       [skin.emotionSad, Emotions.SAD.toString()],
       [skin.randomPurpleIcon, RANDOM_VALUE]];

  generator.studio_setSpriteEmotion = function () {
    return generateSetterCode({
      ctx: this,
      extraParams: (this.getTitleValue('SPRITE') || '0'),
      name: 'setSpriteEmotion'});
  };

  generator.studio_setSpriteEmotionParams = function () {
    var indexString = getSpriteIndex(this);
    return generateSetterCode({
      ctx: this,
      extraParams: indexString,
      name: 'setSpriteEmotion'});
  };

  var initSayBlock = function (options) {
    var block = {};
    // Block for waiting a specific amount of time.
    block.helpUrl = '';
    block.init = function () {
      this.setHSV(184, 1.00, 0.74);
      if (options.time) {
        this.appendValueInput('SPRITE').setCheck(blockly.BlockValueType.NUMBER)
            .appendTitle(msg.actor());
        this.appendDummyInput()
            .appendTitle(msg.saySprite());
      } else if (spriteCount > 1) {
        if (isK1) {
          this.appendDummyInput().appendTitle(msg.saySprite())
            .appendTitle(startingSpriteImageDropdown(), 'SPRITE');
        } else {
          this.appendDummyInput()
            .appendTitle(spriteNumberTextDropdown(msg.saySpriteN), 'SPRITE');
        }
      } else {
        this.appendDummyInput()
          .appendTitle(msg.saySprite());
      }
      if (options.restrictedDialog) {
        var functionArray = [];
        var numRestrictedSayChoices = 59;
        for (var i = 0; i < numRestrictedSayChoices; i++) {
          var functionElement = functionArray[i] = [];
          var string = msg["saySpriteChoices_" + i]();
          functionElement[0] = functionElement[1] = string;
        }
        var dropdown = new blockly.FieldDropdown(functionArray);
        this.appendDummyInput().appendTitle(dropdown, 'VALUE');
      } else if (options.params) {
        this.appendValueInput('TEXT');
      } else {
        var quotedTextInput = this.appendDummyInput();
        if (isK1) {
          quotedTextInput.appendTitle(new Blockly.FieldImage(skin.speechBubble));
        }
        quotedTextInput.appendTitle(new Blockly.FieldImage(
              Blockly.assetUrl('media/quote0.png'), 12, 12))
          .appendTitle(new Blockly.FieldTextInput(msg.defaultSayText()), 'TEXT')
          .appendTitle(new Blockly.FieldImage(
              Blockly.assetUrl('media/quote1.png'), 12, 12));
      }
      if (options.time) {
        this.appendValueInput('TIME').setCheck(blockly.BlockValueType.NUMBER).appendTitle(msg.for());
        this.appendDummyInput().appendTitle(msg.waitSeconds());
      }
      this.setInputsInline(true);
      this.setPreviousStatement(true);
      this.setNextStatement(true);
      this.setTooltip(msg.saySpriteTooltip());
    };

    return block;
  };

  blockly.Blocks.studio_saySprite = initSayBlock({});
  blockly.Blocks.studio_saySpriteChoices = initSayBlock({'restrictedDialog': true});
  blockly.Blocks.studio_saySpriteParams = initSayBlock({'params': true});
  blockly.Blocks.studio_saySpriteParamsTime = initSayBlock({'params': true, 'time': true});

  generator.studio_saySprite = function () {
    // Generate JavaScript for saying.
    return 'Studio.saySprite(\'block_id_' + this.id +
               '\', ' +
               (this.getTitleValue('SPRITE') || '0') + ', ' +
               blockly.JavaScript.quote_(this.getTitleValue('TEXT')) + ');\n';
  };

  generator.studio_saySpriteChoices = function () {
    // Generate JavaScript for saying (choices version).
    return 'Studio.saySprite(\'block_id_' + this.id +
               '\', ' +
               (this.getTitleValue('SPRITE') || '0') + ', \'' +
               (this.getTitleValue('VALUE') || ' ') + '\');\n';
  };

  generator.studio_saySpriteParams = function () {
    // Generate JavaScript for saying (param version).
    var textParam = Blockly.JavaScript.valueToCode(this, 'TEXT',
        Blockly.JavaScript.ORDER_NONE) || '';
    return 'Studio.saySprite(\'block_id_' + this.id +
               '\', ' +
               (this.getTitleValue('SPRITE') || '0') + ', ' +
               textParam + ');\n';
  };

  generator.studio_saySpriteParamsTime = function () {
    // Generate JavaScript for saying (param version).
    var spriteParam = getSpriteIndex(this);
    var textParam = Blockly.JavaScript.valueToCode(this, 'TEXT',
        Blockly.JavaScript.ORDER_NONE) || '';
    var secondsParam = Blockly.JavaScript.valueToCode(this, 'TIME',
        Blockly.JavaScript.ORDER_NONE) || 1;
    return 'Studio.saySprite(\'block_id_' + this.id + '\', ' +
        spriteParam + ', ' + textParam + ',' + secondsParam + ');\n';
  };

  var initWaitBlock = function (options) {
    var block = {};
    // Block for waiting a specific amount of time.
    block.helpUrl = '';
    block.init = function () {
      this.setHSV(184, 1.00, 0.74);
      if (options.params) {
        this.appendDummyInput()
          .appendTitle(msg.waitFor());
        this.appendValueInput('VALUE')
          .setCheck(blockly.BlockValueType.NUMBER);
        this.appendDummyInput()
          .appendTitle(msg.waitSeconds());
      } else {
        if (isK1) {
          let dropdown = new blockly.FieldDropdown([1, 2, 3, 4, 5].map(
                (val) => [val.toString(), (val * 1000).toString()]));
          dropdown.setValue('1000');
          this.appendDummyInput()
            .appendTitle(msg.wait())
            .appendTitle(new blockly.FieldImage(skin.clockIcon))
            .appendTitle(dropdown, 'VALUE')
            .appendTitle(msg.waitSeconds());
        } else {
          let dropdown = new blockly.FieldDropdown(this.VALUES);
          dropdown.setValue(this.VALUES[2][1]);  // default to half second

          this.appendDummyInput()
            .appendTitle(dropdown, 'VALUE');
        }
      }
      this.setInputsInline(true);
      this.setPreviousStatement(true);
      this.setNextStatement(true);
      this.setTooltip(options.params ? msg.waitParamsTooltip() :
        msg.waitTooltip());
    };

    if (!options.params) {
      block.VALUES =
        [[msg.waitForClick(), '"click"'],
         [msg.waitForRandom(), 'random'],
         [msg.waitForHalfSecond(), '500'],
         [msg.waitFor1Second(), '1000'],
         [msg.waitFor2Seconds(), '2000'],
         [msg.waitFor5Seconds(), '5000'],
         [msg.waitFor10Seconds(), '10000']];
    }

    return block;
  };

  blockly.Blocks.studio_wait = initWaitBlock({});
  blockly.Blocks.studio_waitParams = initWaitBlock({ 'params': true });

  generator.studio_wait = function () {
    return generateSetterCode({
      ctx: this,
      name: 'wait'});
  };

  generator.studio_waitParams = function () {
    // Generate JavaScript for wait (params version).
    var valueParam = Blockly.JavaScript.valueToCode(this, 'VALUE',
        Blockly.JavaScript.ORDER_NONE) || '0';
    return 'Studio.wait(\'block_id_' + this.id +
        '\', (' + valueParam + ' * 1000));\n';
  };

  blockly.Blocks.studio_endGame = {
    helpUrl: '',
    init: function () {
      this.setHSV(184, 1.00, 0.74);
      var dropdown = new blockly.FieldDropdown(this.VALUES);
      dropdown.setValue(this.VALUES[0][1]); // default to win
      this.appendDummyInput().appendTitle(dropdown, 'VALUE');
      this.setInputsInline(true);
      this.setPreviousStatement(true);
      this.setNextStatement(true);
      this.setTooltip(msg.endGameTooltip());
    }
  };

  blockly.Blocks.studio_endGame.VALUES =
    [[msg.endGameWin(), 'win'],
     [msg.endGameLose(), 'lose']];

  generator.studio_endGame = function () {
    // Generate JavaScript for ending the game.
    return 'Studio.endGame(\'block_id_' + this.id + '\',\'' +
      this.getTitleValue('VALUE') + '\');\n';
  };

  //
  // Install functional start blocks
  //

  blockly.Blocks.functional_start_setValue = {
    init: function () {
      var blockName = msg.startSetValue();
      var blockType = blockly.BlockValueType.NONE;
      var blockArgs = [{name: 'VALUE', type: blockly.BlockValueType.FUNCTION}];
      blockly.FunctionalBlockUtils.initTitledFunctionalBlock(this, blockName, blockType, blockArgs);
    }
  };

  generator.functional_start_setValue = function () {
    // For each of our inputs (i.e. update-target, update-danger, etc.) get
    // the attached block and figure out what it's function name is. Store
    // that on BigGameLogic so we can know what functions to call later.
    if (customGameLogic) {
      customGameLogic.cacheBlock('VALUE', this.getInputTargetBlock('VALUE'));
    } else {
      throw new Error('must register custom game logic');
    }
  };

  blockly.Blocks.functional_start_setVars = {
    init: function () {
      var blockName = msg.startSetVars();
      var blockType = blockly.BlockValueType.NONE;
      var blockArgs = [
        {name: 'title', type: blockly.BlockValueType.STRING},
        {name: 'subtitle', type: blockly.BlockValueType.STRING},
        {name: 'background', type: blockly.BlockValueType.IMAGE},
        {name: 'player', type: blockly.BlockValueType.IMAGE},
        {name: 'target', type: blockly.BlockValueType.IMAGE},
        {name: 'danger', type: blockly.BlockValueType.IMAGE}
      ];
      blockly.FunctionalBlockUtils.initTitledFunctionalBlock(this, blockName, blockType, blockArgs);
    }
  };

  generator.functional_start_setVars = function () {
    // For the current design, this doesn't need to generate any code.
    // Though we pass in a function, we're not actually using that passed in
    // function, and instead depend on a function of the required name existing
    // in the global space. This may change in the future.
  };

  /**
   * functional_start_setFuncs
   * Even those this is called setFuncs, we are passed both functions and
   * variables. Our generator stashes the passed values on our customLogic
   * object (which is BigGameLogic).
   */
  blockly.Blocks.functional_start_setFuncs = {
    init: function () {
      this.blockArgs = [
        {name: 'title', type: blockly.BlockValueType.STRING},
        {name: 'subtitle', type: blockly.BlockValueType.STRING},
        {name: 'background', type: blockly.BlockValueType.IMAGE},
        {name: 'target', type: blockly.BlockValueType.IMAGE},
        {name: 'danger', type: blockly.BlockValueType.IMAGE},
        {name: 'player', type: blockly.BlockValueType.IMAGE},
        {name: 'update-target', type: blockly.BlockValueType.FUNCTION},
        {name: 'update-danger', type: blockly.BlockValueType.FUNCTION},
        {name: 'update-player', type: blockly.BlockValueType.FUNCTION},
        {name: 'collide?', type: blockly.BlockValueType.FUNCTION},
        {name: 'on-screen?', type: blockly.BlockValueType.FUNCTION}
      ];
      this.setFunctional(true, {
        headerHeight: 30
      });
      this.setHSV.apply(this, blockly.FunctionalTypeColors[blockly.BlockValueType.NONE]);

      var options = {
        fixedSize: { height: 35 }
      };

      this.appendDummyInput()
        .appendTitle(new Blockly.FieldLabel('game_funcs', options))
        .setAlign(Blockly.ALIGN_LEFT);

      var rows = [
        'title, subtitle, background',
        [this.blockArgs[0], this.blockArgs[1], this.blockArgs[2]],
        'target, danger, player',
        [this.blockArgs[3], this.blockArgs[4], this.blockArgs[5]],
        'update-target, update-danger, update-player',
        [this.blockArgs[6], this.blockArgs[7], this.blockArgs[8]],
        'collide?, onscreen?',
        [this.blockArgs[9], this.blockArgs[10]]
      ];

      rows.forEach(function (row) {
        if (typeof(row) === 'string') {
          this.appendDummyInput()
            .appendTitle(new Blockly.FieldLabel(row));
        } else {
          row.forEach(function (blockArg, index) {
            var input = this.appendFunctionalInput(blockArg.name);
            if (index !== 0) {
              input.setInline(true);
            }
            input.setHSV.apply(input, blockly.FunctionalTypeColors[blockArg.type]);
            input.setCheck(blockArg.type);
            input.setAlign(Blockly.ALIGN_LEFT);
          }, this);
        }
      }, this);

      this.setFunctionalOutput(false);
    }
  };

  generator.functional_start_setFuncs = function () {
    if (!customGameLogic) {
      throw new Error('must register custom game logic');
    }

    // For each of our inputs (i.e. update-target, update-danger, etc.) get
    // the attached block and figure out what it's function name is. Store
    // that on BigGameLogic so we can know what functions to call later.
    this.blockArgs.forEach(function (arg) {
      var inputBlock = this.getInputTargetBlock(arg.name);
      if (!inputBlock) {
        return;
      }

      customGameLogic.cacheBlock(arg.name, inputBlock);
    }, this);
  };

  blockly.Blocks.functional_start_setSpeeds = {
    init: function () {
      var blockName = 'start (player-speed, enemy-speed)';
      var blockType = blockly.BlockValueType.NONE;
      var blockArgs = [
        {name: 'PLAYER_SPEED', type: 'Number'},
        {name: 'ENEMY_SPEED', type: 'Number'}
      ];
      blockly.FunctionalBlockUtils.initTitledFunctionalBlock(this, blockName, blockType, blockArgs);
    }
  };

  generator.functional_start_setSpeeds = function () {
    var defaultSpeed = 7;
    var playerSpeed = Blockly.JavaScript.statementToCode(this, 'PLAYER_SPEED', false) || defaultSpeed;
    var enemySpeed = Blockly.JavaScript.statementToCode(this, 'ENEMY_SPEED', false) || defaultSpeed;
    var playerSpriteIndex = '0';
    var enemySpriteIndex = '1';
    var code = 'Studio.setSpriteSpeed(\'block_id_' + this.id + '\',' +
        playerSpriteIndex + ',' + playerSpeed + ');\n';
    code += 'Studio.setSpriteSpeed(\'block_id_' + this.id + '\',' +
        enemySpriteIndex + ',' + enemySpeed + ');\n';
    return code;
  };

  blockly.Blocks.functional_start_setBackgroundAndSpeeds = {
    init: function () {
      var blockName = 'start (background, player-speed, enemy-speed)';
      var blockType = blockly.BlockValueType.NONE;
      var blockArgs = [
        {name: 'BACKGROUND', type: blockly.BlockValueType.STRING},
        {name: 'PLAYER_SPEED', type: 'Number'},
        {name: 'ENEMY_SPEED', type: 'Number'}
      ];
      blockly.FunctionalBlockUtils.initTitledFunctionalBlock(this, blockName, blockType, blockArgs);
    }
  };

  generator.functional_start_setBackgroundAndSpeeds = function () {
    var background = Blockly.JavaScript.statementToCode(this, 'BACKGROUND', false) || 'cave';
    var defaultSpeed = 7;
    var playerSpeed = Blockly.JavaScript.statementToCode(this, 'PLAYER_SPEED', false) || defaultSpeed;
    var enemySpeed = Blockly.JavaScript.statementToCode(this, 'ENEMY_SPEED', false) || defaultSpeed;
    var code =  'Studio.setBackground(\'block_id_' + this.id + '\'' +
        ',' + background + ');\n';
    code += 'Studio.setSpriteSpeed(\'block_id_' + this.id + '\',0' +
        ',' + playerSpeed + ');\n';
    code += 'Studio.setSpriteSpeed(\'block_id_' + this.id + '\',1' +
        ',' + enemySpeed + ');\n';
    return code;
  };

  // install number and string
  sharedFunctionalBlocks.install(blockly, generator);

  // Note: in other languages, the translated values won't be accepted
  // as valid backgrounds if they are typed in as free text. Also this
  // block will have the effect of translating the selected text to
  // english if not connected to the functional_setBackground block.
  // TODO(i18n): translate these strings in the Studio.setBackground
  // API instead of here.
  var functional_background_values = skin.backgroundChoices.slice(1);

  blockly.FunctionalBlockUtils.installStringPicker(blockly, generator, {
    blockName: 'functional_background_string_picker',
    values: functional_background_values
  });

  blockly.Blocks.studio_vanishSprite = {
    helpUrl: '',
    init: function () {
      this.setHSV(184, 1.00, 0.74);
      this.appendValueInput('SPRITE').setCheck(blockly.BlockValueType.NUMBER)
          .appendTitle(msg.vanishActorN({spriteIndex: ''}));
      this.setPreviousStatement(true);
      this.setInputsInline(true);
      this.setNextStatement(true);
      this.setTooltip(msg.vanishTooltip());
    }
  };

  generator.studio_vanishSprite = function () {
    var spriteParam = getSpriteIndex(this);
    return 'Studio.vanish(\'block_id_' + this.id + '\', ' + spriteParam +
        ');\n';
  };

  /**
   * functional_sprite_dropdown
   */
  blockly.Blocks.functional_sprite_dropdown = {
    helpUrl: '',
    init: function () {
      this.setHSV.apply(this, blockly.FunctionalTypeColors[blockly.BlockValueType.IMAGE]);

      this.VALUES = skin.spriteChoices;

      var choices = _.map(startAvatars, function (skinId) {
        return [skin[skinId].dropdownThumbnail, skinId];
      });
      var dropdown = new blockly.FieldImageDropdown(choices,
        skin.dropdownThumbnailWidth, skin.dropdownThumbnailHeight);

      this.appendDummyInput()
        .appendTitle(dropdown, 'SPRITE_INDEX');

      this.setFunctionalOutput(true);
    }
  };

  generator.functional_sprite_dropdown = function () {
    // returns the sprite index
    return blockly.JavaScript.quote_(this.getTitleValue('SPRITE_INDEX'));
  };

  /**
   * functional_background_dropdown
   */
  blockly.Blocks.functional_background_dropdown = {
    helpUrl: '',
    init: function () {
      this.setHSV.apply(this, blockly.FunctionalTypeColors[blockly.BlockValueType.IMAGE]);

      this.VALUES = skin.backgroundChoicesK1;
      var dropdown = new blockly.FieldImageDropdown(skin.backgroundChoicesK1,
        skin.dropdownThumbnailWidth, skin.dropdownThumbnailHeight);

      this.appendDummyInput()
        .appendTitle(dropdown, 'BACKGROUND');

      this.setFunctionalOutput(true);
    }
  };

  generator.functional_background_dropdown = function () {
    // returns the sprite index
    return generateSetterCode({
      value: this.getTitleValue('BACKGROUND'),
      ctx: this,
      returnValue: true
    });
  };

  /**
   * functional_keydown
   */
  blockly.Blocks.functional_keydown = {
    helpUrl: '',
    init: function () {
      // todo = localize
      blockly.FunctionalBlockUtils.initTitledFunctionalBlock(this, 'keydown?', blockly.BlockValueType.BOOLEAN, [
        { name: 'ARG1', type: 'Number' }
      ]);
    }
  };

  generator.functional_keydown = function () {
    var keyCode = Blockly.JavaScript.statementToCode(this, 'ARG1', false) || - 1;
    return 'Studio.isKeyDown(' + keyCode + ');';
  };

  /**
   * Blocking prompt for user input.
   */
  blockly.Blocks.studio_ask = {
    helpUrl: '',
    init: function () {
      var fieldLabel = new Blockly.FieldLabel(Blockly.Msg.VARIABLES_GET_ITEM);
      // Must be marked EDITABLE so that cloned blocks share the same var name
      fieldLabel.EDITABLE = true;
      this.setHSV(312, 0.32, 0.62);
      this.appendDummyInput().appendTitle(msg.ask());
      this.setInputsInline(true);
      this.appendDummyInput()
        .appendTitle(new Blockly.FieldImage(
          Blockly.assetUrl('media/quote0.png'), 12, 12))
        .appendTitle(new Blockly.FieldTextInput(''), 'TEXT')
        .appendTitle(new Blockly.FieldImage(
          Blockly.assetUrl('media/quote1.png'), 12, 12));
      this.appendDummyInput().appendTitle(msg.toSet());
      this.appendDummyInput()
        .appendTitle(Blockly.Msg.VARIABLES_GET_TITLE)
        .appendTitle(Blockly.disableVariableEditing ? fieldLabel
          : new Blockly.FieldVariable(Blockly.Msg.VARIABLES_GET_ITEM), 'VAR')
        .appendTitle(Blockly.Msg.VARIABLES_GET_TAIL);
      this.setPreviousStatement(true);
      this.setNextStatement(true);
      // This block handles generation of nextConnection descendants (in order
      // to wrap them in a callback).
      this.skipNextBlockGeneration = true;
    }
  };

  generator.studio_ask = function () {
    var blockId = `block_id_${this.id}`;
    var question = this.getTitleValue('TEXT');
    var varName = Blockly.JavaScript.translateVarName(this.getTitleValue('VAR'));

    var nextBlock = this.nextConnection && this.nextConnection.targetBlock();
    var nextCode = Blockly.JavaScript.blockToCode(nextBlock, true);
    nextCode = Blockly.Generator.prefixLines(`${varName} = value;\n${nextCode}`, '  ');
    var callback = `function (value) {\n${nextCode}}`;

    return `Studio.askForInput("${blockId}", "${question}", ${callback});\n`;
  };
};

function installVanish(blockly, generator, spriteNumberTextDropdown, startingSpriteImageDropdown, blockInstallOptions) {
  blockly.Blocks.studio_vanish = {
    helpUrl: '',
    init: function () {
      this.setHSV(184, 1.00, 0.74);
      if (blockInstallOptions.isK1) {
        this.appendDummyInput()
          .appendTitle(msg.vanish())
          .appendTitle(new blockly.FieldImage(blockInstallOptions.skin.explosionThumbnail))
          .appendTitle(startingSpriteImageDropdown(), 'SPRITE');
      } else {
        this.appendDummyInput()
          .appendTitle(spriteNumberTextDropdown(msg.vanishActorN), 'SPRITE');
      }
      this.setPreviousStatement(true);
      this.setInputsInline(true);
      this.setNextStatement(true);
      this.setTooltip(msg.vanishTooltip());
    }
  };

  generator.studio_vanish = function () {
    var sprite = this.getTitleValue('SPRITE');
    return 'Studio.vanish(\'block_id_' + this.id + '\', ' + sprite + ');\n';
  };
}<|MERGE_RESOLUTION|>--- conflicted
+++ resolved
@@ -1382,7 +1382,6 @@
                 (this.getTitleValue('VALUE') || '1') + '\');\n';
   };
 
-<<<<<<< HEAD
   blockly.Blocks.studio_setScore = {
     helpUrl: '',
     init: function () {
@@ -1416,7 +1415,8 @@
     var arg = Blockly.JavaScript.valueToCode(this, 'VALUE',
        Blockly.JavaScript.ORDER_NONE) || '0';
    return ['Studio.getScore()', 0];
-=======
+  };
+
   blockly.Blocks.studio_addNumPoints = {
     // Block for adding arbitrary number of points
     helpUrl: '',
@@ -1461,7 +1461,6 @@
       Blockly.JavaScript.ORDER_NONE) || '1';
     return 'Studio.removePoints(\'block_id_' + this.id + '\', \'' +
         arg + '\');\n';
->>>>>>> 239d5795
   };
 
   blockly.Blocks.studio_setScoreText = {
