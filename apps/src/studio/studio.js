--- conflicted
+++ resolved
@@ -1842,11 +1842,7 @@
     finishClipRect.setAttribute('x', Studio.spriteGoals_[i].x + offsetX);
     finishClipRect.setAttribute('y', Studio.spriteGoals_[i].y + offsetY);
   }
-<<<<<<< HEAD
-  
-=======
-
->>>>>>> 49d6d4ae
+
   sortDrawOrder();
 
   // A little flag for script-based code to consume.
