/**
 * Blockly App: Studio
 *
 * Copyright 2014 Code.org
 *
 */

'use strict';

var studioApp = require('../StudioApp').singleton;
var commonMsg = require('../locale');
var studioMsg = require('./locale');
var skins = require('../skins');
var constants = require('./constants');
var sharedConstants = require('../constants');
var codegen = require('../codegen');
var api = require('./api');
var blocks = require('./blocks');
var page = require('../templates/page.html.ejs');
var dom = require('../dom');
var Collidable = require('./collidable');
var Projectile = require('./projectile');
var Item = require('./Item');
var BigGameLogic = require('./bigGameLogic');
var RocketHeightLogic = require('./rocketHeightLogic');
var SamBatLogic = require('./samBatLogic');
var parseXmlElement = require('../xml').parseElement;
var utils = require('../utils');
var dropletUtils = require('../dropletUtils');
var _ = utils.getLodash();
var dropletConfig = require('./dropletConfig');
var Hammer = utils.getHammer();
var JSInterpreter = require('../JSInterpreter');
var annotationList = require('../acemode/annotationList');

// tests don't have svgelement
if (typeof SVGElement !== 'undefined') {
  // Loading these modules extends SVGElement and puts canvg in the global
  // namespace
  require('../canvg/rgbcolor.js');
  require('../canvg/StackBlur.js');
  require('../canvg/canvg.js');
  require('../canvg/svg_todataurl');
}

var Direction = constants.Direction;
var NextTurn = constants.NextTurn;
var SquareType = constants.SquareType;
var Emotions = constants.Emotions;

var KeyCodes = sharedConstants.KeyCodes;

var ResultType = studioApp.ResultType;
var TestResults = studioApp.TestResults;

var SVG_NS = "http://www.w3.org/2000/svg";

// Whether we are showing debug information
var showDebugInfo = false;

/**
 * Create a namespace for the application.
 */
var Studio = module.exports;

Studio.keyState = {};
Studio.gesturesObserved = {};
Studio.btnState = {};

var ButtonState = {
  UP: 0,
  DOWN: 1
};

var ArrowIds = {
  LEFT: 'leftButton',
  UP: 'upButton',
  RIGHT: 'rightButton',
  DOWN: 'downButton'
};

var DRAG_DISTANCE_TO_MOVE_RATIO = 25;

// NOTE: all class names should be unique. eventhandler naming won't work
// if we name a projectile class 'left' for example.

var EdgeClassNames = [
  'top',
  'left',
  'bottom',
  'right'
];

var level;
var skin;

/**
 * Milliseconds between each animation frame.
 */
var stepSpeed;

//TODO: Make configurable.
studioApp.setCheckForEmptyBlocks(true);

var MAX_INTERPRETER_STEPS_PER_TICK = 200;

var AUTO_HANDLER_MAP = {
  whenRun: 'whenGameStarts',
  whenDown: 'when-down',
  whenUp: 'when-up',
  whenLeft: 'when-left',
  whenRight: 'when-right',
  whenTouchCharacter: 'whenSpriteCollided-' +
      (Studio.protagonistSpriteIndex || 0) +
      '-any_item',
  whenTouchObstacle: 'whenSpriteCollided-' +
      (Studio.protagonistSpriteIndex || 0) +
      '-wall',
  whenGetAllCharacters: 'whenGetAllCharacters',
  whenTouchGoal: 'whenTouchGoal',
  whenTouchAllGoals: 'whenTouchAllGoals',
  whenScore1000: 'whenScore1000',
};

// Default Scalings
Studio.scale = {
  'snapRadius': 1,
  'stepSpeed': 33
};

var TITLE_SCREEN_TIMEOUT = 5000;
var TITLE_SCREEN_TITLE_Y_POSITION = 60; // bottom of title text
var TITLE_SCREEN_TEXT_Y_POSITION = 100; // top of text group
var TITLE_SCREEN_TEXT_SIDE_MARGIN = 20;
var TITLE_SCREEN_TEXT_LINE_HEIGHT = 24;
var TITLE_SCREEN_TEXT_MAX_LINES = 7;
var TITLE_SCREEN_TEXT_TOP_MARGIN = 5;
var TITLE_SCREEN_TEXT_V_PADDING = 15;
var TITLE_SCREEN_TEXT_WIDTH = 360;
var TITLE_SCREEN_TEXT_HEIGHT =
      TITLE_SCREEN_TEXT_TOP_MARGIN + TITLE_SCREEN_TEXT_V_PADDING +
      (TITLE_SCREEN_TEXT_MAX_LINES * TITLE_SCREEN_TEXT_LINE_HEIGHT);

var TITLE_SPRITE_X_POS = 3;
var TITLE_SPRITE_Y_POS = 6;

var SPEECH_BUBBLE_RADIUS = 20;
var SPEECH_BUBBLE_H_OFFSET = 50;
var SPEECH_BUBBLE_PADDING = 5;
var SPEECH_BUBBLE_SIDE_MARGIN = 10;
var SPEECH_BUBBLE_LINE_HEIGHT = 20;
var SPEECH_BUBBLE_MAX_LINES = 4;
var SPEECH_BUBBLE_TOP_MARGIN = 5;
var SPEECH_BUBBLE_WIDTH = 180;
var SPEECH_BUBBLE_HEIGHT = 20 +
      (SPEECH_BUBBLE_MAX_LINES * SPEECH_BUBBLE_LINE_HEIGHT);

var SCORE_TEXT_Y_POSITION = 60; // bottom of text

var MIN_TIME_BETWEEN_PROJECTILES = 500; // time in ms

var twitterOptions = {
  text: studioMsg.shareStudioTwitter(),
  hashtag: "StudioCode"
};

function loadLevel() {
  // Load maps.
  Studio.map = level.map;
  Studio.wallMap = null;  // The map name actually being used.
  Studio.wallMapRequested = null; // The map name requested by the caller.
  Studio.timeoutFailureTick = level.timeoutFailureTick || Infinity;
  Studio.slowJsExecutionFactor = level.slowJsExecutionFactor || 1;
  Studio.ticksBeforeFaceSouth = Studio.slowJsExecutionFactor +
                                  IDLE_TICKS_BEFORE_FACE_SOUTH;
  Studio.minWorkspaceHeight = level.minWorkspaceHeight;
  Studio.softButtons_ = level.softButtons || {};
  // protagonistSpriteIndex was originally mispelled. accept either spelling.
  Studio.protagonistSpriteIndex = utils.valueOr(level.protagonistSpriteIndex,level.protaganistSpriteIndex);

  switch (level.customGameType) {
    case 'Big Game':
      Studio.customLogic = new BigGameLogic(Studio);
      break;
    case 'Rocket Height':
      Studio.customLogic = new RocketHeightLogic(Studio);
      break;
    case 'Sam the Bat':
      Studio.customLogic = new SamBatLogic(Studio);
      break;
    case 'Ninja Cat':
      Studio.customLogic = new BigGameLogic(Studio, {
        staticPlayer: true
      });

  }
  blocks.registerCustomGameLogic(Studio.customLogic);

  if (level.avatarList) {
    Studio.startAvatars = level.avatarList.slice();
  } else {
    Studio.startAvatars = reorderedStartAvatars(skin.avatarList,
      level.firstSpriteIndex);
  }

  // Override scalars.
  for (var key in level.scale) {
    Studio.scale[key] = level.scale[key];
  }

  // Measure maze dimensions and set sizes.
  // ROWS: Number of tiles down.
  Studio.ROWS = Studio.map.length;
  // COLS: Number of tiles across.
  Studio.COLS = Studio.map[0].length;
  // Pixel height and width of each maze square (i.e. tile).
  Studio.SQUARE_SIZE = 50;
  Studio.HALF_SQUARE = Studio.SQUARE_SIZE / 2;

  // Height and width of the goal and obstacles.
  Studio.MARKER_HEIGHT = level.markerHeight || 100;
  Studio.MARKER_WIDTH = level.markerWidth || 100;

  Studio.MAZE_WIDTH = Studio.SQUARE_SIZE * Studio.COLS;
  Studio.MAZE_HEIGHT = Studio.SQUARE_SIZE * Studio.ROWS;
  studioApp.MAZE_WIDTH = Studio.MAZE_WIDTH;
  studioApp.MAZE_HEIGHT = Studio.MAZE_HEIGHT;
}

/**
 * Returns a list of avatars, reordered such that firstSpriteIndex comes first
 * (and is now at index 0).
 */
function reorderedStartAvatars (avatarList, firstSpriteIndex) {
  firstSpriteIndex = firstSpriteIndex || 0;
  return _.flatten([
    avatarList.slice(firstSpriteIndex),
    avatarList.slice(0, firstSpriteIndex)
  ]);
}

var drawMap = function () {
  var svg = document.getElementById('svgStudio');
  var i, x, y, k;

  // Adjust outer element size.
  svg.setAttribute('width', Studio.MAZE_WIDTH);
  svg.setAttribute('height', Studio.MAZE_HEIGHT);

  // Attach click handler.
  var hammerSvg = new Hammer(svg);
  hammerSvg.on("tap", Studio.onSvgClicked);
  hammerSvg.on("drag", Studio.onSvgDrag);

  // Adjust visualizationColumn width.
  var visualizationColumn = document.getElementById('visualizationColumn');
  visualizationColumn.style.width = Studio.MAZE_WIDTH + 'px';

  var backgroundLayer = document.createElementNS(SVG_NS, 'g');
  backgroundLayer.setAttribute('id', 'backgroundLayer');
  svg.appendChild(backgroundLayer);

  if (skin.background) {
    var tile = document.createElementNS(SVG_NS, 'image');
    tile.setAttributeNS('http://www.w3.org/1999/xlink', 'xlink:href',
                        skin[Studio.background].background);
    tile.setAttribute('id', 'background');
    tile.setAttribute('height', Studio.MAZE_HEIGHT);
    tile.setAttribute('width', Studio.MAZE_WIDTH);
    tile.setAttribute('x', 0);
    tile.setAttribute('y', 0);
    backgroundLayer.appendChild(tile);
  }

  if (level.coordinateGridBackground) {
    studioApp.createCoordinateGridBackground({
      svg: 'backgroundLayer',
      origin: 0,
      firstLabel: 100,
      lastLabel: 300,
      increment: 100
    });
  }

  var spriteLayer = document.createElementNS(SVG_NS, 'g');
  spriteLayer.setAttribute('id', 'spriteLayer');
  svg.appendChild(spriteLayer);

  if (level.wallMapCollisions) {
    Studio.drawMapTiles();
  }

  if (Studio.spriteStart_) {
    for (i = 0; i < Studio.spriteCount; i++) {
      // Sprite clipPath element
      // (not setting x, y, height, or width until displaySprite)
      var spriteClip = document.createElementNS(SVG_NS, 'clipPath');
      spriteClip.setAttribute('id', 'spriteClipPath' + i);
      var spriteClipRect = document.createElementNS(SVG_NS, 'rect');
      spriteClipRect.setAttribute('id', 'spriteClipRect' + i);
      spriteClip.appendChild(spriteClipRect);
      spriteLayer.appendChild(spriteClip);

      // Add sprite (not setting href, height, or width until displaySprite).
      var spriteIcon = document.createElementNS(SVG_NS, 'image');
      spriteIcon.setAttribute('id', 'sprite' + i);
      spriteIcon.setAttribute('clip-path', 'url(#spriteClipPath' + i + ')');
      spriteLayer.appendChild(spriteIcon);

      // Add support for walking spritesheet.
      var spriteWalkIcon = document.createElementNS(SVG_NS, 'image');
      spriteWalkIcon.setAttribute('id', 'spriteWalk' + i);
      spriteWalkIcon.setAttribute('clip-path', 'url(#spriteWalkClipPath' + i + ')');
      spriteLayer.appendChild(spriteWalkIcon);

      var spriteWalkClip = document.createElementNS(SVG_NS, 'clipPath');
      spriteWalkClip.setAttribute('id', 'spriteWalkClipPath' + i);
      var spriteWalkClipRect = document.createElementNS(SVG_NS, 'rect');
      spriteWalkClipRect.setAttribute('id', 'spriteWalkClipRect' + i);
      spriteWalkClip.appendChild(spriteWalkClipRect);
      spriteLayer.appendChild(spriteWalkClip);

      dom.addMouseDownTouchEvent(spriteIcon,
        delegate(this, Studio.onSpriteClicked, i));
    }
    for (i = 0; i < Studio.spriteCount; i++) {
      var spriteSpeechBubble = document.createElementNS(SVG_NS, 'g');
      spriteSpeechBubble.setAttribute('id', 'speechBubble' + i);
      spriteSpeechBubble.setAttribute('visibility', 'hidden');

      var speechRect = document.createElementNS(SVG_NS, 'path');
      speechRect.setAttribute('id', 'speechBubblePath' + i);
      speechRect.setAttribute('class', 'studio-speech-bubble-path');

      var speechText = document.createElementNS(SVG_NS, 'text');
      speechText.setAttribute('id', 'speechBubbleText' + i);
      speechText.setAttribute('class', 'studio-speech-bubble');

      spriteSpeechBubble.appendChild(speechRect);
      spriteSpeechBubble.appendChild(speechText);
      svg.appendChild(spriteSpeechBubble);
    }
  }

  var numFrames = 1;
  if (level.goalOverride && 
      level.goalOverride.goalAnimation && 
      skin.animatedGoalFrames) {
    numFrames = skin.animatedGoalFrames;
  }

  if (Studio.spriteGoals_) {
    for (i = 0; i < Studio.spriteGoals_.length; i++) {
      // Add finish markers.

      var width =
        ((level.goalOverride && level.goalOverride.imageWidth) || Studio.MARKER_WIDTH);

      var height = 
        (level.goalOverride && level.goalOverride.imageHeight) || Studio.MARKER_HEIGHT;

      var finishClipPath = document.createElementNS(SVG_NS, 'clipPath');
      finishClipPath.setAttribute('id', 'finishClipPath' + i);
      var finishClipRect = document.createElementNS(SVG_NS, 'rect');
      finishClipRect.setAttribute('id', 'finishClipRect' + i);
      finishClipRect.setAttribute('width', width);
      finishClipRect.setAttribute('height', height);
      finishClipPath.appendChild(finishClipRect);
      svg.appendChild(finishClipPath);

      width = numFrames * 
        ((level.goalOverride && level.goalOverride.imageWidth) || Studio.MARKER_WIDTH);

      height = 
        (level.goalOverride && level.goalOverride.imageHeight) || Studio.MARKER_HEIGHT;

      var spriteFinishMarker = document.createElementNS(SVG_NS, 'image');
      spriteFinishMarker.setAttribute('id', 'spriteFinish' + i);
      spriteFinishMarker.setAttribute('width', width);
      spriteFinishMarker.setAttribute('height', height);
      spriteFinishMarker.setAttribute('clip-path', 'url(#finishClipPath' + i + ')');
      svg.appendChild(spriteFinishMarker);
    }
  }

  var score = document.createElementNS(SVG_NS, 'text');
  score.setAttribute('id', 'score');
  score.setAttribute('class', 'studio-score');
  score.setAttribute('x', Studio.MAZE_WIDTH / 2);
  score.setAttribute('y', SCORE_TEXT_Y_POSITION);
  score.appendChild(document.createTextNode(''));
  score.setAttribute('visibility', 'hidden');
  svg.appendChild(score);

  if (level.floatingScore) {
    var floatingScore = document.createElementNS(SVG_NS, 'text');
    floatingScore.setAttribute('id', 'floatingScore');
    floatingScore.setAttribute('class', 'studio-floating-score');
    floatingScore.setAttribute('x', Studio.MAZE_WIDTH / 2);
    floatingScore.setAttribute('y', SCORE_TEXT_Y_POSITION);
    floatingScore.appendChild(document.createTextNode(''));
    floatingScore.setAttribute('visibility', 'hidden');
    svg.appendChild(floatingScore);
  }

  var titleScreenTitle = document.createElementNS(SVG_NS, 'text');
  titleScreenTitle.setAttribute('id', 'titleScreenTitle');
  titleScreenTitle.setAttribute('class', 'studio-ts-title');
  titleScreenTitle.setAttribute('x', Studio.MAZE_WIDTH / 2);
  titleScreenTitle.setAttribute('y', TITLE_SCREEN_TITLE_Y_POSITION);
  titleScreenTitle.appendChild(document.createTextNode(''));
  titleScreenTitle.setAttribute('visibility', 'hidden');
  svg.appendChild(titleScreenTitle);

  var titleScreenTextGroup = document.createElementNS(SVG_NS, 'g');
  var xPosTextGroup = (Studio.MAZE_WIDTH - TITLE_SCREEN_TEXT_WIDTH) / 2;
  titleScreenTextGroup.setAttribute('id', 'titleScreenTextGroup');
  titleScreenTextGroup.setAttribute('x', xPosTextGroup);
  titleScreenTextGroup.setAttribute('y', TITLE_SCREEN_TEXT_Y_POSITION);
  titleScreenTextGroup.setAttribute(
      'transform',
      'translate(' + xPosTextGroup + ',' + TITLE_SCREEN_TEXT_Y_POSITION + ')');
  titleScreenTextGroup.setAttribute('visibility', 'hidden');

  var titleScreenTextRect = document.createElementNS(SVG_NS, 'rect');
  titleScreenTextRect.setAttribute('id', 'titleScreenTextRect');
  titleScreenTextRect.setAttribute('x', 0);
  titleScreenTextRect.setAttribute('y', 0);
  titleScreenTextRect.setAttribute('width', TITLE_SCREEN_TEXT_WIDTH);
  titleScreenTextRect.setAttribute('class', 'studio-ts-text-rect');

  var titleScreenText = document.createElementNS(SVG_NS, 'text');
  titleScreenText.setAttribute('id', 'titleScreenText');
  titleScreenText.setAttribute('class', 'studio-ts-text');
  titleScreenText.setAttribute('x', TITLE_SCREEN_TEXT_WIDTH / 2);
  titleScreenText.setAttribute('y', 0);
  titleScreenText.appendChild(document.createTextNode(''));

  titleScreenTextGroup.appendChild(titleScreenTextRect);
  titleScreenTextGroup.appendChild(titleScreenText);
  svg.appendChild(titleScreenTextGroup);
};

function collisionTest(x1, x2, xVariance, y1, y2, yVariance) {
  return (Math.abs(x1 - x2) <= xVariance) && (Math.abs(y1 - y2) <= yVariance);
}

function overlappingTest(x1, x2, xVariance, y1, y2, yVariance) {
  return (Math.abs(x1 - x2) < xVariance) && (Math.abs(y1 - y2) < yVariance);
}

/**
 * @param scope Object :  The scope in which to execute the delegated function.
 * @param func Function : The function to execute
 * @param data Object or Array : The data to pass to the function. If the function is also passed arguments, the data is appended to the arguments list. If the data is an Array, each item is appended as a new argument.
 */
var delegate = function(scope, func, data)
{
  return function()
  {
    var args = Array.prototype.slice.apply(arguments).concat(data);
    func.apply(scope, args);
  };
};

var calcMoveDistanceFromQueues = function (index, yAxis, modifyQueues) {
  var totalDistance = 0;

  Studio.eventHandlers.forEach(function (handler) {
    var cmd = handler.cmdQueue[0];
    if (cmd && cmd.name === 'moveDistance' && cmd.opts.spriteIndex === index) {
      var scaleFactor;
      var distThisMove = Math.min(cmd.opts.queuedDistance,
                                  Studio.sprite[cmd.opts.spriteIndex].speed);
      switch (cmd.opts.dir) {
        case Direction.NORTH:
          scaleFactor = yAxis ? -1 : 0;
          break;
        case Direction.WEST:
          scaleFactor = yAxis ? 0: -1;
          break;
        case Direction.SOUTH:
          scaleFactor = yAxis ? 1 : 0;
          break;
        case Direction.EAST:
          scaleFactor = yAxis ? 0: 1;
          break;
      }
      if (modifyQueues && (0 !== scaleFactor)) {
        cmd.opts.queuedDistance -= distThisMove;
        if ("0.00" === Math.abs(cmd.opts.queuedDistance).toFixed(2)) {
          cmd.opts.queuedDistance = 0;
        }
      }
      totalDistance += distThisMove * scaleFactor;
    }
  });

  return totalDistance;
};


var cancelQueuedMovements = function (index, yAxis) {
  Studio.eventHandlers.forEach(function (handler) {
    var cmd = handler.cmdQueue[0];
    if (cmd && cmd.name === 'moveDistance' && cmd.opts.spriteIndex === index) {
      var dir = cmd.opts.dir;
      if (yAxis && (dir === Direction.NORTH || dir === Direction.SOUTH)) {
        cmd.opts.queuedDistance = 0;
      } else if (!yAxis && (dir === Direction.EAST || dir === Direction.WEST)) {
        cmd.opts.queuedDistance = 0;
      }
    }
  });
};

//
// Return the next position for this sprite on a given coordinate axis
// given the queued moves (yAxis == false means xAxis)
// NOTE: position values returned are not clamped to playspace boundaries
//

var getNextPosition = function (i, yAxis, modifyQueues) {
  var curPos = yAxis ? Studio.sprite[i].y : Studio.sprite[i].x;
  return curPos + calcMoveDistanceFromQueues(i, yAxis, modifyQueues);
};

//
// Perform Queued Moves in the X and Y axes (called from inside onTick)
//
var performQueuedMoves = function (i) {
  var sprite = Studio.sprite[i];

  var origX = sprite.x;
  var origY = sprite.y;

  var nextX = getNextPosition(i, false, true);
  var nextY = getNextPosition(i, true, true);

  if (level.allowSpritesOutsidePlayspace) {
    sprite.x = nextX;
    sprite.y = nextY;
  } else {
    var playspaceBoundaries = Studio.getPlayspaceBoundaries(sprite);

    // Clamp nextX to boundaries as newX:
    var newX = Math.min(playspaceBoundaries.right,
                        Math.max(playspaceBoundaries.left, nextX));
    if (nextX != newX) {
      cancelQueuedMovements(i, false);
    }
    sprite.x = newX;

    // Clamp nextY to boundaries as newY:
    var newY = Math.min(playspaceBoundaries.bottom,
                        Math.max(playspaceBoundaries.top, nextY));
    if (nextY != newY) {
      cancelQueuedMovements(i, true);
    }
    sprite.y = newY;
  }

  // if sprite position changed, note it
  if (origX !== sprite.x || origY !== sprite.y) {
    sprite.lastMove = Studio.tickCount;
  }
};

//
// Set text into SVG text tspan elements (manual word wrapping)
// Thanks http://stackoverflow.com/questions/
//        7046986/svg-using-getcomputedtextlength-to-wrap-text
//
// opts.svgText: existing svg 'text' element
// opts.text: full-length text string
// opts.width: total width
// opts.fullHeight: total height (fits maxLines of text)
// opts.maxLines: max number of text lines
// opts.lineHeight: height per line of text
// opts.topMargin: top margin
// opts.sideMargin: left & right margin (deducted from total width)
//

var setSvgText = function(opts) {
  // Remove any children from the svgText node:
  while (opts.svgText.firstChild) {
    opts.svgText.removeChild(opts.svgText.firstChild);
  }

  var words = opts.text.toString().split(' ');
  // Create first tspan element
  var tspan = document.createElementNS('http://www.w3.org/2000/svg', 'tspan');
  tspan.setAttribute("x", opts.width / 2);
  tspan.setAttribute("dy", opts.lineHeight + opts.topMargin);
  // Create text in tspan element
  var text_node = document.createTextNode(words[0]);

  // Add text to tspan element
  tspan.appendChild(text_node);
  // Add tspan element to DOM
  opts.svgText.appendChild(tspan);
  var tSpansAdded = 1;

  for (var i = 1; i < words.length; i++) {
    // Find number of letters in string
    var len = tspan.firstChild.data.length;
    // Add next word
    tspan.firstChild.data += " " + words[i];

    if (tspan.getComputedTextLength &&
      tspan.getComputedTextLength() > opts.width - 2 * opts.sideMargin) {
      // Remove added word
      tspan.firstChild.data = tspan.firstChild.data.slice(0, len);

      if (opts.maxLines === tSpansAdded) {
        return opts.fullHeight;
      }
      // Create new tspan element
      tspan = document.createElementNS('http://www.w3.org/2000/svg', 'tspan');
      tspan.setAttribute("x", opts.width / 2);
      tspan.setAttribute("dy", opts.lineHeight);
      text_node = document.createTextNode(words[i]);
      tspan.appendChild(text_node);
      opts.svgText.appendChild(tspan);
      tSpansAdded++;
    }
  }
  var linesLessThanMax = opts.maxLines - Math.max(1, tSpansAdded);
  return opts.fullHeight - linesLessThanMax * opts.lineHeight;
};

/**
 * Execute the code for all of the event handlers that match an event name
 * @param {string} name Name of the handler we want to call
 * @param {boolean} allowQueueExension When true, we allow additional cmds to
 *  be appended to the queue
 * @param {Array} extraArgs Additional arguments passed into the virtual
*   JS machine for consumption by the student's event-handling code.
 */
function callHandler (name, allowQueueExtension, extraArgs) {
  if (level.autoArrowSteer) {
    var moveDir;
    switch (name) {
      case 'when-up':
        moveDir = Direction.NORTH;
        break;
      case 'when-down':
        moveDir = Direction.SOUTH;
        break;
      case 'when-left':
        moveDir = Direction.WEST;
        break;
      case 'when-right':
        moveDir = Direction.EAST;
        break;
    }
    if (moveDir) {
      Studio.queueCmd(null, 'move', {
        'spriteIndex': Studio.protagonistSpriteIndex || 0,
        'dir': moveDir
      });
    }
  }

  Studio.eventHandlers.forEach(function (handler) {
    if (studioApp.isUsingBlockly()) {
      // Note: we skip executing the code if we have not completed executing
      // the cmdQueue on this handler (checking for non-zero length)
      if (handler.name === name &&
          (allowQueueExtension || (0 === handler.cmdQueue.length))) {
        Studio.currentCmdQueue = handler.cmdQueue;
        try {
          handler.func(studioApp, api, Studio.Globals);
        } catch (e) {
          // Do nothing
        }
        Studio.currentCmdQueue = null;
      }
    } else {
      // TODO (cpirich): support events with parameters
      if (handler.name === name) {
        Studio.JSInterpreter.queueEvent(handler.func, extraArgs);
      }
    }
  });
}

Studio.initAutoHandlers = function (map) {
  for (var funcName in map) {
    var func = Studio.JSInterpreter.findGlobalFunction(funcName);
    if (func) {
      registerEventHandler(Studio.eventHandlers, map[funcName], func);
    }
  }
};

/**
 * Performs movement on a list of Projectiles or Items. Removes items from the
 * list automatically when they move out of bounds
 */
function performItemOrProjectileMoves (list) {
  for (var i = list.length - 1; i >= 0; i--) {
    list[i].moveToNextPosition();
    if (list[i].outOfBounds()) {
      list[i].removeElement();
      list.splice(i, 1);
    } else {
      list[i].display();
    }
  }
}

/**
 * Sort the draw order of sprites, items, and tiles so that items higher on
 * the screen are drawn before the ones in front, for a simple form of
 * z-sorting.
 */
function sortDrawOrder() {
  if (!level.sortDrawOrder) {
    return;
  }

  var spriteLayer = document.getElementById('spriteLayer');

  var itemsArray = [];

  // Add items.
  for (var i = 0; i < Studio.items.length; i++) {
    var item = {};
    item.element = Studio.items[i].element;
    item.y = Studio.items[i].y + Studio.items[i].height/2;
    itemsArray.push(item);

    Studio.drawDebugRect("itemLocation", Studio.items[i].x, Studio.items[i].y, 4, 4);
    Studio.drawDebugRect("itemBottom", Studio.items[i].x, item.y, 4, 4);
  }

  // Add sprites, both walking and non-walking.
  for (i = 0; i < Studio.sprite.length; i++) {
    var sprite = {};
    sprite.element = document.getElementById('sprite' + i);
    sprite.y = Studio.sprite[i].y + Studio.sprite[i].height;
    itemsArray.push(sprite);

    sprite = {};
    sprite.element = document.getElementById('spriteWalk' + i);
    sprite.y = Studio.sprite[i].y + Studio.sprite[i].height;
    itemsArray.push(sprite);

    Studio.drawDebugRect("spriteBottom", Studio.sprite[i].x, sprite.y, 4, 4);
  }

  // Add wall tiles.
  for (i = 0; i < Studio.tiles.length; i++) {
    var tile = {};
    tile.element = document.getElementById('tile_' + i);
    tile.y = Studio.tiles[i].bottomY;
    itemsArray.push(tile);
  }

  // Add goals.
  for (i = 0; i < Studio.spriteGoals_.length; i++) {
    var goal = {};
    goal.element = document.getElementById('spriteFinish' + i);
    var goalHeight = skin.goalCollisionRectHeight || Studio.MARKER_HEIGHT;
    goal.y = Studio.spriteGoals_[i].y + goalHeight;
    itemsArray.push(goal);
  }

  // Now sort everything by y.

  itemsArray = _.sortBy(itemsArray, 'y');

  for (i = 0; i < itemsArray.length; ++i) {
    spriteLayer.appendChild(itemsArray[i].element);
  }
}

/**
 * This is a little weird, but is effectively a way for us to call api code
 * (i.e. the methods in studio/api.js) so that we can essentially simulate
 * generated code. It does this by creating an event handler for the given name,
 * calling the handler - which results in func being executed to generate a
 * command queue - and then executing the command queue.
 */
Studio.callApiCode = function (name, func) {
  registerEventHandler(Studio.eventHandlers, name, func);
  // generate the cmdQueue
  callHandler(name);
  Studio.executeQueue(name);
};

Studio.onTick = function() {
  Studio.tickCount++;
  var i;

  Studio.clearDebugRects();

  var animationOnlyFrame = 0 !== (Studio.tickCount - 1) % Studio.slowJsExecutionFactor;
  Studio.yieldThisTick = false;

  if (Studio.customLogic) {
    Studio.customLogic.onTick();
  }

  if (Studio.tickCount === 1) {
    callHandler('whenGameStarts');
  }

  if (!animationOnlyFrame) {
    Studio.executeQueue('whenGameStarts');

    callHandler('repeatForever');
    Studio.executeQueue('repeatForever');

    for (i = 0; i < Studio.spriteCount; i++) {
      Studio.executeQueue('whenSpriteClicked-' + i);
    }

    // Run key event handlers for any keys that are down:
    for (var key in KeyCodes) {
      if (Studio.keyState[KeyCodes[key]] &&
          Studio.keyState[KeyCodes[key]] === "keydown") {
        switch (KeyCodes[key]) {
          case KeyCodes.LEFT:
            callHandler('when-left');
            break;
          case KeyCodes.UP:
            callHandler('when-up');
            break;
          case KeyCodes.RIGHT:
            callHandler('when-right');
            break;
          case KeyCodes.DOWN:
            callHandler('when-down');
            break;
        }
      }
    }

    for (var btn in ArrowIds) {
      if (Studio.btnState[ArrowIds[btn]] &&
          Studio.btnState[ArrowIds[btn]] === ButtonState.DOWN) {
        switch (ArrowIds[btn]) {
          case ArrowIds.LEFT:
            callHandler('when-left');
            break;
          case ArrowIds.UP:
            callHandler('when-up');
            break;
          case ArrowIds.RIGHT:
            callHandler('when-right');
            break;
          case ArrowIds.DOWN:
            callHandler('when-down');
            break;
        }
      }
    }

    for (var gesture in Studio.gesturesObserved) {
      switch (gesture) {
        case 'left':
          callHandler('when-left');
          break;
        case 'up':
          callHandler('when-up');
          break;
        case 'right':
          callHandler('when-right');
          break;
        case 'down':
          callHandler('when-down');
          break;
      }
      if (0 === Studio.gesturesObserved[gesture]--) {
        delete Studio.gesturesObserved[gesture];
      }
    }

    Studio.executeQueue('when-left');
    Studio.executeQueue('when-up');
    Studio.executeQueue('when-right');
    Studio.executeQueue('when-down');

    updateItems();

    checkForCollisions();
  }

  if (Studio.JSInterpreter && !animationOnlyFrame) {
    Studio.JSInterpreter.executeInterpreter(Studio.tickCount === 1);
  }

  var spritesNeedMoreAnimationFrames = false;

  for (i = 0; i < Studio.spriteCount; i++) {
    if (!animationOnlyFrame) {
      performQueuedMoves(i);
    }

    var isWalking = true;

    // After 5 ticks of no movement, turn sprite forward.
    if (Studio.tickCount - Studio.sprite[i].lastMove > Studio.ticksBeforeFaceSouth) {
      Studio.sprite[i].dir = Direction.SOUTH;
      isWalking = false;
    }

    // Also if the character has never moved, they are also not walking.
    // Separate to the above case because we don't want to force them to
    // face south in this case.  They are still allowed to face a different
    // direction even if they've never walked.
    if (Studio.sprite[i].lastMove === Infinity) {
      isWalking = false;
    }

    // Display sprite:
    Studio.displaySprite(i, isWalking);

    // Animate goals
    Studio.animateGoals();

    var sprite = Studio.sprite[i];
    if (level.gridAlignedMovement &&
        (sprite.x !== sprite.displayX || sprite.y !== sprite.displayY)) {
      spritesNeedMoreAnimationFrames = true;
    }

    Studio.drawDebugRect("spriteCenter", Studio.sprite[i].x, Studio.sprite[i].y, 5, 5);
  }

  if (!animationOnlyFrame) {
    performItemOrProjectileMoves(Studio.projectiles);
    performItemOrProjectileMoves(Studio.items);
  }

  Studio.updateFloatingScore();

  Studio.drawTimeoutRect();

  sortDrawOrder();

  var currentTime = new Date().getTime();
 
  if (!Studio.succeededTime && checkFinished()) {
    Studio.succeededTime = currentTime;
  }

  if (Studio.succeededTime && 
      !spritesNeedMoreAnimationFrames && 
      (!level.delayCompletion || currentTime > Studio.succeededTime + level.delayCompletion)) {
    Studio.onPuzzleComplete();
  }
};

/**
 * Returns the distance between two sprites on the specified axis.
 * @param {number} i1 The index of the first sprite.
 * @param {number} i2 The index of the second sprite.
 * @param {boolean} Whether this is for the Y axis.  If false, then X axis.
 */
function spriteCollisionDistance  (i1, i2, yAxis) {
  var dim1 = yAxis ? Studio.sprite[i1].height : Studio.sprite[i1].width;
  var dim2 = yAxis ? Studio.sprite[i2].height : Studio.sprite[i2].width;
  return constants.SPRITE_COLLIDE_DISTANCE_SCALING * (dim1 + dim2) / 2;
}

/**
 * Returns the distance between a sprite and a collidable on the specified axis.
 * @param {number} i1 The index of the sprite.
 * @param {number} i2 The index of the collidable.
 * @param {boolean} Whether this is for the Y axis.  If false, then X axis.
 */
function spriteCollidableCollisionDistance (iS, collidable, yAxis) {
  var spriteWidth = skin.spriteCollisionRectWidth || Studio.sprite[iS].width;
  var spriteHeight = skin.spriteCollisionRectHeight || Studio.sprite[iS].height;
  var collidableWidth = skin.itemCollisionRectWidth || collidable.width;
  var collidableHeight = skin.itemCollisionRectHeight || collidable.height;
  var dim1 = yAxis ? spriteHeight : spriteWidth;
  var dim2 = yAxis ? collidableHeight : collidableWidth;
  return constants.SPRITE_COLLIDE_DISTANCE_SCALING * (dim1 + dim2) / 2;
}

/**
 * Returns the distance between a collidable and an edge on the specified axis.
 * @param {number} i1 The index of the collidable.
 * @param {string} i2 The name of the edge.
 * @param {boolean} Whether this is for the Y axis.  If false, then X axis.
 */
function edgeCollidableCollisionDistance (collidable, edgeName, yAxis) {
  var dim1 = yAxis ? collidable.height : collidable.width;
  var dim2;
  if (edgeName === 'left' || edgeName === 'right') {
    dim2 = yAxis ? Studio.MAZE_HEIGHT : 0;
  } else {
    dim2 = yAxis ? 0 : Studio.MAZE_WIDTH;
  }
  return (dim1 + dim2) / 2;
}

/* Checks for collisions between an actor and a list of projectiles or items.
 * Calls startCollision/endCollision and handleCollision for className, but not
 * executeCollision, which is expected to be called afterwards by the caller.
 */
function handleActorCollisionsWithCollidableList (
           spriteIndex, xCenter, yCenter, list, autoDisappear)
{
  // Traverse the list in reverse order because we may remove elements from the
  // list while inside the loop:
  for (var i = list.length - 1; i >= 0; i--) {
    var collidable = list[i];
    var next = collidable.getNextPosition();

    if (collidable.isFading && collidable.isFading()) {
      continue;
    }

    Studio.drawDebugRect("itemCollision",
      next.x,
      next.y,
      skin.itemCollisionRectWidth || collidable.width,
      skin.itemCollisionRectHeight || collidable.height);
    Studio.drawDebugRect("spriteCollision",
      xCenter,
      yCenter,
      skin.spriteCollisionRectWidth || Studio.sprite[spriteIndex].width,
      skin.spriteCollisionRectHeight || Studio.sprite[spriteIndex].height);

    if (collisionTest(
          xCenter,
          next.x,
          spriteCollidableCollisionDistance(spriteIndex, collidable, false),
          yCenter,
          next.y,
          spriteCollidableCollisionDistance(spriteIndex, collidable, true))) {
      if (collidable.startCollision(spriteIndex)) {
        Studio.currentEventParams = { eventObject: collidable };
        // Allow cmdQueue extension (pass true) since this handler
        // may be called for multiple collidables before executing the queue
        // below

        // NOTE: not using collideSpriteWith() because collision state is
        // tracked on the collidable in this case
        handleCollision(spriteIndex, collidable.className, true);
        Studio.currentEventParams = null;

        // Make the projectile/item disappear automatically if this parameter
        // is set:
        if (autoDisappear) {
<<<<<<< HEAD
          collidable.removeElement();
          list.splice(i, 1);

          if (list.length === 0 && list === Studio.items) {
            // NOTE: we do this only for the Item list (not projectiles)
            
            // NOTE: if items are allowed to move outOfBounds(), this may never
            // be called because the last item may not be removed here.
            callHandler('whenGetAllCharacters');
=======
          if (collidable.beginRemoveElement) {
            collidable.beginRemoveElement();
          } else {
            collidable.removeElement();
            list.splice(i, 1);
>>>>>>> 759c46ad
          }
        }
      }
    } else {
      collidable.endCollision(spriteIndex);
    }
  }
}

/* Checks for collisions between a collidable and all of the edges.
 * Calls startCollision and endCollision on the projectile. The caller
 * should pass in a function to handle the case when a new collision is
 * detected. executeCollision() is expected to be called later by the caller.
 */
function handleEdgeCollisions (collidable, xPos, yPos, onCollided) {
  for (var i = 0; i < EdgeClassNames.length && level.edgeCollisions; i++) {
    var edgeXCenter, edgeYCenter;
    var edgeClass = EdgeClassNames[i];
    switch (edgeClass) {
      case 'top':
        edgeXCenter = Studio.MAZE_WIDTH / 2;
        edgeYCenter = 0;
        break;
      case 'left':
        edgeXCenter = 0;
        edgeYCenter = Studio.MAZE_HEIGHT / 2;
        break;
      case 'bottom':
        edgeXCenter = Studio.MAZE_WIDTH / 2;
        edgeYCenter = Studio.MAZE_HEIGHT;
        break;
      case 'right':
        edgeXCenter = Studio.MAZE_WIDTH;
        edgeYCenter = Studio.MAZE_HEIGHT / 2;
        break;
    }
    if (collisionTest(
          xPos,
          edgeXCenter,
          edgeCollidableCollisionDistance(collidable, edgeClass, false),
          yPos,
          edgeYCenter,
          edgeCollidableCollisionDistance(collidable, edgeClass, true))) {
      if (collidable.startCollision(edgeClass)) {
        onCollided(edgeClass);
      }
    } else {
      collidable.endCollision(edgeClass);
    }
  }
}

/* Create an edge collision handler callback for a specific spriteIndex
 */
function createActorEdgeCollisionHandler (spriteIndex) {
  return function (edgeClass) {
    handleCollision(spriteIndex, edgeClass);
  };
}

/* Check for collisions (note that we use the positions they are about
 * to attain with queued moves - this allows the moves to be canceled before
 * the actual movements take place)
 */
function checkForCollisions() {

  checkForItemCollisions();

  for (var i = 0; i < Studio.spriteCount; i++) {
    var sprite = Studio.sprite[i];
    if (!sprite.visible) {
      // hidden sprite can't collide with anything
      continue;
    }
    var iHalfWidth = sprite.width / 2;
    var iHalfHeight = sprite.height / 2;
    var iXPos = getNextPosition(i, false, false);
    var iYPos = getNextPosition(i, true, false);
    var iXCenter = iXPos + iHalfWidth;
    var iYCenter = iYPos + iHalfHeight;
    for (var j = 0; j < Studio.spriteCount; j++) {
      if (i == j || !Studio.sprite[j].visible) {
        continue;
      }
      var jXCenter = getNextPosition(j, false, false) +
                      Studio.sprite[j].width / 2;
      var jYCenter = getNextPosition(j, true, false) +
                      Studio.sprite[j].height / 2;
      if (collisionTest(iXCenter,
                        jXCenter,
                        spriteCollisionDistance(i, j, false),
                        iYCenter,
                        jYCenter,
                        spriteCollisionDistance(i, j, true)))
      {
        Studio.collideSpriteWith(i, j);
      } else {
        sprite.endCollision(j);
      }
      executeCollision(i, j);
    }

    handleActorCollisionsWithCollidableList(i,
                                            iXCenter,
                                            iYCenter,
                                            Studio.projectiles);
    handleActorCollisionsWithCollidableList(i,
                                            iXCenter,
                                            iYCenter,
                                            Studio.items,
                                            level.removeItemsWhenActorCollides);

    handleEdgeCollisions(
        sprite,
        iXCenter,
        iYCenter,
        createActorEdgeCollisionHandler(i));

    if (level.wallMapCollisions) {
      if (Studio.willSpriteTouchWall(sprite, iXPos, iYPos)) {
        if (level.blockMovingIntoWalls) {
          cancelQueuedMovements(i, false);
          cancelQueuedMovements(i, true);
        }
        Studio.collideSpriteWith(i, 'wall');
      } else {
        sprite.endCollision('wall');
      }
    }

    // Don't execute actor collision queue(s) until we've handled all
    // wall, projectile, item, and edge collisions. Not sure this is strictly
    // necessary, but it preserves behavior that student code may depend upon.
    executeCollision(i, 'wall');
    for (j = 0; j < EdgeClassNames.length; j++) {
      executeCollision(i, EdgeClassNames[j]);
    }
    for (j = 0; j < skin.ProjectileClassNames.length; j++) {
      executeCollision(i, skin.ProjectileClassNames[j]);
    }
    for (j = 0; j < skin.ItemClassNames.length; j++) {
      executeCollision(i, skin.ItemClassNames[j]);
    }
  }
}

/* Create an edge collision handler callback for a specific item
 */
function createItemEdgeCollisionHandler (item) {
  return function (edgeClass) {
    Studio.currentEventParams = { eventObject: item };
    // Allow cmdQueue extension (pass true) since this handler
    // may be called for multiple items before executing the queue
    // below
    handleItemCollision(item.className, edgeClass, true);
    Studio.currentEventParams = null;
  };
}

/* Calls each item's update function
 */
function updateItems () {
  // Traverse the list in reverse order because we may remove elements from the
  // list while inside the loop:
  for (var i = Studio.items.length - 1; i >= 0; i--) {
    var item = Studio.items[i];

    item.update();

    if (item.hasCompletedFade && item.hasCompletedFade()) {
      item.removeElement();
      Studio.items.splice(i, 1);
    }
  }
}

function checkForItemCollisions () {
  for (var i = 0; i < Studio.items.length; i++) {
    var item = Studio.items[i];
    var next = item.getNextPosition();

    if (item.isFading && item.isFading()) {
      continue;
    }

    if (level.wallMapCollisions) {
      if (Studio.willCollidableTouchWall(item, next.x, next.y)) {
        Studio.currentEventParams = { eventObject: item };
        // Allow cmdQueue extension (pass true) since this handler
        // may be called for multiple items before executing the queue
        // below
        Studio.collideItemWith(item, 'wall', true);
        Studio.currentEventParams = null;
      } else {
        item.endCollision('wall');
      }
    }

    if (level.edgeCollisions) {
      handleEdgeCollisions(
          item,
          next.x,
          next.y,
          createItemEdgeCollisionHandler(item));
    }

    // After collisions have been handled for these items, now execute the
    // command queues for this item:
    executeItemCollision(item.className, 'wall');
    for (var j = 0; j < EdgeClassNames.length; j++) {
      executeItemCollision(item.className, EdgeClassNames[j]);
    }
  }
}

/**
 * Test to see if an actor sprite will be touching a wall given particular X/Y
 * position coordinates (top-left)
 */

Studio.willSpriteTouchWall = function (sprite, xPos, yPos) {
  var xCenter = xPos + sprite.width / 2;
  var yCenter = yPos + sprite.height / 2;
  return Studio.willCollidableTouchWall(sprite, xCenter, yCenter);
};

/**
 * Get a wall value (either a SquareType.WALL value or a specific row/col tile
 * from a 16x16 grid shifted into bits 16-23).
 */

Studio.getWallValue = function (row, col) {
  if (row < 0 || row >= Studio.ROWS || col < 0 || col >= Studio.COLS) {
    return 0;
  }

  if (Studio.wallMap) {
    return skin[Studio.wallMap] ? (skin[Studio.wallMap][row][col] << constants.WallCoordsShift): 0;
  } else {
    return Studio.map[row][col] & constants.WallAnyMask;
  }
};

/**
 * Test to see if a collidable will be touching a wall given particular X/Y
 * position coordinates (center)
 */

Studio.willCollidableTouchWall = function (collidable, xCenter, yCenter) {
  var collidableHeight = collidable.height;
  var collidableWidth = collidable.width;

  if (!level.gridAlignedMovement) {
    xCenter += skin.wallCollisionRectOffsetX;
    yCenter += skin.wallCollisionRectOffsetY;
    collidableHeight = skin.wallCollisionRectHeight || collidableHeight;
    collidableWidth = skin.wallCollisionRectWidth || collidableWidth;
  }

  Studio.drawDebugRect("avatarCollision", xCenter, yCenter, collidableWidth, collidableHeight);

  var colsOffset = Math.floor(xCenter) + 1;
  var rowsOffset = Math.floor(yCenter) + 1;
  var xGrid = Math.floor(xCenter / Studio.SQUARE_SIZE);
  var iYGrid = Math.floor(yCenter / Studio.SQUARE_SIZE);
  for (var col = Math.max(0, xGrid - colsOffset);
       col < Math.min(Studio.COLS, xGrid + colsOffset);
       col++) {
    for (var row = Math.max(0, iYGrid - rowsOffset);
         row < Math.min(Studio.ROWS, iYGrid + rowsOffset);
         row++) {
      if (Studio.getWallValue(row, col)) {
        if (overlappingTest(xCenter,
                            (col + 0.5) * Studio.SQUARE_SIZE,
                            Studio.SQUARE_SIZE / 2 + collidableWidth / 2,
                            yCenter,
                            (row + 0.5) * Studio.SQUARE_SIZE,
                            Studio.SQUARE_SIZE / 2 + collidableHeight / 2)) {
          return true;
        }
      }
    }
  }
  return false;
};

Studio.onSvgDrag = function(e) {
  if (Studio.tickCount > 0) {
    Studio.gesturesObserved[e.gesture.direction] =
      Math.round(e.gesture.distance / DRAG_DISTANCE_TO_MOVE_RATIO);
    e.gesture.preventDefault();
  }
};

Studio.onKey = function(e) {
  // Store the most recent event type per-key
  Studio.keyState[e.keyCode] = e.type;

  // If we are actively running our tick loop, suppress default event handling
  if (Studio.tickCount > 0 &&
      e.keyCode >= KeyCodes.LEFT && e.keyCode <= KeyCodes.DOWN) {
    e.preventDefault();
  }
};

Studio.onArrowButtonDown = function(e, idBtn) {
  // Store the most recent event type per-button
  Studio.btnState[idBtn] = ButtonState.DOWN;
  e.preventDefault();  // Stop normal events so we see mouseup later.
};

Studio.onSpriteClicked = function(e, spriteIndex) {
  // If we are "running", call the event handler if registered.
  if (Studio.tickCount > 0) {
    callHandler('whenSpriteClicked-' + spriteIndex);
  }
  e.preventDefault();  // Stop normal events.
};

Studio.onSvgClicked = function(e) {
  // If we are "running", check the cmdQueues.
  if (Studio.tickCount > 0){
    // Check the first command in all of the cmdQueues to see if there is a
    // pending "wait for click" command
    Studio.eventHandlers.forEach(function (handler) {
      var cmd = handler.cmdQueue[0];

      if (cmd && cmd.opts.waitForClick && !cmd.opts.complete) {
        if (cmd.opts.waitCallback) {
          cmd.opts.waitCallback();
        }
        cmd.opts.complete = true;
      }
    });
  }
  e.preventDefault();  // Stop normal events.
};

Studio.onArrowButtonUp = function(e, idBtn) {
  // Store the most recent event type per-button
  Studio.btnState[idBtn] = ButtonState.UP;
};

Studio.onMouseUp = function(e) {
  // Reset btnState on mouse up
  Studio.btnState = {};
};

Studio.initSprites = function () {
  Studio.spriteCount = 0;
  Studio.sprite = [];
  Studio.startTime = null;

  Studio.spriteGoals_ = [];

  // Locate the start and finish positions.
  for (var row = 0; row < Studio.ROWS; row++) {
    for (var col = 0; col < Studio.COLS; col++) {
      if (Studio.map[row][col] & SquareType.SPRITEFINISH) {
        Studio.spriteGoals_.push({x: col * Studio.SQUARE_SIZE,
                                  y: row * Studio.SQUARE_SIZE,
                                  finished: false});
      } else if (Studio.map[row][col] & SquareType.SPRITESTART) {
        if (0 === Studio.spriteCount) {
          Studio.spriteStart_ = [];
        }
        Studio.spriteStart_[Studio.spriteCount] = {x: col * Studio.SQUARE_SIZE,
                                                   y: row * Studio.SQUARE_SIZE};
        Studio.spriteCount++;
      }
    }
  }

  if (studioApp.isUsingBlockly()) {
    // Update the sprite count in the blocks:
    blocks.setSpriteCount(Blockly, Studio.spriteCount);
    blocks.setStartAvatars(Studio.startAvatars);

    if (level.projectileCollisions) {
      blocks.enableProjectileCollisions(Blockly);
    }

    if (level.edgeCollisions) {
      blocks.enableEdgeCollisions(Blockly);
    }

    if (level.allowSpritesOutsidePlayspace) {
      blocks.enableSpritesOutsidePlayspace(Blockly);
    }
  }
};

/**
 * Initialize Blockly and Studio for read-only (blocks feedback).
 * Called on iframe load for read-only.
 */
Studio.initReadonly = function(config) {
  // Do some minimal level loading and sprite initialization so that
  // we can ensure that the blocks are appropriately modified for this level
  skin = config.skin;
  level = config.level;
  loadLevel();

  config.appMsg = studioMsg;

  Studio.initSprites();

  studioApp.initReadonly(config);
};

/**
 * Initialize Blockly and the Studio app.  Called on page load.
 */
Studio.init = function(config) {
  // replace studioApp methods with our own
  studioApp.reset = this.reset.bind(this);
  studioApp.runButtonClick = this.runButtonClick.bind(this);

  Studio.projectiles = [];
  Studio.items = [];
  Studio.itemSpeed = {};
  Studio.itemActivity = {};
  Studio.eventHandlers = [];
  Studio.perExecutionTimeouts = [];
  Studio.tickIntervalId = null;
  Studio.tiles = [];
  Studio.tilesDrawn = false;

  Studio.clearEventHandlersKillTickLoop();
  skin = config.skin;
  level = config.level;

  // In our Algebra course, we want to gray out undeletable blocks. I'm not sure
  // whether or not that's desired in our other courses.
  var isAlgebraLevel = !!level.useContractEditor;
  config.grayOutUndeletableBlocks = isAlgebraLevel;

  loadLevel();

  Studio.background = getDefaultBackgroundName();

  if (Studio.customLogic) {
    // We don't want icons in instructions for our custom logic base games
    skin.staticAvatar = null;
    skin.smallStaticAvatar = null;
    skin.failureAvatar = null;
    skin.winAvatar = null;
  }

  window.addEventListener("keydown", Studio.onKey, false);
  window.addEventListener("keyup", Studio.onKey, false);

  var showFinishButton = !level.isProjectLevel;
  var finishButtonFirstLine = _.isEmpty(level.softButtons);
  var firstControlsRow = require('./controls.html.ejs')({
    assetUrl: studioApp.assetUrl,
    finishButton: finishButtonFirstLine && showFinishButton
  });
  var extraControlsRow = require('./extraControlRows.html.ejs')({
    assetUrl: studioApp.assetUrl,
    finishButton: !finishButtonFirstLine && showFinishButton
  });

  config.html = page({
    assetUrl: studioApp.assetUrl,
    data: {
      localeDirection: studioApp.localeDirection(),
      visualization: require('./visualization.html.ejs')(),
      controls: firstControlsRow,
      extraControlRows: extraControlsRow,
      blockUsed: undefined,
      idealBlockNumber: undefined,
      editCode: level.editCode,
      blockCounterClass: 'block-counter-default',
      inputOutputTable: level.inputOutputTable,
      readonlyWorkspace: config.readonlyWorkspace
    }
  });

  config.loadAudio = skin.loadAudio;

  config.afterInject = function() {
    // Connect up arrow button event handlers
    for (var btn in ArrowIds) {
      dom.addMouseUpTouchEvent(document.getElementById(ArrowIds[btn]),
                               delegate(this,
                                        Studio.onArrowButtonUp,
                                        ArrowIds[btn]));
      dom.addMouseDownTouchEvent(document.getElementById(ArrowIds[btn]),
                                 delegate(this,
                                          Studio.onArrowButtonDown,
                                          ArrowIds[btn]));
    }
    document.addEventListener('mouseup', Studio.onMouseUp, false);

    if (studioApp.isUsingBlockly()) {
      /**
       * The richness of block colours, regardless of the hue.
       * MOOC blocks should be brighter (target audience is younger).
       * Must be in the range of 0 (inclusive) to 1 (exclusive).
       * Blockly's default is 0.45.
       */
      Blockly.HSV_SATURATION = 0.6;

      Blockly.SNAP_RADIUS *= Studio.scale.snapRadius;

      if (Blockly.contractEditor) {
        Blockly.contractEditor.registerTestHandler(Studio.getStudioExampleFailure);
      }
    }

    drawMap();
  };

  config.afterClearPuzzle = function() {
    studioApp.resetButtonClick();
    annotationList.clearRuntimeAnnotations();
  };

  config.twitter = twitterOptions;

  // for this app, show make your own button if on share page
  config.makeYourOwn = config.share;

  config.makeString = studioMsg.makeYourOwn();
  config.makeUrl = "http://code.org/studio";
  config.makeImage = studioApp.assetUrl('media/promo.png');

  // Disable "show code" button in feedback dialog and workspace if blockly.
  // Note - if turned back on, be sure it remains hidden when config.level.embed
  config.enableShowCode = utils.valueOr(studioApp.editCode, false);
  config.varsInGlobals = true;
  config.dropletConfig = dropletConfig;
  config.dropIntoAceAtLineStart = true;
  config.unusedConfig = [];
  for (var prop in skin.AutohandlerTouchItems) {
    AUTO_HANDLER_MAP[skin.AutohandlerTouchItems[prop]] =
        'whenSpriteCollided-' +
        (Studio.protagonistSpriteIndex || 0) + '-' + prop;
  }
  for (prop in skin.AutohandlerGetAllItems) {
    AUTO_HANDLER_MAP[skin.AutohandlerGetAllItems[prop]] = 'whenGetAll-' + prop;
  }
  for (prop in level.autohandlerOverrides) {
    AUTO_HANDLER_MAP[prop] = level.autohandlerOverrides[prop];
  }
  for (var handlerName in AUTO_HANDLER_MAP) {
    config.unusedConfig.push(handlerName);
  }

  config.appMsg = studioMsg;

  Studio.initSprites();

  studioApp.init(config);

  var finishButton = document.getElementById('finishButton');
  if (finishButton) {
    dom.addClickTouchEvent(finishButton, Studio.onPuzzleComplete);
  }

  // pre-load images asynchronously
  // (to reduce the likelihood that there is a delay when images
  //  are changed at runtime)
  if (config.skin.preloadAssets) {
    preloadActorImages();
    preloadProjectileAndItemImages();
    preloadBackgroundImages();
  }
};

var preloadImage = function(url) {
  var img = new Image();
  img.src = url;
};

var preloadBackgroundImages = function() {
  var imageChoices = skin.backgroundChoicesK1;
  for (var i = 0; i < imageChoices.length; i++) {
    preloadImage(imageChoices[i][0]);
  }
};

var preloadProjectileAndItemImages = function() {
  for (var i = 0; i < skin.ProjectileClassNames.length; i++) {
    preloadImage(skin[skin.ProjectileClassNames[i]]);
  }
  for (i = 0; i < skin.ItemClassNames.length; i++) {
    preloadImage(skin[skin.ItemClassNames[i]]);
  }
};

var preloadActorImages = function() {
  for (var i = 0; i < skin.avatarList.length; i++) {
    preloadImage(skin[skin.avatarList[i]].sprite);
  }
};

/**
 * Clean up a list of Items or Projectiles.
 */
function resetItemOrProjectileList (list) {
  for (var i = 0; i < list.length; i++) {
    list[i].removeElement();
  }
  // Set length because list = [] will not modify array passed in by reference
  list.length = 0;
}

/**
 * Clear the event handlers and stop the onTick timer.
 */
Studio.clearEventHandlersKillTickLoop = function() {
  // Check the first command in all of the cmdQueues and clear the timeout
  // if there is a pending wait command
  Studio.eventHandlers.forEach(function (handler) {
    var cmd = handler.cmdQueue[0];

    if (cmd && cmd.opts.waitTimeout && !cmd.opts.complete) {
      // Note: not calling waitCallback() or setting complete = true
      window.clearTimeout(cmd.opts.waitTimeout);
    }
  });
  Studio.eventHandlers = [];
  Studio.perExecutionTimeouts.forEach(function (timeout) {
    clearTimeout(timeout);
  });
  clearInterval(Studio.tickIntervalId);
  Studio.perExecutionTimeouts = [];
  Studio.tickCount = 0;
  for (var i = 0; i < Studio.spriteCount; i++) {
    if (Studio.sprite[i] && Studio.sprite[i].bubbleTimeout) {
      window.clearTimeout(Studio.sprite[i].bubbleTimeout);
    }
  }
  // Reset the projectiles and items (they include animation timers)
  resetItemOrProjectileList(Studio.projectiles);
  resetItemOrProjectileList(Studio.items);
};


/**
 * Return the name (can be dereferenced as skin[name]) of the default background
 * (1st priority is to force to grid if specified by the level, the 2nd priority
 * is to honor the level-specific background value, the 3rd priority is to
 * fall back to the skin's value, which is also used for the blockly block).
 */
function getDefaultBackgroundName() {
  return level.coordinateGridBackground ? 'grid' :
          (level.background || skin.defaultBackground);
}

function getDefaultMapName() {
  return level.wallMap || skin.defaultWallMap;
}

/**
 * Reset the app to the start position and kill any pending animation tasks.
 * @param {boolean} first True if an opening animation is to be played.
 */
Studio.reset = function(first) {
  var i;
  Studio.clearEventHandlersKillTickLoop();
  var svg = document.getElementById('svgStudio');

  if (Studio.customLogic) {
    Studio.customLogic.reset();
  }

  // Soft buttons
  var softButtonCount = 0;
  for (i = 0; i < Studio.softButtons_.length; i++) {
    document.getElementById(Studio.softButtons_[i]).style.display = 'inline';
    softButtonCount++;
  }
  if (softButtonCount) {
    var softButtonsCell = document.getElementById('soft-buttons');
    softButtonsCell.className = 'soft-buttons-' + softButtonCount;
  }

  // True if we should fail before execution, even if freeplay
  Studio.preExecutionFailure = false;
  Studio.message = null;

  // Reset the score and title screen.
  Studio.playerScore = 0;
  Studio.scoreText = null;
  document.getElementById('score')
    .setAttribute('visibility', 'hidden');
  if (level.floatingScore) {
    document.getElementById('floatingScore')
      .setAttribute('visibility', 'hidden');
  }
  document.getElementById('titleScreenTitle')
    .setAttribute('visibility', 'hidden');
  document.getElementById('titleScreenTextGroup')
    .setAttribute('visibility', 'hidden');

  // Reset configurable variables
  Studio.background = null;
  Studio.wallMap = null;
  Studio.wallMapRequested = null;
  Studio.setBackground({value: getDefaultBackgroundName()});

  // Reset currentCmdQueue and various counts:
  Studio.gesturesObserved = {};
  Studio.currentCmdQueue = null;
  // Number of things that have been said.  Used to validate level completion.
  Studio.sayComplete = 0;
  Studio.playSoundCount = 0;

  // More things used to validate level completion.
  Studio.trackedBehavior = {
    removedItemCount: 0,
    setActivityRecord: null,
    hasSetBot: false,
    hasAddedItem: false
  };

  // Reset goal successState:
  if (level.goal) {
    level.goal.successState = {};
  }

  // Reset the Globals object used to contain program variables:
  Studio.Globals = {};
  if (studioApp.editCode) {
    Studio.executionError = null;
    Studio.JSInterpreter = null;
  }

  // Move sprites into position.
  for (i = 0; i < Studio.spriteCount; i++) {
    Studio.sprite[i] = new Collidable({
      x: Studio.spriteStart_[i].x,
      y: Studio.spriteStart_[i].y,
      displayX: Studio.spriteStart_[i].x,
      displayY: Studio.spriteStart_[i].y,
      speed: constants.DEFAULT_SPRITE_SPEED,
      size: constants.DEFAULT_SPRITE_SIZE,
      dir: Direction.NONE,
      displayDir: Direction.SOUTH,
      emotion: level.defaultEmotion || Emotions.NORMAL,
      // tickCount of last time sprite moved,
      lastMove: Infinity,
      // overridden as soon as we call setSprite
      visible: !level.spritesHiddenToStart
    });

    var opts = {
      spriteIndex: i,
      value: Studio.startAvatars[i % Studio.startAvatars.length],
      forceHidden: level.spritesHiddenToStart
    };
    Studio.setSprite(opts);
    Studio.displaySprite(i);
    document.getElementById('speechBubble' + i)
      .setAttribute('visibility', 'hidden');

    document.getElementById('sprite' + i).removeAttribute('opacity');

    var explosion = document.getElementById('explosion' + i);
    if (explosion) {
      explosion.setAttribute('visibility', 'hidden');
    }
  }

  Studio.itemSpeed = {};
  for (var className in skin.specialItemProperties) {
    Studio.itemSpeed[className] = skin.specialItemProperties[className].speed;
  }
  Studio.itemActivity = {};
  for (className in skin.specialItemProperties) {
    Studio.itemActivity[className] = skin.specialItemProperties[className].activity;
  }
  // Create Items that are specified on the map:
  Studio.createLevelItems(svg);

  // Now that sprites are in place, we can set up a map, which might move
  // sprites around.
  Studio.setMap({value: getDefaultMapName()});

  // Setting up walls might have moved the sprites, so draw them once more.
  for (i = 0; i < Studio.spriteCount; i++) {
    Studio.displaySprite(i);
  }

  var goalAsset = skin.goal;
  if (level.goalOverride && level.goalOverride.goalAnimation) {
    goalAsset = skin[level.goalOverride.goalAnimation];
  }

  Studio.touchAllGoalsEventFired = false;
  for (i = 0; i < Studio.spriteGoals_.length; i++) {
    // Mark each finish as incomplete.
    Studio.spriteGoals_[i].finished = false;
    Studio.spriteGoals_[i].startFadeTime = null;

    // Move the finish icons into position.
    var offsetX = skin.goalRenderOffsetX || 0;
    var offsetY = skin.goalRenderOffsetY || 0;
    var spriteFinishIcon = document.getElementById('spriteFinish' + i);
    spriteFinishIcon.setAttribute('x', Studio.spriteGoals_[i].x + offsetX);
    spriteFinishIcon.setAttribute('y', Studio.spriteGoals_[i].y + offsetY);
    spriteFinishIcon.setAttributeNS('http://www.w3.org/1999/xlink',
      'xlink:href', goalAsset);
    spriteFinishIcon.setAttribute('opacity', 1);
    var finishClipRect = document.getElementById('finishClipRect' + i);
    finishClipRect.setAttribute('x', Studio.spriteGoals_[i].x + offsetX);
    finishClipRect.setAttribute('y', Studio.spriteGoals_[i].y + offsetY);
  }

  sortDrawOrder();

  // A little flag for script-based code to consume.
  Studio.levelRestarted = true;

  // Reset whether level has succeeded.
  Studio.succeededTime = null;
};

/**
 * Runs test of a given example
 * @param exampleBlock
 * @returns {string} string to display after example execution
 */
Studio.getStudioExampleFailure = function (exampleBlock) {
  try {
    var actualBlock = exampleBlock.getInputTargetBlock("ACTUAL");
    var expectedBlock = exampleBlock.getInputTargetBlock("EXPECTED");

    studioApp.feedback_.throwOnInvalidExampleBlocks(actualBlock, expectedBlock);

    var defCode = Blockly.Generator.blockSpaceToCode('JavaScript', ['functional_definition']);
    var exampleCode = Blockly.Generator.blocksToCode('JavaScript', [ exampleBlock ]);
    if (exampleCode) {
      var resultBoolean = codegen.evalWith(defCode + '; return' + exampleCode, {
        StudioApp: studioApp,
        Studio: api,
        Globals: Studio.Globals
      });
      return resultBoolean ? null : "Does not match definition.";
    } else {
      return "No example code.";
    }
  } catch (error) {
    return "Execution error: " + error.message;
  }
};

/**
 * Click the run button.  Start the program.
 */
// XXX This is the only method used by the templates!
Studio.runButtonClick = function() {
  var runButton = document.getElementById('runButton');
  var resetButton = document.getElementById('resetButton');
  // Ensure that Reset button is at least as wide as Run button.
  if (!resetButton.style.minWidth) {
    resetButton.style.minWidth = runButton.offsetWidth + 'px';
  }
  studioApp.toggleRunReset('reset');
  if (studioApp.isUsingBlockly()) {
    Blockly.mainBlockSpace.traceOn(true);
  }
  studioApp.reset(false);
  studioApp.attempts++;
  Studio.startTime = new Date();
  Studio.execute();

  if (level.freePlay && !level.isProjectLevel &&
      (!studioApp.hideSource || level.showFinish)) {
    var shareCell = document.getElementById('share-cell');
    if (shareCell.className !== 'share-cell-enabled') {
      shareCell.className = 'share-cell-enabled';
      studioApp.onResize();
    }
  }

  if (level.showZeroScore) {
    Studio.displayScore();
  }
};

/**
 * App specific displayFeedback function that calls into
 * studioApp.displayFeedback when appropriate
 */
var displayFeedback = function() {
  var tryAgainText;
  // For free play, show keep playing, unless it's a big game level
  if (level.freePlay && !Studio.customLogic instanceof BigGameLogic) {
    tryAgainText = commonMsg.keepPlaying();
  }
  else {
    tryAgainText = commonMsg.tryAgain();
  }


  if (!Studio.waitingForReport) {
    studioApp.displayFeedback({
      app: 'studio', //XXX
      skin: skin.id,
      feedbackType: Studio.testResults,
      executionError: Studio.executionError,
      tryAgainText: tryAgainText,
      continueText: level.freePlay ? commonMsg.nextPuzzle() : undefined,
      response: Studio.response,
      level: level,
      showingSharing: !level.disableSharing && level.freePlay && !Studio.preExecutionFailure &&
          !level.projectTemplateLevelName,
      feedbackImage: Studio.feedbackImage,
      twitter: twitterOptions,
      // allow users to save freeplay levels to their gallery (impressive non-freeplay levels are autosaved)
      saveToGalleryUrl: level.freePlay && Studio.response && Studio.response.save_to_gallery_url,
      message: Studio.message,
      appStrings: {
        reinfFeedbackMsg: studioMsg.reinfFeedbackMsg({backButton: tryAgainText}),
        sharingText: studioMsg.shareGame()
      }
    });
  }
};

/**
 * Function to be called when the service report call is complete
 * @param {object} JSON response (if available)
 */
Studio.onReportComplete = function(response) {
  Studio.response = response;
  Studio.waitingForReport = false;
  displayFeedback();
};

var registerEventHandler = function (handlers, name, func) {
  handlers.push({
    name: name,
    func: func,
    cmdQueue: []});
};

var registerHandlers =
      function (handlers, blockName, eventNameBase,
                nameParam1, matchParam1Val,
                nameParam2, matchParam2Val) {
  var blocks = Blockly.mainBlockSpace.getTopBlocks();
  for (var x = 0; blocks[x]; x++) {
    var block = blocks[x];
    // default title values to '0' for case when there is only one sprite
    // and no title value is set through a dropdown
    var titleVal1 = block.getTitleValue(nameParam1) || '0';
    var titleVal2 = block.getTitleValue(nameParam2) || '0';
    if (block.type === blockName &&
        (!nameParam1 ||
         matchParam1Val === titleVal1) &&
        (!nameParam2 ||
         matchParam2Val === titleVal2)) {
      var code = Blockly.Generator.blocksToCode('JavaScript', [ block ]);
      if (code) {
        var func = codegen.functionFromCode(code, {
                                            StudioApp: studioApp,
                                            Studio: api,
                                            Globals: Studio.Globals } );
        var eventName = eventNameBase;
        if (nameParam1) {
          eventName += '-' + matchParam1Val;
        }
        if (nameParam2) {
          eventName += '-' + matchParam2Val;
        }
        registerEventHandler(handlers, eventName, func);
      }
    }
  }
};

var registerHandlersWithSingleSpriteParam =
      function (handlers, blockName, eventNameBase, blockParam) {
  for (var i = 0; i < Studio.spriteCount; i++) {
    registerHandlers(handlers, blockName, eventNameBase, blockParam, String(i));
  }
};

var registerHandlersWithTitleParam =
      function (handlers, blockName, eventNameBase, titleParam, values) {
  for (var i = 0; i < values.length; i++) {
    registerHandlers(handlers, blockName, eventNameBase, titleParam, values[i]);
  }
};

var registerHandlersWithMultipleSpriteParams =
      function (handlers, blockName, eventNameBase, blockParam1, blockParam2) {
  var i;
  var registerHandlersForClassName = function (className) {
    registerHandlers(handlers,
                     blockName,
                     eventNameBase,
                     blockParam1,
                     String(i),
                     blockParam2,
                     className);
  };
  for (i = 0; i < Studio.spriteCount; i++) {
    for (var j = 0; j < Studio.spriteCount; j++) {
      if (i === j) {
        continue;
      }
      registerHandlers(handlers,
                       blockName,
                       eventNameBase,
                       blockParam1,
                       String(i),
                       blockParam2,
                       String(j));
    }
    skin.ProjectileClassNames.forEach(registerHandlersForClassName);
    skin.ItemClassNames.forEach(registerHandlersForClassName);
    EdgeClassNames.forEach(registerHandlersForClassName);
    registerHandlers(handlers, blockName, eventNameBase, blockParam1, String(i),
      blockParam2, 'any_actor');
    registerHandlers(handlers, blockName, eventNameBase, blockParam1, String(i),
      blockParam2, 'any_edge');
    registerHandlers(handlers, blockName, eventNameBase, blockParam1, String(i),
      blockParam2, 'any_projectile');
    registerHandlers(handlers, blockName, eventNameBase, blockParam1, String(i),
      blockParam2, 'anything');
  }
};

//
// Generates code with user-generated function definitions and evals that code
// so these can be called from event handlers. This should be called for each
// block type that defines functions.
//

var defineProcedures = function (blockType) {
  var code = Blockly.Generator.blockSpaceToCode('JavaScript', blockType);
  try { codegen.evalWith(code, {
                         StudioApp: studioApp,
                         Studio: api,
                         Globals: Studio.Globals } ); } catch (e) { }
};

/**
 * Looks for failures that should prevent execution.
 * @returns {boolean} True if we have a pre-execution failure
 */
Studio.checkForPreExecutionFailure = function () {
  if (studioApp.hasUnfilledFunctionalBlock()) {
    Studio.result = false;
    Studio.testResults = TestResults.EMPTY_FUNCTIONAL_BLOCK;
    // Some of our levels (i.e. big game) have a different top level block, but
    // those should be undeletable/unmovable and not hit this. If they do,
    // they'll still get the generic unfilled block message
    Studio.message = studioApp.getUnfilledFunctionalBlockError('functional_start_setValue');
    Studio.preExecutionFailure = true;
    return true;
  }

  if (studioApp.hasExtraTopBlocks()) {
    Studio.result = false;
    Studio.testResults = TestResults.EXTRA_TOP_BLOCKS_FAIL;
    Studio.preExecutionFailure = true;
    return true;
  }

  if (studioApp.hasEmptyFunctionOrVariableName()) {
    Studio.result = false;
    Studio.testResults = TestResults.EMPTY_FUNCTION_NAME;
    Studio.message = commonMsg.unnamedFunction();
    Studio.preExecutionFailure = true;
    return true;
  }

  var outcome = Studio.checkExamples_();
  if (outcome.result !== undefined) {
    $.extend(Studio, outcome);
    Studio.preExecutionFailure = true;
    return true;
  }

  return false;
};

/**
 * @returns {Object} outcome
 * @returns {boolean} outcome.result
 * @returns {number} outcome.testResults
 * @returns {string} outcome.message
 */
Studio.checkExamples_ = function () {
  var outcome = {};
  if (!level.examplesRequired) {
    return outcome;
  }

  var exampleless = studioApp.getFunctionWithoutTwoExamples();
  if (exampleless) {
    outcome.result = ResultType.FAILURE;
    outcome.testResults = TestResults.EXAMPLE_FAILED;
    outcome.message = commonMsg.emptyExampleBlockErrorMsg({functionName: exampleless});
    return outcome;
  }

  var unfilled = studioApp.getUnfilledFunctionalExample();
  if (unfilled) {
    outcome.result = ResultType.FAILURE;
    outcome.testResults = TestResults.EXAMPLE_FAILED;

    var name = unfilled.getRootBlock().getInputTargetBlock('ACTUAL')
      .getTitleValue('NAME');
    outcome.message = commonMsg.emptyExampleBlockErrorMsg({functionName: name});
    return outcome;
  }

  var failingBlockName = studioApp.checkForFailingExamples(Studio.getStudioExampleFailure);
  if (failingBlockName) {
    outcome.result = false;
    outcome.testResults = TestResults.EXAMPLE_FAILED;
    outcome.message = commonMsg.exampleErrorMessage({functionName: failingBlockName});
  }

  return outcome;
};

var ErrorLevel = {
  WARNING: 'WARNING',
  ERROR: 'ERROR'
};

/**
 * Output error to console and gutter as appropriate
 * @param {string} warning Text for warning
 * @param {ErrorLevel} level
 * @param {number} lineNum One indexed line number
 */
function outputError(warning, level, lineNum) {
  var text = level + ': ';
  if (lineNum !== undefined) {
    text += 'Line: ' + lineNum + ': ';
  }
  text += warning;
  // TODO: consider how to notify the user without a debug console output area
  if (console.log) {
    console.log(text);
  }
  if (lineNum !== undefined) {
    annotationList.addRuntimeAnnotation(level, lineNum, warning);
  }
}

function handleExecutionError(err, lineNumber) {
  if (!lineNumber && err instanceof SyntaxError) {
    // syntax errors came before execution (during parsing), so we need
    // to determine the proper line number by looking at the exception
    lineNumber = err.loc.line;
    // Now select this location in the editor, since we know we didn't hit
    // this while executing (in which case, it would already have been selected)

    codegen.selectEditorRowColError(studioApp.editor, lineNumber - 1, err.loc.column);
  }
  if (Studio.JSInterpreter) {
    // Select code that just executed:
    Studio.JSInterpreter.selectCurrentCode("ace_error");
    // Grab line number if we don't have one already:
    if (!lineNumber) {
      lineNumber = 1 + Studio.JSInterpreter.getNearestUserCodeLine();
    }
  }
  outputError(String(err), ErrorLevel.ERROR, lineNumber);
  Studio.executionError = { err: err, lineNumber: lineNumber };

  // Call onPuzzleComplete() if syntax error or any time we're not on a freeplay level:
  if (err instanceof SyntaxError) {
    // Mark preExecutionFailure and testResults immediately so that an error
    // message always appears, even on freeplay:
    Studio.preExecutionFailure = true;
    Studio.testResults = TestResults.SYNTAX_ERROR_FAIL;
    Studio.onPuzzleComplete();
  } else if (!level.freePlay) {
    Studio.onPuzzleComplete();
  }
}

/**
 * Execute the story
 */
Studio.execute = function() {
  Studio.result = studioApp.UNSET;
  Studio.testResults = TestResults.NO_TESTS_RUN;
  Studio.waitingForReport = false;
  Studio.response = null;

  var handlers = [];
  if (studioApp.isUsingBlockly()) {
    if (Studio.checkForPreExecutionFailure()) {
      return Studio.onPuzzleComplete();
    }

    registerHandlers(handlers, 'when_run', 'whenGameStarts');
    registerHandlers(handlers, 'functional_start_setSpeeds', 'whenGameStarts');
    registerHandlers(handlers, 'functional_start_setBackgroundAndSpeeds',
        'whenGameStarts');
    registerHandlers(handlers, 'functional_start_setFuncs', 'whenGameStarts');
    registerHandlers(handlers, 'functional_start_setValue', 'whenGameStarts');
    registerHandlers(handlers, 'studio_whenLeft', 'when-left');
    registerHandlers(handlers, 'studio_whenRight', 'when-right');
    registerHandlers(handlers, 'studio_whenUp', 'when-up');
    registerHandlers(handlers, 'studio_whenDown', 'when-down');
    registerHandlersWithTitleParam(handlers,
                                    'studio_whenArrow',
                                    'when',
                                    'VALUE',
                                    ['left', 'right', 'up', 'down']);
    registerHandlers(handlers, 'studio_repeatForever', 'repeatForever');
    registerHandlers(handlers,
                     'studio_whenTouchItem',
                     'whenSpriteCollided-' +
                       (Studio.protagonistSpriteIndex || 0) +
                       '-any_item');
    if (level.wallMapCollisions) {
      registerHandlers(handlers,
                       'studio_whenTouchWall',
                       'whenSpriteCollided-' +
                         (Studio.protagonistSpriteIndex || 0) +
                         '-wall');
    }
    registerHandlersWithSingleSpriteParam(handlers,
                                    'studio_whenSpriteClicked',
                                    'whenSpriteClicked',
                                    'SPRITE');
    registerHandlersWithMultipleSpriteParams(handlers,
                                     'studio_whenSpriteCollided',
                                     'whenSpriteCollided',
                                     'SPRITE1',
                                     'SPRITE2');
  }

  studioApp.playAudio('start');

  studioApp.reset(false);

  if (level.editCode) {
    var codeWhenRun = studioApp.editor.getValue();
    // Our ace worker also calls attachToSession, but it won't run on IE9:
    var session = studioApp.editor.aceEditor.getSession();
    annotationList.attachToSession(session, studioApp.editor);
    annotationList.clearRuntimeAnnotations();
    Studio.JSInterpreter = new JSInterpreter({
      code: codeWhenRun,
      blocks: dropletConfig.blocks,
      enableEvents: true,
      studioApp: studioApp,
      shouldRunAtMaxSpeed: function() { return Studio.slowJsExecutionFactor === 1; },
      onExecutionError: handleExecutionError,
    });
    if (!Studio.JSInterpreter.initialized()) {
        return;
    }
    Studio.initAutoHandlers(AUTO_HANDLER_MAP);
  } else {
    // Define any top-level procedures the user may have created
    // (must be after reset(), which resets the Studio.Globals namespace)
    defineProcedures('procedures_defreturn');
    defineProcedures('procedures_defnoreturn');
    defineProcedures('functional_definition');

    // Set event handlers and start the onTick timer
    Studio.eventHandlers = handlers;
  }

  Studio.perExecutionTimeouts = [];
  Studio.tickIntervalId = window.setInterval(Studio.onTick, Studio.scale.stepSpeed);
};

Studio.feedbackImage = '';
Studio.encodedFeedbackImage = '';

Studio.onPuzzleComplete = function() {
  if (Studio.executionError) {
    Studio.result = ResultType.ERROR;
  } else if (level.freePlay && !Studio.preExecutionFailure) {
    Studio.result = ResultType.SUCCESS;
  }

  // Stop everything on screen
  Studio.clearEventHandlersKillTickLoop();

  // If we know they succeeded, mark levelComplete true
  var levelComplete = (Studio.result === ResultType.SUCCESS);

  // If preExecutionFailure testResults should already be set
  if (!Studio.preExecutionFailure) {
    // If the current level is a free play, always return the free play
    // result type
    Studio.testResults = level.freePlay ? TestResults.FREE_PLAY :
      studioApp.getTestResults(levelComplete, { executionError: Studio.executionError });
  }

  if (Studio.testResults >= TestResults.TOO_MANY_BLOCKS_FAIL) {
    studioApp.playAudio('win');
  } else {
    studioApp.playAudio('failure');
  }

  var program;
  if (level.editCode) {
    // If we want to "normalize" the JavaScript to avoid proliferation of nearly
    // identical versions of the code on the service, we could do either of these:

    // do an acorn.parse and then use escodegen to generate back a "clean" version
    // or minify (uglifyjs) and that or js-beautify to restore a "clean" version

    program = studioApp.editor.getValue();
  } else {
    var xml = Blockly.Xml.blockSpaceToDom(Blockly.mainBlockSpace);
    program = Blockly.Xml.domToText(xml);
  }

  Studio.waitingForReport = true;

  var sendReport = function() {
    studioApp.report({
      app: 'studio',
      level: level.id,
      result: Studio.result === ResultType.SUCCESS,
      testResult: Studio.testResults,
      program: encodeURIComponent(program),
      image: Studio.encodedFeedbackImage,
      onComplete: Studio.onReportComplete
    });
  };

  // don't try it if function is not defined, which should probably only be
  // true in our test environment
  if (typeof document.getElementById('svgStudio').toDataURL === 'undefined') {
    sendReport();
  } else {
    document.getElementById('svgStudio').toDataURL("image/png", {
      callback: function(pngDataUrl) {
        Studio.feedbackImage = pngDataUrl;
        Studio.encodedFeedbackImage = encodeURIComponent(Studio.feedbackImage.split(',')[1]);

        sendReport();
      }
    });
  }
};


var ANIM_RATE = 6;
var ANIM_OFFSET = 7; // Each sprite animates at a slightly different time
var ANIM_AFTER_NUM_NORMAL_FRAMES = 8;
// Number of extra ticks between the last time the sprite moved and when we
// reset them to face south.
var IDLE_TICKS_BEFORE_FACE_SOUTH = 4;


/**
 * Given direction/emotion/tickCount, calculate which frame number we should
 * display for sprite.
 * @param {boolean} opts.walkDirection - Return walking direction (0-7)
 * @param {boolean} opts.walkFrame - Return walking animation frame
 */
function spriteFrameNumber (index, opts) {
  var sprite = Studio.sprite[index];
  var frameNum = 0;

  var currentTime = new Date();
  var elapsed = currentTime - Studio.startTime;

  if (opts && opts.walkDirection) {
    return constants.frameDirTableWalking[sprite.displayDir];
  }
  else if (opts && opts.walkFrame && sprite.timePerFrame) {
    return Math.floor(elapsed / sprite.timePerFrame) % sprite.frameCounts.walk;
  }

  if ((sprite.frameCounts.turns === 8) && sprite.displayDir !== Direction.SOUTH) {
    // turn frames start after normal and animation frames
    return sprite.frameCounts.normal + sprite.frameCounts.animation + 1 +
      constants.frameDirTable[sprite.displayDir];
  }
  if ((sprite.frameCounts.turns === 7) && sprite.displayDir !== Direction.SOUTH) {
    // turn frames start after normal and animation frames
    return sprite.frameCounts.normal + sprite.frameCounts.animation +
      constants.frameDirTable[sprite.displayDir];
  }
  if (sprite.frameCounts.animation === 1 && Studio.tickCount) {
    // we only support two-frame animation for base playlab, the 2nd frame is
    // only up for 1/8th of the time (since it is a blink of the eyes)
    if (1 === Math.round((Studio.tickCount + index * ANIM_OFFSET) / ANIM_RATE) %
        ANIM_AFTER_NUM_NORMAL_FRAMES) {
      // animation frame is the first frame after all the normal frames
      frameNum = sprite.frameCounts.normal;
    }
  }

  if (sprite.frameCounts.normal > 1 && sprite.timePerFrame) {
    // Use elapsed time instead of tickCount
    frameNum = Math.floor(elapsed / sprite.timePerFrame) % sprite.frameCounts.normal;
  }

  if (!frameNum && sprite.emotion !== Emotions.NORMAL &&
    sprite.frameCounts.emotions > 0) {
    // emotion frames precede normal, animation, turn frames
    frameNum = sprite.frameCounts.normal + sprite.frameCounts.animation +
      sprite.frameCounts.turns + (sprite.emotion - 1);
  }
  return frameNum;
}

function spriteTotalFrames (index) {
  var sprite = Studio.sprite[index];
  return sprite.frameCounts.normal + sprite.frameCounts.animation +
    sprite.frameCounts.turns + sprite.frameCounts.emotions;
}

/* Return the frame count for items or projectiles
*/
function getFrameCount (className, exceptionList, defaultCount) {
  if (/.gif$/.test(skin[className])) {
    return 1;
  } else if (exceptionList && exceptionList[className] && exceptionList[className].frames) {
    return exceptionList[className].frames;
  }
  return defaultCount;
}

function cellId(prefix, row, col) {
  return prefix + '_' + row + '_' + col;
}

/**
 * Draw a debug rectangle centered on the given location, using the given
 * CSS class name.
 */

Studio.drawDebugRect = function(className, x, y, width, height) {
  if (!showDebugInfo) {
    return;
  }

  var svg = document.getElementById('svgStudio');
  var group = document.createElementNS(SVG_NS, 'g');
  group.setAttribute('class', className + " debugRect");
  var background = document.createElementNS(SVG_NS, 'rect');
  background.setAttribute('width', width);
  background.setAttribute('height', height);
  background.setAttribute('x', x - width/2);
  background.setAttribute('y', y - height/2);
  background.setAttribute('fill', 'rgba(255, 255, 255, 0.5)');
  background.setAttribute('stroke', '#000000');
  background.setAttribute('stroke-width', 1);
  group.appendChild(background);
  svg.appendChild(group);
};

/**
 * Draw a timeout rectangle across the bottom of the play area.
 * It doesn't appear until halfway through the level, and briefly fades in 
 * when first appearing.
 */
Studio.drawTimeoutRect = function() {
  if (!level.showTimeoutRect || Studio.timeoutFailureTick === Infinity) {
    return;
  }

  $(".timeoutRect").remove();

  // The fraction of the entire level duration that we start and end the
  // fade-in.
  var startFadeInAt = 0.5;
  var endFadeInAt = 0.4;

  var timeRemaining = Studio.timeoutFailureTick - Studio.tickCount;
  var currentFraction = timeRemaining / Studio.timeoutFailureTick;

  if (currentFraction <= startFadeInAt) {
    var opacity = currentFraction < endFadeInAt ? 1 : 
      1 - (currentFraction - endFadeInAt) / (startFadeInAt - endFadeInAt);

    var width = timeRemaining * Studio.MAZE_WIDTH / (Studio.timeoutFailureTick * startFadeInAt);
    var height = 6;

    if (width > 0) {
      var svg = document.getElementById('svgStudio');
      var group = document.createElementNS(SVG_NS, 'g');
      group.setAttribute('class', "timeoutRect");
      var background = document.createElementNS(SVG_NS, 'rect');
      background.setAttribute('opacity', opacity);
      background.setAttribute('width', width);
      background.setAttribute('height', height);
      background.setAttribute('x', 0);
      background.setAttribute('y', Studio.MAZE_HEIGHT - height);
      background.setAttribute('fill', 'rgba(255, 255, 255, 0.5)');
      group.appendChild(background);
      svg.appendChild(group);
    }
  }
};

/**
 * Clear the debug rectangles.
 */

Studio.clearDebugRects = function() {
  $(".debugRect").remove();
};

Studio.drawWallTile = function (svg, wallVal, row, col) {
  var srcRow, srcCol;

  // Defaults for regular tiles:
  var tiles = skin.tiles;
  var srcWallType = 0;
  var tileSize = Studio.SQUARE_SIZE;
  var addOffset = 0;  // Added to X & Y to offset drawn tile.
  var numSrcRows = 8;
  var numSrcCols = 8;

  // We usually won't try jumbo size.
  var jumboSize = false;

  if (wallVal == SquareType.WALL) {
    // use a random coordinate
    // TODO (cpirich): these should probably be chosen once at level load time
    // and we should allow the level/skin to set specific row/col max values
    // to ensure that reasonable tiles are chosen at random
    srcRow = Math.floor(Math.random() * constants.WallRandomCoordMax);
    // Since [0,0] is not a valid wall tile, ensure that we avoid column zero
    // when row zero was chosen at random
    srcCol = srcRow ?
                Math.floor(Math.random() * constants.WallRandomCoordMax) :
                1 + Math.floor(Math.random() * (constants.WallRandomCoordMax - 1));
  } else {
    // This wall value has been explicitly set.  It encodes the row & col from
    // the spritesheet of wall tile images.
    srcRow = (wallVal & constants.WallCoordRowMask) >> constants.WallCoordRowShift;
    srcCol = (wallVal & constants.WallCoordColMask) >> constants.WallCoordColShift;
    srcWallType = (wallVal & constants.WallTypeMask) >> constants.WallTypeShift;

    if (srcWallType === constants.WallType.JUMBO_SIZE) {
      // Jumbo tiles come from a separate sprite sheet which has oversize tiles
      // which are drawn in an overlapping fashion, though centered on the
      // regular tiles' centers.
      jumboSize = true;
      tileSize = skin[Studio.background].jumboTilesSize;
      numSrcRows = skin[Studio.background].jumboTilesRows;
      numSrcCols = skin[Studio.background].jumboTilesCols;
    } else if (srcWallType === constants.WallType.DOUBLE_SIZE) {
      // Double-size tiles are just a regular tile expanded to cover 2x2 tiles.
      tileSize = 2 * Studio.SQUARE_SIZE;
    }
  }

  // Attempt to load tiles that match the current background, if specified.
  if (Studio.background && !jumboSize && skin[Studio.background].tiles) {
    tiles = skin[Studio.background].tiles;
  } else if (Studio.background && jumboSize && skin[Studio.background].jumboTiles) {
    tiles = skin[Studio.background].jumboTiles;
    addOffset = skin[Studio.background].jumboTilesAddOffset;
  }

  var clipPath = document.createElementNS(SVG_NS, 'clipPath');
  var clipId = 'tile_clippath_' + Studio.tiles.length;
  clipPath.setAttribute('id', clipId);
  clipPath.setAttribute('class', "tile");
  var rect = document.createElementNS(SVG_NS, 'rect');
  rect.setAttribute('width', tileSize);
  rect.setAttribute('height', tileSize);
  rect.setAttribute('x', col * Studio.SQUARE_SIZE + addOffset);
  rect.setAttribute('y', row * Studio.SQUARE_SIZE + addOffset);
  clipPath.appendChild(rect);
  svg.appendChild(clipPath);

  var tile = document.createElementNS(SVG_NS, 'image');
  var tileId = 'tile_' + (Studio.tiles.length);
  tile.setAttribute('id', tileId);
  tile.setAttribute('class', "tileClip");
  tile.setAttribute('width', numSrcCols * tileSize);
  tile.setAttribute('height', numSrcRows * tileSize);
  tile.setAttribute('x', col * Studio.SQUARE_SIZE - srcCol * tileSize + addOffset);
  tile.setAttribute('y', row * Studio.SQUARE_SIZE - srcRow * tileSize + addOffset); 
  tile.setAttributeNS('http://www.w3.org/1999/xlink', 'xlink:href', tiles);
  svg.appendChild(tile);

  tile.setAttribute('clip-path', 'url(#' + clipId + ')');

  var tileEntry = {};
  tileEntry.bottomY = row * Studio.SQUARE_SIZE + addOffset + tileSize;
  Studio.tiles.push(tileEntry);  
};

Studio.createLevelItems = function (svg) {
  for (var row = 0; row < Studio.ROWS; row++) {
    for (var col = 0; col < Studio.COLS; col++) {
      var mapVal = Studio.map[row][col];
      for (var index = 0; index < skin.ItemClassNames.length; index++) {
        if (constants.squareHasItemClass(index, mapVal)) {
          var className = skin.ItemClassNames[index];
          // Create item:
          var itemOptions = {
            frames: getFrameCount(className, skin.specialItemProperties, skin.itemFrames),
            className: className,
            dir: Direction.NONE,
            image: skin[className],
            speed: Studio.itemSpeed[className],
            activity: Studio.itemActivity[className],
            loop: true,
            x: Studio.HALF_SQUARE + Studio.SQUARE_SIZE * col,
            y: Studio.HALF_SQUARE + Studio.SQUARE_SIZE * row,
          };

          var item = new Item(itemOptions);

          item.createElement(svg);
          // Display immediately (we can't assume it will be updated in onTick
          // right away since this is called after 'Reset' as well as 'Run'
          item.display();
          Studio.items.push(item);
        }
      }
    }
  }
};

Studio.drawMapTiles = function (svg) {

  // If we're just using the level's own map, then draw it only once.
  if (!Studio.wallMap && Studio.tilesDrawn) {
    return;
  }

  Studio.tilesDrawn = true;

  var row, col;

  var tilesDrawn = [];
  for (row = 0; row < Studio.ROWS; row++) {
    tilesDrawn[row] = [];
    for (col = 0; col < Studio.COLS; col++) {
      tilesDrawn[row][col] = false;
    }
  }

  var spriteLayer = document.getElementById('backgroundLayer');

  for (row = 0; row < Studio.ROWS; row++) {
    for (col = 0; col < Studio.COLS; col++) {
      var wallVal = Studio.getWallValue(row, col);
      if (wallVal) {
        // Skip if we've already drawn a large tile that covers this square.
        if (tilesDrawn[row][col]) {
          continue;
        }

        var srcWallType = (wallVal & constants.WallTypeMask) >> constants.WallTypeShift;

        if (srcWallType === constants.WallType.DOUBLE_SIZE) {
          tilesDrawn[row][col] = true;
          tilesDrawn[row][col+1] = true;
          tilesDrawn[row+1][col] = true;
          tilesDrawn[row+1][col+1] = true;          
        }

        Studio.drawWallTile(spriteLayer, wallVal, row, col);
      }
    }
  }
};

var updateSpeechBubblePath = function (element) {
  var height = +element.getAttribute('height');
  var onTop = 'true' === element.getAttribute('onTop');
  var onRight = 'true' === element.getAttribute('onRight');
  element.setAttribute('d',
                       createSpeechBubblePath(0,
                                              0,
                                              SPEECH_BUBBLE_WIDTH,
                                              height,
                                              SPEECH_BUBBLE_RADIUS,
                                              onTop,
                                              onRight));
};

Studio.displaySprite = function(i, isWalking) {
  var sprite = Studio.sprite[i];

  // avoid lots of unnecessary changes to hidden sprites
  if (sprite.value === 'hidden') {
    return;
  }

  var spriteRegularIcon = document.getElementById('sprite' + i);
  var spriteWalkIcon = document.getElementById('spriteWalk' + i);

  var spriteIcon, spriteClipRect, unusedSpriteClipRect;
  var xOffset, yOffset;

  if (sprite.value !== undefined && skin[sprite.value] && skin[sprite.value].walk && isWalking) {

    // One exception: don't show the walk sprite if we're already playing an explosion animation for
    // that sprite.  (Ideally, we would show the sprite in place while explosion plays over the top,
    // but this is not a common case for now and this keeps the change small.)
    var explosion = document.getElementById('explosion' + i);
    if (explosion && explosion.getAttribute('visibility') !== 'hidden') {
      spriteWalkIcon.setAttribute('visibility', 'hidden');
      return;
    }

    // Show walk sprite, and hide regular sprite.
    spriteRegularIcon.setAttribute('visibility', 'hidden');
    spriteWalkIcon.setAttribute('visibility', 'visible');

    xOffset = sprite.drawWidth * spriteFrameNumber(i, {walkDirection: true});
    yOffset = sprite.drawHeight * spriteFrameNumber(i, {walkFrame: true});

    spriteIcon = spriteWalkIcon;
    spriteClipRect = document.getElementById('spriteWalkClipRect' + i);
    unusedSpriteClipRect = document.getElementById('spriteClipRect' + i);
  } else {
    // Show regular sprite, and hide walk sprite.
    spriteRegularIcon.setAttribute('visibility', 'visible');
    spriteWalkIcon.setAttribute('visibility', 'hidden');

    xOffset = sprite.drawWidth * spriteFrameNumber(i);
    yOffset = 0;

    spriteIcon = spriteRegularIcon;
    spriteClipRect = document.getElementById('spriteClipRect' + i);
    unusedSpriteClipRect = document.getElementById('spriteWalkClipRect' + i);
  }

  var extraOffsetX = 0;
  var extraOffsetY = 0;

  if (level.gridAlignedMovement) {
    extraOffsetX = skin.gridSpriteRenderOffsetX || 0;
    extraOffsetY = skin.gridSpriteRenderOffsetY || 0;
  }

  var xCoordPrev = spriteClipRect.getAttribute('x') - extraOffsetX;
  var yCoordPrev = spriteClipRect.getAttribute('y') - extraOffsetY;

  var dirPrev = sprite.dir;
  if (dirPrev === Direction.NONE) {
    // direction not yet set, start at SOUTH (forward facing)
    sprite.dir = Direction.SOUTH;
  }
  else if ((sprite.x != xCoordPrev) || (sprite.y != yCoordPrev)) {
    sprite.dir = Direction.NONE;
    if (sprite.x < xCoordPrev) {
      sprite.dir |= Direction.WEST;
    } else if (sprite.x > xCoordPrev) {
      sprite.dir |= Direction.EAST;
    }
    if (sprite.y < yCoordPrev) {
      sprite.dir |= Direction.NORTH;
    } else if (sprite.y > yCoordPrev) {
      sprite.dir |= Direction.SOUTH;
    }
  }

  if (sprite.dir !== sprite.displayDir) {
    // Every other frame, assign a new displayDir from state table
    // (only one turn at a time):
    if (Studio.tickCount && (0 === Studio.tickCount % 2)) {
      sprite.displayDir = NextTurn[sprite.displayDir][sprite.dir];
    }
  }

  if (level.gridAlignedMovement) {
    if (sprite.x > sprite.displayX) {
      sprite.displayX += Studio.SQUARE_SIZE / level.slowJsExecutionFactor;
    } else if (sprite.x < sprite.displayX) {
      sprite.displayX -= Studio.SQUARE_SIZE / level.slowJsExecutionFactor;
    }
    if (sprite.y > sprite.displayY) {
      sprite.displayY += Studio.SQUARE_SIZE / level.slowJsExecutionFactor;
    } else if (sprite.y < sprite.displayY) {
      sprite.displayY -= Studio.SQUARE_SIZE / level.slowJsExecutionFactor;
    }

  } else {
    sprite.displayX = sprite.x;
    sprite.displayY = sprite.y;
  }

  spriteIcon.setAttribute('x', sprite.displayX - xOffset + extraOffsetX);
  spriteIcon.setAttribute('y', sprite.displayY - yOffset + extraOffsetY);

  spriteClipRect.setAttribute('x', sprite.displayX + extraOffsetX);
  spriteClipRect.setAttribute('y', sprite.displayY + extraOffsetY);

  // Update the other clip rect too, so that calculations involving
  // inter-frame differences (just above, to calculate sprite.dir)
  // are correct when we transition between spritesheets.
  unusedSpriteClipRect.setAttribute('x', sprite.displayX + extraOffsetX);
  unusedSpriteClipRect.setAttribute('y', sprite.displayY + extraOffsetY);

  var speechBubble = document.getElementById('speechBubble' + i);
  var speechBubblePath = document.getElementById('speechBubblePath' + i);
  var bblHeight = +speechBubblePath.getAttribute('height');
  var wasOnTop = 'true' === speechBubblePath.getAttribute('onTop');
  var wasOnRight = 'true' === speechBubblePath.getAttribute('onRight');
  var nowOnTop = true;
  var nowOnRight = true;
  var ySpeech = sprite.y - (bblHeight + SPEECH_BUBBLE_PADDING);
  if (ySpeech < 0) {
    ySpeech = sprite.y + sprite.height + SPEECH_BUBBLE_PADDING;
    nowOnTop = false;
  }
  var xSpeech = sprite.x + SPEECH_BUBBLE_H_OFFSET;
  if (xSpeech > Studio.MAZE_WIDTH - SPEECH_BUBBLE_WIDTH) {
    xSpeech = sprite.x + sprite.width -
                (SPEECH_BUBBLE_WIDTH + SPEECH_BUBBLE_H_OFFSET);
    nowOnRight = false;
  }
  speechBubblePath.setAttribute('onTop', nowOnTop);
  speechBubblePath.setAttribute('onRight', nowOnRight);

  if (wasOnTop !== nowOnTop || wasOnRight !== nowOnRight) {
    updateSpeechBubblePath(speechBubblePath);
  }

  speechBubble.setAttribute('transform', 'translate(' + xSpeech + ',' +
    ySpeech + ')');
};

Studio.displayScore = function() {
  var score = document.getElementById('score');
  if (Studio.scoreText) {
    score.textContent = Studio.scoreText;
  } else {
    score.textContent = studioMsg.scoreText({
      playerScore: Studio.playerScore
    });
  }
  score.setAttribute('visibility', 'visible');
};

Studio.animateGoals = function() {
  if (!(level.goalOverride && level.goalOverride.goalAnimation)) {
    return;
  }

  var currentTime = new Date();
  var elapsed = currentTime - Studio.startTime;

  var numFrames = skin.animatedGoalFrames;
  var frameDuration = skin.timePerGoalAnimationFrame;
  var frameWidth = level.goalOverride.imageWidth;

  for (var i = 0; i < Studio.spriteGoals_.length; i++) {
    var goal = Studio.spriteGoals_[i];
    // Keep showing the goal unless it's finished and we're not fading out.
    if (!goal.finished || goal.startFadeTime) {

      var goalSprite = document.getElementById('spriteFinish' + i);
      var goalClipRect = document.getElementById('finishClipRect' + i);

      var baseX = parseInt(goalClipRect.getAttribute('x'), 10);
      var frame = Math.floor(elapsed / frameDuration) % numFrames;
  
      goalSprite.setAttribute('x', baseX - frame * frameWidth);

      var fadeTime = 350;

      if (goal.startFadeTime) {
        var opacity = 1 - (currentTime - goal.startFadeTime) / fadeTime;

        if (opacity < 0) {
          goal.startFadeTime = null;
        } else {
          goalSprite.setAttribute('opacity', opacity);
        }
      }
    }
  }
};

/**
 * Start showing an upwards-floating score at the location of sprite 0.
 * The floatingScore level property should only be set to true if this
 * is desired.
 @param {number} changeValue The value that is displayed.
 */

Studio.displayFloatingScore = function(changeValue) {
  if (!level.floatingScore) {
    return;
  }

  var sprite = Studio.sprite[0];
  var floatingScore = document.getElementById('floatingScore');
  floatingScore.textContent = changeValue > 0 ? ("+" + changeValue) : changeValue;
  floatingScore.setAttribute('x', sprite.x + sprite.width/2);
  floatingScore.setAttribute('y', sprite.y + sprite.height/2);
  floatingScore.setAttribute('opacity', 1);
  floatingScore.setAttribute('visibility', 'visible');  
};

Studio.updateFloatingScore = function() {
  if (!level.floatingScore) {
    return;
  }

  var floatingScore = document.getElementById('floatingScore');
  var y = parseInt(floatingScore.getAttribute('y'));
  var opacity = parseFloat(floatingScore.getAttribute('opacity'));
  if (opacity > 0) {
    opacity += constants.floatingScoreChangeOpacity;
    floatingScore.setAttribute('opacity', opacity);
  }
  y += constants.floatingScoreChangeY;
  floatingScore.setAttribute('y', y);
};

Studio.showCoordinates = function() {
  var sprite = Studio.sprite[Studio.protagonistSpriteIndex || 0];
  if (!sprite) {
    return;
  }
  // convert to math coordinates, with the origin at the bottom left
  // corner of the grid, and distances measured from the center of the
  // sprite.
  var x = sprite.x + 50;
  var y = 350 - sprite.y;
  Studio.setScoreText({text: 'x: ' + x + ' y: ' + y});
};

Studio.queueCmd = function (id, name, opts) {
  var cmd = {
    'id': id,
    'name': name,
    'opts': opts
  };
  if (studioApp.isUsingBlockly()) {
    if (Studio.currentEventParams) {
      for (var prop in Studio.currentEventParams) {
        cmd.opts[prop] = Studio.currentEventParams[prop];
      }
    }
    Studio.currentCmdQueue.push(cmd);
  } else {
    // in editCode/interpreter mode, all commands are executed immediately:
    Studio.callCmd(cmd);
  }
};

//
// Execute an entire command queue (specified with the name parameter)
//
// If Studio.yieldThisTick is true, execution of commands will stop
//

Studio.executeQueue = function (name, oneOnly) {
  Studio.eventHandlers.forEach(function (handler) {
    if (Studio.yieldThisTick) {
      return;
    }
    if (handler.name === name && handler.cmdQueue.length) {
      for (var cmd = handler.cmdQueue[0]; cmd; cmd = handler.cmdQueue[0]) {
        if (Studio.callCmd(cmd)) {
          // Command executed immediately, remove from queue and continue
          handler.cmdQueue.shift();
        } else {
          break;
        }
        if (Studio.yieldThisTick) {
          break;
        }
      }
    }
  });
};

//
// Execute a command from a command queue
//
// Return false if the command is not complete (it will remain in the queue)
// and this function will be called again with the same command later
//
// Return true if the command is complete
//

Studio.callCmd = function (cmd) {
  switch (cmd.name) {
    case 'winGame':
      studioApp.highlight(cmd.id);
      Studio.winGame(cmd.opts);
      break;
    case 'loseGame':
      studioApp.highlight(cmd.id);
      Studio.loseGame(cmd.opts);
      break;
    case 'setBackground':
      studioApp.highlight(cmd.id);
      Studio.setBackground(cmd.opts);
      break;
    case 'setMap':
      studioApp.highlight(cmd.id);
      Studio.setMap(cmd.opts);
      break;
    case 'setSprite':
      studioApp.highlight(cmd.id);
      Studio.setSprite(cmd.opts);
      Studio.trackedBehavior.hasSetSprite = true;
      break;
    case 'saySprite':
      if (!cmd.opts.started) {
        studioApp.highlight(cmd.id);
      }
      return Studio.saySprite(cmd.opts);
    case 'setSpriteEmotion':
      studioApp.highlight(cmd.id);
      Studio.setSpriteEmotion(cmd.opts);
      break;
    case 'setSpriteSpeed':
      studioApp.highlight(cmd.id);
      Studio.setSpriteSpeed(cmd.opts);
      break;
    case 'setBotSpeed':
      studioApp.highlight(cmd.id);
      Studio.setBotSpeed(cmd.opts);
      Studio.trackedBehavior.hasSetBotSpeed = true;
      break;
    case 'setSpriteSize':
      studioApp.highlight(cmd.id);
      Studio.setSpriteSize(cmd.opts);
      break;
    case 'setSpritePosition':
      studioApp.highlight(cmd.id);
      Studio.setSpritePosition(cmd.opts);
      break;
    case 'setSpriteXY':
      studioApp.highlight(cmd.id);
      Studio.setSpriteXY(cmd.opts);
      break;
    case 'playSound':
      studioApp.highlight(cmd.id);
      studioApp.playAudio(cmd.opts.soundName, { volume: 1.0 });
      Studio.playSoundCount++;
      break;
    case 'showTitleScreen':
      if (!cmd.opts.started) {
        studioApp.highlight(cmd.id);
      }
      return Studio.showTitleScreen(cmd.opts);
    case 'move':
      studioApp.highlight(cmd.id);
      Studio.moveSingle(cmd.opts);
      break;
    case 'moveRight':
      studioApp.highlight(cmd.id);
      Studio.moveSingle({
          spriteIndex: Studio.protagonistSpriteIndex || 0,
          dir: Direction.EAST,
      });
      break;
    case 'moveLeft':
      studioApp.highlight(cmd.id);
      Studio.moveSingle({
          spriteIndex: Studio.protagonistSpriteIndex || 0,
          dir: Direction.WEST,
      });
      break;
    case 'moveUp':
      studioApp.highlight(cmd.id);
      Studio.moveSingle({
          spriteIndex: Studio.protagonistSpriteIndex || 0,
          dir: Direction.NORTH,
      });
      break;
    case 'moveDown':
      studioApp.highlight(cmd.id);
      Studio.moveSingle({
          spriteIndex: Studio.protagonistSpriteIndex || 0,
          dir: Direction.SOUTH,
      });
      break;
    case 'moveDistance':
      if (!cmd.opts.started) {
        studioApp.highlight(cmd.id);
      }
      return Studio.moveDistance(cmd.opts);
    case 'stop':
      studioApp.highlight(cmd.id);
      Studio.stop(cmd.opts);
      break;
    case 'throwProjectile':
      if (!cmd.opts.started) {
        studioApp.highlight(cmd.id);
      }
      return Studio.throwProjectile(cmd.opts);
    case 'makeProjectile':
      studioApp.highlight(cmd.id);
      Studio.makeProjectile(cmd.opts);
      break;
    case 'changeScore':
      studioApp.highlight(cmd.id);
      Studio.changeScore(cmd.opts);
      break;
    case 'setScoreText':
      studioApp.highlight(cmd.id);
      Studio.setScoreText(cmd.opts);
      break;
    case 'showCoordinates':
      studioApp.highlight(cmd.id);
      Studio.showCoordinates();
      break;
    case 'wait':
      if (!cmd.opts.started) {
        studioApp.highlight(cmd.id);
      }
      return Studio.wait(cmd.opts);
    case 'vanish':
      studioApp.highlight(cmd.id);
      Studio.vanishActor(cmd.opts);
      break;
    case 'addItem':
      studioApp.highlight(cmd.id);
      Studio.addItem(cmd.opts);
      Studio.trackedBehavior.hasAddedItem = true;
      break;
    case 'setItemActivity':
      studioApp.highlight(cmd.id);
      Studio.setItemActivity(cmd.opts);
      break;
    case 'setItemSpeed':
      studioApp.highlight(cmd.id);
      Studio.setItemSpeed(cmd.opts);
      break;
    case 'showDebugInfo':
      studioApp.highlight(cmd.id);
      Studio.showDebugInfo(cmd.opts);
      break;
    case 'onEvent':
      studioApp.highlight(cmd.id);
      Studio.onEvent(cmd.opts);
      break;
  }
  return true;
};

Studio.addItem = function (opts) {
  if (opts.className === constants.RANDOM_VALUE) {
    opts.className =
        skin.ItemClassNames[Math.floor(Math.random() * skin.ItemClassNames.length)];
  }

  var directions = [
    Direction.NORTH,
    Direction.EAST,
    Direction.SOUTH,
    Direction.WEST,
    Direction.NORTHEAST,
    Direction.SOUTHEAST,
    Direction.SOUTHWEST,
    Direction.NORTHWEST,
  ];

  // Create stationary, grid-aligned items when level.gridAlignedMovement,
  // otherwise, create randomly placed items travelling in a random direction.
  // Assumes that sprite[0] is in use, and avoids placing the item too close
  // to that sprite.

  var generateRandomItemPosition = function () {
    // TODO (cpirich): check for edge collisions? (currently avoided by placing
    // the items within the coordinate space (x/y min of Studio.HALF_SQUARE,
    // max of max - Studio.HALF_SQUARE)

    var pos = {};
    if (level.itemGridAlignedMovement) {
      pos.x = Studio.HALF_SQUARE +
                Studio.SQUARE_SIZE * Math.floor(Math.random() * Studio.COLS);
      pos.y = Studio.HALF_SQUARE +
                Studio.SQUARE_SIZE * Math.floor(Math.random() * Studio.ROWS);
    } else {
      pos.x = Studio.HALF_SQUARE +
                Math.floor(Math.random() * (Studio.MAZE_WIDTH - Studio.SQUARE_SIZE));
      pos.y = Studio.HALF_SQUARE +
                Math.floor(Math.random() * (Studio.MAZE_HEIGHT - Studio.SQUARE_SIZE));
    }
    return pos;
  };

  var direction = level.itemGridAlignedMovement ? Direction.NONE :
                    directions[Math.floor(Math.random() * directions.length)];
  var pos = generateRandomItemPosition();

  var renderScale = 1;
  var properties = skin.specialItemProperties[opts.className];
  if (properties) {
    renderScale = utils.valueOr(properties.scale, renderScale);
  }

  var itemOptions = {
    frames: getFrameCount(opts.className, skin.specialItemProperties, skin.itemFrames),
    className: opts.className,
    dir: direction,
    image: skin[opts.className],
    loop: true,
    x: pos.x,
    y: pos.y,
    speed: Studio.itemSpeed[opts.className],
    activity: utils.valueOr(Studio.itemActivity[opts.className], "roam"),
    width: 100,
    height: 100,
    renderScale: renderScale,
  };

  var item = new Item(itemOptions);

  if (level.blockMovingIntoWalls) {
    // TODO (cpirich): just move within the map looking for open spaces instead
    // of randomly retrying random numbers

    var numTries = 0;
    var minDistanceFromSprite = 100;
    while (Studio.willCollidableTouchWall(item, item.x, item.y) ||
           Studio.getDistance(Studio.sprite[0].x + Studio.sprite[0].width/2,
                              Studio.sprite[0].y + Studio.sprite[0].height/2,
                              item.x, item.y) < minDistanceFromSprite) {
      var newPos = generateRandomItemPosition();
      item.x = newPos.x;
      item.y = newPos.y;
      numTries++;
      if (numTries > 100) {
        break;
      }
    }
  }

  item.createElement(document.getElementById('spriteLayer'));
  Studio.items.push(item);
};


Studio.getDistance = function(x1, y1, x2, y2) {
  return Math.sqrt(Math.pow(x2-x1, 2) + Math.pow(y2-y1, 2));
};


Studio.setItemActivity = function (opts) {
  if (opts.className === constants.RANDOM_VALUE) {
    opts.className =
        skin.ItemClassNames[Math.floor(Math.random() * skin.ItemClassNames.length)];
  }

  if (opts.type === "roam" || opts.type === "chase" ||
      opts.type === "flee" || opts.type === "none") {
    // retain this activity type for items of this class created in the future:
    Studio.itemActivity[opts.className] = opts.type;
    Studio.items.forEach(function (item) {
      if (item.className === opts.className) {
        item.setActivity(opts.type);

        // For verifying success, record this combination of activity type and
        // item type.

        if (!Studio.trackedBehavior.setActivityRecord) {
          Studio.trackedBehavior.setActivityRecord = [];
        }

        if (!Studio.trackedBehavior.setActivityRecord[opts.className]) {
          Studio.trackedBehavior.setActivityRecord[opts.className] = [];
        }

        Studio.trackedBehavior.setActivityRecord[opts.className][opts.type] = true;
      }
    });
  }
};

Studio.setItemSpeed = function (opts) {
  if (opts.className === constants.RANDOM_VALUE) {
    opts.className =
        skin.ItemClassNames[Math.floor(Math.random() * skin.ItemClassNames.length)];
  }

  // retain this speed value for items of this class created in the future:
  Studio.itemSpeed[opts.className] = opts.speed;
  Studio.items.forEach(function (item) {
    if (item.className === opts.className) {
      item.speed = opts.speed;
    }
  });
};

Studio.showDebugInfo = function (opts) {
  showDebugInfo = opts.value;
};

Studio.vanishActor = function (opts) {
  var svg = document.getElementById('svgStudio');

  var sprite = document.getElementById('sprite' + opts.spriteIndex);
  var spriteShowing = sprite && sprite.getAttribute('visibility') !== 'hidden';
  var spriteWalk = document.getElementById('spriteWalk' + opts.spriteIndex);
  var spriteWalkShowing = spriteWalk && spriteWalk.getAttribute('visibility') !== 'hidden';

  if (!spriteShowing && !spriteWalkShowing) {
    return;
  }

  var explosion = document.getElementById('explosion' + opts.spriteIndex);
  if (!explosion) {
    explosion = document.createElementNS(SVG_NS, 'image');
    explosion.setAttribute('id', 'explosion' + opts.spriteIndex);
    explosion.setAttribute('visibility', 'hidden');
    svg.appendChild(explosion, sprite);
  }

  var spriteClipRect = document.getElementById('spriteClipRect' + opts.spriteIndex);

  var frameWidth = Studio.sprite[opts.spriteIndex].width;

  explosion.setAttribute('height', Studio.sprite[opts.spriteIndex].height);
  explosion.setAttribute('x', spriteClipRect.getAttribute('x'));

  explosion.setAttribute('visibility', 'visible');

  var baseX = parseInt(spriteClipRect.getAttribute('x'), 10);
  var numFrames = skin.explosionFrames;
  explosion.setAttribute('clip-path', 'url(#spriteClipPath' + opts.spriteIndex + ')');
  explosion.setAttribute('width', numFrames * frameWidth);

  if (!skin.fadeExplosion) {
    Studio.setSprite({
      spriteIndex: opts.spriteIndex,
      value: 'hidden'
    });
  }

  _.range(0, numFrames).forEach(function (i) {
    Studio.perExecutionTimeouts.push(setTimeout(function () {
      explosion.setAttribute('x', baseX - i * frameWidth);
      if (i === 0) {
        // Sometimes the spriteClipRect still moves a bit before our explosion
        // starts, so wait until first frame to set y.
        explosion.setAttribute('y', spriteClipRect.getAttribute('y'));
      }

      if (skin.fadeExplosion) {
        sprite.setAttribute('opacity', (numFrames - i) / numFrames);
      }
    }, i * skin.timePerExplosionFrame));
  });
  Studio.perExecutionTimeouts.push(setTimeout(function () {
    explosion.setAttribute('visibility', 'hidden');
    if (skin.fadeAnimation) {
      // hide the sprite
      Studio.setSprite({
        spriteIndex: opts.spriteIndex,
        value: 'hidden'
      });
      sprite.removeAttribute('opacity');
    }
  }, skin.timePerExplosionFrame * (numFrames + 1)));

  // we append the url with the spriteIndex so that each sprites explosion gets
  // treated as being different, otherwise chrome will animate all existing
  // explosions anytime we try to animate one of them
  explosion.setAttributeNS('http://www.w3.org/1999/xlink',
    'xlink:href', skin.explosion + "?spriteIndex=" + opts.spriteIndex);
};

Studio.setSpriteEmotion = function (opts) {
  Studio.sprite[opts.spriteIndex].emotion = opts.value;
};

Studio.setSpriteSpeed = function (opts) {
  var speed = Math.min(Math.max(opts.value, constants.SpriteSpeed.SLOW),
      constants.SpriteSpeed.VERY_FAST);
  Studio.sprite[opts.spriteIndex].speed = speed;
};

var BOT_SPEEDS = {
  slow: constants.SpriteSpeed.SLOW,
  normal: constants.SpriteSpeed.NORMAL,
  fast: constants.SpriteSpeed.VERY_FAST
};

Studio.setBotSpeed = function (opts) {
  if (opts.value === constants.RANDOM_VALUE) {
    opts.value = utils.randomKey(BOT_SPEEDS);
  }

  var speedVal = BOT_SPEEDS[opts.value];
  if (speedVal) {
    opts.value = speedVal;
    Studio.setSpriteSpeed(opts);
  }
};

Studio.setSpriteSize = function (opts) {
  Studio.sprite[opts.spriteIndex].size = opts.value;
  var curSpriteValue = Studio.sprite[opts.spriteIndex].value;

  if (curSpriteValue !== 'hidden') {
    // call setSprite with existing index/value now that we changed the size
    Studio.setSprite({
      spriteIndex: opts.spriteIndex,
      value: curSpriteValue
    });
  }
};

Studio.changeScore = function (opts) {
  Studio.playerScore += Number(opts.value);
  Studio.displayScore();
  Studio.displayFloatingScore(opts.value);

  if (Studio.playerScore - Number(opts.value) < 1000 && Studio.playerScore >= 1000) {
    callHandler('whenScore1000');
  }
};

Studio.setScoreText = function (opts) {
  Studio.scoreText = opts.text;
  Studio.displayScore();
};

Studio.winGame = function(opts) {
  Studio.setScoreText({text: studioMsg.winMessage()});
};

Studio.loseGame = function(opts) {
  Studio.setScoreText({text: studioMsg.loseMessage()});
};

Studio.setBackground = function (opts) {

  if (opts.value === constants.RANDOM_VALUE) {
    // NOTE: never select the last item from backgroundChoicesK1, since it is
    // presumed to be the "random" item for blockly
    // NOTE: the [1] index in the array contains the name parameter with an
    // additional set of quotes
    var quotedBackground = skin.backgroundChoicesK1[
        Math.floor(Math.random() * (skin.backgroundChoicesK1.length - 1))][1];
    // Remove the outer quotes:
    opts.value = quotedBackground.replace(/^"(.*)"$/, '$1');
  }

  if (opts.value !== Studio.background) {
    Studio.background = opts.value;

    var element = document.getElementById('background');
    element.setAttributeNS('http://www.w3.org/1999/xlink', 'xlink:href',
      skin[Studio.background].background);

    // Draw the tiles (again) now that we know which background we're using.
    if (level.wallMapCollisions) {
      // Changing background can cause a change in the map used internally,
      // since we might use a different map to suit this background, so set
      // the map again.
      if (Studio.wallMapRequested) {
        Studio.setMap({value: Studio.wallMapRequested, forceRedraw: true});
      }
    }
  }
};

/**
 * Set the wall map.
 * @param {string} opts.value - The name of the wall map.
 * @param {boolean} opts.forceRedraw - Force drawing map, even if it's already set.
 */
Studio.setMap = function (opts, forceLoad) {

  if (!opts.value) {
    return;
  }

  if (opts.value === constants.RANDOM_VALUE) {
    // NOTE: never select the first item from mapChoices, since it is
    // presumed to be the "random" item for blockly
    // NOTE: the [1] index in the array contains the name parameter with an
    // additional set of quotes
    var quotedMap = skin.mapChoices[
        Math.floor(1 + Math.random() * (skin.mapChoices.length - 1))][1];
    // Remove the outer quotes:
    opts.value = quotedMap.replace(/^"(.*)"$/, '$1');
  }

  if (!level.wallMapCollisions) {
    return;
  }
 
  var useMap;

  if (opts.value === 'default') {
    // Treat 'default' as resetting to the level's map (Studio.wallMap = null)
    useMap = null;
  } else if (skin.getMap) {
    // Give the skin a chance to adjust the map name depending upon the
    // background name.
    useMap = skin.getMap(Studio.background, opts.value);
  }

  if (!opts.forceRedraw && useMap === Studio.wallMap) {
    return;
  }

  // Use the actual map for collisions, rendering, etc.
  Studio.wallMap = useMap;

  // Remember the requested name so that we can reuse it next time the
  // background is changed.
  Studio.wallMapRequested = opts.value;

  // Draw the tiles (again) now that we know which background we're using.
  $(".tileClip").remove();
  $(".tile").remove();
  Studio.tiles = [];
  Studio.drawMapTiles();

  Studio.fixSpriteLocation();

  sortDrawOrder();
};

/**
 * A call to setMap might place a wall on top of the sprite.  In that case,
 * find a new nearby location for the sprite that doesn't have a wall.
 * Currently a work in progress with known issues.
 */
Studio.fixSpriteLocation = function () {
  if (level.wallMapCollisions && level.blockMovingIntoWalls) {

    var spriteIndex = 0;

    if (Studio.sprite.length <= spriteIndex) {
      return;
    }

    var sprite = Studio.sprite[spriteIndex];
    var xPos = getNextPosition(spriteIndex, false, false);
    var yPos = getNextPosition(spriteIndex, true, false);

    if (Studio.willSpriteTouchWall(sprite, xPos, yPos)) {

      // Let's assume that one of the surrounding 8 squares is available.
      // (Note: this is a major assumption predicated on level design.)

      var xCenter = xPos + sprite.width / 2;
      var yCenter = yPos + sprite.height / 2;

      xCenter += skin.wallCollisionRectOffsetX + skin.wallCollisionRectWidth / 2;
      yCenter += skin.wallCollisionRectOffsetY + skin.wallCollisionRectHeight / 2;

      var xGrid = Math.floor(xCenter / Studio.SQUARE_SIZE);
      var yGrid = Math.floor(yCenter / Studio.SQUARE_SIZE);

      var minRow = Math.max(yGrid - 1, 0);
      var maxRow = Math.min(yGrid + 1, Studio.ROWS - 1);
      var minCol = Math.max(xGrid - 1, 0);
      var maxCol = Math.min(xGrid + 1, Studio.COLS - 1);

      for (var row = minRow; row <= maxRow; row++) {
        for (var col = minCol; col <= maxCol; col++) {
          if (! Studio.getWallValue(row, col)) {

            sprite.x = Studio.HALF_SQUARE + Studio.SQUARE_SIZE * col - sprite.width / 2 - 
              skin.wallCollisionRectOffsetX;
            sprite.y = Studio.HALF_SQUARE + Studio.SQUARE_SIZE * row - sprite.height / 2 -
              skin.wallCollisionRectOffsetY;
            sprite.dir = Direction.NONE;

            return;
          }
        }
      }
    }
  }
};


/**
 * Sets an actor to be a specific sprite, or alternatively to be hidden.
 * @param opts.value {string} Name of sprite, or 'hidden'
 * @param opts.spriteIndex {number} Index of the sprite
 */
Studio.setSprite = function (opts) {
  var spriteIndex = opts.spriteIndex;
  var sprite = Studio.sprite[spriteIndex];

  if (opts.value === constants.RANDOM_VALUE) {
    opts.value = skin.avatarList[Math.floor(Math.random() * skin.avatarList.length)];
  }

  var spriteValue = opts.value;

  var spriteIcon = document.getElementById('sprite' + spriteIndex);
  if (!spriteIcon) {
    return;
  }

  // If this skin has walking spritesheet, then load that too.
  var spriteWalk = null;
  if (spriteValue !== undefined && skin[spriteValue] && skin[spriteValue].walk) {
    spriteWalk = document.getElementById('spriteWalk' + spriteIndex);
    if (!spriteWalk) {
      return;
    }

    // Hide the walking sprite at this stage.
    spriteWalk.setAttribute('visibility', 'hidden');
  }

  sprite.visible = (spriteValue !== 'hidden' && !opts.forceHidden);
  spriteIcon.setAttribute('visibility', sprite.visible ? 'visible' : 'hidden');
  sprite.value = opts.forceHidden ? 'hidden' : opts.value;
  if (spriteValue === 'hidden' || spriteValue === 'visible') {
    return;
  }

  sprite.frameCounts = skin[spriteValue].frameCounts;
  sprite.timePerFrame = skin[spriteValue].timePerFrame;
  // Reset height and width:
  if (level.gridAlignedMovement) {
    // This mode only works properly with square sprites
    sprite.height = sprite.width = Studio.SQUARE_SIZE;
    sprite.size = 1; //sprite.width / skin.spriteWidth;

    sprite.drawHeight = sprite.size * skin.spriteHeight;
    sprite.drawWidth = sprite.size * skin.spriteWidth;
  } else {
    sprite.drawHeight = sprite.height = sprite.size * skin.spriteHeight;
    sprite.drawWidth = sprite.width = sprite.size * skin.spriteWidth;
  }
  if (skin.projectileSpriteHeight) {
    sprite.projectileSpriteHeight = sprite.size * skin.projectileSpriteHeight;
  }
  if (skin.projectileSpriteWidth) {
    sprite.projectileSpriteWidth = sprite.size * skin.projectileSpriteWidth;
  }

  var spriteClipRect = document.getElementById('spriteClipRect' + spriteIndex);
  spriteClipRect.setAttribute('width', sprite.drawWidth);
  spriteClipRect.setAttribute('height', sprite.drawHeight);

  spriteIcon.setAttributeNS('http://www.w3.org/1999/xlink', 'xlink:href',
    skin[spriteValue].sprite);
  spriteIcon.setAttribute('width', sprite.drawWidth * spriteTotalFrames(spriteIndex));
  spriteIcon.setAttribute('height', sprite.drawHeight);

  if (spriteWalk) {
    // And set up the cliprect so we can show the right item from the spritesheet.
    var spriteWalkClipRect = document.getElementById('spriteWalkClipRect' + spriteIndex);
    spriteWalkClipRect.setAttribute('width', sprite.drawWidth);
    spriteWalkClipRect.setAttribute('height', sprite.drawHeight);

    spriteWalk.setAttributeNS('http://www.w3.org/1999/xlink', 'xlink:href',
      skin[spriteValue].walk);
    var spriteFramecounts = Studio.sprite[spriteIndex].frameCounts;
    spriteWalk.setAttribute('width', sprite.drawWidth * spriteFramecounts.turns); // 800
    spriteWalk.setAttribute('height', sprite.drawHeight * spriteFramecounts.walk); // 1200
  }

  // call display right away since the frame number may have changed:
  Studio.displaySprite(spriteIndex);
};

var p = function (x,y) {
  return x + " " + y + " ";
};

var TIP_HEIGHT = 15;
var TIP_WIDTH = 25;
var TIP_X_SHIFT = 10;

//
// createSpeechBubblePath creates a SVG path that looks like a rounded rect
// plus a 'tip' that points back to the sprite.
//
// x, y is the top left position. w, h, r are width/height/radius (for corners)
// onTop, onRight are booleans that are used to tell this function if the
//     bubble is appearing on top and on the right of the sprite.
//
// Thanks to Remy for the original rounded rect path function
/*
http://www.remy-mellet.com/blog/179-draw-rectangle-with-123-or-4-rounded-corner/
*/

var createSpeechBubblePath = function (x, y, w, h, r, onTop, onRight) {
  var strPath = "M"+p(x+r,y); //A
  if (!onTop) {
    if (onRight) {
      strPath+="L"+p(x+r-TIP_X_SHIFT,y-TIP_HEIGHT)+"L"+p(x+r+TIP_WIDTH,y);
    } else {
      strPath+="L"+p(x+w-r-TIP_WIDTH,y)+"L"+p(x+w-TIP_X_SHIFT,y-TIP_HEIGHT);
    }
  }
  strPath+="L"+p(x+w-r,y);
  strPath+="Q"+p(x+w,y)+p(x+w,y+r); //B
  strPath+="L"+p(x+w,y+h-r)+"Q"+p(x+w,y+h)+p(x+w-r,y+h); //C
  if (onTop) {
    if (onRight) {
      strPath+="L"+p(x+r+TIP_WIDTH,y+h)+"L"+p(x+r-TIP_X_SHIFT,y+h+TIP_HEIGHT);
    } else {
      strPath+="L"+p(x+w-TIP_X_SHIFT,y+h+TIP_HEIGHT)+"L"+p(x+w-r-TIP_WIDTH,y+h);
    }
  }
  strPath+="L"+p(x+r,y+h);
  strPath+="Q"+p(x,y+h)+p(x,y+h-r); //D
  strPath+="L"+p(x,y+r)+"Q"+p(x,y)+p(x+r,y); //A
  strPath+="Z";
  return strPath;
};

var onWaitComplete = function (opts) {
  if (!opts.complete) {
    if (opts.waitCallback) {
      opts.waitCallback();
    }
    opts.complete = true;
  }
};

Studio.wait = function (opts) {
  if (!opts.started) {
    opts.started = true;

    // opts.value is the number of milliseconds to wait - or 'click' which means
    // "wait for click"
    if ('click' === opts.value) {
      opts.waitForClick = true;
    } else {
      opts.waitTimeout = window.setTimeout(
        delegate(this, onWaitComplete, opts),
        opts.value);
    }
  }

  return opts.complete;
};

Studio.hideTitleScreen = function (opts) {
  var tsTitle = document.getElementById('titleScreenTitle');
  var tsTextGroup = document.getElementById('titleScreenTextGroup');
  tsTitle.setAttribute('visibility', 'hidden');
  tsTextGroup.setAttribute('visibility', 'hidden');

  opts.complete = true;
};

Studio.showTitleScreen = function (opts) {
  if (!opts.started) {
    opts.started = true;
    var tsTitle = document.getElementById('titleScreenTitle');
    var tsTextGroup = document.getElementById('titleScreenTextGroup');
    var tsText = document.getElementById('titleScreenText');
    var tsTextRect = document.getElementById('titleScreenTextRect');
    tsTitle.textContent = opts.title;
    var svgTextOpts = {
      'svgText': tsText,
      'text': opts.text,
      'width': TITLE_SCREEN_TEXT_WIDTH,
      'lineHeight': TITLE_SCREEN_TEXT_LINE_HEIGHT,
      'topMargin': TITLE_SCREEN_TEXT_TOP_MARGIN,
      'sideMargin': TITLE_SCREEN_TEXT_SIDE_MARGIN,
      'maxLines': TITLE_SCREEN_TEXT_MAX_LINES,
      'fullHeight': TITLE_SCREEN_TEXT_HEIGHT
    };
    var tsTextHeight = setSvgText(svgTextOpts);
    tsTextRect.setAttribute('height', tsTextHeight);

    tsTitle.setAttribute('visibility', 'visible');
    tsTextGroup.setAttribute('visibility', 'visible');

    // Wait for a click or a timeout
    opts.waitForClick = true;
    opts.waitCallback = delegate(this, Studio.hideTitleScreen, opts);
    opts.waitTimeout = window.setTimeout(
        delegate(this, onWaitComplete, opts),
        TITLE_SCREEN_TIMEOUT);
  }

  return opts.complete;
};

Studio.isCmdCurrentInQueue = function (cmdName, queueName) {
  var foundCmd = false;
  Studio.eventHandlers.forEach(function (handler) {
    if (handler.name === queueName) {
      var cmd = handler.cmdQueue[0];

      if (cmd && cmd.name === cmdName) {
        foundCmd = true;
        // would like to break, but can't do that in forEach
      }
    }
  });
  return foundCmd;
};

Studio.hideSpeechBubble = function (opts) {
  var speechBubble = document.getElementById('speechBubble' + opts.spriteIndex);
  speechBubble.setAttribute('visibility', 'hidden');
  speechBubble.removeAttribute('onTop');
  speechBubble.removeAttribute('onRight');
  speechBubble.removeAttribute('height');
  opts.complete = true;
  delete Studio.sprite[opts.spriteIndex].bubbleTimeoutFunc;
  Studio.sayComplete++;
};

Studio.saySprite = function (opts) {
  if (opts.started) {
    return opts.complete;
  }

  var spriteIndex = opts.spriteIndex;
  var sprite = Studio.sprite[spriteIndex];
  if (!sprite) {
    return;
  }

  opts.started = true;

  // Remove any existing speech bubble on this sprite:
  if (sprite.bubbleTimeoutFunc) {
    sprite.bubbleTimeoutFunc();
  }
  window.clearTimeout(sprite.bubbleTimeout);

  if (!sprite.visible) {
    opts.complete = true;
    return opts.complete;
  }

  // Start creating the new speech bubble:
  var bblText = document.getElementById('speechBubbleText' + spriteIndex);

  var svgTextOpts = {
    'svgText': bblText,
    'text': opts.text,
    'width': SPEECH_BUBBLE_WIDTH,
    'lineHeight': SPEECH_BUBBLE_LINE_HEIGHT,
    'topMargin': SPEECH_BUBBLE_TOP_MARGIN,
    'sideMargin': SPEECH_BUBBLE_SIDE_MARGIN,
    'maxLines': SPEECH_BUBBLE_MAX_LINES,
    'fullHeight': SPEECH_BUBBLE_HEIGHT
  };
  var bblHeight = setSvgText(svgTextOpts);
  var speechBubblePath = document.getElementById('speechBubblePath' + spriteIndex);
  var speechBubble = document.getElementById('speechBubble' + spriteIndex);

  speechBubblePath.setAttribute('height', bblHeight);
  updateSpeechBubblePath(speechBubblePath);

  // displaySprite will reposition the bubble
  Studio.displaySprite(opts.spriteIndex);
  speechBubble.setAttribute('visibility', 'visible');

  sprite.bubbleTimeoutFunc = delegate(this, Studio.hideSpeechBubble, opts);
  sprite.bubbleTimeout = window.setTimeout(sprite.bubbleTimeoutFunc,
    opts.seconds * 1000);

  return opts.complete;
};

Studio.stop = function (opts) {
  cancelQueuedMovements(opts.spriteIndex, true);
  cancelQueuedMovements(opts.spriteIndex, false);

  if (!opts.dontResetCollisions) {
    // Reset collisionMasks so the next movement will fire another collision
    // event against the same sprite if needed. This makes it easier to write code
    // that says "when sprite X touches Y" => "stop sprite X", and have it do what
    // you expect it to do...
    var sprite = Studio.sprite[opts.spriteIndex];
    if (!sprite) {
      return;
    }
    sprite.clearCollisions();
    for (var i = 0; i < Studio.spriteCount; i++) {
      if (i === opts.spriteIndex) {
        continue;
      }
      Studio.sprite[i].endCollision(opts.spriteIndex);
    }
  }
};

/**
 * Launch a projectile from the sprite at options.spriteIndex. If the source
 * sprite isn't visible, do nothing.
 */
Studio.throwProjectile = function (options) {
  if (options.started) {
    return options.complete;
  }
  options.started = true;
  options.complete = false;
  window.setTimeout(function () {
    options.complete = true;
  }, MIN_TIME_BETWEEN_PROJECTILES);

  var sourceSprite = Studio.sprite[options.spriteIndex];
  if (!sourceSprite.visible) {
    return;
  }

  var preventLoop = skin.preventProjectileLoop && skin.preventProjectileLoop(options.className);

  var projectileOptions = {
    frames: getFrameCount(options.className, skin.specialProjectileProperties, skin.projectileFrames),
    className: options.className,
    dir: options.dir,
    image: skin[options.className],
    loop: !preventLoop,
    spriteX: sourceSprite.x,
    spriteY: sourceSprite.y,
    spriteHeight: sourceSprite.projectileSpriteHeight || sourceSprite.height,
    spriteWidth: sourceSprite.projectileSpriteWidth || sourceSprite.width,
  };

  var projectile = new Projectile(projectileOptions);
  projectile.createElement(document.getElementById('svgStudio'));
  Studio.projectiles.push(projectile);
};

//
// Internal helper to handle makeProjectile calls on a single projectile
//
// Return value: true if projectile was removed from the projectiles array
//

var doMakeProjectile = function (projectile, action) {
  if (action === 'bounce') {
    projectile.bounce();
  } else if (action === 'disappear') {
    projectile.removeElement();
    var pos = Studio.projectiles.indexOf(projectile);
    if (-1 !== pos) {
      Studio.projectiles.splice(pos, 1);
      return true;
    }
  } else {
    throw "unknown action in doMakeProjectile";
  }
  return false;
};

Studio.makeProjectile = function (opts) {
  // opts.eventObject will be set when we've had a collision with a particular
  // projectile, otherwise we operate all all of that class
  if (opts.eventObject) {
    doMakeProjectile(opts.eventObject, opts.action);
  } else {
    // No "current" projectile, so apply action to all of them of this class
    for (var i = 0; i < Studio.projectiles.length; i++) {
      if (Studio.projectiles[i].className === opts.className &&
          doMakeProjectile(Studio.projectiles[i], opts.action)) {
        // if this returned true, the projectile was deleted

        // decrement i because we just removed an item from the array. We want
        // to keep i as the same value for the next iteration through this loop
        i--;
      }
    }
  }
};

//
// xFromPosition: return left-most point of sprite given position constant
//

var xFromPosition = function (sprite, position) {
  switch (position) {
    case constants.Position.OUTTOPOUTLEFT:
    case constants.Position.TOPOUTLEFT:
    case constants.Position.MIDDLEOUTLEFT:
    case constants.Position.BOTTOMOUTLEFT:
    case constants.Position.OUTBOTTOMOUTLEFT:
      return -sprite.width;
    case constants.Position.OUTTOPLEFT:
    case constants.Position.TOPLEFT:
    case constants.Position.MIDDLELEFT:
    case constants.Position.BOTTOMLEFT:
    case constants.Position.OUTBOTTOMLEFT:
      return 0;
    case constants.Position.OUTTOPCENTER:
    case constants.Position.TOPCENTER:
    case constants.Position.MIDDLECENTER:
    case constants.Position.BOTTOMCENTER:
    case constants.Position.OUTBOTTOMCENTER:
      return (Studio.MAZE_WIDTH - sprite.width) / 2;
    case constants.Position.OUTTOPRIGHT:
    case constants.Position.TOPRIGHT:
    case constants.Position.MIDDLERIGHT:
    case constants.Position.BOTTOMRIGHT:
    case constants.Position.OUTBOTTOMRIGHT:
      return Studio.MAZE_WIDTH - sprite.width;
    case constants.Position.OUTTOPOUTRIGHT:
    case constants.Position.TOPOUTRIGHT:
    case constants.Position.MIDDLEOUTRIGHT:
    case constants.Position.BOTTOMOUTRIGHT:
    case constants.Position.OUTBOTTOMOUTRIGHT:
      return Studio.MAZE_WIDTH;
  }
};

//
// yFromPosition: return top-most point of sprite given position constant
//

var yFromPosition = function (sprite, position) {
  switch (position) {
    case constants.Position.OUTTOPOUTLEFT:
    case constants.Position.OUTTOPLEFT:
    case constants.Position.OUTTOPCENTER:
    case constants.Position.OUTTOPRIGHT:
    case constants.Position.OUTTOPOUTRIGHT:
      return -sprite.height;
    case constants.Position.TOPOUTLEFT:
    case constants.Position.TOPLEFT:
    case constants.Position.TOPCENTER:
    case constants.Position.TOPRIGHT:
    case constants.Position.TOPOUTRIGHT:
      return 0;
    case constants.Position.MIDDLEOUTLEFT:
    case constants.Position.MIDDLELEFT:
    case constants.Position.MIDDLECENTER:
    case constants.Position.MIDDLERIGHT:
    case constants.Position.MIDDLEOUTRIGHT:
      return (Studio.MAZE_HEIGHT - sprite.height) / 2;
    case constants.Position.BOTTOMOUTLEFT:
    case constants.Position.BOTTOMLEFT:
    case constants.Position.BOTTOMCENTER:
    case constants.Position.BOTTOMRIGHT:
    case constants.Position.BOTTOMOUTRIGHT:
      return Studio.MAZE_HEIGHT - sprite.height;
    case constants.Position.OUTBOTTOMOUTLEFT:
    case constants.Position.OUTBOTTOMLEFT:
    case constants.Position.OUTBOTTOMCENTER:
    case constants.Position.OUTBOTTOMRIGHT:
    case constants.Position.OUTBOTTOMOUTRIGHT:
      return Studio.MAZE_HEIGHT;
  }
};

/**
 * Actors have a class name in the form "0". Returns true if this class is
 * an actor
 */
function isActorClass(className) {
  return (/^\d*$/).test(className);
}

function isEdgeClass(className) {
  return EdgeClassNames.indexOf(className) !== -1;
}

function isProjectileClass(className) {
  return skin.ProjectileClassNames.indexOf(className) !== -1;
}

function isItemClass(className) {
  return skin.ItemClassNames.indexOf(className) !== -1;
}

/**
 * Call the handler for an actor (src) colliding with target
 */
function handleCollision(src, target, allowQueueExtension) {
  var prefix = 'whenSpriteCollided-' + src + '-';

  callHandler(prefix + target, allowQueueExtension);
  callHandler(prefix + 'anything', allowQueueExtension);
  // If dest is just a number, we're colliding with another actor
  if (isActorClass(target)) {
    callHandler(prefix + 'any_actor', allowQueueExtension);
  } else if (isEdgeClass(target)) {
    callHandler(prefix + 'any_edge', allowQueueExtension);
  } else if (isProjectileClass(target)) {
    callHandler(prefix + 'any_projectile', allowQueueExtension);
  } else if (isItemClass(target)) {
    callHandler(prefix + 'any_item', allowQueueExtension);
  }
}

/**
 * Call the handler for an item colliding with target
 */
function handleItemCollision(src, target, allowQueueExtension) {
  var prefix = 'whenItemCollided-' + src + '-';

  callHandler(prefix + target, allowQueueExtension);

  if (isEdgeClass(target)) {
    callHandler(prefix + 'any_edge', allowQueueExtension);
  }
}

/**
 * Execute the code for an item colliding with target
 */
function executeItemCollision(src, target) {
  var prefix = 'whenItemCollided-' + src + '-';

  Studio.executeQueue(prefix + target);

  if (isEdgeClass(target)) {
    Studio.executeQueue(prefix + 'any_edge');
  }
}

/**
 * Execute the code for an actor (src) colliding with target
 */
function executeCollision(src, target) {
  var srcPrefix = 'whenSpriteCollided-' + src + '-';

  Studio.executeQueue(srcPrefix + target);

  // src is always an actor
  Studio.executeQueue(srcPrefix + 'any_actor');
  Studio.executeQueue(srcPrefix + 'anything');

  if (isEdgeClass(target)) {
    Studio.executeQueue(srcPrefix + 'any_edge');
  } else if (isProjectileClass(target)) {
    Studio.executeQueue(srcPrefix + 'any_projectile');
  } else if (isItemClass(target)) {
    Studio.executeQueue(srcPrefix + 'any_item');
  }
}

/**
 * Looks to see if the item is already colliding with target.  If it
 * isn't, it starts the collision and calls the relevant code.
 * @param {Collidable} Collidable colliding
 * @param {string/number} target Class name of the target. String for classes,
 *   index if colliding with another sprite.
 * @param {boolean} allowQueueExtension Passed on to callHandler
 */
Studio.collideItemWith = function (item, target, allowQueueExtension) {
  if (item.startCollision(target)) {
    handleItemCollision(item.className, target, allowQueueExtension);
  }
};

/**
 * Looks to see if the sprite is already colliding with target.  If it isn't, it
 * starts the collision and calls the relevant code.
 * @param {Collidable} Collidable colliding
 * @param {string/number} target Class name of the target. String for classes,
 *   index if colliding with another sprite.
 * @param {boolean} allowQueueExtension Passed on to callHandler
 */
Studio.collideSpriteWith = function (spriteIndex, target, allowQueueExtension) {
  var sprite = Studio.sprite[spriteIndex];
  if (sprite.startCollision(target)) {
    handleCollision(spriteIndex, target, allowQueueExtension);
  }
};

Studio.setSpritePosition = function (opts) {
  var sprite = Studio.sprite[opts.spriteIndex];
  if (opts.value) {
    // fill in .x and .y from the constants.Position value in opts.value
    opts.x = xFromPosition(sprite, opts.value);
    opts.y = yFromPosition(sprite, opts.value);
  }
  var samePosition = (sprite.x === opts.x && sprite.y === opts.y);

  // Don't reset collisions inside stop() if we're in the same position
  Studio.stop({'spriteIndex': opts.spriteIndex,
               'dontResetCollisions': samePosition});
  sprite.displayX = sprite.x = opts.x;
  sprite.displayY = sprite.y = opts.y;
  // Reset to "no direction" so no turn animation will take place
  sprite.dir = Direction.NONE;
};

Studio.setSpriteXY = function (opts) {
  var sprite = Studio.sprite[opts.spriteIndex];
  var x = opts.x - sprite.width / 2;
  var y = opts.y - sprite.height / 2;
  var samePosition = (sprite.x === x && sprite.y === y);

  // Don't reset collisions inside stop() if we're in the same position
  Studio.stop({
    'spriteIndex': opts.spriteIndex,
    'dontResetCollisions': samePosition
  });
  sprite.displayX = sprite.x = x;
  sprite.displayY = sprite.y = y;
  // Reset to "no direction" so no turn animation will take place
  sprite.dir = Direction.NONE;
};

Studio.getPlayspaceBoundaries = function(sprite)
{
  var boundaries;

  if (skin.wallCollisionRectWidth && skin.wallCollisionRectHeight) {
    boundaries = {
      top:    0 - (sprite.height - skin.wallCollisionRectHeight)/2 - skin.wallCollisionRectOffsetY,
      right:  Studio.MAZE_WIDTH - skin.wallCollisionRectWidth - (sprite.width - skin.wallCollisionRectWidth)/2 - skin.wallCollisionRectOffsetX,
      bottom: Studio.MAZE_HEIGHT - skin.wallCollisionRectHeight - (sprite.height - skin.wallCollisionRectHeight)/2 - skin.wallCollisionRectOffsetY,
      left:   0 - (sprite.width - skin.wallCollisionRectWidth)/2 - skin.wallCollisionRectOffsetX
    };
  } else {
    boundaries = {
      top: 0,
      right: Studio.MAZE_WIDTH - sprite.width,
      bottom: Studio.MAZE_HEIGHT - sprite.height,
      left: 0
    };
  }

  return boundaries;
};

Studio.getSkin = function() {
  return skin;
};

Studio.moveSingle = function (opts) {
  var sprite = Studio.sprite[opts.spriteIndex];
  sprite.lastMove = Studio.tickCount;
  var distance = level.gridAlignedMovement ? Studio.SQUARE_SIZE : sprite.speed;
  var wallCollision = false;
  switch (opts.dir) {
    case Direction.NORTH:
      if (level.blockMovingIntoWalls &&
          Studio.willSpriteTouchWall(sprite, sprite.x, sprite.y - distance)) {
        wallCollision = true;
        break;
      }
      sprite.y -= distance;
      var topBoundary = Studio.getPlayspaceBoundaries(sprite).top;
      if (sprite.y < topBoundary && !level.allowSpritesOutsidePlayspace) {
        sprite.y = topBoundary;
      }
      break;
    case Direction.EAST:
      if (level.blockMovingIntoWalls &&
          Studio.willSpriteTouchWall(sprite, sprite.x + distance, sprite.y)) {
        wallCollision = true;
        break;
      }
      sprite.x += distance;
      var rightBoundary = Studio.getPlayspaceBoundaries(sprite).right;
      if (sprite.x > rightBoundary && !level.allowSpritesOutsidePlayspace) {
        sprite.x = rightBoundary;
      }
      break;
    case Direction.SOUTH:
      if (level.blockMovingIntoWalls &&
          Studio.willSpriteTouchWall(sprite, sprite.x, sprite.y + distance)) {
        wallCollision = true;
        break;
      }
      sprite.y += distance;
      var bottomBoundary = Studio.getPlayspaceBoundaries(sprite).bottom;
      if (sprite.y > bottomBoundary && !level.allowSpritesOutsidePlayspace) {
        sprite.y = bottomBoundary;
      }
      break;
    case Direction.WEST:
      if (level.blockMovingIntoWalls &&
          Studio.willSpriteTouchWall(sprite, sprite.x - distance, sprite.y)) {
        wallCollision = true;
        break;
      }
      sprite.x -= distance;
      var leftBoundary = Studio.getPlayspaceBoundaries(sprite).left;
      if (sprite.x < leftBoundary && !level.allowSpritesOutsidePlayspace) {
        sprite.x = leftBoundary;
      }
      break;
  }
  if (wallCollision) {
    // We prevented the wall collision, but queue a wall collision event and
    // immediately reset the collision state since we didn't actually overlap:
    Studio.collideSpriteWith(opts.spriteIndex, 'wall');
    sprite.endCollision('wall');
  }
  if (level.gridAlignedMovement) {
    Studio.yieldThisTick = true;
    if (Studio.JSInterpreter) {
      Studio.JSInterpreter.yield();
    }
  }
};

Studio.moveDistance = function (opts) {
  if (!opts.started) {
    opts.started = true;
    if (level.gridAlignedMovement) {
      opts.distance =
        Math.ceil(opts.distance / Studio.SQUARE_SIZE) * Studio.SQUARE_SIZE;
    }
    opts.queuedDistance = opts.distance;
  }

  return (0 === opts.queuedDistance);
};

Studio.onEvent = function (opts) {
  registerEventHandler(Studio.eventHandlers, opts.eventName, opts.func);
};

/**
 * Return true if all of the blocks underneath when_run blocks have had their
 * commands executed
 */
Studio.allWhenRunBlocksComplete = function () {
  for (var i = 0; i < Studio.eventHandlers.length; i++) {
    if (Studio.eventHandlers[i].name === 'whenGameStarts' &&
        Studio.eventHandlers[i].cmdQueue.length !== 0) {
      return false;
    }
  }
  return true;
};

Studio.timedOut = function() {
  // If the only event block that had children is when_run, and those commands
  // are finished executing, don't wait for the timeout.
  // If we have additional event blocks that DO have children, we don't timeout
  // until timeoutFailureTick
  if (level.timeoutAfterWhenRun) {
    if (Studio.eventHandlers.length === 0 || (Studio.eventHandlers.length === 1 &&
        Studio.eventHandlers[0].name === 'whenGameStarts' &&
        Studio.allWhenRunBlocksComplete())) {
    return true;
    }
  }

  return Studio.tickCount > Studio.timeoutFailureTick;
};

/**
 * Tests whether the sprite is currently at the goal sprite.
 */
function spriteAtGoal(sprite, goal) {
  var goalWidth = skin.goalCollisionRectWidth || Studio.MARKER_WIDTH;
  var goalHeight = skin.goalCollisionRectHeight || Studio.MARKER_HEIGHT;

  var finishCollisionDistance = function (yAxis) {
    var dim1 = yAxis ? sprite.height : sprite.width;
    var dim2 = yAxis ? goalHeight : goalWidth;

    return constants.FINISH_COLLIDE_DISTANCE_SCALING * (dim1 + dim2) / 2;
  };

  var xSpriteCenter = sprite.x + (skin.itemCollisionRectWidth || sprite.width) / 2;
  var ySpriteCenter = sprite.y + (skin.itemCollisionRectHeight || sprite.height) / 2;

  var xFinCenter = goal.x + goalWidth / 2;
  var yFinCenter = goal.y + goalHeight / 2;

  Studio.drawDebugRect("goalCollisionSprite", xSpriteCenter, ySpriteCenter, sprite.width, sprite.height);
  Studio.drawDebugRect("goalCollisionGoal", xFinCenter, yFinCenter, goalWidth, goalHeight);

  return collisionTest(xSpriteCenter,
    xFinCenter,
    finishCollisionDistance(false),
    ySpriteCenter,
    yFinCenter,
    finishCollisionDistance(true));
}

Studio.allGoalsVisited = function() {
  var i, playSound;
  // If protagonistSpriteIndex is set, the sprite with this index must navigate
  // to the goals.  Otherwise any sprite can navigate to each goal.
  var protagonistSprite = Studio.sprite[Studio.protagonistSpriteIndex];
  var finishedGoals = 0;

  // Can't visit all goals if we don't have any
  if (Studio.spriteGoals_.length === 0) {
    return false;
  }

  // Can't visit all the goals if the specified sprite doesn't exist
  if (Studio.protagonistSpriteIndex && !protagonistSprite) {
    return false;
  }

  for (i = 0; i < Studio.spriteGoals_.length; i++) {
    var goal = Studio.spriteGoals_[i];
    if (!goal.finished) {
      if (protagonistSprite) {
        var wasGoalFinished = goal.finished;

        goal.finished = spriteAtGoal(protagonistSprite, goal);

        // If goal was just finished, then call the "when actor touches anything handler"
        if (!wasGoalFinished && goal.finished) {
          var allowQueueExtension = false;
          var prefix = 'whenSpriteCollided-' + Studio.protagonistSpriteIndex + '-';
          callHandler(prefix + 'anything', allowQueueExtension);

          callHandler('whenTouchGoal');
        }

      } else {
        goal.finished = false;
        for (var j = 0; j < Studio.sprite.length; j++) {
          if (spriteAtGoal(Studio.sprite[j], goal)) {
            goal.finished = true;
            if (skin.fadeOutGoal) {
              goal.startFadeTime = new Date().getTime();
            }
            break;
          }
        }
      }
      playSound = goal.finished;
    }

    if (goal.finished) {
      finishedGoals++;

      // Play a sound unless we've hit the last flag
      if (playSound && finishedGoals !== Studio.spriteGoals_.length) {
        studioApp.playAudio('flag');
      }

      if (skin.goalSuccess) {
        // Change the finish icon to goalSuccess.
        var successAsset = skin.goalSuccess;
        if (level.goalOverride && level.goalOverride.success) {
          successAsset = skin[level.goalOverride.success];
        }
        var spriteFinishIcon = document.getElementById('spriteFinish' + i);
        spriteFinishIcon.setAttributeNS('http://www.w3.org/1999/xlink',
          'xlink:href', successAsset);
      }
    }
  }

  var retVal = finishedGoals === Studio.spriteGoals_.length;

  if (retVal && !Studio.touchAllGoalsEventFired) {
    Studio.touchAllGoalsEventFired = true;
    callHandler('whenTouchAllGoals');
  }

  return retVal;
};

/**
 * A level can provide zero or more requiredForSuccess criteria which are
 * special cases that a level requires for success.  This function evaluates
 * the state of these criteria.
 * @returns {Object} outcome
 * @returns {boolean} outcome.exists Whether the level even has any of these criteria.
 * @returns {boolean} outcome.achieved false if any of the criteria was required but not met.
 * @returns {string} outcome.message A custom message for the first of the failing criteria.
 */
Studio.checkRequiredForSuccess = function() {

  if (!level.requiredForSuccess) {
    return { exists: false, achieved: false, message: null };
  }

  var required = level.requiredForSuccess;
  var tracked = Studio.trackedBehavior;

  if (required.setSprite && !tracked.hasSetSprite) {
    return { exists: true, achieved: false, message: studioMsg.failedHasSetSprite() };
  }

  if (required.setBotSpeed && !tracked.hasSetBotSpeed) {
    return { exists: true, achieved: false, message: studioMsg.failedHasSetBotSpeed() };
  }

  if (required.touchAllItems && Studio.items.length > 0) {
    return { exists: true, achieved: false, message: studioMsg.failedTouchAllItems() };
  }

  if (required.scoreMinimum && Studio.playerScore < required.scoreMinimum) {
    return { exists: true, achieved: false, message: studioMsg.failedScoreMinimum() };
  }

  if (required.removedItemCount && tracked.removedItemCount < required.removedItemCount) {
    return { exists: true, achieved: false, message: studioMsg.failedRemovedItemCount() };
  }

  if (required.setActivity &&
      !(tracked.setActivityRecord && 
        tracked.setActivityRecord[required.setActivity.itemType] &&
        tracked.setActivityRecord[required.setActivity.itemType][required.setActivity.activityType])) {
    return { exists: true, achieved: false, message: studioMsg.failedSetActivity() };
  }

  return { exists: true, achieved: true, message: null };
};


var checkFinished = function () {

  var hasGoals = Studio.spriteGoals_.length !== 0;
  var achievedGoals = Studio.allGoalsVisited();
  var requiredForSuccess = Studio.checkRequiredForSuccess();
  var hasSuccessCondition = level.goal && level.goal.successCondition ? true : false;
  var achievedOptionalSuccessCondition = !hasSuccessCondition || utils.valueOr(level.goal.successCondition(), true);
  var achievedRequiredSuccessCondition = hasSuccessCondition && utils.valueOr(level.goal.successCondition(), false);

  // Levels with goals (usually images that need to be touched) can have an optional success
  // condition that can explicitly return false to prevent the level from completing.
  // In very rare cases, a level might have goals but not care whether they're touched or not
  // to succeed, relying instead solely on the success function.  In such a case, the level should
  // have completeOnSuccessConditionNotGoals set to true.
  // In the remainder of levels which do not have goals, they simply require a success condition
  // that returns true.

  if ((hasGoals && achievedGoals && achievedOptionalSuccessCondition) ||
      (hasGoals && level.completeOnSuccessConditionNotGoals && achievedRequiredSuccessCondition) ||
      (!hasGoals && achievedRequiredSuccessCondition)) {
    Studio.result = ResultType.SUCCESS;
    return true;
  }

  if (requiredForSuccess.exists) {
    if (requiredForSuccess.achieved) {
      Studio.message = null;
      Studio.result = ResultType.SUCCESS;
      return true;
    } else {
      // Not meeting these is not reason for immediate failure in itself, but they do
      // establish a custom error message.
      Studio.message = requiredForSuccess.message;
    }
  } 

  if (level.goal && level.goal.failureCondition && level.goal.failureCondition()) {
    Studio.result = ResultType.FAILURE;
    return true;
  }

  if (Studio.timedOut()) {
    Studio.result = ResultType.FAILURE;
    return true;
  }

  return false;
};<|MERGE_RESOLUTION|>--- conflicted
+++ resolved
@@ -1048,23 +1048,19 @@
         // Make the projectile/item disappear automatically if this parameter
         // is set:
         if (autoDisappear) {
-<<<<<<< HEAD
-          collidable.removeElement();
-          list.splice(i, 1);
-
-          if (list.length === 0 && list === Studio.items) {
+          if (list.length === 1 && list === Studio.items) {
             // NOTE: we do this only for the Item list (not projectiles)
             
             // NOTE: if items are allowed to move outOfBounds(), this may never
             // be called because the last item may not be removed here.
             callHandler('whenGetAllCharacters');
-=======
+          }
+
           if (collidable.beginRemoveElement) {
             collidable.beginRemoveElement();
           } else {
             collidable.removeElement();
             list.splice(i, 1);
->>>>>>> 759c46ad
           }
         }
       }
