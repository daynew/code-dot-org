--- conflicted
+++ resolved
@@ -37,11 +37,8 @@
   'aniGifURL',
   'inputOutputTable',
   'showAnimationMode',
-<<<<<<< HEAD
+  'nonResponsiveVisualizationColumnWidth',
   'is13Plus'
-=======
-  'nonResponsiveVisualizationColumnWidth'
->>>>>>> feb7be05
 );
 
 const initialState = {
