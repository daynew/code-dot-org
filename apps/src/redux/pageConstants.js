--- conflicted
+++ resolved
@@ -49,11 +49,8 @@
   'is13Plus',
   'isSignedIn',
   'isK1',
-<<<<<<< HEAD
   'debuggerUi',
-=======
   'documentationUrl',
->>>>>>> 14183bd6
 ]);
 
 const initialState = {
