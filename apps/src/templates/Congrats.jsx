--- conflicted
+++ resolved
@@ -9,14 +9,9 @@
 
 export default class Congrats extends Component {
   static propTypes = {
-<<<<<<< HEAD
-    completedTutorialType: PropTypes.oneOf(['applab', 'newMinecraft', 'oldMinecraft', 'other']).isRequired,
-    MCShareLink: PropTypes.string,
-    isRtl: PropTypes.bool.isRequired
-=======
     completedTutorialType: PropTypes.oneOf(tutorialTypes).isRequired,
     MCShareLink: PropTypes.string,
->>>>>>> 997ff4ad
+    isRtl: PropTypes.bool.isRequired,
   };
 
   constructor(props) {
@@ -54,14 +49,10 @@
   }
 
   render() {
-<<<<<<< HEAD
     const { completedTutorialType, MCShareLink, isRtl } = this.props;
     const contentStyle = {
       width: this.responsive.getResponsiveContainerWidth()
     };
-=======
-    const { completedTutorialType, MCShareLink, } = this.props;
->>>>>>> 997ff4ad
 
     return (
       <div style={contentStyle}>
