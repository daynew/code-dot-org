import React from 'react';
import StudentsBeyondHoc from './StudentsBeyondHoc';
import Responsive from '../responsive';
<<<<<<< HEAD
import {Provider} from 'react-redux';
import {getStore} from '@cdo/apps/redux';

export default storybook => {
  const responsive = new Responsive();
  const store = getStore();
=======

export default storybook => {
  const responsive = new Responsive();
>>>>>>> 9c478c3e
  return storybook
    .storiesOf('StudentsBeyondHoc', module)
    .withReduxStore()
    .addStoryTable([
      {
        name: 'Other tutorial, English, teacher',
        description: `StudentsBeyondHoc`,
        story: () => (
            <StudentsBeyondHoc
              completedTutorialType="other"
              responsive={responsive}
              isRtl={false}
              userType="teacher"
              isEnglish={true}
            />
        )
      },
      {
        name: 'Other tutorial, English, student over 13',
        description: `StudentsBeyondHoc`,
        story: () => (
            <StudentsBeyondHoc
              completedTutorialType="other"
              responsive={responsive}
              isRtl={false}
              userType="student"
              userAge={14}
              isEnglish={true}
            />
        )
      },
      {
        name: 'Other tutorial, English, student under 13',
        description: `StudentsBeyondHoc`,
        story: () => (
            <StudentsBeyondHoc
              completedTutorialType="other"
              responsive={responsive}
              isRtl={false}
              userType="student"
              userAge={10}
              isEnglish={true}
            />
        )
      },
      {
        name: 'Other tutorial, English, signed out',
        description: `StudentsBeyondHoc`,
        story: () => (
            <StudentsBeyondHoc
              completedTutorialType="other"
              responsive={responsive}
              isRtl={false}
              userType="signedOut"
              isEnglish={true}
            />
        )
      },
      {
        name: 'Other tutorial, non-English, signed out',
        description: `StudentsBeyondHoc`,
        story: () => (
            <StudentsBeyondHoc
              completedTutorialType="other"
              responsive={responsive}
              isRtl={false}
              userType="signedOut"
              isEnglish={false}
            />
        )
      },
      {
        name: 'Applab, signed out, English',
        description: `Same for non-English`,
        story: () => (
            <StudentsBeyondHoc
              completedTutorialType="applab"
              responsive={responsive}
              isRtl={false}
              userType="signedOut"
              isEnglish={true}
            />
        )
      },
      {
        name: 'Applab, signed in, English',
        description: `Same for non-English`,
        story: () => (
            <StudentsBeyondHoc
              completedTutorialType="applab"
              responsive={responsive}
              isRtl={false}
              userType="student"
              isEnglish={true}
            />
        )
      },
      {
        name: 'pre2017 Minecraft, signed in, English, under 13',
        description: `pre2017 Minecraft, signed in, English, under 13`,
        story: () => (
            <StudentsBeyondHoc
              completedTutorialType="pre2017Minecraft"
              responsive={responsive}
              isRtl={false}
              userType="student"
              isEnglish={true}
              userAge={8}
            />
        )
      },
      {
        name: 'pre2017 Minecraft, signed in, English, 13+',
        description: `pre2017 Minecraft, signed in, English, 13+`,
        story: () => (
            <StudentsBeyondHoc
              completedTutorialType="pre2017Minecraft"
              responsive={responsive}
              isRtl={false}
              userType="student"
              isEnglish={true}
              userAge={16}
            />
        )
      },
      {
        name: 'pre2017 Minecraft, signed in, non-English',
        description: `Same for signed out`,
        story: () => (
            <StudentsBeyondHoc
              completedTutorialType="pre2017Minecraft"
              responsive={responsive}
              isRtl={false}
              userType="student"
              isEnglish={false}
            />
        )
      },
    ]);
};<|MERGE_RESOLUTION|>--- conflicted
+++ resolved
@@ -1,18 +1,9 @@
 import React from 'react';
 import StudentsBeyondHoc from './StudentsBeyondHoc';
 import Responsive from '../responsive';
-<<<<<<< HEAD
-import {Provider} from 'react-redux';
-import {getStore} from '@cdo/apps/redux';
 
 export default storybook => {
   const responsive = new Responsive();
-  const store = getStore();
-=======
-
-export default storybook => {
-  const responsive = new Responsive();
->>>>>>> 9c478c3e
   return storybook
     .storiesOf('StudentsBeyondHoc', module)
     .withReduxStore()
@@ -24,7 +15,6 @@
             <StudentsBeyondHoc
               completedTutorialType="other"
               responsive={responsive}
-              isRtl={false}
               userType="teacher"
               isEnglish={true}
             />
@@ -37,7 +27,6 @@
             <StudentsBeyondHoc
               completedTutorialType="other"
               responsive={responsive}
-              isRtl={false}
               userType="student"
               userAge={14}
               isEnglish={true}
@@ -51,7 +40,6 @@
             <StudentsBeyondHoc
               completedTutorialType="other"
               responsive={responsive}
-              isRtl={false}
               userType="student"
               userAge={10}
               isEnglish={true}
@@ -65,7 +53,6 @@
             <StudentsBeyondHoc
               completedTutorialType="other"
               responsive={responsive}
-              isRtl={false}
               userType="signedOut"
               isEnglish={true}
             />
@@ -78,7 +65,6 @@
             <StudentsBeyondHoc
               completedTutorialType="other"
               responsive={responsive}
-              isRtl={false}
               userType="signedOut"
               isEnglish={false}
             />
@@ -91,7 +77,6 @@
             <StudentsBeyondHoc
               completedTutorialType="applab"
               responsive={responsive}
-              isRtl={false}
               userType="signedOut"
               isEnglish={true}
             />
@@ -104,7 +89,6 @@
             <StudentsBeyondHoc
               completedTutorialType="applab"
               responsive={responsive}
-              isRtl={false}
               userType="student"
               isEnglish={true}
             />
@@ -117,7 +101,6 @@
             <StudentsBeyondHoc
               completedTutorialType="pre2017Minecraft"
               responsive={responsive}
-              isRtl={false}
               userType="student"
               isEnglish={true}
               userAge={8}
@@ -131,7 +114,6 @@
             <StudentsBeyondHoc
               completedTutorialType="pre2017Minecraft"
               responsive={responsive}
-              isRtl={false}
               userType="student"
               isEnglish={true}
               userAge={16}
@@ -145,7 +127,6 @@
             <StudentsBeyondHoc
               completedTutorialType="pre2017Minecraft"
               responsive={responsive}
-              isRtl={false}
               userType="student"
               isEnglish={false}
             />
