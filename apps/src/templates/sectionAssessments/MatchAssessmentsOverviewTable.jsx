--- conflicted
+++ resolved
@@ -135,23 +135,16 @@
     if (columnLabel.includes('<img')) {
       return $(columnLabel).attr('alt');
     } else {
-      return columnLabel.length < 30
+      return columnLabel.length < ANSWER_CHAR_LIMIT
         ? `${columnLabel}`
-        : `${columnLabel.slice(0, 30)}...`;
+        : `${columnLabel.slice(0, ANSWER_CHAR_LIMIT)}...`;
     }
   };
 
   getAnswerColumn = columnLabel => ({
     property: 'percentAnswered',
     header: {
-<<<<<<< HEAD
       label: this.getColumnLabel(columnLabel),
-=======
-      label:
-        columnLabel.length < ANSWER_CHAR_LIMIT
-          ? `${columnLabel}`
-          : `${columnLabel.slice(0, ANSWER_CHAR_LIMIT)}...`,
->>>>>>> b5a123c4
       props: {
         style: {
           ...tableLayoutStyles.headerCell,
