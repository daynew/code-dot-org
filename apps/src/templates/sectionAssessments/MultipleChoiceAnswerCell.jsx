import React, {Component, PropTypes} from 'react';
import color from "@cdo/apps/util/color";
import FontAwesome from '@cdo/apps/templates/FontAwesome';

const styles = {
  main: {
    border: 'none',
    display: 'flex',
    justifyContent: 'space-between',
    flexDirection: 'row',
    alignItems: 'center',
  },
  icon: {
    color: color.level_perfect,
  },
  text: {
    color: color.charcoal,
    fontFamily: '"Gotham 5r", sans-serif',
    marginRight: 10,
  },
};

class MultipleChoiceAnswerCell extends Component {
  static propTypes = {
    percentValue: PropTypes.number.isRequired,
    isCorrectAnswer: PropTypes.bool,
    displayAnswer: PropTypes.string,
  };

  render() {
    const {percentValue, isCorrectAnswer, displayAnswer} = this.props;
    if (displayAnswer) {
      return (
<<<<<<< HEAD
        <div style={styles.main}>
          <div style={styles.text}>
            {textAnswered}
=======
        <div>
          <div>
            {displayAnswer}
>>>>>>> caab1088
          </div>
          <div style={styles.icon}>
          {isCorrectAnswer &&
            <FontAwesome icon="check-circle" style={styles.icon}/>
          }
          </div>
        </div>
      );
    }

    return (
      <div style={styles.main}>
        <div style={styles.text}>
          {(percentValue >= 0) &&
            <span>{`${percentValue}%`}</span>
          }
          {(percentValue < 0 ) &&
            <span>{'-'}</span>
          }
        </div>
        <div style={styles.icon}>
          {isCorrectAnswer &&
            <FontAwesome icon="check-circle" style={styles.icon}/>
          }
        </div>
      </div>
    );
  }
}

MultipleChoiceAnswerCell.defaultProps = {
  percentValue: -1
};

export default MultipleChoiceAnswerCell;<|MERGE_RESOLUTION|>--- conflicted
+++ resolved
@@ -31,15 +31,9 @@
     const {percentValue, isCorrectAnswer, displayAnswer} = this.props;
     if (displayAnswer) {
       return (
-<<<<<<< HEAD
-        <div style={styles.main}>
-          <div style={styles.text}>
-            {textAnswered}
-=======
         <div>
           <div>
             {displayAnswer}
->>>>>>> caab1088
           </div>
           <div style={styles.icon}>
           {isCorrectAnswer &&
