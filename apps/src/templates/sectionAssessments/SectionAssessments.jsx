import PropTypes from 'prop-types';
import React, {Component} from 'react';
import {
  setScriptId,
  validScriptPropType
} from '@cdo/apps/redux/scriptSelectionRedux';
import {
  asyncLoadAssessments,
  getCurrentScriptAssessmentList,
  setAssessmentId,
  isCurrentAssessmentSurvey,
  countSubmissionsForCurrentAssessment,
  getExportableData,
  setStudentId
} from '@cdo/apps/templates/sectionAssessments/sectionAssessmentsRedux';
import {getStudentList} from '@cdo/apps/redux/sectionDataRedux';
import {connect} from 'react-redux';
import {h3Style} from '../../lib/ui/Headings';
import i18n from '@cdo/locale';
import ScriptSelector from '@cdo/apps/templates/sectionProgress/ScriptSelector';
import MultipleChoiceAssessmentsOverviewContainer from './MultipleChoiceAssessmentsOverviewContainer';
import MultipleChoiceByStudentContainer from './MultipleChoiceByStudentContainer';
import SubmissionStatusAssessmentsContainer from './SubmissionStatusAssessmentsContainer';
import FreeResponsesAssessmentsContainer from './FreeResponsesAssessmentsContainer';
import FreeResponsesSurveyContainer from './FreeResponsesSurveyContainer';
import FreeResponseDetailsDialog from './FreeResponseDetailsDialog';
import MultipleChoiceSurveyOverviewContainer from './MultipleChoiceSurveyOverviewContainer';
import MultipleChoiceDetailsDialog from './MultipleChoiceDetailsDialog';
import AssessmentSelector from './AssessmentSelector';
import StudentSelector from './StudentSelector';
import FontAwesome from '@cdo/apps/templates/FontAwesome';
import {CSVLink} from 'react-csv';

const CSV_ASSESSMENT_HEADERS = [
  {label: i18n.name(), key: 'studentName'},
  {label: i18n.stage(), key: 'stage'},
  {label: i18n.timeStamp, key: 'timestamp'},
  {label: i18n.question(), key: 'question'},
  {label: i18n.response(), key: 'response'},
  {label: i18n.correct(), key: 'correct'}
];

const CSV_SURVEY_HEADERS = [
  {label: i18n.stage(), key: 'stage'},
  {label: i18n.question(), key: 'questionNumber'},
  {label: i18n.questionText(), key: 'questionText'},
  {label: i18n.response(), key: 'answer'},
  {label: i18n.count(), key: 'numberAnswered'}
];

const styles = {
  header: {
    marginBottom: 0
  },
  tableContent: {
    marginTop: 10,
    clear: 'both'
  },
  selectors: {
    clear: 'both'
  },
  scriptSelection: {
    float: 'left',
    marginRight: 20,
    marginBottom: 20
  },
  assessmentSelection: {
    float: 'left',
    marginBottom: 10
  },
  download: {
    marginTop: 10
  },
  loading: {
    clear: 'both'
  },
  empty: {
    clear: 'both'
  }
};

class SectionAssessments extends Component {
  static propTypes = {
    // provided by redux
    sectionId: PropTypes.number.isRequired,
    isLoading: PropTypes.bool.isRequired,
    validScripts: PropTypes.arrayOf(validScriptPropType).isRequired,
    assessmentList: PropTypes.array.isRequired,
    scriptId: PropTypes.number,
    assessmentId: PropTypes.number,
    setScriptId: PropTypes.func.isRequired,
    setAssessmentId: PropTypes.func.isRequired,
    asyncLoadAssessments: PropTypes.func.isRequired,
    multipleChoiceSurveyResults: PropTypes.array,
    isCurrentAssessmentSurvey: PropTypes.bool,
    totalStudentSubmissions: PropTypes.number,
    exportableData: PropTypes.array,
    studentId: PropTypes.number,
    setStudentId: PropTypes.func,
    studentList: PropTypes.array
  };

  state = {
    freeResponseDetailDialogOpen: false,
    multipleChoiceDetailDialogOpen: false
  };

  onChangeScript = scriptId => {
    const {setScriptId, asyncLoadAssessments, sectionId} = this.props;
    asyncLoadAssessments(sectionId, scriptId);
    setScriptId(scriptId);
  };

  showFreeResponseDetailDialog = () => {
    this.setState({
      freeResponseDetailDialogOpen: true
    });
  };

  hideFreeResponseDetailDialog = () => {
    this.setState({
      freeResponseDetailDialogOpen: false
    });
  };

  showMulitpleChoiceDetailDialog = () => {
    this.setState({
      multipleChoiceDetailDialogOpen: true
    });
  };

  hideMultipleChoiceDetailDialog = () => {
    this.setState({
      multipleChoiceDetailDialogOpen: false
    });
  };

  render() {
    const {
      validScripts,
      scriptId,
      assessmentList,
      assessmentId,
      isLoading,
      isCurrentAssessmentSurvey,
      totalStudentSubmissions,
      exportableData,
      studentId,
      studentList
    } = this.props;

    return (
      <div>
        <div style={styles.selectors}>
          <div style={styles.scriptSelection}>
            <div style={{...h3Style, ...styles.header}}>
              {i18n.selectACourse()}
            </div>
            <ScriptSelector
              validScripts={validScripts}
              scriptId={scriptId}
              onChange={this.onChangeScript}
            />
          </div>
          {!isLoading && assessmentList.length > 0 && (
            <div style={styles.assessmentSelection}>
              <div style={{...h3Style, ...styles.header}}>
                {i18n.selectAssessment()}
              </div>
              <AssessmentSelector
                assessmentList={assessmentList}
                assessmentId={assessmentId}
                onChange={this.props.setAssessmentId}
              />
            </div>
          )}
        </div>
        {!isLoading && assessmentList.length > 0 && (
          <div style={styles.tableContent}>
            {/* Assessments */}
            {!isCurrentAssessmentSurvey && (
              <div>
                <div style={{...h3Style, ...styles.header}}>
                  {i18n.selectStudent()}
                </div>
                <StudentSelector
                  studentList={studentList}
                  studentId={studentId}
                  onChange={this.props.setStudentId}
                />
                {totalStudentSubmissions > 0 && (
                  <div style={styles.download}>
                    <CSVLink
                      filename="assessments.csv"
                      data={exportableData}
                      headers={CSV_ASSESSMENT_HEADERS}
                    >
                      <div>{i18n.downloadAssessmentCSV()}</div>
                    </CSVLink>
                  </div>
<<<<<<< HEAD
                )}
                {totalStudentSubmissions <= 0 && (
                  <h3>{i18n.emptyAssessmentSubmissions()}</h3>
                )}
=======
                }
                {totalStudentSubmissions <= 0 &&
                  <div>{i18n.emptyAssessmentSubmissions()}</div>
                }
>>>>>>> 74cc9159
                <SubmissionStatusAssessmentsContainer />
                {totalStudentSubmissions > 0 && (
                  <div>
                    <MultipleChoiceAssessmentsOverviewContainer
                      openDialog={this.showMulitpleChoiceDetailDialog}
                    />
                    <MultipleChoiceByStudentContainer />
                    <FreeResponsesAssessmentsContainer
                      openDialog={this.showFreeResponseDetailDialog}
                    />
                  </div>
                )}
              </div>
            )}
            {/* Surveys */}
            {isCurrentAssessmentSurvey && (
              <div>
                {totalStudentSubmissions > 0 && (
                  <div>
                    <CSVLink
                      filename="surveys.csv"
                      data={exportableData}
                      headers={CSV_SURVEY_HEADERS}
                    >
                      <div>{i18n.downloadAssessmentCSV()}</div>
                    </CSVLink>
                    <MultipleChoiceSurveyOverviewContainer
                      openDialog={this.showMulitpleChoiceDetailDialog}
                    />
                    <FreeResponsesSurveyContainer
                      openDialog={this.showFreeResponseDetailDialog}
                    />
                  </div>
<<<<<<< HEAD
                )}
                {totalStudentSubmissions <= 0 && (
                  <h3>{i18n.emptySurveyOverviewTable()}</h3>
                )}
=======
                }
                {totalStudentSubmissions <= 0 &&
                  <div>{i18n.emptySurveyOverviewTable()}</div>
                }
>>>>>>> 74cc9159
              </div>
            )}
            <FreeResponseDetailsDialog
              isDialogOpen={this.state.freeResponseDetailDialogOpen}
              closeDialog={this.hideFreeResponseDetailDialog}
            />
            <MultipleChoiceDetailsDialog
              isDialogOpen={this.state.multipleChoiceDetailDialogOpen}
              closeDialog={this.hideMultipleChoiceDetailDialog}
            />
          </div>
        )}
        {isLoading && (
          <div style={styles.loading}>
            <FontAwesome icon="spinner" className="fa-pulse fa-3x" />
          </div>
<<<<<<< HEAD
        )}
        {!isLoading && assessmentList.length === 0 && (
          <div style={styles.empty}>
            <h3>{i18n.noAssessments()}</h3>
          </div>
        )}
=======
        }
        {(!isLoading && assessmentList.length === 0) &&
          <div style={styles.empty}>{i18n.noAssessments()}</div>
        }
>>>>>>> 74cc9159
      </div>
    );
  }
}

export const UnconnectedSectionAssessments = SectionAssessments;

export default connect(
  state => ({
    sectionId: state.sectionData.section.id,
    isLoading: !!state.sectionAssessments.isLoading,
    validScripts: state.scriptSelection.validScripts,
    assessmentList: getCurrentScriptAssessmentList(state),
    scriptId: state.scriptSelection.scriptId,
    assessmentId: state.sectionAssessments.assessmentId,
    isCurrentAssessmentSurvey: isCurrentAssessmentSurvey(state),
    totalStudentSubmissions: countSubmissionsForCurrentAssessment(state),
    exportableData: getExportableData(state),
    studentId: state.sectionAssessments.studentId,
    studentList: getStudentList(state)
  }),
  dispatch => ({
    setScriptId(scriptId) {
      dispatch(setScriptId(scriptId));
    },
    asyncLoadAssessments(sectionId, scriptId) {
      return dispatch(asyncLoadAssessments(sectionId, scriptId));
    },
    setAssessmentId(assessmentId) {
      dispatch(setAssessmentId(assessmentId));
    },
    setStudentId(studentId) {
      dispatch(setStudentId(studentId));
    }
  })
)(SectionAssessments);<|MERGE_RESOLUTION|>--- conflicted
+++ resolved
@@ -198,17 +198,10 @@
                       <div>{i18n.downloadAssessmentCSV()}</div>
                     </CSVLink>
                   </div>
-<<<<<<< HEAD
                 )}
                 {totalStudentSubmissions <= 0 && (
-                  <h3>{i18n.emptyAssessmentSubmissions()}</h3>
-                )}
-=======
-                }
-                {totalStudentSubmissions <= 0 &&
                   <div>{i18n.emptyAssessmentSubmissions()}</div>
-                }
->>>>>>> 74cc9159
+                )}
                 <SubmissionStatusAssessmentsContainer />
                 {totalStudentSubmissions > 0 && (
                   <div>
@@ -242,17 +235,10 @@
                       openDialog={this.showFreeResponseDetailDialog}
                     />
                   </div>
-<<<<<<< HEAD
                 )}
                 {totalStudentSubmissions <= 0 && (
-                  <h3>{i18n.emptySurveyOverviewTable()}</h3>
-                )}
-=======
-                }
-                {totalStudentSubmissions <= 0 &&
                   <div>{i18n.emptySurveyOverviewTable()}</div>
-                }
->>>>>>> 74cc9159
+                )}
               </div>
             )}
             <FreeResponseDetailsDialog
@@ -269,19 +255,10 @@
           <div style={styles.loading}>
             <FontAwesome icon="spinner" className="fa-pulse fa-3x" />
           </div>
-<<<<<<< HEAD
         )}
         {!isLoading && assessmentList.length === 0 && (
-          <div style={styles.empty}>
-            <h3>{i18n.noAssessments()}</h3>
-          </div>
+          <div style={styles.empty}>{i18n.noAssessments()}</div>
         )}
-=======
-        }
-        {(!isLoading && assessmentList.length === 0) &&
-          <div style={styles.empty}>{i18n.noAssessments()}</div>
-        }
->>>>>>> 74cc9159
       </div>
     );
   }
