--- conflicted
+++ resolved
@@ -48,11 +48,7 @@
   };
 
   render() {
-<<<<<<< HEAD
-    const {validScripts, scriptId, assessmentList, assessmentId, currentAssessmentIsSurvey} = this.props;
-=======
-    const {validScripts, scriptId, assessmentList, assessmentId, isLoading} = this.props;
->>>>>>> 92323e46
+    const {validScripts, scriptId, assessmentList, assessmentId, isLoading, currentAssessmentIsSurvey} = this.props;
 
     return (
       <div>
@@ -81,43 +77,26 @@
         {!isLoading &&
           <div>
             {/* Assessments */}
-            <MCAssessmentsOverviewContainer />
-            <StudentsMCSummaryContainer />
-            <MultipleChoiceByStudentContainer />
-            <FreeResponsesAssessmentsContainer />
+            {!currentAssessmentIsSurvey &&
+              <div>
+                <MCAssessmentsOverviewContainer />
+                <StudentsMCSummaryContainer />
+                <MultipleChoiceByStudentContainer />
+                <FreeResponsesAssessmentsContainer />
+              </div>
+            }
             {/* Surveys */}
-            <MCSurveyOverviewContainer />
-            <FreeResponseBySurveyQuestionContainer />
+            {currentAssessmentIsSurvey &&
+              <div>
+                <MCSurveyOverviewContainer />
+                <FreeResponseBySurveyQuestionContainer />
+              </div>
+            }
           </div>
-<<<<<<< HEAD
-          <AssessmentSelector
-            assessmentList={assessmentList}
-            assessmentId={assessmentId}
-            onChange={this.props.setAssessmentId}
-          />
-        </div>
-          {/* Assessments */}
-          {!currentAssessmentIsSurvey &&
-            <div>
-              <MCAssessmentsOverviewContainer />
-              <StudentsMCSummaryContainer />
-              <MultipleChoiceByStudentContainer />
-              <FreeResponsesAssessmentsContainer />
-            </div>
-          }
-          {/* Surveys */}
-          {currentAssessmentIsSurvey &&
-            <div>
-              <MCSurveyOverviewContainer />
-              <FreeResponseBySurveyQuestionContainer />
-            </div>
-          }
-=======
         }
         {isLoading &&
           <FontAwesome icon="spinner" className="fa-pulse fa-3x"/>
         }
->>>>>>> 92323e46
       </div>
     );
   }
