import React, {Component, PropTypes} from 'react';
import {Table, sort} from 'reactabular';
import {tableLayoutStyles, sortableOptions} from "../tables/tableConstants";
import commonMsg from '@cdo/locale';
import wrappedSortable from '../tables/wrapped_sortable';
import orderBy from 'lodash/orderBy';
import MultipleChoiceAnswerCell from './MultipleChoiceAnswerCell';

export const COLUMNS = {
  QUESTION: 0,
};

const calculateNotAnswered = (multipleChoiceDataArr) => {
    let total = 0;
  multipleChoiceDataArr.forEach (studentsAnswersObj => {
        if (studentsAnswersObj.percentAnswered) {
            total += studentsAnswersObj.percentAnswered;
        }
    });

    return (100 - total);
};

const answerColumnsFormatter = (percentAnswered, {rowData, columnIndex, rowIndex, property}) => {
  const cell = rowData.answers[columnIndex - 1];

  let percentValue = 0;

  if (property === 'notAnswered') {
     percentValue = calculateNotAnswered(rowData.answers);
  } else {
     percentValue = (cell && cell.percentAnswered);
  }

  return (
      <MultipleChoiceAnswerCell
        id={rowData.id}
        percentValue={percentValue}
        isCorrectAnswer={cell && cell.isCorrectAnswer}
      />
  );
};

const questionAnswerDataPropType = PropTypes.shape({
  id: PropTypes.number.isRequired,
  question: PropTypes.string,
  percentAnswered: PropTypes.string,
  isCorrectAnswer: PropTypes.bool,
});

class MultipleChoiceOverviewTable extends Component {
  static propTypes= {
    questionAnswerData: PropTypes.arrayOf(questionAnswerDataPropType),
  };

  state = {
    [COLUMNS.QUESTION]: {
      direction: 'desc',
      position: 0
    }
  };

  getSortingColumns = () => {
    return this.state.sortingColumns || {};
  };

  onSort = (selectedColumn) => {
    this.setState({
      sortingColumns: sort.byColumn({
        sortingColumns: this.state.sortingColumns,
        // Custom sortingOrder removes 'no-sort' from the cycle
        sortingOrder: {
          FIRST: 'asc',
          asc: 'desc',
          desc: 'asc'
        },
        selectedColumn
      })
    });
  };

  getNotAnsweredColumn = () => (
    {
      property: 'notAnswered',
      header: {
        label: commonMsg.notAnswered(),
        props: {style: tableLayoutStyles.headerCell},
      },
      cell: {
        format: answerColumnsFormatter,
        props: {style: tableLayoutStyles.cell},
      }
    }
  );

  getAnswerColumn = (columnLabel) => (
    {
      property: 'percentAnswered',
      header: {
        label: columnLabel,
        props: {style: tableLayoutStyles.headerCell},
      },
      cell: {
        format: answerColumnsFormatter,
        props: {style: tableLayoutStyles.cell},
      }
    }
  );

  getQuestionColumn = (sortable) => (
    {
      property: 'question',
      header: {
        label: commonMsg.question(),
        props: {style: tableLayoutStyles.headerCell},
        transforms: [sortable],
      },
      cell: {
        props: {style: tableLayoutStyles.cell},
      }
    }
  );

  getColumns = (sortable) => {
    let dataColumns = [];
<<<<<<< HEAD

    dataColumns.push(this.getQuestionColumn(sortable));

    const maxOptionsQuestion = [...this.props.questionAnswerData].sort((question1, question2) => (
      question1.answers.length - question2.answers.length
    )).pop();

    let columnLabelNames = maxOptionsQuestion.answers.map((answer) => {
      return this.getAnswerColumn(answer.multipleChoiceOption);
    });

    return [...dataColumns, ...columnLabelNames, ...[{property: 'notAnswered', ...this.getNotAnsweredColumn()}]];
=======
    dataColumns.push(this.getQuestionColumn(sortable));
    for (let i = 0; i < maxAnswerChoicesLength; i++) {
      dataColumns.push(this.getAnswerColumn(i));
    }
    dataColumns.push(this.getNotAnsweredColumn());
>>>>>>> 68b84c15

  };

  render() {
    // Define a sorting transform that can be applied to each column
    const sortable = wrappedSortable(this.getSortingColumns, this.onSort, sortableOptions);
    const columns = this.getColumns(sortable);
    const sortingColumns = this.getSortingColumns();

    const sortedRows = sort.sorter({
      columns,
      sortingColumns,
      sort: orderBy,
    })(this.props.questionAnswerData);

    return (
        <Table.Provider
          columns={columns}
          style={tableLayoutStyles.table}
        >
          <Table.Header />
          <Table.Body rows={sortedRows} rowKey="id" />
        </Table.Provider>
    );
  }
}

export default MultipleChoiceOverviewTable;<|MERGE_RESOLUTION|>--- conflicted
+++ resolved
@@ -123,7 +123,6 @@
 
   getColumns = (sortable) => {
     let dataColumns = [];
-<<<<<<< HEAD
 
     dataColumns.push(this.getQuestionColumn(sortable));
 
@@ -136,13 +135,6 @@
     });
 
     return [...dataColumns, ...columnLabelNames, ...[{property: 'notAnswered', ...this.getNotAnsweredColumn()}]];
-=======
-    dataColumns.push(this.getQuestionColumn(sortable));
-    for (let i = 0; i < maxAnswerChoicesLength; i++) {
-      dataColumns.push(this.getAnswerColumn(i));
-    }
-    dataColumns.push(this.getNotAnsweredColumn());
->>>>>>> 68b84c15
 
   };
 
