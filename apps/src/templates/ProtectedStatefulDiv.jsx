
import _ from 'lodash';
import React from 'react';
import Radium from 'radium';

/**
 * A div DOM element that will never update its contents and will throw an
 * exception if it is ever unmounted, enforcing that it must always be rendered
 * because its contents may contain state that the application is depending on.
 *
 * Useful when React is wrapping external libraries or parts of our UI that are
 * not yet driven by React.
 */
var ProtectedStatefulDiv = React.createClass({
  propTypes: {
    contentFunction: React.PropTypes.func,
    children: React.PropTypes.node,
  },

  shouldComponentUpdate: function () {
    return false;
  },

  componentDidMount: function () {
    if (typeof this.props.contentFunction === 'function') {
      this.refs.root.innerHTML = this.props.contentFunction();
    }
  },

  componentWillUnmount: function () {
    // when using the storybook styleguide, we don't really need to protect
    // anything, and actually we want to unmount/remount stuff all the time
    // when the page is hot-reloaded
    if (!BUILD_STYLEGUIDE) {
      throw new Error("Unmounting a ProtectedStatefulDiv is not allowed.");
    }
  },

  render: function () {
    return <div {..._.omit(this.props, ['contentFunction'])} ref="root"/>;
  }
});
<<<<<<< HEAD
=======

>>>>>>> a64555d2
export default Radium(ProtectedStatefulDiv);<|MERGE_RESOLUTION|>--- conflicted
+++ resolved
@@ -40,8 +40,5 @@
     return <div {..._.omit(this.props, ['contentFunction'])} ref="root"/>;
   }
 });
-<<<<<<< HEAD
-=======
 
->>>>>>> a64555d2
 export default Radium(ProtectedStatefulDiv);