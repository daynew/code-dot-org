--- conflicted
+++ resolved
@@ -76,10 +76,6 @@
         <div style={styles.headingStartNew}>{i18n.projectStartNew()}</div>
         <NewProjectButtons
           projectTypes={defaultProjectTypes}
-<<<<<<< HEAD
-          canViewAdvancedTools={canViewAdvancedTools}
-=======
->>>>>>> 4415c39f
         />
 
         {canViewFullList &&
