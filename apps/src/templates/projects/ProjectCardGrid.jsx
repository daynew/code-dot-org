--- conflicted
+++ resolved
@@ -10,10 +10,6 @@
 
 const styles = {
   grid: {
-<<<<<<< HEAD
-    padding: 10,
-=======
->>>>>>> e7a76e5e
     width: 970
   },
   link: {
