--- conflicted
+++ resolved
@@ -1,16 +1,10 @@
 import React from 'react';
 import YourSchool from './YourSchool';
-import responsive from '@cdo/apps/code-studio/responsiveRedux';
-import isRtl from '@cdo/apps/code-studio/isRtlRedux';
 
 export default storybook => {
   return storybook
     .storiesOf('YourSchool', module)
-<<<<<<< HEAD
-    .withReduxStore({responsive, isRtl})
-=======
     .withReduxStore()
->>>>>>> 9c478c3e
     .addStoryTable([
       {
         name: 'YourSchool',
