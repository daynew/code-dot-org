import React, { Component, PropTypes } from 'react';
import SchoolAutocompleteDropdown from '../SchoolAutocompleteDropdown';
import 'react-virtualized/styles.css';
import 'react-select/dist/react-select.css';
import 'react-virtualized-select/styles.css';
import i18n from "@cdo/locale";
import { styles } from './censusFormStyles';

const singleLineLayoutStyles = {
  display: "table-cell",
  width: 210,
  verticalAlign: "middle",
  minHeight: 42,
  fontSize: 13,
  fontFamily: '"Gotham 4r", sans-serif',
  color: "#333",
  padding: 0,
};
const singleLineContainerStyles = {
  display: "table",
  width: "100%",
};

export default class SchoolAutocompleteDropdownWithLabel extends Component {
  static propTypes = {
    setField: PropTypes.func,
    showErrorMsg: PropTypes.bool,
    // Value is the NCES id of the school
    value: PropTypes.string,
    fieldName: PropTypes.string,
    singleLineLayout: PropTypes.bool,
    showRequiredIndicator: PropTypes.bool,
    schoolDropdownOption: PropTypes.object,
    schoolFilter: PropTypes.func,
  };

  schoolDropdown = undefined;

  static defaultProps = {
    showRequiredIndicator: true,
  };

  sendToParent = (selectValue) => {
    this.props.setField("nces", selectValue);
  };

  handleSchoolNotFoundCheckbox(event) {
    var checkbox = event.target;
    if (checkbox.checked) {
      this.props.setField("nces", this.schoolDropdown.constructSchoolNotFoundOption());
    } else {
      this.props.setField("nces", this.props.schoolDropdownOption);
    }
  }

  bindDropdown = (dropdown) => {
    this.schoolDropdown=dropdown;
  };

  render() {
    const {showRequiredIndicator, singleLineLayout} = this.props;
    const questionStyle = {...styles.question, ...(singleLineLayout && singleLineLayoutStyles)};
    const containerStyle = {...(singleLineLayout && singleLineContainerStyles)};
    const showError = this.props.showErrorMsg && !this.props.value && !this.props.schoolDropdownOption;
<<<<<<< HEAD
    const schoolNotFound = (this.props.value === "-1") || (this.props.schoolDropdownOption && this.props.schoolDropdownOption.value === "-1");
=======
    const schoolNotFound = !!((this.props.value === "-1") || (this.props.schoolDropdownOption && this.props.schoolDropdownOption.value === "-1"));
>>>>>>> 8289266c
    const errorDiv = (
      <div style={styles.errors}>
        {i18n.censusRequiredSelect()}
      </div>
    );

    return (
      <div>
        <div style={containerStyle}>
          <div style={questionStyle}>
            {singleLineLayout ? i18n.school() : i18n.schoolName()}
            {showRequiredIndicator && (
               <span style={styles.asterisk}> *</span>
            )}
            {!singleLineLayout && showError && errorDiv}
          </div>
          <SchoolAutocompleteDropdown
            ref={this.bindDropdown}
            value={this.props.value}
            fieldName={this.props.fieldName}
            onChange={this.sendToParent}
            schoolDropdownOption={this.props.schoolDropdownOption}
            schoolFilter={this.props.schoolFilter}
          />
          <label>
<<<<<<< HEAD
            <input id="schoolNotFoundCheckbox" type="checkbox" onChange={this.handleSchoolNotFoundCheckbox.bind(this)} checked={schoolNotFound ? true : false}/>
=======
            <input id="schoolNotFoundCheckbox" type="checkbox" onChange={this.handleSchoolNotFoundCheckbox.bind(this)} checked={schoolNotFound}/>
>>>>>>> 8289266c
            <span style={styles.checkboxOption}>
              {i18n.schoolNotFoundCheckboxLabel()}
            </span>
          </label>
        </div>
        {singleLineLayout && showError && errorDiv}
      </div>
    );
  }
}<|MERGE_RESOLUTION|>--- conflicted
+++ resolved
@@ -62,11 +62,7 @@
     const questionStyle = {...styles.question, ...(singleLineLayout && singleLineLayoutStyles)};
     const containerStyle = {...(singleLineLayout && singleLineContainerStyles)};
     const showError = this.props.showErrorMsg && !this.props.value && !this.props.schoolDropdownOption;
-<<<<<<< HEAD
-    const schoolNotFound = (this.props.value === "-1") || (this.props.schoolDropdownOption && this.props.schoolDropdownOption.value === "-1");
-=======
     const schoolNotFound = !!((this.props.value === "-1") || (this.props.schoolDropdownOption && this.props.schoolDropdownOption.value === "-1"));
->>>>>>> 8289266c
     const errorDiv = (
       <div style={styles.errors}>
         {i18n.censusRequiredSelect()}
@@ -92,11 +88,7 @@
             schoolFilter={this.props.schoolFilter}
           />
           <label>
-<<<<<<< HEAD
-            <input id="schoolNotFoundCheckbox" type="checkbox" onChange={this.handleSchoolNotFoundCheckbox.bind(this)} checked={schoolNotFound ? true : false}/>
-=======
             <input id="schoolNotFoundCheckbox" type="checkbox" onChange={this.handleSchoolNotFoundCheckbox.bind(this)} checked={schoolNotFound}/>
->>>>>>> 8289266c
             <span style={styles.checkboxOption}>
               {i18n.schoolNotFoundCheckboxLabel()}
             </span>
