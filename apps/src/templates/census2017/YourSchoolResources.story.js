import React from 'react';
import YourSchoolResources from './YourSchoolResources';
import responsive from '@cdo/apps/code-studio/responsiveRedux';
import isRtl from '@cdo/apps/code-studio/isRtlRedux';

export default storybook => {
  return storybook
    .storiesOf('YourSchoolResources', module)
<<<<<<< HEAD
    .withReduxStore({responsive, isRtl})
=======
    .withReduxStore()
>>>>>>> 9c478c3e
    .addStoryTable([
      {
        name: 'YourSchoolResources',
        description: `ResourceCards on /yourschool`,
        story: () => (
          <YourSchoolResources/>
        )
      },
    ]);
};<|MERGE_RESOLUTION|>--- conflicted
+++ resolved
@@ -1,16 +1,10 @@
 import React from 'react';
 import YourSchoolResources from './YourSchoolResources';
-import responsive from '@cdo/apps/code-studio/responsiveRedux';
-import isRtl from '@cdo/apps/code-studio/isRtlRedux';
 
 export default storybook => {
   return storybook
     .storiesOf('YourSchoolResources', module)
-<<<<<<< HEAD
-    .withReduxStore({responsive, isRtl})
-=======
     .withReduxStore()
->>>>>>> 9c478c3e
     .addStoryTable([
       {
         name: 'YourSchoolResources',
