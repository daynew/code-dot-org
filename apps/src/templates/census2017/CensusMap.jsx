/* global google */
import $ from 'jquery';
import React, { PropTypes, Component } from 'react';
import ReactDOM from 'react-dom';

class CensusMapInfoWindow extends Component {
  static propTypes = {
    onTakeSurveyClick: PropTypes.func.isRequired,
    schoolId: PropTypes.string.isRequired,
    schoolName: PropTypes.string.isRequired,
    city: PropTypes.string.isRequired,
    state: PropTypes.string.isRequired,
    location: PropTypes.string.isRequired,
    teachesCs: PropTypes.string.isRequired
  };

  render() {
    let censusMessage;
    let missingCensusData = false;
    let color = "";

    switch (this.props.teachesCs) {
      case 'YES':
        censusMessage = "We believe this school offers Computer Science.";
        color = "green";
        break;
      case 'NO':
        censusMessage = "We believe this school offers limited or no Computer Science opportunities.";
        color = "blue";
        break;
      case 'HISTORICAL_YES':
        censusMessage = "We believe this school historically offered Computer Science.";
        color = "green";
        break;
      case 'HISTORICAL_NO':
        censusMessage = "We believe this school historically offered limited or no Computer Science opportunities.";
        color = "blue";
        break;
      case 'MAYBE':
      case 'HISTORICAL_MAYBE':
        censusMessage = "We have conflicting data for this school.";
        color = "yellow";
        break;
      default:
        censusMessage = "We need data for this school.";
        missingCensusData = true;
        color = "white";
    }

    const schoolDropdownOption = {
      value: this.props.schoolId,
      label: `${this.props.schoolName} - ${this.props.city}, ${this.props.state}`,
      school: {
        nces_id: this.props.schoolId,
        name: this.props.schoolName,
        city: this.props.city,
        state: this.props.state,
        latitude: this.props.location.split(',')[0],
        longitude: this.props.location.split(',')[1],
      },
    };

    const colorClass = `color-small ${color}`;

    return (
      <div id="census-info-window" className="census-info-window">
        <h4>
          <b>
            {this.props.schoolName}
          </b>
          <br />
          ({this.props.city}, {this.props.state})
        </h4>
        <hr />
        <div className="census-message">
<<<<<<< HEAD
          <div className={colorClass}></div>
          {censusMessage}
=======
          {censusMessage}
          {!missingCensusData && (
            <span>
              &nbsp;
              <a
                href="/yourschool/about"
                target="_blank"
              >
                (Why?)
              </a>
            </span>
          )}
>>>>>>> 4b8c8f13
        </div>
        <div className="button-container">
          <div className="button-link-div">
            <a onClick={() => this.props.onTakeSurveyClick(schoolDropdownOption, false)}>
              <div className="button">
                <div className="button-text">Take the survey for this school</div>
              </div>
            </a>
          </div>
          <div className="button-link-div">
            <a href="/yourschool/letter" target="_blank">
              <div className="button">
                <div className="button-text">Send the survey to a teacher at this school</div>
              </div>
            </a>
          </div>
        </div>
        {!missingCensusData && (
          <div className="inaccuracy-link">
            <a onClick={() => this.props.onTakeSurveyClick(schoolDropdownOption, true)}>
              I believe that the categorization for this school is inaccurate.
            </a>
          </div>
        )}
      </div>
    );
  }
}

export default class CensusMap extends Component {
  static propTypes = {
    onTakeSurveyClick: PropTypes.func.isRequired,
    fusionTableId: PropTypes.string.isRequired,
    school: PropTypes.object,
  };

  gmap = undefined;
  scrollwheelOption = false;
  draggableOption = false;
  resizeThrottleTimerId = undefined;
  resizeThrottleTimeoutMs = 500;
  maxHeightPercentage = 0.65;
  infoWindow = undefined;

  componentWillMount() {
    this.infoWindow = new google.maps.InfoWindow();
  }

  componentWillUnmount() {
    this.InfoWindow.close();
  }

  componentDidMount = () => {
    this.initializeMap();
    this.resizeMap();

    $(window).resize(() => {
      // Throttle calling of resizeMap
      clearTimeout(this.resizeThrottleTimerId);
      this.resizeThrottleTimerId = setTimeout(this.resizeMap, this.resizeThrottleTimeoutMs);
    });
  };

  initializeMap = () => {
    var mapOptions = {
      center: new google.maps.LatLng(37.6642776,-97.7238747),
      zoom: 4,
      minZoom: 1,
      scrollwheel: this.scrollwheelOption,
      draggable: this.draggableOption,
      mapTypeId: google.maps.MapTypeId.ROADMAP
    };

    this.gmap = new google.maps.Map(document.getElementById("gmap"), mapOptions);

    var layer = new google.maps.FusionTablesLayer({
      suppressInfoWindows: true,
      query: {
        select: 'location',
        from: this.props.fusionTableId,
        where: "location NOT IN ''",
      },
      styles: [
        {
          where: "teaches_cs IN ''",
          markerOptions: {
            iconName: "measle_white"
          }
        },
        {
          where: "teaches_cs IN ('YES', 'HISTORICAL_YES')",
          markerOptions: {
            iconName: "grn_blank"
          }
        },
        {
          where: "teaches_cs IN ('NO', 'HISTORICAL_NO')",
          markerOptions: {
            iconName: "small_blue"
          }
        },

        {
          where: "teaches_cs IN ('MAYBE', 'HISTORICAL_MAYBE')",
          markerOptions: {
            iconName: "small_yellow"
          }
        },
      ],
    });

    var legend = document.createElement('div');
    legend.id = 'inmaplegend';
    legend.className = 'legend';
    legend.index = 1;
    $("#belowmaplegend div").clone().appendTo(legend);

    this.gmap.controls[google.maps.ControlPosition.LEFT_BOTTOM].push(legend);

    layer.setMap(this.gmap);

    google.maps.event.addListener(layer, 'click', (event) => {
      this.enableDrag();
      const latitude = event.row['location'].value.split(',')[0];
      const longitude = event.row['location'].value.split(',')[1];
      const location = new google.maps.LatLng(latitude, longitude);
      this.infoWindow.close();
      this.infoWindow.setContent(this.generateInfoWindowElement(
        event.row['school_id'].value,
        event.row['school_name'].value,
        event.row['city'].value,
        event.row['state_code'].value,
        event.row['location'].value,
        event.row['teaches_cs'].value
      ));
      this.infoWindow.setPosition(location);
      this.infoWindow.open(this.gmap);
    });
    google.maps.event.addListener(this.gmap, 'zoom_changed', (event) => {
      this.enableDrag();
    });
    google.maps.event.addListener(this.gmap, 'click', (event) => {
      this.enableDrag();
    });
  };

  generateInfoWindowElement = (schoolId, schoolName, city, state, location, teachesCs) => {
    const infoWindowDom = document.createElement("div");
    ReactDOM.render(
      <CensusMapInfoWindow
        onTakeSurveyClick={this.props.onTakeSurveyClick}
        schoolId={schoolId}
        schoolName={schoolName}
        city={city}
        state={state}
        location={location}
        teachesCs={teachesCs}
      />, infoWindowDom);
    return infoWindowDom;
  };

  updateCensusMapSchool = (school) => {
    if (school && school.latitude && school.longitude) {
      const schoolLocation = new google.maps.LatLng(school.latitude, school.longitude);
      const map_options = {
        center: schoolLocation,
        zoom: 14,
        scrollwheel: this.scrollwheelOption,
        draggable: this.draggableOption,
      };
      this.gmap.setOptions(map_options);
      const tableId = this.props.fusionTableId;
      const query = encodeURIComponent(`SELECT * FROM ${tableId} WHERE school_id in '${school.nces_id}'`);
      const gvizQuery = new google.visualization.Query(`https://www.google.com/fusiontables/gvizdata?tq=${query}`);

      gvizQuery.send((response) => {
        const datatable = response.getDataTable();
        if (datatable && datatable.getNumberOfRows()) {
          const schoolId = datatable.getValue(0,0);
          const schoolName = datatable.getValue(0,2);
          const city = datatable.getValue(0,3);
          const state = datatable.getValue(0,4);
          const location = datatable.getValue(0,5);
          const teachesCs = datatable.getValue(0,6);

          this.infoWindow.close();
          this.infoWindow.setContent(this.generateInfoWindowElement(
            schoolId,
            schoolName,
            city,
            state,
            location,
            teachesCs
          ));
          this.infoWindow.setPosition(schoolLocation);
          this.infoWindow.open(this.gmap);
        }
      });
    }
  };

  enableDrag = () => {
    this.scrollwheelOption = true;
    this.draggableOption = true;

    var map_options = {
      scrollwheel: this.scrollwheelOption,
      draggable: this.draggableOption
    };
    this.gmap.setOptions(map_options);
  };

  resizeMap = () => {
    var map_width = $('#gmap').width();
    var map_zoom = this.gmap.getZoom();

    // Max height of map is 2/3 of screen height so user can always scroll.
    var max_height = $(window).innerHeight() * this.maxHeightPercentage;

    // Min height is so that the popup info window is tall enough.
    var min_height = 450;

    var window_aspect_ratio = $(window).innerHeight() / $(window).innerWidth();

    let map_height;
    if  (window_aspect_ratio < 1) {
      // Landscape window. Use the current 1:2 ratio map size.
      map_height = map_width / 2;

      // Make sure this size doesn't exceed our max height.
      map_height = Math.min(map_height, max_height);

      // Let's finally apply the min height.
      map_height = Math.max(map_height, min_height);
    } else {
      // Portrait window. Just use the max height so that it's taller and more usable.
      map_height = max_height;
    }

    $('#gmap').height(Math.round(map_height));

    if (map_width < 256 && map_zoom < 3) {
      map_zoom = 0;
    } else if (map_width < 512 && map_zoom < 3) {
      map_zoom = 1;
    } else if (map_zoom < 3) {
      map_zoom = 2;
    }

    var map_options = {
      zoom: map_zoom,
      scrollwheel: this.scrollwheelOption,
      draggable: this.draggableOption
    };

    this.gmap.setOptions(map_options);
  };

  componentWillReceiveProps(newProps) {
    if (newProps.school !== this.props.school) {
      this.updateCensusMapSchool(newProps.school);
    }
  }

  render() {
    return (
      <div>
        <div id="gmap" className="full-width" />
        <div id="belowmaplegend" className="legend">
          <div className="legend-title">
            Legend
          </div>
          <div className="color green" />
          <div className="caption">
            Offers computer science
          </div>
          <div className="color blue" />
          <div className="caption">
            Limited or no CS opportunities
          </div>
          <div className="color yellow" />
          <div className="caption">
            Inconclusive data
          </div>
          <div className="color white" />
          <div className="caption">
            No Data
          </div>
        </div>
        <div id="map-footer">
          <div id="left">
            <a
              href="/yourschool/about"
              target="_blank"
            >
              Summary of the data sources we use
            </a>
          </div>
          <div id="right">
            <span id="footer-text">
              In partnership with
            </span>
            <img src="/images/fit-200/avatars/computer_science_teachers_association.png"/>
          </div>
        </div>
        <br />
        <br />
      </div>
    );
  }
}<|MERGE_RESOLUTION|>--- conflicted
+++ resolved
@@ -73,10 +73,7 @@
         </h4>
         <hr />
         <div className="census-message">
-<<<<<<< HEAD
           <div className={colorClass}></div>
-          {censusMessage}
-=======
           {censusMessage}
           {!missingCensusData && (
             <span>
@@ -89,7 +86,6 @@
               </a>
             </span>
           )}
->>>>>>> 4b8c8f13
         </div>
         <div className="button-container">
           <div className="button-link-div">
