import React, {Component} from 'react';
import Button from '../Button';
import color from "../../util/color";
import i18n from "@cdo/locale";
import _ from 'lodash';
import $ from 'jquery';
import {howManyStudents, roleOptions, courseTopics, frequencyOptions, pledge} from './censusQuestions';
import SchoolAutocompleteDropdown from '../SchoolAutocompleteDropdown';
import { COUNTRIES } from '../../geographyConstants';

const styles = {
  formHeading: {
    marginTop: 20
  },
  question: {
    fontSize: 16,
    fontFamily: '"Gotham 3r", sans-serif',
    color: color.charcoal,
    paddingTop: 10,
    paddingBottom: 5
  },
  pledgeBox: {
    marginBottom: 20,
    marginTop: 20
  },
  pledge: {
    fontSize: 18,
    fontFamily: '"Gotham 7r", sans-serif',
    color: color.charcoal,
    paddingBottom: 10,
    paddingTop: 10,
    marginLeft: 18,
  },
  otherCS : {
    fontFamily: '"Gotham 4r", sans-serif',
    color: color.charcoal,
    marginRight: 20,
    marginLeft: 20
  },
  option: {
    fontFamily: '"Gotham 4r", sans-serif',
    color: color.charcoal,
    float: 'left',
    width: '80%',
    marginRight: 20,
    marginLeft: 20
  },
  dropdown: {
    fontFamily: '"Gotham 4r", sans-serif',
    color: color.charcoal,
    height: 30,
    width: 120,
    marginLeft: 18,
    marginTop: 5
  },
  wideDropdown : {
    fontFamily: '"Gotham 4r", sans-serif',
    color: color.charcoal,
    height: 30,
  },
  dropdownBox: {
    width: '100%'
  },
  options: {
    marginLeft: 18
  },
  checkboxOption: {
    fontFamily: '"Gotham 4r", sans-serif',
    color: color.charcoal,
    marginLeft: 20
  },
  input: {
    height: 40,
    width: 250,
    fontFamily: '"Gotham 3r", sans-serif',
    padding: 5
  },
  inputInline: {
    height: 25,
    width: 390,
    fontFamily: '"Gotham 3r", sans-serif',
    padding: 5
  },
  textArea: {
    height: 100,
    width: '100%',
    fontFamily: '"Gotham 3r", sans-serif',
    padding: 5
  },
  firstQuestion: {
    paddingLeft: 15,
    paddingRight: 15,
    paddingTop: 10,
    paddingBottom: 10,
    marginTop: 10
  },
  grayQuestion: {
    background: color.background_gray,
    padding: 15,
    borderTop: '1px solid gray',
    borderBottom: '1px solid gray'
  },
  errors: {
    fontSize: 14,
    fontFamily: '"Gotham 3r", sans-serif',
    color: color.red,
    paddingTop: 5,
    paddingBottom: 5
  },
  asterisk: {
    fontSize: 20,
    fontFamily: '"Gotham 5r", sans-serif',
    color: color.red,
  },
  leftMargin: {
    leftMargin: 20
  }
};

class CensusForm extends Component {

  state = {
    showFollowUp: false,
    showPledge: false,
    selectedHowMuchCS: [],
    selectedTopics: [],
    otherTopicsDesc: '',
    submission: {
      name: '',
      email: '',
      role: '',
      country: '',
      hoc: '',
      afterSchool: '',
      tenHours: '',
      twentyHours: '',
      otherCS: false,
      followUpFrequency: '',
      followUpMore: '',
      acceptedPledge: false
    },
    errors: {
      invalidEmail: false
    }
  };

  handleChange(propertyName, event) {
    this.setState({
      submission: {
        ...this.state.submission,
        [propertyName]: event.target.value
      }
    }, this.checkShowFollowUp);
  }

  checkShowFollowUp() {
    const twentyHours = this.state.submission.twentyHours;
    this.setState({
      showFollowUp: (twentyHours === 'Some' || twentyHours === 'All')
    }, this.checkShowPledge);
  }

  checkShowPledge() {
    const role = this.state.submission.role;
    this.setState({
      showPledge: (role === 'Teacher' || role === 'Administrator')
    });
  }

  togglePledge() {
    this.setState({
      submission: {
        ...this.state.submission,
        acceptedPledge: !this.state.submission.acceptedPledge
      }
    });
  }

  toggleOtherCS() {
    this.setState({
      submission: {
        ...this.state.submission,
        otherCS: !this.state.submission.otherCS
      }
    });
  }

  toggleTopics(option) {
    if (this.state.selectedTopics.includes(option)) {
      this.clearOption(option);
    } else {
      this.selectOption(option);
    }
  }

  selectOption(option) {
    this.setState({
      selectedTopics: this.state.selectedTopics.concat(option)
    });
  }

  clearOption(option) {
    this.setState({
      selectedTopics: _.without(this.state.selectedTopics, option)
    });
  }

  updateOtherTopicsDesc(event) {
    const description = event.target.value;
    const emptyDescription = ("" === description);

    // Clear the "other topics" checkbox when there is no description.
    if (emptyDescription) {
      this.clearOption("topic_other_b");
    }
    // Mark the "other topics" checkbox when there is a description.
    if (!emptyDescription) {
      this.selectOption("topic_other_b");
    }

    this.setState({ otherTopicsDesc: description });
  }

  processResponse() {
    window.location.href = "/yourschool/thankyou";
  }

// Here we're using the built-in functionality of pegasus form helpers to validate the email address.  It's the only server-side validation for this form; all other validations are done client-side before the POST request is submitted. This slightly atypical approach because the logic for email validation is more complex and there wasn't a need to duplicate what already exists; the other validations are much more straightforward to simply implement here in the React.
  processError(error) {
    if (error.responseJSON.email_s[0] === "invalid") {
      this.setState({
        errors: {
          ...this.state.errors,
          invalidEmail: true
        }
      });
    }
  }

  validateSchool() {
    if ($("#school-country").val() === "United States") {
      if (($("#nces_school").val()) ||  ($("#school-name").val() && $("#school-zipcode").val())) {
        return false;
      } else {
      return true;
      }
    } else {
    return false;
    }
  }

  validateNotBlank(questionField) {
    return questionField === '';
  }

  validateTopics() {
    return this.state.showFollowUp && this.state.selectedTopics.length === 0;
  }

  validateFrequency() {
    return this.state.showFollowUp && this.state.submission.followUpFrequency === '';
  }

  validateSubmission() {
    this.setState({
      errors: {
        ...this.state.errors,
        email: this.validateNotBlank(this.state.submission.email),
        topics: this.validateTopics(),
        frequency: this.validateFrequency(),
        country: this.validateNotBlank(this.state.submission.country),
        school: this.validateSchool(),
        role: this.validateNotBlank(this.state.submission.role),
        hoc: this.validateNotBlank(this.state.submission.hoc),
        afterSchool: this.validateNotBlank(this.state.submission.afterSchool),
        tenHours: this.validateNotBlank(this.state.submission.tenHours),
        twentyHours: this.validateNotBlank(this.state.submission.twentyHours)
      }
    }, this.censusFormSubmit);
  }

  censusFormSubmit() {
    const { errors } = this.state;
    if (!errors.email && !errors.topics && !errors.frequency && !errors.school && !errors.role && !errors.hoc && !errors.afterSchool && !errors.tenHours && !errors.twentyHours && !errors.country) {
      $.ajax({
        url: "/forms/Census2017",
        type: "post",
        dataType: "json",
        data: $('#census-form').serialize()
      }).done(this.processResponse).fail(this.processError.bind(this));
      event.preventDefault();
    }
  }

  topicCheckbox(name, label) {
    return (
    <label>
      <input
        type="checkbox"
        name={name}
        checked={this.state.selectedTopics.includes(name)}
        onChange={() => this.toggleTopics(name)}
      />
      <span style={styles.checkboxOption}>
        {label}
      </span>
    </label>
    );
  }

  render() {
<<<<<<< HEAD
    const { showFollowUp, showPledge, submission, selectedTopics, errors } = this.state;
    const showErrorMsg = !!(errors.email || errors.topics || errors.frequency || errors.school || errors.role || errors.hoc || errors.afterSchool || errors.tenHours || errors.twentyHours || errors.country);
    const US = submission.country === "United States";
=======
    const showFollowUp = this.state.showFollowUp;
    const showPledge = this.state.showPledge;
    const submission = this.state.submission;
    const errors = this.state.errors;
    const showErrorMsg = !!(errors.email || errors.topics || errors.frequency || errors.school || errors.role || errors.hoc || errors.afterSchool || errors.tenHours || errors.twentyHours);
>>>>>>> 20b003d4

    return (
      <div id="form">
        <h2 style={styles.formHeading}>
          {i18n.yourSchoolTellUs()}
        </h2>
        <form id="census-form">
          <div>
            <label style={styles.dropdownBox}>
              <div style={styles.question}>
                {i18n.schoolCountry()}
                <span style={styles.asterisk}> *</span>
                {errors.country && (
                  <div style={styles.errors}>
                    {i18n.censusRequiredSelect()}
                  </div>
                )}
              </div>
              <select
                name="country_s"
                value={this.state.submission.country}
                onChange={this.handleChange.bind(this, 'country')}
                style={styles.wideDropdown}
              >
                {COUNTRIES.map((country, index) =>
                  <option
                    value={country}
                    key={index}
                  >
                    {country}
                  </option>
                )}
              </select>
            </label>
          </div>
          {US && (
            <SchoolAutocompleteDropdown/>
          )}
          {!US && (
            <div>
              <label>
                <div style={styles.question}>
                  {i18n.schoolName()}
                  <span style={styles.asterisk}> *</span>
                </div>
                <input
                  type="text"
                  name="school_name_s"
                  value={this.state.schoolName}
                  onChange={this.handleChange.bind(this, 'schoolName')}
                  style={styles.input}
                />
              </label>
            </div>
          )}
          <div style={styles.question}>
            How much <span style={{fontWeight: 'bold'}}> coding/computer programming </span> is taught at this school? (assume for the purposes of this question that this does not include HTML/CSS, Web design, or how to use apps)
            <span style={styles.asterisk}> *</span>
          </div>
          <div style={styles.firstQuestion}>
            <label style={styles.dropdownBox}>
              <div style={styles.option}>
                {i18n.censusHowManyHoC()}
                {errors.hoc && (
                  <div style={styles.errors}>
                    {i18n.censusRequiredSelect()}
                  </div>
                )}
              </div>
              <select
                name="hoc_s"
                value={this.state.submission.hoc}
                onChange={this.handleChange.bind(this, 'hoc')}
                style={styles.dropdown}
              >
                {howManyStudents.map((role, index) =>
                  <option
                    value={role}
                    key={index}
                  >
                    {role}
                  </option>
                )}
              </select>
            </label>
          </div>
          <div style={styles.grayQuestion}>
            <label style={styles.dropdownBox}>
              <div style={styles.option}>
                {i18n.censusHowManyAfterSchool()}
                {errors.afterSchool && (
                  <div style={styles.errors}>
                    {i18n.censusRequiredSelect()}
                  </div>
                )}
              </div>
              <select
                name="after_school_s"
                value={this.state.submission.afterSchool}
                onChange={this.handleChange.bind(this, 'afterSchool')}
                style={styles.dropdown}
              >
                {howManyStudents.map((role, index) =>
                  <option
                    value={role}
                    key={index}
                  >
                    {role}
                  </option>
                )}
              </select>
            </label>
          </div>
          <div style={{padding: 15}}>
            <label style={styles.dropdownBox}>
              <div style={styles.option}>
                {i18n.censusHowManyTenHours()}
                {errors.tenHours && (
                  <div style={styles.errors}>
                    {i18n.censusRequiredSelect()}
                  </div>
                )}
              </div>
              <select
                name="ten_hours_s"
                value={this.state.submission.tenHours}
                onChange={this.handleChange.bind(this, 'tenHours')}
                style={styles.dropdown}
              >
                {howManyStudents.map((role, index) =>
                  <option
                    value={role}
                    key={index}
                  >
                    {role}
                  </option>
                )}
              </select>
            </label>
          </div>
          <div style={styles.grayQuestion}>
            <label style={styles.dropdownBox}>
              <div style={styles.option}>
                {i18n.censusHowManyTwentyHours()}
                {errors.twentyHours && (
                  <div style={styles.errors}>
                    {i18n.censusRequiredSelect()}
                  </div>
                )}
              </div>
              <select
                name="twenty_hours_s"
                value={this.state.submission.twentyHours}
                onChange={this.handleChange.bind(this, 'twentyHours')}
                style={styles.dropdown}
              >
                {howManyStudents.map((role, index) =>
                  <option
                    value={role}
                    key={index}
                  >
                    {role}
                  </option>
                )}
              </select>
            </label>
          </div>
          <div style={{marginTop: 20, marginLeft: 38}}>
            <label>
              <input
                type="checkbox"
                name="otherCS_b"
                checked={submission.otherCS}
                onChange={() => this.toggleOtherCS()}
              />
              <span style={styles.otherCS}>
                {i18n.censusOtherCourse()}
              </span>
            </label>
          </div>
          {showFollowUp && (
            <div>
              <div style={styles.question}>
                {i18n.censusFollowUp()}
                <span style={styles.asterisk}> *</span>
              </div>
              {errors.topics && (
                <div style={styles.errors}>
                  {i18n.censusRequiredSelect()}
                </div>
              )}
              <div style={styles.options}>
                {courseTopics.map((courseTopic, index) =>
                  <div
                    key={index}
                    style={styles.leftMargin}
                  >
                    {this.topicCheckbox(courseTopic.name, courseTopic.label)}
                  </div>
                )}
                <div style={styles.leftMargin}>
                  {this.topicCheckbox("topic_other_b", `${i18n.censusOtherDescribeHere()}`)}
                  &nbsp;
                  <input
                    type="text"
                    name="topic_other_desc_s"
                    value={this.state.otherTopicsDesc}
                    onChange={this.updateOtherTopicsDesc.bind(this)}
                    style={styles.inputInline}
                  />
                </div>
                <div style={styles.leftMargin}>
                  {this.topicCheckbox("topic_dont_know_b", i18n.iDontKnow())}
                </div>
              </div>
              <label>
                <div style={styles.question}>
                  {i18n.censusFollowUpFrequency()}
                  <span style={styles.asterisk}> *</span>
                </div>
                {errors.frequency && (
                  <div style={styles.errors}>
                    {i18n.censusRequiredSelect()}
                  </div>
                )}
                <select
                  name="followup_frequency_s"
                  value={this.state.submission.followUpFrequency}
                  onChange={this.handleChange.bind(this, 'followUpFrequency')}
                  style={styles.wideDropdown}
                >
                  {frequencyOptions.map((role, index) =>
                    <option
                      value={role}
                      key={index}
                    >
                      {role}
                    </option>
                  )}
                </select>
              </label>
              <label>
                <div style={styles.question}>
                  {i18n.censusFollowUpTellUsMore()}
                </div>
                <textarea
                  type="text"
                  name="followup_more_s"
                  value={this.state.submission.followUpMore}
                  onChange={this.handleChange.bind(this, 'followUpMore')}
                  style={styles.textArea}
                />
              </label>
            </div>
          )}
          <label>
            <div style={styles.question}>
              {i18n.censusConnection()}
              <span style={styles.asterisk}> *</span>
            </div>
            {errors.role && (
              <div style={styles.errors}>
                {i18n.censusRequiredSelect()}
              </div>
            )}
            <select
              name="role_s"
              value={this.state.submission.role}
              onChange={this.handleChange.bind(this, 'role')}
              style={styles.wideDropdown}
            >
              {roleOptions.map((role, index) =>
                <option
                  value={role}
                  key={index}
                >
                  {role}
                </option>
              )}
            </select>
          </label>
          <div>
            <label>
              <div style={styles.question}>
                {i18n.yourEmail()}
                <span style={styles.asterisk}> *</span>
              </div>
              {errors.email && (
                <div style={styles.errors}>
                  {i18n.censusRequiredEmail()}
                </div>
              )}
              {errors.invalidEmail && (
                <div style={styles.errors}>
                  {i18n.censusInvalidEmail()}
                </div>
              )}
              <input
                type="text"
                name="email_s"
                value={this.state.submission.email}
                onChange={this.handleChange.bind(this, 'email')}
                placeholder={i18n.yourEmailPlaceholder()}
                style={styles.input}
              />
            </label>
          </div>
          <div>
            <label>
              <div style={styles.question}>
                {i18n.yourName()}
              </div>
              <input
                type="text"
                name="name_s"
                value={this.state.submission.name}
                onChange={this.handleChange.bind(this, 'name')}
                placeholder={i18n.yourName()}
                style={styles.input}
              />
            </label>
          </div>
          {showPledge && (
            <div style={styles.pledgeBox}>
              <label>
                <input
                  type="checkbox"
                  name="pledge_b"
                  checked={submission.acceptedPledge}
                  onChange={() => this.togglePledge()}
                />
                <span style={styles.pledge}>
                  {pledge}
                </span>
              </label>
            </div>
          )}
          {showErrorMsg && (
            <div style={styles.errors}>
              {i18n.censusRequired()}
            </div>
          )}
          <Button
            id="submit-button"
            onClick={() => this.validateSubmission()}
            color={Button.ButtonColor.orange}
            text={i18n.submit()}
            size={Button.ButtonSize.large}
            style={{marginTop: '10px'}}
          />
        </form>
      </div>
    );
  }
}

export const UnconnectedCensusForm = CensusForm;<|MERGE_RESOLUTION|>--- conflicted
+++ resolved
@@ -309,17 +309,9 @@
   }
 
   render() {
-<<<<<<< HEAD
-    const { showFollowUp, showPledge, submission, selectedTopics, errors } = this.state;
+    const { showFollowUp, showPledge, submission, errors } = this.state;
     const showErrorMsg = !!(errors.email || errors.topics || errors.frequency || errors.school || errors.role || errors.hoc || errors.afterSchool || errors.tenHours || errors.twentyHours || errors.country);
     const US = submission.country === "United States";
-=======
-    const showFollowUp = this.state.showFollowUp;
-    const showPledge = this.state.showPledge;
-    const submission = this.state.submission;
-    const errors = this.state.errors;
-    const showErrorMsg = !!(errors.email || errors.topics || errors.frequency || errors.school || errors.role || errors.hoc || errors.afterSchool || errors.tenHours || errors.twentyHours);
->>>>>>> 20b003d4
 
     return (
       <div id="form">
