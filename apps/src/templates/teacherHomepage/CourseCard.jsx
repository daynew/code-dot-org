import React from 'react';
import color from "../../util/color";
import ReactTooltip from 'react-tooltip';
import FontAwesome from '../FontAwesome';
import i18n from "@cdo/locale";
import _ from 'lodash';

const styles = {
  card: {
    overflow: 'hidden',
    borderRadius: 2,
    border: '1px solid gray',
    position: 'relative',
    height: 245,
<<<<<<< HEAD
    width: 420,
    marginRight: 25,
    marginBottom: 25,
=======
    width: 448,
    marginLeft: 25,
>>>>>>> 24467b63
    float: 'left'
  },
  overlay: {
    background: 'linear-gradient(to right, rgba(2,130,132,.95), rgba(2,130,132,0))',
    bottom: 0,
    left: 0,
    position: 'absolute',
    right: 0,
    top: 0,
    zIndex: 1,
  },
  image: {
    position: 'absolute',
<<<<<<< HEAD
    width: 420
=======
    width: 465
>>>>>>> 24467b63
  },
  courseName: {
    paddingLeft: 25,
    paddingRight: 10,
    paddingTop: 10,
    paddingBottom: 5,
    marginTop: 15,
    fontSize: 18,
    fontFamily: '"Gotham 3r", sans-serif',
    color: 'rgba(255, 255, 255, .9)',
    zIndex: 2,
    position: 'absolute',
    display: 'inline'
  },
  description: {
    paddingLeft: 25,
    paddingRight: 25,
    paddingTop: 20,
    paddingBottom: 5,
    marginTop: 115,
    fontSize: 14,
    lineHeight: 1.5,
    fontFamily: '"Gotham 3r", sans-serif',
    color: color.gray,
    background: color.white,
    height: 130,
<<<<<<< HEAD
    width: "100%",
    boxSizing: "border-box",
=======
    width: 465,
>>>>>>> 24467b63
    position: 'absolute',
    zIndex: 2,
  },
  checkIcon: {
    position: 'absolute',
    zIndex: 3,
    fontSize: 18,
    color: color.white,
    marginLeft: 400,
    background: color.teal,
    padding: 10,
    borderRadius: 100,
    border: '1px solid white',
    display: 'inline',
    marginTop: 15
  },
  continueLink: {
    color: color.teal,
    fontSize: 12,
    fontFamily: '"Gotham", sans-serif',
    fontWeight: 'bold',
    marginTop: -2,
    display: 'inline',
  },
  chevron: {
    display: 'inline',
    color: color.teal,
    fontSize: 10,
    fontWeight: 'bold',
    marginLeft: 15,
  },
  linkBox: {
    display: 'block',
    paddingBottom: 10,
    marginTop: 20,
    textDecoration: 'none'
  },
};

const CourseCard = React.createClass({
  propTypes: {
    courseName: React.PropTypes.string.isRequired,
    description: React.PropTypes.string.isRequired,
    image: React.PropTypes.string.isRequired,
    link: React.PropTypes.string.isRequired,
    assignedSections: React.PropTypes.array.isRequired
  },

  renderEnrollmentIcon() {
    const { assignedSections } = this.props;
    const tooltipId = _.uniqueId();
    const sections = assignedSections.slice(0,2).join(", ");
    const ellipsis = (assignedSections.length > 2 ? " ..." : "");

    if (assignedSections.length > 0) {
      return (
        <span>
          <FontAwesome icon="check" style={styles.checkIcon} data-tip data-for={tooltipId}/>

          <ReactTooltip
            id={tooltipId}
            role="tooltip"
            wrapper="span"
            effect="solid"
            place="top"
          >
            <span style={styles.tooltip}>
              {i18n.assignedTo()} {sections}{ellipsis}
            </span>
          </ReactTooltip>
        </span>
      );
    }
  },

  render() {
    const { courseName, description, link } = this.props;

    return (
      <div style={styles.card}>
        <img src={require('../../../static/navcard-placeholder.png')} style={styles.image}/>

        {this.renderEnrollmentIcon()}

        <div style={styles.courseName}>
          {courseName}
        </div>

        <div style={styles.description}>
          {description}

          <a href={link} style={styles.linkBox}>
            <h3 style={styles.continueLink}>
              {i18n.viewCourse()}
            </h3>

            <FontAwesome icon="chevron-right" style={styles.chevron}/>
          </a>
        </div>

        <div style={styles.overlay}/>
      </div>
    );
  }

});

export default CourseCard;<|MERGE_RESOLUTION|>--- conflicted
+++ resolved
@@ -12,14 +12,8 @@
     border: '1px solid gray',
     position: 'relative',
     height: 245,
-<<<<<<< HEAD
-    width: 420,
-    marginRight: 25,
-    marginBottom: 25,
-=======
     width: 448,
     marginLeft: 25,
->>>>>>> 24467b63
     float: 'left'
   },
   overlay: {
@@ -33,11 +27,7 @@
   },
   image: {
     position: 'absolute',
-<<<<<<< HEAD
-    width: 420
-=======
     width: 465
->>>>>>> 24467b63
   },
   courseName: {
     paddingLeft: 25,
@@ -64,12 +54,9 @@
     color: color.gray,
     background: color.white,
     height: 130,
-<<<<<<< HEAD
-    width: "100%",
-    boxSizing: "border-box",
-=======
+    xwidth: "100%",
+    xboxSizing: "border-box",
     width: 465,
->>>>>>> 24467b63
     position: 'absolute',
     zIndex: 2,
   },
