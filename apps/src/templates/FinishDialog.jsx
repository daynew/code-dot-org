--- conflicted
+++ resolved
@@ -276,24 +276,6 @@
     });
 
     return (
-<<<<<<< HEAD
-      <div style={styles.achievements}>
-        {this.props.achievements.map((achievement, index) => (
-          <div
-            key={index}
-            style={{
-              ...styles.achievementRow,
-              ...(achievement.isAchieved ? {} : {color: color.lighter_gray}),
-            }}
-          >
-            <img
-              src={achievement.isAchieved ?
-                achievement.successIconUrl :
-                achievement.failureIconUrl}
-              style={styles.achievementIcon}
-            />
-            {achievement.message}
-=======
       <StaggeredMotion
         defaultStyles={defaultStyles}
         styles={stylesGenerator}
@@ -324,7 +306,6 @@
                 </div>
               );
             })}
->>>>>>> 4aa23197
           </div>
         }
       </StaggeredMotion>
