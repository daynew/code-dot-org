--- conflicted
+++ resolved
@@ -10,15 +10,9 @@
 }
 
 function preload() {
-<<<<<<< HEAD
   p5Inst._predefinedSpriteAnimations = {};
   p5Inst._pauseSpriteAnimationsByDefault = <%- animationOpts.pauseAnimationsByDefault -%>;
-  var animationListJSON = <%- animationOpts.animationListJSON -%>;
-=======
-  p5.instance._predefinedSpriteAnimations = {};
-  p5.instance._pauseSpriteAnimationsByDefault = <%- animationOpts.pauseAnimationsByDefault -%>;
   var animationListJSON = <%- animationListJSON -%>;
->>>>>>> 5011071e
   var orderedKeys = animationListJSON.orderedKeys;
   var allAnimationsSingleFrame = <%- animationOpts.allAnimationsSingleFrame -%>;
   orderedKeys.forEach(function (key) {
