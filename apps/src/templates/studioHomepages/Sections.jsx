import React, {PropTypes} from 'react';
import $ from 'jquery';
import ContentContainer from '../ContentContainer';
import SetUpMessage from './SetUpMessage';
import JoinSection from './JoinSection';
import JoinSectionNotifications from './JoinSectionNotifications';
import i18n from "@cdo/locale";
import SectionsPage from '../teacherDashboard/SectionsPage';
import SectionsTable from '../studioHomepages/SectionsTable';
import { connect } from 'react-redux';
import {setValidAssignments, setSections} from '../teacherDashboard/teacherSectionsRedux';
import experiments from '@cdo/apps/util/experiments';

const sectionsApiPath = '/dashboardapi/sections/';

const Sections = React.createClass({
  propTypes: {
    sections: React.PropTypes.array, // student sections!  Teacher sections are in redux
    codeOrgUrlPrefix: React.PropTypes.string.isRequired,
    isRtl: React.PropTypes.bool.isRequired,
    isTeacher: React.PropTypes.bool.isRequired,
    canLeave: React.PropTypes.bool.isRequired,
    validScripts: React.PropTypes.array,
    teacherHomepage: React.PropTypes.bool,

    //Redux provided
    setSections: PropTypes.func.isRequired,
    setValidAssignments: PropTypes.func.isRequired,
    numTeacherSections: PropTypes.number.isRequired,
  },

  componentDidMount(){
    const { setSections, setValidAssignments } = this.props;
    let validCourses;
    let sections;

    const onAsyncLoad = () => {
      if (validCourses && sections) {
        setValidAssignments(validCourses, this.props.validScripts);
        setSections(sections);
      }
    };

    $.getJSON('/dashboardapi/courses').then(response => {
      validCourses = response;
      onAsyncLoad();
    });

    $.getJSON(sectionsApiPath).done(response => {
      sections = response;
      onAsyncLoad();
    });
  },

  getInitialState() {
    return {
      studentSections: this.props.sections,
      sectionsAction: null,
      sectionsResult: null,
      sectionsResultName: null
    };
  },

  updateSections(studentSections) {
    this.setState({studentSections});
  },

  updateSectionsResult(action, result, name) {
    this.setState({
      sectionsAction: action,
      sectionsResult: result,
      sectionsResultName: name
    });
  },

  render() {
    const { numTeacherSections } = this.props;
    const studentSections = this.state.studentSections;
    const numStudentSections = studentSections.length;
    const { codeOrgUrlPrefix, isRtl, isTeacher, canLeave } = this.props;
    const isStudent = !isTeacher;
    const editSectionsUrl = `${codeOrgUrlPrefix}/teacher-dashboard#/sections`;
    const enrolledInASection = studentSections.length > 0;
    const enrollmentDescription = isTeacher ? "" : i18n.enrollmentDescription();
    const sectionFlow2017 = experiments.isEnabled('section-flow-2017');

    return (
      <div className="sectionsContainer">
        <ContentContainer
          heading={i18n.sectionsTitle()}
          linkText={i18n.manageSections()}
          link={editSectionsUrl}
          showLink={isTeacher && !sectionFlow2017}
          isRtl={isRtl}
          description={enrollmentDescription}
        >
<<<<<<< HEAD
          <SectionNotifications
=======
          <JoinSectionNotifications
>>>>>>> 011a5cb5
            action={this.state.sectionsAction}
            result={this.state.sectionsResult}
            nameOrId={this.state.sectionsResultName}
          />
<<<<<<< HEAD
          {isTeacher && numTeacherSections > 0 && sectionFlow2017 && (
            <SectionsPage
              className="sectionPage"
              validScripts={this.props.validScripts}
              teacherHomepage={this.props.teacherHomepage}
            />
          )}
          {(
            (isTeacher && numTeacherSections > 0 && !sectionFlow2017)
            ||
            (isStudent && numStudentSections > 0)
          )&& (
            <SectionsTable
              sections={studentSections}
=======
          {sections.length > 0 && (
            <SectionsTable
              sections={sections}
>>>>>>> 011a5cb5
              isRtl={isRtl}
              isTeacher={isTeacher}
              canLeave={canLeave}
              updateSections={this.updateSections}
              updateSectionsResult={this.updateSectionsResult}
            />
          )}
<<<<<<< HEAD
          {isTeacher && numTeacherSections === 0 && (
=======
          {sections.length === 0 && isTeacher && (
>>>>>>> 011a5cb5
            <SetUpMessage
              type="sections"
              codeOrgUrlPrefix={codeOrgUrlPrefix}
              isRtl={isRtl}
              isTeacher={isTeacher}
            />
          )}
<<<<<<< HEAD
          {isStudent && (
=======
          {!isTeacher && (
>>>>>>> 011a5cb5
            <JoinSection
              enrolledInASection={enrolledInASection}
              updateSections={this.updateSections}
              updateSectionsResult={this.updateSectionsResult}
            />
          )}
        </ContentContainer>
      </div>
<<<<<<< HEAD
    );
  }
});
export default connect(state => ({
  numTeacherSections: state.teacherSections.sectionIds.length
}), {
  setValidAssignments,
  setSections
})(Sections);

const SectionNotifications = ({action, result, nameOrId}) => {
  if (action === 'join' && result === 'success') {
    return <JoinSectionSuccessNotification sectionName={nameOrId}/>;
  } else if (action === 'leave' && result === 'success') {
    return <LeaveSectionSuccessNotification sectionName={nameOrId}/>;
  } else if (action === 'join' && result === 'section_notfound') {
    return <JoinSectionNotFoundNotification sectionId={nameOrId}/>;
  } else if (action === 'join' && result === 'fail') {
    return <JoinSectionFailNotification sectionId={nameOrId}/>;
  } else if (action === 'join' && result === 'exists') {
    return <JoinSectionExistsNotification sectionName={nameOrId}/>;
  }
  return null;
};
SectionNotifications.propTypes = {
  action: PropTypes.string,
  result: PropTypes.string,
  nameOrId: PropTypes.string,
};

const JoinSectionSuccessNotification = React.createClass({
  propTypes: {sectionName: PropTypes.string.isRequired},
  render() {
    return (
      <Notification
        type="success"
        notice={i18n.sectionsNotificationSuccess()}
        details={i18n.sectionsNotificationJoinSuccess({sectionName: this.props.sectionName})}
        dismissible
      />
    );
  }
});

const LeaveSectionSuccessNotification = React.createClass({
  propTypes: {sectionName: PropTypes.string.isRequired},
  render() {
    return (
      <Notification
        type="success"
        notice={i18n.sectionsNotificationSuccess()}
        details={i18n.sectionsNotificationLeaveSuccess({sectionName: this.props.sectionName})}
        dismissible
      />
    );
  }
});

const JoinSectionNotFoundNotification = React.createClass({
  propTypes: {sectionId: PropTypes.string.isRequired},
  render() {
    return (
      <Notification
        type="failure"
        notice={i18n.sectionsNotificationFailure()}
        details={i18n.sectionsNotificationJoinNotFound({sectionId: this.props.sectionId})}
        dismissible
      />
    );
  }
});

const JoinSectionFailNotification = React.createClass({
  propTypes: {sectionId: PropTypes.string.isRequired},
  render() {
    return (
      <Notification
        type="failure"
        notice={i18n.sectionsNotificationFailure()}
        details={i18n.sectionsNotificationJoinFail({sectionId: this.props.sectionId})}
        dismissible
      />
    );
  }
});

const JoinSectionExistsNotification = React.createClass({
  propTypes: {sectionName: PropTypes.string.isRequired},
  render() {
    return (
      <Notification
        type="warning"
        notice={i18n.sectionsNotificationSuccess()}
        details={i18n.sectionsNotificationJoinExists({sectionName: this.props.sectionName})}
        dismissible
      />
=======
>>>>>>> 011a5cb5
    );
  }
});<|MERGE_RESOLUTION|>--- conflicted
+++ resolved
@@ -74,10 +74,9 @@
   },
 
   render() {
-    const { numTeacherSections } = this.props;
+    const { numTeacherSections, codeOrgUrlPrefix, isRtl, isTeacher, canLeave } = this.props;
     const studentSections = this.state.studentSections;
     const numStudentSections = studentSections.length;
-    const { codeOrgUrlPrefix, isRtl, isTeacher, canLeave } = this.props;
     const isStudent = !isTeacher;
     const editSectionsUrl = `${codeOrgUrlPrefix}/teacher-dashboard#/sections`;
     const enrolledInASection = studentSections.length > 0;
@@ -94,16 +93,11 @@
           isRtl={isRtl}
           description={enrollmentDescription}
         >
-<<<<<<< HEAD
-          <SectionNotifications
-=======
           <JoinSectionNotifications
->>>>>>> 011a5cb5
             action={this.state.sectionsAction}
             result={this.state.sectionsResult}
             nameOrId={this.state.sectionsResultName}
           />
-<<<<<<< HEAD
           {isTeacher && numTeacherSections > 0 && sectionFlow2017 && (
             <SectionsPage
               className="sectionPage"
@@ -118,11 +112,6 @@
           )&& (
             <SectionsTable
               sections={studentSections}
-=======
-          {sections.length > 0 && (
-            <SectionsTable
-              sections={sections}
->>>>>>> 011a5cb5
               isRtl={isRtl}
               isTeacher={isTeacher}
               canLeave={canLeave}
@@ -130,11 +119,7 @@
               updateSectionsResult={this.updateSectionsResult}
             />
           )}
-<<<<<<< HEAD
           {isTeacher && numTeacherSections === 0 && (
-=======
-          {sections.length === 0 && isTeacher && (
->>>>>>> 011a5cb5
             <SetUpMessage
               type="sections"
               codeOrgUrlPrefix={codeOrgUrlPrefix}
@@ -142,11 +127,7 @@
               isTeacher={isTeacher}
             />
           )}
-<<<<<<< HEAD
           {isStudent && (
-=======
-          {!isTeacher && (
->>>>>>> 011a5cb5
             <JoinSection
               enrolledInASection={enrolledInASection}
               updateSections={this.updateSections}
@@ -155,7 +136,6 @@
           )}
         </ContentContainer>
       </div>
-<<<<<<< HEAD
     );
   }
 });
@@ -164,96 +144,4 @@
 }), {
   setValidAssignments,
   setSections
-})(Sections);
-
-const SectionNotifications = ({action, result, nameOrId}) => {
-  if (action === 'join' && result === 'success') {
-    return <JoinSectionSuccessNotification sectionName={nameOrId}/>;
-  } else if (action === 'leave' && result === 'success') {
-    return <LeaveSectionSuccessNotification sectionName={nameOrId}/>;
-  } else if (action === 'join' && result === 'section_notfound') {
-    return <JoinSectionNotFoundNotification sectionId={nameOrId}/>;
-  } else if (action === 'join' && result === 'fail') {
-    return <JoinSectionFailNotification sectionId={nameOrId}/>;
-  } else if (action === 'join' && result === 'exists') {
-    return <JoinSectionExistsNotification sectionName={nameOrId}/>;
-  }
-  return null;
-};
-SectionNotifications.propTypes = {
-  action: PropTypes.string,
-  result: PropTypes.string,
-  nameOrId: PropTypes.string,
-};
-
-const JoinSectionSuccessNotification = React.createClass({
-  propTypes: {sectionName: PropTypes.string.isRequired},
-  render() {
-    return (
-      <Notification
-        type="success"
-        notice={i18n.sectionsNotificationSuccess()}
-        details={i18n.sectionsNotificationJoinSuccess({sectionName: this.props.sectionName})}
-        dismissible
-      />
-    );
-  }
-});
-
-const LeaveSectionSuccessNotification = React.createClass({
-  propTypes: {sectionName: PropTypes.string.isRequired},
-  render() {
-    return (
-      <Notification
-        type="success"
-        notice={i18n.sectionsNotificationSuccess()}
-        details={i18n.sectionsNotificationLeaveSuccess({sectionName: this.props.sectionName})}
-        dismissible
-      />
-    );
-  }
-});
-
-const JoinSectionNotFoundNotification = React.createClass({
-  propTypes: {sectionId: PropTypes.string.isRequired},
-  render() {
-    return (
-      <Notification
-        type="failure"
-        notice={i18n.sectionsNotificationFailure()}
-        details={i18n.sectionsNotificationJoinNotFound({sectionId: this.props.sectionId})}
-        dismissible
-      />
-    );
-  }
-});
-
-const JoinSectionFailNotification = React.createClass({
-  propTypes: {sectionId: PropTypes.string.isRequired},
-  render() {
-    return (
-      <Notification
-        type="failure"
-        notice={i18n.sectionsNotificationFailure()}
-        details={i18n.sectionsNotificationJoinFail({sectionId: this.props.sectionId})}
-        dismissible
-      />
-    );
-  }
-});
-
-const JoinSectionExistsNotification = React.createClass({
-  propTypes: {sectionName: PropTypes.string.isRequired},
-  render() {
-    return (
-      <Notification
-        type="warning"
-        notice={i18n.sectionsNotificationSuccess()}
-        details={i18n.sectionsNotificationJoinExists({sectionName: this.props.sectionName})}
-        dismissible
-      />
-=======
->>>>>>> 011a5cb5
-    );
-  }
-});+})(Sections);