import $ from 'jquery';
import React from 'react';
import ReactDOM from 'react-dom';
import HeaderBanner from '../HeaderBanner';
import TeacherAssignablesCatalog from './TeacherAssignablesCatalog';
import RecentCourses from './RecentCourses';
import ContentContainer from '../ContentContainer';
import UiTips from '@cdo/apps/templates/studioHomepages/UiTips';
import FindLocalClassBanner from './FindLocalClassBanner';
import color from "../../util/color";
import shapes from './shapes';
import ProtectedStatefulDiv from '../ProtectedStatefulDiv';
import ProgressButton from '@cdo/apps/templates/progress/ProgressButton';
import i18n from "@cdo/locale";

const styles = {
  heading: {
    paddingRight: 10,
    paddingTop: 10,
    paddingBottom: 20,
    fontSize: 24,
    fontFamily: 'Gotham 3r',
    zIndex: 2,
    color: color.charcoal,
    width: 940
  },
  spacer: {
    height: 50,
    width: 940,
    float: 'left',
    color: color.white
  }
};

/**
 * Though named Courses, this component represents a collection of courses and/or
 * scripts, refered to collectively as "assignables". These come from sections the user is in, or from courses/scripts they
 * have recently made progress in.
 * The component is only used on the /courses page, and also does some additional
 * DOM manipulation on mount.
 */
const Courses = React.createClass({
  propTypes: {
    courses: shapes.courses,
    isEnglish: React.PropTypes.bool.isRequired,
    isTeacher: React.PropTypes.bool.isRequired,
    isSignedOut: React.PropTypes.bool.isRequired,
    linesCount: React.PropTypes.string.isRequired,
    studentsCount: React.PropTypes.string.isRequired,
    codeOrgUrlPrefix: React.PropTypes.string.isRequired,
    showInitialTips: React.PropTypes.bool.isRequired,
    userId: React.PropTypes.number,
    isRtl: React.PropTypes.bool.isRequired,
    studentHomepagePreview: React.PropTypes.bool
  },

  componentDidMount() {
    // The components used here are implemented in legacy HAML/CSS rather than React.
    $('.courseexplorer').appendTo(ReactDOM.findDOMNode(this.refs.courseExplorer)).show();
    $('.standalone-tools').appendTo(ReactDOM.findDOMNode(this.refs.standaloneTools)).show();
    $('#user_hero').appendTo(ReactDOM.findDOMNode(this.refs.userHero)).show();
    $('.all-courses').appendTo(ReactDOM.findDOMNode(this.refs.allCourses)).show();
    $('.hour-of-code-courses-first-row').appendTo(ReactDOM.findDOMNode(this.refs.hocCoursesFirstRow)).show();
    $('.csf-courses').appendTo(ReactDOM.findDOMNode(this.refs.csfCourses)).show();
    $('.tools-courses').appendTo(ReactDOM.findDOMNode(this.refs.toolsCourses)).show();
    $('#flashes').appendTo(ReactDOM.findDOMNode(this.refs.flashes)).show();
  },

  render() {
    const { courses, isEnglish, isTeacher, codeOrgUrlPrefix, isSignedOut, userId, showInitialTips, isRtl, studentHomepagePreview } = this.props;
    const headingText = isSignedOut ? i18n.coursesCodeStudio() : i18n.courses();
    const subHeadingText = i18n.coursesHeadingSubText(
      {linesCount: this.props.linesCount, studentsCount: this.props.studentsCount}
    );
    const headingDescription = isSignedOut ? i18n.coursesHeadingDescription() : null;

    return (
      <div>
        <HeaderBanner
          headingText={headingText}
          subHeadingText={subHeadingText}
          description={headingDescription}
          short={!isSignedOut}
        >
          {isSignedOut && (
            <ProgressButton
              href= "/users/sign_up"
              color={ProgressButton.ButtonColor.gray}
              text={i18n.createAccount()}
              style={styles.button}
            />
          )}
        </HeaderBanner>

        <ProtectedStatefulDiv
          ref="flashes"
        />

        {!studentHomepagePreview && (
          <div>
            {!isTeacher && (
              <ProtectedStatefulDiv
                style={styles.userHero}
                ref="userHero"
              />
            )}

            {(courses && courses.length > 0) && (
              <RecentCourses
                courses={courses}
                showAllCoursesLink={false}
                heading={i18n.myCourses()}
                isTeacher={isTeacher}
                isRtl={isRtl}
              />
            )}
          </div>
        )}

        {/* Signed-in teacher in English */}
        {(isEnglish && isTeacher) && (
          <div>
            <UiTips
              userId={userId}
              tipId={"teacher_courses"}
              showInitialTips={showInitialTips}
              tips={
                [
                  {
                    type: "initial",
                    position: {top: 0, left: 0, position: "relative"},
                    text: i18n.coursesUiTipsTeacherCourses(),
                    arrowDirection: "down",
                    scrollTo: ".courseexplorer"
                  }
                ]}
            />

            <div>
              <div style={styles.heading}>
                {i18n.courseExplorerHeading()}
              </div>
              <div>
                {i18n.courseExplorerDescription()}
              </div>
              <ProtectedStatefulDiv ref="courseExplorer"/>
              <div style={styles.spacer}>.</div>

              <br/>
              <br/>
              <TeacherAssignablesCatalog
                codeOrgUrlPrefix={codeOrgUrlPrefix}
                isRtl={isRtl}
              />

              <div>
                <div style={styles.heading}>
                  {i18n.standaloneToolsHeading()}
                </div>
                <div>
                  {i18n.standaloneToolsDescription()}
                </div>
                <ProtectedStatefulDiv ref="standaloneTools"/>
              </div>

            </div>
          </div>
        )}

        {/* Signed-in student in English */}
        {(!isSignedOut && !isTeacher && isEnglish) && (
          <div>
            <ProtectedStatefulDiv ref="csfCourses"/>
            <ProtectedStatefulDiv ref="toolsCourses"/>
            <ContentContainer
              heading={i18n.teacherCourseHoc()}
              description={i18n.teacherCourseHocDescription()}
              isRtl={isRtl}
              linkText={i18n.teacherCourseHocLinkText()}
              link={`${codeOrgUrlPrefix}/learn`}
              showLink={true}
            >
              <ProtectedStatefulDiv ref="hocCoursesFirstRow"/>
            </ContentContainer>
          </div>
        )}

        {/* Anything but a teacher or student in English.
            That is: signed-out, or a student or teacher in non-English. */}
        {(isSignedOut || !isEnglish) && (
          <div>
            <ProtectedStatefulDiv ref="allCourses"/>
          </div>
        )}

        {(!isTeacher && isEnglish) && (
          <FindLocalClassBanner
            codeOrgUrlPrefix={codeOrgUrlPrefix}
            isRtl={isRtl}
          />
        )}

        {(!isTeacher && !isSignedOut) && (
          <div>
            <div style={styles.spacer}>.</div>
            <ProgressButton
              text={i18n.viewMyProjects()}
              href="/projects"
              color={ProgressButton.ButtonColor.orange}
            />
          </div>
        )}
<<<<<<< HEAD
=======

        {(!studentHomepagePreview && !isTeacher && !isSignedOut) && (
          <ProtectedStatefulDiv ref="sectionManagement"/>
        )}
>>>>>>> 8624c8f5
      </div>
    );
  }
});

export default Courses;<|MERGE_RESOLUTION|>--- conflicted
+++ resolved
@@ -210,13 +210,6 @@
             />
           </div>
         )}
-<<<<<<< HEAD
-=======
-
-        {(!studentHomepagePreview && !isTeacher && !isSignedOut) && (
-          <ProtectedStatefulDiv ref="sectionManagement"/>
-        )}
->>>>>>> 8624c8f5
       </div>
     );
   }
