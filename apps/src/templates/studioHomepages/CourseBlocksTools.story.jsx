--- conflicted
+++ resolved
@@ -1,39 +1,18 @@
 import React from 'react';
 import CourseBlocksTools from './CourseBlocksTools';
-<<<<<<< HEAD
-import responsive from '@cdo/apps/code-studio/responsiveRedux';
-import isRtl from '@cdo/apps/code-studio/isRtlRedux';
-=======
-import Responsive from '../../responsive';
-
-const responsive = new Responsive();
->>>>>>> 9c478c3e
 
 export default storybook => {
   return storybook
     .storiesOf('CourseBlocksTools', module)
-<<<<<<< HEAD
-    .withReduxStore({responsive, isRtl})
-=======
     .withReduxStore()
->>>>>>> 9c478c3e
     .addStoryTable([
       {
         name: 'course blocks - tools',
         description: `This is a set of course blocks listing tools`,
         story: () => (
-<<<<<<< HEAD
-          <CourseBlocksTools
-            isEnglish={true}
-            isRtl={true}
-          />
-=======
             <CourseBlocksTools
               isEnglish={true}
-              isRtl={false}
-              responsive={responsive}
             />
->>>>>>> 9c478c3e
         )
       },
     ]);
