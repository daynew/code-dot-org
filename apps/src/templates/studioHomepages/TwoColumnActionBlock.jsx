--- conflicted
+++ resolved
@@ -216,7 +216,29 @@
   };
 
   render() {
-<<<<<<< HEAD
+    const imageExtra = (
+      <div>
+        <img
+          className="sparkle sparkle1"
+          src={pegasus(
+            '/images/homepage/professional-learning-2019-trophy-sparkle.svg'
+          )}
+        />
+        <img
+          className="sparkle sparkle2"
+          src={pegasus(
+            '/images/homepage/professional-learning-2019-trophy-sparkle.svg'
+          )}
+        />
+        <img
+          className="sparkle sparkle3"
+          src={pegasus(
+            '/images/homepage/professional-learning-2019-trophy-sparkle.svg'
+          )}
+        />
+      </div>
+    );
+
     const hasIncompleteApplication = !!sessionStorage['Teacher1920Application'];
 
     return hasIncompleteApplication ? (
@@ -240,32 +262,6 @@
         ]}
       />
     ) : (
-=======
-    const imageExtra = (
-      <div>
-        <img
-          className="sparkle sparkle1"
-          src={pegasus(
-            '/images/homepage/professional-learning-2019-trophy-sparkle.svg'
-          )}
-        />
-        <img
-          className="sparkle sparkle2"
-          src={pegasus(
-            '/images/homepage/professional-learning-2019-trophy-sparkle.svg'
-          )}
-        />
-        <img
-          className="sparkle sparkle3"
-          src={pegasus(
-            '/images/homepage/professional-learning-2019-trophy-sparkle.svg'
-          )}
-        />
-      </div>
-    );
-
-    return (
->>>>>>> fe42582d
       <TwoColumnActionBlock
         imageUrl={pegasus(
           '/shared/images/fill-540x289/teacher-announcement/professional-learning-2019-trophy.jpg'
