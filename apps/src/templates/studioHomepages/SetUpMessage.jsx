--- conflicted
+++ resolved
@@ -95,13 +95,8 @@
     <div style={styles.clear}/>
   </div>
 );
-<<<<<<< HEAD
-SetUpMessage.propTypes ={
+SetUpMessage.propTypes = {
   isRtl: PropTypes.bool,
-=======
-SetUpMessage.propTypes = {
-  isRtl: PropTypes.bool.isRequired,
->>>>>>> 41dd2cb3
   headingText: PropTypes.string.isRequired,
   descriptionText: PropTypes.string.isRequired,
   buttonText: PropTypes.string.isRequired,
