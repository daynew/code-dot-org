--- conflicted
+++ resolved
@@ -53,73 +53,6 @@
         <ProtectedStatefulDiv
           ref="termsReminder"
         />
-<<<<<<< HEAD
-=======
-        {hocLaunch &&
-         hocLaunch.special_announcement &&
-         (hocLaunch.special_announcement === "mc2017" ||
-          (hocLaunch.special_announcement === "applab2017" && !isEnglish) ||
-          (hocLaunch.special_announcement === "celebs2017" && !isEnglish)) && (
-          <SpecialAnnouncementActionBlock
-            imageUrl={pegasus('/images/mc/fill-540x289/special-announcement-hoc2017.jpg')}
-            heading={i18n.specialAnnouncementHeading()}
-            subHeading={""}
-            description={i18n.specialAnnouncementDescription()}
-            buttons={[
-              {url: 'https://hourofcode.com/#join', text: i18n.joinUs()},
-              {url: pegasus('/minecraft'), text: i18n.tryIt()}
-            ]}
-          />
-        )}
-
-        {hocLaunch &&
-         hocLaunch.special_announcement &&
-         hocLaunch.special_announcement === "applab2017" &&
-         isEnglish && (
-          <SpecialAnnouncementActionBlock
-            imageUrl={pegasus('/images/fill-540x289/special-announcements/applab_hoc2017.jpg')}
-            heading={i18n.specialAnnouncementHeadingAppLab()}
-            subHeading={""}
-            description={i18n.specialAnnouncementDescriptionAppLab()}
-            buttons={[
-              {url: 'https://hourofcode.com/#join', text: i18n.joinUs()},
-              {url: pegasus('/learn'), text: i18n.tryIt()}
-            ]}
-          />
-        )}
-
-        {hocLaunch &&
-         hocLaunch.special_announcement &&
-         hocLaunch.special_announcement === "celebs2017" &&
-         isEnglish && (
-          <SpecialAnnouncementActionBlock
-            imageUrl={pegasus('/images/fill-540x289/special-announcements/celebs_hoc2017.jpg')}
-            heading={i18n.specialAnnouncementHeading()}
-            subHeading={""}
-            description={i18n.specialAnnouncementDescriptionCelebs()}
-            buttons={[
-              {url: pegasus('/challenge'), text: i18n.celebrityChallenge()},
-              {url: pegasus('/learn'), text: i18n.tryHOC()}
-            ]}
-          />
-        )}
-
-        {hocLaunch &&
-         hocLaunch.special_announcement &&
-         hocLaunch.special_announcement === "celebs2017actualhoc" &&
-         isEnglish && (
-          <SpecialAnnouncementActionBlock
-            imageUrl={pegasus('/images/fill-540x289/special-announcements/celebs_hoc2017.jpg')}
-            heading={i18n.specialAnnouncementHeadingCelebs()}
-            subHeading={""}
-            description={i18n.specialAnnouncementDescriptionCelebs()}
-            buttons={[
-              {url: pegasus('/challenge'), text: i18n.celebrityChallenge()},
-              {url: pegasus('/learn'), text: i18n.tryHOC()}
-            ]}
-          />
-        )}
->>>>>>> 768c6536
 
         {announcements.length > 0 && (
           <div>
