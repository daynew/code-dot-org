import React, {Component, PropTypes} from 'react';
<<<<<<< HEAD
=======
import {connect} from 'react-redux';
import Responsive from '../responsive';
>>>>>>> 3f030ea1
import styleConstants from '../styleConstants';
import FontAwesome from './FontAwesome';
import color from "../util/color";
import Radium from 'radium';
import {connect} from 'react-redux';

// ContentContainer provides a full-width container which will render whatever
// children are passed to it. The component is useful for creating clear,
// sub-sections on a page because it was built to reuse the styling and
// functionality of a heading and the option to show a link. You can find an
// example of its use on studio.code.org/home.

const contentWidth = styleConstants['content-width'];

const styles = {
  box: {
    width: contentWidth,
  },
  boxResponsive: {
    width: '100%',
  },
  bottomMargin: {
    marginBottom: 60,
  },
  headingBox: {
    paddingRight: 10,
    paddingTop: 10,
    paddingBottom: 20,
    overflow: 'hidden',
    zIndex: 2,
    position: 'relative'
  },
  headingText: {
    fontFamily: 'Gotham 3r',
    fontSize: 24,
    lineHeight: '26px',
    color: color.charcoal,
    float: 'left',
    paddingRight: 20
  },
  headingTextRtl: {
    fontFamily: 'Gotham 3r',
    fontSize: 24,
    lineHeight: '26px',
    color: color.charcoal,
    float: 'right',
    paddingLeft: 20
  },
  standaloneLinkBox: {
    paddingTop: 10,
    position: 'relative',
    clear: 'both'
  },
  linkBox: {
    display: 'inline',
    position: 'absolute',
    bottom: 20,
    right: 0
  },
  linkBoxRtl: {
    display: 'inline',
    float: 'left',
    paddingLeft: 10,
    position: 'absolute',
    bottom: 20,
    left: 0
  },
  linkBoxBottom: {
    display: 'inline',
    left: 0
  },
  linkBoxRtlBottom: {
    display: 'inline',
    right: 0
  },
  description: {
    fontSize: 14,
    lineHeight: '22px',
    fontFamily: 'Gotham 3r',
    zIndex: 2,
    color: color.charcoal,
    width: '100%',
    marginTop: -10,
    marginBottom: 10,
    clear: 'both'
  },
  linkToViewAll: {
    color: color.teal,
    fontSize: 14,
    fontFamily: 'Gotham 4r',
    marginTop: -2,
    display: 'inline'
  },
  chevron: {
    display: 'inline',
    color: color.teal,
    fontSize: 10,
    fontWeight: 'bold',
    marginLeft: 15,
  },
  chevronRtl: {
    display: 'inline',
    color: color.teal,
    fontSize: 10,
    fontWeight: 'bold',
    marginRight: 15,
  },
  children: {
    justifyContent: 'space-between',
    flexWrap: 'wrap'
  },
  clear: {
    clear: 'both'
  },
};

class ContentContainer extends Component {
  static propTypes = {
    children: PropTypes.oneOfType([
      PropTypes.node,
      PropTypes.arrayOf(PropTypes.node)
    ]),
    heading: PropTypes.string,
    linkText: PropTypes.string,
    link: PropTypes.string,
    isRtl: PropTypes.bool.isRequired,
    description: PropTypes.string,
<<<<<<< HEAD
    responsiveSize: PropTypes.oneOf(['xs', 'md', 'lg', 'xl']).isRequired,
    hideBottomMargin: PropTypes.bool,
=======
    responsive: PropTypes.instanceOf(Responsive),
    responsiveSize: PropTypes.string,
    hideBottomMargin: PropTypes.bool
>>>>>>> 3f030ea1
  };

  render() {
    const {
      heading,
      link,
      linkText,
      description,
      isRtl,
      responsiveSize,
      hideBottomMargin
    } = this.props;

    const showLinkTop = /lg|xl/.test(responsiveSize) && link && linkText;
    const showLinkBottom = !/lg|xl/.test(responsiveSize) && link && linkText;
    const boxStyles = styles.boxResponsive;
    const bottomMargin = hideBottomMargin ? '' : styles.bottomMargin;

    return (
      <div style={[boxStyles, bottomMargin]}>
        {(heading || (link && linkText)) && (
          <div style={styles.headingBox}>
            <div style={isRtl ? styles.headingTextRtl : styles.headingText}>
              {heading}
            </div>
            {showLinkTop && (
              <Link
                link={link}
                linkText={linkText}
                isRtl={isRtl}
              />
            )}
          </div>
        )}
        {description && (
          <div style={styles.description}>
            {description}
          </div>
        )}
        <div style={styles.children}>
          {React.Children.map(this.props.children, (child, index) => {
            return (
              <div key={index}>
                {child}
              </div>
            );
          })}
        </div>
        {showLinkBottom && (
          <div style={styles.standaloneLinkBox}>
            <Link
              link={link}
              linkText={linkText}
              isRtl={isRtl}
              bottom={true}
            />
          </div>
        )}
        <div style={styles.clear}/>
      </div>
    );
  }
}

class Link extends Component {
  static propTypes = {
    linkText: PropTypes.string.isRequired,
    link: PropTypes.string.isRequired,
    isRtl: PropTypes.bool.isRequired,
    bottom: PropTypes.bool
  };

  render() {
    const { link, linkText, isRtl, bottom }= this.props;
    let linkBoxStyle;
    if (isRtl) {
      linkBoxStyle = bottom ? styles.linkBoxRtlBottom : styles.linkBoxRtl;
    } else {
      linkBoxStyle = bottom ? styles.linkBoxBottom : styles.linkBox;
    }
    const icon = isRtl ? "chevron-left" : "chevron-right";

    return (
      <div style={linkBoxStyle}>
        <a href={link}>
          {isRtl && <FontAwesome icon={icon} style={styles.chevronRtl}/>}
          <div style={styles.linkToViewAll}>
            {linkText}
          </div>
        </a>
        <a href={link} style={{textDecoration:'none'}}>
          {!isRtl && <FontAwesome icon={icon} style={styles.chevron}/>}
        </a>
      </div>
    );
  }
}

<<<<<<< HEAD
export default connect(state => ({
  responsiveSize: state.responsive.responsiveSize,
}))(Radium(ContentContainer));
=======
export const UnconnectedContentContainer = Radium(ContentContainer);

export default connect(state => ({
  responsiveSize: state.responsive.responsiveSize,
  isRtl: state.isRtl,
}))(UnconnectedContentContainer);
>>>>>>> 3f030ea1
<|MERGE_RESOLUTION|>--- conflicted
+++ resolved
@@ -1,14 +1,9 @@
 import React, {Component, PropTypes} from 'react';
-<<<<<<< HEAD
-=======
 import {connect} from 'react-redux';
-import Responsive from '../responsive';
->>>>>>> 3f030ea1
 import styleConstants from '../styleConstants';
 import FontAwesome from './FontAwesome';
 import color from "../util/color";
 import Radium from 'radium';
-import {connect} from 'react-redux';
 
 // ContentContainer provides a full-width container which will render whatever
 // children are passed to it. The component is useful for creating clear,
@@ -131,14 +126,8 @@
     link: PropTypes.string,
     isRtl: PropTypes.bool.isRequired,
     description: PropTypes.string,
-<<<<<<< HEAD
     responsiveSize: PropTypes.oneOf(['xs', 'md', 'lg', 'xl']).isRequired,
     hideBottomMargin: PropTypes.bool,
-=======
-    responsive: PropTypes.instanceOf(Responsive),
-    responsiveSize: PropTypes.string,
-    hideBottomMargin: PropTypes.bool
->>>>>>> 3f030ea1
   };
 
   render() {
@@ -237,15 +226,9 @@
   }
 }
 
-<<<<<<< HEAD
-export default connect(state => ({
-  responsiveSize: state.responsive.responsiveSize,
-}))(Radium(ContentContainer));
-=======
 export const UnconnectedContentContainer = Radium(ContentContainer);
 
 export default connect(state => ({
   responsiveSize: state.responsive.responsiveSize,
   isRtl: state.isRtl,
-}))(UnconnectedContentContainer);
->>>>>>> 3f030ea1
+}))(UnconnectedContentContainer);