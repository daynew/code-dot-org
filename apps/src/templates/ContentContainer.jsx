import React from 'react';
import FontAwesome from './FontAwesome';
import color from "../util/color";
import styleConstants from '../styleConstants';

// ContentContainer provides a full-width container which will render whatever
// children are passed to it. The component is useful for creating clear,
// sub-sections on a page because it was built to reuse the styling and
// functionality of a heading and the option to show a link. You can find an
// example of its use on studio.code.org/home.

const pegasusContentWidth = styleConstants['content-width'];

const styles = {
  box: {
    width: pegasusContentWidth,
  },
  heading: {
    paddingRight: 10,
    paddingTop: 10,
    paddingBottom: 20,
    fontSize: 24,
    fontFamily: 'Gotham 3r',
    zIndex: 2,
    color: color.charcoal,
    width: pegasusContentWidth
  },
  description: {
    fontSize: 14,
    lineHeight: '22px',
    fontFamily: 'Gotham 3r',
    zIndex: 2,
    color: color.charcoal,
    width: pegasusContentWidth,
    marginTop: -10,
  },
  linkToViewAll: {
    color: color.teal,
    fontSize: 14,
    fontFamily: 'Gotham 4r',
    marginTop: -2,
    display: 'inline'
  },
  chevron: {
    display: 'inline',
    color: color.teal,
    fontSize: 10,
    fontWeight: 'bold',
    marginLeft: 15,
  },
  chevronRtl: {
    display: 'inline',
    color: color.teal,
    fontSize: 10,
    fontWeight: 'bold',
    marginRight: 15,
  },
  linkBox: {
    display: 'inline',
    float: 'right',
  },
  linkBoxRtl: {
    display: 'inline',
    float: 'left',
    paddingLeft: 10,
  },
  clear: {
    clear: 'both',
    height: 75
  },
  spacer: {
    width: 20,
    float: 'left',
    color: color.white
  }
};

const ContentContainer= React.createClass({
  propTypes: {
    children: React.PropTypes.oneOfType([
      React.PropTypes.node,
      React.PropTypes.arrayOf(React.PropTypes.node)
    ]),
    heading: React.PropTypes.string,
    linkText: React.PropTypes.string,
    link: React.PropTypes.string,
    isRtl: React.PropTypes.bool.isRequired,
    description: React.PropTypes.string,
  },

  render() {
    const { heading, link, linkText, description, isRtl }= this.props;
    const icon = isRtl ? "chevron-left" : "chevron-right";

    return (
      <div style={styles.box}>
<<<<<<< HEAD
        {(heading || (link && linkText)) && (
          <div style={styles.heading}>
            {heading}
            {link && linkText &&
              <a href={link} style={isRtl ? styles.linkBoxRtl : styles.linkBox}>
=======
        <div style={styles.heading}>
          {heading}
          {link && linkText &&
            <div style={isRtl ? styles.linkBoxRtl : styles.linkBox}>
              <a href={link}>
>>>>>>> 945d3115
                {isRtl && <FontAwesome icon={icon} style={styles.chevronRtl}/>}
                <div style={styles.linkToViewAll}>
                  {linkText}
                </div>
<<<<<<< HEAD
                {!isRtl && <FontAwesome icon={icon} style={styles.chevron}/>}
              </a>
            }
          </div>
        )}
=======
              </a>
              <a href={link} style={{textDecoration:'none'}}>
                {!isRtl && <FontAwesome icon={icon} style={styles.chevron}/>}
              </a>
            </div>
          }
        </div>
>>>>>>> 945d3115
        {description && (
          <div style={styles.description}>
            {description}
          </div>
        )}
        {React.Children.map(this.props.children, (child, index) => {
          return (
            <div key={index}>
              {child}
            </div>
          );
        })}
        <div style={styles.clear}/>
      </div>
    );
  }
});

export default ContentContainer;<|MERGE_RESOLUTION|>--- conflicted
+++ resolved
@@ -94,38 +94,24 @@
 
     return (
       <div style={styles.box}>
-<<<<<<< HEAD
         {(heading || (link && linkText)) && (
           <div style={styles.heading}>
             {heading}
             {link && linkText &&
-              <a href={link} style={isRtl ? styles.linkBoxRtl : styles.linkBox}>
-=======
-        <div style={styles.heading}>
-          {heading}
-          {link && linkText &&
-            <div style={isRtl ? styles.linkBoxRtl : styles.linkBox}>
-              <a href={link}>
->>>>>>> 945d3115
-                {isRtl && <FontAwesome icon={icon} style={styles.chevronRtl}/>}
-                <div style={styles.linkToViewAll}>
-                  {linkText}
-                </div>
-<<<<<<< HEAD
-                {!isRtl && <FontAwesome icon={icon} style={styles.chevron}/>}
-              </a>
+              <div style={isRtl ? styles.linkBoxRtl : styles.linkBox}>
+                <a href={link}>
+                  {isRtl && <FontAwesome icon={icon} style={styles.chevronRtl}/>}
+                  <div style={styles.linkToViewAll}>
+                    {linkText}
+                  </div>
+                </a>
+                <a href={link} style={{textDecoration:'none'}}>
+                  {!isRtl && <FontAwesome icon={icon} style={styles.chevron}/>}
+                </a>
+              </div>
             }
           </div>
         )}
-=======
-              </a>
-              <a href={link} style={{textDecoration:'none'}}>
-                {!isRtl && <FontAwesome icon={icon} style={styles.chevron}/>}
-              </a>
-            </div>
-          }
-        </div>
->>>>>>> 945d3115
         {description && (
           <div style={styles.description}>
             {description}
