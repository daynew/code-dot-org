--- conflicted
+++ resolved
@@ -73,26 +73,14 @@
   }
 
   render() {
-<<<<<<< HEAD
     const certificate = this.props.certificateId || 'blank';
     const personalizedCertificate = `${dashboard.CODE_ORG_URL}/api/hour/certificate/${certificate}.jpg`;
     const blankCertificate = blankCertificates[this.props.tutorial] || blankCertificates.hourOfCode;
     const imgSrc = this.state.personalized ? personalizedCertificate : blankCertificate;
-=======
+
     const {responsive} = this.props;
-
     const desktop = (responsive.isResponsiveCategoryActive('lg') || responsive.isResponsiveCategoryActive('md'));
-
     const headingStyle = desktop ? styles.heading : styles.mobileHeading;
-    const blankCertificate = blankCertificates[this.props.type];
-    let certificate;
-    try {
-      certificate = queryString.parse(window.location.search)['i'].replace(/[^a-z0-9_]/, '');
-    } catch (e) {
-      certificate = '';
-    }
-    const imgSrc = this.state.personalized ? `${dashboard.CODE_ORG_URL}/api/hour/certificate/${certificate}.jpg` : blankCertificate;
->>>>>>> d002e483
 
     const facebook = queryString.stringify({
       u: `https:${dashboard.CODE_ORG_URL}/certificates/${certificate}`,
