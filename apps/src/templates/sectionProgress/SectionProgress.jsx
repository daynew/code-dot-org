import React, { PropTypes, Component } from 'react';
import ScriptSelector from './ScriptSelector';
import FontAwesome from '@cdo/apps/templates/FontAwesome';
import SectionProgressToggle from '@cdo/apps/templates/sectionProgress/SectionProgressToggle';
import VirtualizedDetailView from './VirtualizedDetailView';
import VirtualizedSummaryView from './VirtualizedSummaryView';
import SummaryViewLegend from './SummaryViewLegend';
import SmallChevronLink from '../SmallChevronLink';
import LessonSelector from './LessonSelector';
import { connect } from 'react-redux';
import i18n from '@cdo/locale';
import {h3Style} from "../../lib/ui/Headings";
import {
  ViewType,
  loadScript,
  getCurrentProgress,
  getCurrentScriptData,
  setScriptId,
  sectionDataPropType,
  validScriptPropType,
  scriptDataPropType,
  studentLevelProgressPropType,
} from './sectionProgressRedux';

const styles = {
  heading: {
    marginBottom: 0,
  },
  scriptSelectorContainer: {
    float: 'left',
    marginRight: 20,
  },
  viewToggleContainer: {
    float: 'left',
    marginTop: 24,
  },
  viewCourseLink: {
    float: 'right',
    marginTop: 10
  }
};

/**
 * Given a particular section, this component owns figuring out which script to
 * show progress for (selected via a dropdown), and querying the server for
 * student progress. Child components then have the responsibility for displaying
 * that progress.
 */
class SectionProgress extends Component {
  static propTypes = {
    //Provided by redux
    scriptId: PropTypes.number.isRequired,
    section: sectionDataPropType.isRequired,
    validScripts: PropTypes.arrayOf(validScriptPropType).isRequired,
    currentView: PropTypes.oneOf(Object.values(ViewType)),
    scriptData: scriptDataPropType,
    studentLevelProgress: studentLevelProgressPropType,
    loadScript: PropTypes.func.isRequired,
    setScriptId: PropTypes.func.isRequired,
  };

  state = {
    lessonOfInterest: 1
  };

  componentDidMount() {
    this.props.loadScript(this.props.scriptId);
  }

  onChangeScript = scriptId => {
    this.props.setScriptId(scriptId);
    // TODO(caleybrock): Only load data if the script has not already been loaded.
    this.props.loadScript(scriptId);
  };

  onChangeLevel = lessonNumber => {
    this.setState({lessonOfInterest: lessonNumber});
  };

  render() {
    const {
      section,
      validScripts,
      currentView,
      scriptId,
      scriptData,
      studentLevelProgress
    } = this.props;

    const levelDataInitialized = scriptData && studentLevelProgress;

<<<<<<< HEAD
    const lessonNumbers = scriptData ?
      Array(scriptData.stages.length).fill().map((e,i)=>i+1) : [];
=======
    const linkToOverview = scriptData ? scriptData.path : null;
>>>>>>> ce69e6e3

    return (
      <div>
        <div>
          <div style={styles.scriptSelectorContainer}>
            <div style={{...h3Style, ...styles.heading}}>
              {i18n.selectACourse()}
            </div>
            <ScriptSelector
              validScripts={validScripts}
              scriptId={scriptId}
              onChange={this.onChangeScript}
            />
            <LessonSelector
              lessonNumbers={lessonNumbers}
              onChange={this.onChangeLevel}
            />
          </div>
          <div style={styles.viewToggleContainer}>
            <SectionProgressToggle />
          </div>
          <div style={styles.viewCourseLink}>
            {linkToOverview &&
              <SmallChevronLink
                link={linkToOverview}
                linkText={i18n.viewCourse()}
                isRtl={false}
              />
            }
          </div>
        </div>
        <div style={{clear: 'both'}}>
          {!levelDataInitialized && <FontAwesome icon="spinner" className="fa-pulse fa-3x"/>}
          {(levelDataInitialized && currentView === ViewType.SUMMARY) &&
            <div>
              <VirtualizedSummaryView
                section={section}
                scriptData={scriptData}
                studentLevelProgress={studentLevelProgress}
                lessonOfInterest={this.state.lessonOfInterest}
              />
              <SummaryViewLegend
                showCSFProgressBox={true}
              />
            </div>
          }
          {(levelDataInitialized && currentView === ViewType.DETAIL) &&
            <div>
              <VirtualizedDetailView
                section={section}
                scriptData={scriptData}
                studentLevelProgress={studentLevelProgress}
                lessonOfInterest={this.state.lessonOfInterest}
              />
            </div>
          }
        </div>
      </div>
    );
  }
}

export const UnconnectedSectionProgress = SectionProgress;

export default connect(state => ({
  scriptId: state.sectionProgress.scriptId,
  section: state.sectionProgress.section,
  validScripts: state.sectionProgress.validScripts,
  currentView: state.sectionProgress.currentView,
  scriptData: getCurrentScriptData(state),
  studentLevelProgress: getCurrentProgress(state),
}), dispatch => ({
  loadScript(scriptId) {
    dispatch(loadScript(scriptId));
  },
  setScriptId(scriptId) {
    dispatch(setScriptId(scriptId));
  },
}))(SectionProgress);<|MERGE_RESOLUTION|>--- conflicted
+++ resolved
@@ -89,12 +89,10 @@
 
     const levelDataInitialized = scriptData && studentLevelProgress;
 
-<<<<<<< HEAD
     const lessonNumbers = scriptData ?
       Array(scriptData.stages.length).fill().map((e,i)=>i+1) : [];
-=======
+
     const linkToOverview = scriptData ? scriptData.path : null;
->>>>>>> ce69e6e3
 
     return (
       <div>
