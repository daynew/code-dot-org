--- conflicted
+++ resolved
@@ -27,23 +27,6 @@
     sectionId: PropTypes.number
   };
 
-<<<<<<< HEAD
-  state = {
-    selectedToggle: this.props.currentView
-  };
-
-  componentWillReceiveProps(nextProps) {
-    // currentView can be set externally, and the component will
-    // still need to update when that happens.
-    if (this.state.selectedToggle !== nextProps.currentView) {
-      this.setState({
-        selectedToggle: nextProps.currentView
-      });
-    }
-  }
-
-=======
->>>>>>> 3969cf40
   onChange = selectedToggle => {
     firehoseClient.putRecord(
       {
@@ -52,11 +35,7 @@
         event: 'view_change_toggle',
         data_json: JSON.stringify({
           section_id: this.props.sectionId,
-<<<<<<< HEAD
-          old_view: this.state.selectedToggle,
-=======
           old_view: this.props.currentView,
->>>>>>> 3969cf40
           new_view: selectedToggle
         })
       },
