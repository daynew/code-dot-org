import React, { Component } from 'react';
import { MultiGrid } from 'react-virtualized';
import styleConstants from '../../styleConstants';
import { sectionDataPropType, scriptDataPropType, studentLevelProgressPropType } from './sectionProgressRedux';
import StudentProgressSummaryCell from '../sectionProgress/StudentProgressSummaryCell';
import LessonSelector from '../sectionProgress/LessonSelector';
import color from "../../util/color";
import {progressStyles, ROW_HEIGHT, NAME_COLUMN_WIDTH, MAX_TABLE_SIZE} from './multiGridConstants';
import i18n from '@cdo/locale';
import SectionProgressNameCell from './SectionProgressNameCell';

<<<<<<< HEAD
// TODO(caleybrock): share these styles with detail view
export const progressStyles = {
  lessonHeading: {
    fontFamily: '"Gotham 5r", sans-serif',
  },
  lessonNumberHeading: {
    margin: '9px 16px',
    fontFamily: '"Gotham 5r", sans-serif',
  },
  lessonOfInterest: {
    fontSize: 20,
    textShadow: '1px 1px 0px' + color.teal,
  },
  multigrid: {
    border: '1px solid',
    borderColor: color.border_gray,
  },
  bottomLeft: {
    borderRight: '2px solid',
    borderColor: color.border_gray,
  },
  topLeft: {
    borderBottom: '2px solid',
    borderRight: '2px solid',
    borderColor: color.border_gray,
    padding: '8px 10px',
    backgroundColor: color.table_header,
  },
  topRight: {
    borderBottom: '2px solid',
    borderRight: '1px solid',
    borderColor: color.border_gray,
    backgroundColor: color.table_header,
  },
  icon: {
    padding: '3px 10px',
    width: 38,
    fontSize: 20,
  },
  link: {
    color: color.teal,
  },
  summaryCell: {
    margin: '8px 12px',
  },
  nameCell: {
    margin: '10px',
  },
  cell: {
    borderRight: '1px solid',
    borderColor: color.border_gray,
  }
};
=======
const SUMMARY_COLUMN_WIDTH = 50;
>>>>>>> 3fc7b427

export default class VirtualizedDetailView extends Component {

  static propTypes = {
    section: sectionDataPropType.isRequired,
    scriptData: scriptDataPropType.isRequired,
    studentLevelProgress: studentLevelProgressPropType.isRequired,
  };

  state = {
    fixedColumnCount: 1,
    fixedRowCount: 1,
    scrollToColumn: 0,
    scrollToRow: 0,
    lessonOfInterest: 1
  };

  cellRenderer = ({columnIndex, key, rowIndex, style}) => {
    const {section, scriptData, studentLevelProgress} = this.props;
    // Subtract 1 to account for the header row.
    const studentStartIndex = rowIndex-1;
    // Subtract 1 to account for the student name column.
    const stageIdIndex = columnIndex-1;

    // Override default cell style from multigrid
    let cellStyle = {
      ...style,
      ...progressStyles.cell,
    };
    // Alternate background colour of each row
    if (studentStartIndex%2 === 1) {
      cellStyle = {
        ...cellStyle,
        backgroundColor: color.background_gray,
      };
    }

    let lessonNumberStyle = {
      ...progressStyles.lessonNumberHeading,
    };

    if (columnIndex === this.state.lessonOfInterest) {
      lessonNumberStyle = {
        ...progressStyles.lessonNumberHeading,
        ...progressStyles.lessonOfInterest
      };
    }

    return (
      <div className={progressStyles.Cell} key={key} style={cellStyle}>
        {(rowIndex === 0 && columnIndex === 0) &&
          <span style={progressStyles.lessonHeading}>
            {i18n.lesson()}
          </span>
        }
        {(rowIndex === 0 && columnIndex >= 1) &&
          <div style={lessonNumberStyle}>
            {columnIndex}
          </div>
        }
        {(rowIndex >= 1 && columnIndex === 0) &&
          <SectionProgressNameCell
            name={section.students[studentStartIndex].name}
            studentId={section.students[studentStartIndex].id}
            sectionId={section.id}
            scriptId={scriptData.id}
          />
        }
        {(rowIndex >= 1 && columnIndex > 0) &&
          <StudentProgressSummaryCell
            studentId={section.students[studentStartIndex].id}
            section={section}
            studentLevelProgress={studentLevelProgress}
            stageId={stageIdIndex}
            scriptData={scriptData}
            style={progressStyles.summaryCell}
          />
        }
      </div>
    );
  };

  getColumnWidth = ({index}) => {
    if (index === 0) {
      return NAME_COLUMN_WIDTH;
    }
    return SUMMARY_COLUMN_WIDTH;
  };

  onChangeLevel = lessonNumber => {
    this.setState({lessonOfInterest: lessonNumber});
  };

  render() {
    const {section, scriptData} = this.props;
    // Add 1 to account for the header row
    const rowCount = section.students.length + 1;
    // Add 1 to account for the student name column
    const columnCount = scriptData.stages.length + 1;
    // Calculate height based on the number of rows
    const tableHeightFromRowCount = ROW_HEIGHT * rowCount;
    // Use a 'maxHeight' of 680 for when there are many rows
<<<<<<< HEAD
    const tableHeight = Math.min(tableHeightFromRowCount, 680);
    const lessonNumbers =  Array(scriptData.stages.length).fill().map((e,i)=>i+1);
=======
    const tableHeight = Math.min(tableHeightFromRowCount, MAX_TABLE_SIZE);
>>>>>>> 3fc7b427

    return (
      <div>
        <LessonSelector
          lessonNumbers={lessonNumbers}
          onChange={this.onChangeLevel}
        />
        <MultiGrid
          {...this.state}
          cellRenderer={this.cellRenderer}
          columnWidth={this.getColumnWidth}
          columnCount={columnCount}
          enableFixedColumnScroll
          enableFixedRowScroll
          rowHeight={ROW_HEIGHT}
          height={tableHeight}
<<<<<<< HEAD
          scrollToColumn={this.state.lessonOfInterest}
          rowHeight={40}
=======
>>>>>>> 3fc7b427
          rowCount={rowCount}
          style={progressStyles.multigrid}
          styleBottomLeftGrid={progressStyles.bottomLeft}
          styleTopLeftGrid={progressStyles.topLeft}
          styleTopRightGrid={progressStyles.topRight}
          width={styleConstants['content-width']}
        />
      </div>
    );
  }
}<|MERGE_RESOLUTION|>--- conflicted
+++ resolved
@@ -9,63 +9,7 @@
 import i18n from '@cdo/locale';
 import SectionProgressNameCell from './SectionProgressNameCell';
 
-<<<<<<< HEAD
-// TODO(caleybrock): share these styles with detail view
-export const progressStyles = {
-  lessonHeading: {
-    fontFamily: '"Gotham 5r", sans-serif',
-  },
-  lessonNumberHeading: {
-    margin: '9px 16px',
-    fontFamily: '"Gotham 5r", sans-serif',
-  },
-  lessonOfInterest: {
-    fontSize: 20,
-    textShadow: '1px 1px 0px' + color.teal,
-  },
-  multigrid: {
-    border: '1px solid',
-    borderColor: color.border_gray,
-  },
-  bottomLeft: {
-    borderRight: '2px solid',
-    borderColor: color.border_gray,
-  },
-  topLeft: {
-    borderBottom: '2px solid',
-    borderRight: '2px solid',
-    borderColor: color.border_gray,
-    padding: '8px 10px',
-    backgroundColor: color.table_header,
-  },
-  topRight: {
-    borderBottom: '2px solid',
-    borderRight: '1px solid',
-    borderColor: color.border_gray,
-    backgroundColor: color.table_header,
-  },
-  icon: {
-    padding: '3px 10px',
-    width: 38,
-    fontSize: 20,
-  },
-  link: {
-    color: color.teal,
-  },
-  summaryCell: {
-    margin: '8px 12px',
-  },
-  nameCell: {
-    margin: '10px',
-  },
-  cell: {
-    borderRight: '1px solid',
-    borderColor: color.border_gray,
-  }
-};
-=======
 const SUMMARY_COLUMN_WIDTH = 50;
->>>>>>> 3fc7b427
 
 export default class VirtualizedDetailView extends Component {
 
@@ -168,12 +112,8 @@
     // Calculate height based on the number of rows
     const tableHeightFromRowCount = ROW_HEIGHT * rowCount;
     // Use a 'maxHeight' of 680 for when there are many rows
-<<<<<<< HEAD
-    const tableHeight = Math.min(tableHeightFromRowCount, 680);
     const lessonNumbers =  Array(scriptData.stages.length).fill().map((e,i)=>i+1);
-=======
     const tableHeight = Math.min(tableHeightFromRowCount, MAX_TABLE_SIZE);
->>>>>>> 3fc7b427
 
     return (
       <div>
@@ -190,11 +130,7 @@
           enableFixedRowScroll
           rowHeight={ROW_HEIGHT}
           height={tableHeight}
-<<<<<<< HEAD
           scrollToColumn={this.state.lessonOfInterest}
-          rowHeight={40}
-=======
->>>>>>> 3fc7b427
           rowCount={rowCount}
           style={progressStyles.multigrid}
           styleBottomLeftGrid={progressStyles.bottomLeft}
