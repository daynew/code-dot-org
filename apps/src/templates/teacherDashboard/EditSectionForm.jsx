--- conflicted
+++ resolved
@@ -110,14 +110,9 @@
             color={Button.ButtonColor.gray}
             disabled={isSaveInProgress}
           />
-<<<<<<< HEAD
-          <ProgressButton
+          <Button
             className="uitest-saveButton"
-            onClick={this.props.handleSave}
-=======
-          <Button
             onClick={this.onSaveClick}
->>>>>>> 83c68d0e
             text={i18n.save()}
             size={Button.ButtonSize.large}
             color={Button.ButtonColor.orange}
