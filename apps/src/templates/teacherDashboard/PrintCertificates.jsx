import React, {Component, PropTypes} from 'react';
import Button from '@cdo/apps/templates/Button';
import i18n from '@cdo/locale';
import $ from 'jquery';
<<<<<<< HEAD
import { connect } from 'react-redux';
=======
import {connect} from 'react-redux';
>>>>>>> 011a5cb5
import {pegasusUrl} from '@cdo/apps/redux/urlHelpers';

class PrintCertificates extends Component {
  static propTypes = {
    sectionId: PropTypes.number.isRequired,
    assignmentName: PropTypes.string,

    //provided by Redux
    curriedPegasusUrl: PropTypes.func.isRequired,
  };

  state = {
    names: [],
  };

  onClickPrintCerts = () => {
    $.ajax(`/v2/sections/${this.props.sectionId}/students`).done(result => {
      const names = result.map(student => student.name);
      this.setState({names}, this.submitForm);
    });
  };

  submitForm = () => {
    this.certForm.submit();
  };

  render() {
    const {curriedPegasusUrl} = this.props;
    return (
      <form
        ref={element => this.certForm = element}
        action={curriedPegasusUrl("/certificates")}
        method="POST"
      >
        <input type="hidden" name="script" value={this.props.assignmentName}/>
        {this.state.names.map((name, index) => (
          <input key={index} type="hidden" name="names[]" value={name}/>
        ))}
        <Button
          text={i18n.printCertificates()}
          onClick={this.onClickPrintCerts}
          color={Button.ButtonColor.gray}
        />
      </form>
    );
  }
}
export const UnconnectedPrintCertificates = PrintCertificates;
export default connect(state => ({
  curriedPegasusUrl: relativePath => pegasusUrl(state, relativePath)
}))(PrintCertificates);<|MERGE_RESOLUTION|>--- conflicted
+++ resolved
@@ -2,11 +2,7 @@
 import Button from '@cdo/apps/templates/Button';
 import i18n from '@cdo/locale';
 import $ from 'jquery';
-<<<<<<< HEAD
-import { connect } from 'react-redux';
-=======
 import {connect} from 'react-redux';
->>>>>>> 011a5cb5
 import {pegasusUrl} from '@cdo/apps/redux/urlHelpers';
 
 class PrintCertificates extends Component {
