--- conflicted
+++ resolved
@@ -28,13 +28,8 @@
       sectionName
     } = this.props;
 
-<<<<<<< HEAD
     // Include header components unless we are on the /login_info page.
-    const includeHeader = location.pathname !== "/login_info";
-=======
-    // Include header components unless we are on the /print_login_cards page.
-    const includeHeader = location.pathname !== '/print_login_cards';
->>>>>>> c845e620
+    const includeHeader = location.pathname !== '/login_info';
 
     return (
       <div>
@@ -63,18 +58,13 @@
             component={props => <SectionAssessments />}
           />
           <Route
-<<<<<<< HEAD
             path="/login_info"
-            component={props => <SectionLoginInfo studioUrlPrefix={studioUrlPrefix} pegasusUrlPrefix={pegasusUrlPrefix}/>}
-=======
-            path="/print_login_cards"
             component={props => (
-              <PrintLoginCards
+              <SectionLoginInfo
                 studioUrlPrefix={studioUrlPrefix}
                 pegasusUrlPrefix={pegasusUrlPrefix}
               />
             )}
->>>>>>> c845e620
           />
           {/* Render <ManageStudents/> by default */}
           <Route
