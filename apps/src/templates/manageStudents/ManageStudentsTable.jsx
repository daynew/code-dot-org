import PropTypes from 'prop-types';
import React, {Component} from 'react';
import ReactTooltip from 'react-tooltip';
import {Table, sort} from 'reactabular';
import wrappedSortable from '../tables/wrapped_sortable';
import orderBy from 'lodash/orderBy';
import PasswordReset from './PasswordReset';
import ShowSecret from './ShowSecret';
import {SectionLoginType} from '@cdo/apps/util/sharedConstants';
import i18n from '@cdo/locale';
import {tableLayoutStyles, sortableOptions} from '../tables/tableConstants';
import ManageStudentsNameCell from './ManageStudentsNameCell';
import ManageStudentsAgeCell from './ManageStudentsAgeCell';
import ManageStudentsGenderCell from './ManageStudentsGenderCell';
import ManageStudentsSharingCell from './ManageStudentsSharingCell';
import ManageStudentsActionsCell from './ManageStudentsActionsCell';
import ManageStudentsActionsHeaderCell from './ManageStudentsActionsHeaderCell';
import SharingControlActionsHeaderCell from './SharingControlActionsHeaderCell';
import ManageStudentsLoginInfo from './ManageStudentsLoginInfo';
import {sectionCode} from '@cdo/apps/templates/teacherDashboard/teacherSectionsRedux';
import {
  convertStudentDataToArray,
  AddStatus,
  RowType,
  saveAllStudents,
  editAll,
  TransferStatus,
  TransferType
} from './manageStudentsRedux';
import {connect} from 'react-redux';
import Notification, {NotificationType} from '../Notification';
import AddMultipleStudents from './AddMultipleStudents';
import MoveStudents from './MoveStudents';
import Button from '../Button';

const styles = {
  headerName: {
    width: '60%',
    float: 'left',
    marginRight: 5
  },
  headerIcon: {
    width: '20%',
    float: 'left'
  },
  buttonRow: {
    display: 'flex'
  },
  buttonWithMargin: {
    marginRight: 5
<<<<<<< HEAD
  }
=======
  },
  verticalAlign: {
    display: 'flex',
    alignItems: 'center',
  },
>>>>>>> 74cc9159
};

const LOGIN_TYPES_WITH_PASSWORD_COLUMN = [
  SectionLoginType.word,
  SectionLoginType.picture,
  SectionLoginType.email
];
const LOGIN_TYPES_WITH_ACTIONS_COLUMN = [
  SectionLoginType.word,
  SectionLoginType.picture,
  SectionLoginType.email,
  SectionLoginType.google_classroom,
  SectionLoginType.clever
];

export const studentSectionDataPropType = PropTypes.shape({
  id: PropTypes.number.isRequired,
  name: PropTypes.string,
  username: PropTypes.string,
  email: PropTypes.string,
  age: PropTypes.oneOfType([PropTypes.number, PropTypes.string]),
  gender: PropTypes.string,
  secretWords: PropTypes.string,
  secretPicturePath: PropTypes.string,
  sectionId: PropTypes.number,
  loginType: PropTypes.string,
  hasEverSignedIn: PropTypes.bool,
  dependsOnThisSectionForLogin: PropTypes.bool,
  rowType: PropTypes.oneOf(Object.values(RowType))
});

/** @enum {number} */
export const COLUMNS = {
  NAME: 0,
  AGE: 1,
  GENDER: 2,
  PASSWORD: 3,
  ACTIONS: 4
};

// The "add row" should always be pinned to the top when sorting.
// The "new student rows" should always be next.
// This function takes into account having multiple "add rows"
export const sortRows = (data, columnIndexList, orderList) => {
  let addRows = [];
  let newStudentRows = [];
  let studentRows = [];
  for (let i = 0; i < data.length; i++) {
    if (data[i].rowType === RowType.ADD) {
      addRows.push(data[i]);
    } else if (data[i].rowType === RowType.NEW_STUDENT) {
      newStudentRows.push(data[i]);
    } else {
      studentRows.push(data[i]);
    }
  }
  addRows = orderBy(addRows, columnIndexList, orderList);
  newStudentRows = orderBy(newStudentRows, columnIndexList, orderList);
  studentRows = orderBy(studentRows, columnIndexList, orderList);
  return addRows.concat(newStudentRows).concat(studentRows);
};

class ManageStudentsTable extends Component {
  static propTypes = {
    studioUrlPrefix: PropTypes.string,
    // Provided by redux
    sectionId: PropTypes.number,
    sectionCode: PropTypes.string,
    studentData: PropTypes.arrayOf(studentSectionDataPropType),
    loginType: PropTypes.string,
    editingData: PropTypes.object,
    addStatus: PropTypes.object,
    saveAllStudents: PropTypes.func,
    showSharingColumn: PropTypes.bool,
    editAll: PropTypes.func,
    transferData: PropTypes.object,
    transferStatus: PropTypes.object
  };

  state = {
    sortingColumns: {
      [COLUMNS.NAME]: {
        direction: 'asc',
        position: 0
      }
    }
  };

  renderTransferSuccessNotification = () => {
    const {type, numStudents, sectionDisplay} = this.props.transferStatus;
    let notification = {};

    switch (type) {
      case TransferType.MOVE_STUDENTS:
        notification.notice = i18n.studentsSuccessfullyMovedNotice;
        notification.details = i18n.studentsSuccessfullyMovedDetails;
        break;
      case TransferType.COPY_STUDENTS:
        notification.notice = i18n.studentsSuccessfullyCopiedNotice;
        notification.details = i18n.studentsSuccessfullyCopiedDetails;
        break;
    }

    return (
      <Notification
        type={NotificationType.success}
        notice={notification.notice()}
        details={notification.details({
          numStudents: numStudents,
          section: sectionDisplay
        })}
        dismissible={false}
      />
    );
  };

  studentDataMinusBlanks = () => {
    return this.props.studentData.filter(sd => sd.rowType === RowType.STUDENT);
  };

  isMoveStudentsEnabled = () => {
    const {loginType} = this.props;
    return (
      loginType === SectionLoginType.word ||
      loginType === SectionLoginType.picture ||
      loginType === SectionLoginType.email
    );
  };

  // Cell formatters.

  passwordFormatter = (loginType, {rowData}) => {
    const {sectionId} = this.props;
    return (
      <div>
        {!rowData.isEditing && (
          <div>
            {rowData.loginType === SectionLoginType.email && (
              <PasswordReset
                initialIsResetting={false}
                sectionId={sectionId}
                studentId={rowData.id}
              />
            )}
            {(rowData.loginType === SectionLoginType.word ||
              rowData.loginType === SectionLoginType.picture) && (
              <ShowSecret
                initialIsShowing={false}
                secretWord={rowData.secretWords}
                secretPicture={rowData.secretPicturePath}
                loginType={rowData.loginType}
                id={rowData.id}
                sectionId={sectionId}
              />
            )}
          </div>
        )}
        {rowData.isEditing && <div>{i18n.autoGenerated()}</div>}
      </div>
    );
  };

  ageFormatter = (age, {rowData}) => {
    const editedValue = rowData.isEditing
      ? this.props.editingData[rowData.id].age
      : 0;
    return (
      <ManageStudentsAgeCell
        age={age}
        id={rowData.id}
        isEditing={rowData.isEditing}
        editedValue={editedValue}
      />
    );
  };

  genderFormatter = (gender, {rowData}) => {
    const editedValue = rowData.isEditing
      ? this.props.editingData[rowData.id].gender
      : '';
    return (
      <ManageStudentsGenderCell
        gender={gender}
        id={rowData.id}
        isEditing={rowData.isEditing}
        editedValue={editedValue}
      />
    );
  };

  nameFormatter = (name, {rowData}) => {
    const editedValue = rowData.isEditing
      ? this.props.editingData[rowData.id].name
      : '';
    return (
      <ManageStudentsNameCell
        id={rowData.id}
        sectionId={rowData.sectionId}
        name={name}
        username={rowData.username}
        email={rowData.email}
        isEditing={rowData.isEditing}
        editedValue={editedValue}
      />
    );
  };

  actionsFormatter = (actions, {rowData}) => {
    let disableSaving = rowData.isEditing
      ? this.props.editingData[rowData.id].name.length === 0
      : false;
    return (
      <ManageStudentsActionsCell
        id={rowData.id}
        sectionId={rowData.sectionId}
        isEditing={rowData.isEditing}
        isSaving={rowData.isSaving}
        disableSaving={disableSaving}
        rowType={rowData.rowType}
        loginType={rowData.loginType}
        studentName={rowData.name}
        hasEverSignedIn={rowData.hasEverSignedIn}
        dependsOnThisSectionForLogin={rowData.dependsOnThisSectionForLogin}
      />
    );
  };

  actionsHeaderFormatter = () => {
    const numberOfEditingRows = Object.keys(this.props.editingData).length;
    return (
      <div>
        {numberOfEditingRows > 1 && (
          <Button
            onClick={this.props.saveAllStudents}
            color={Button.ButtonColor.orange}
            text={i18n.saveAll()}
          />
<<<<<<< HEAD
        )}
        {numberOfEditingRows <= 1 && (
          <span>
            <div style={styles.headerName}>{i18n.actions()}</div>
=======
        }
        {numberOfEditingRows <= 1 &&
          <span style={styles.verticalAlign}>
            <div style={styles.headerName}>
              {i18n.actions()}
            </div>
>>>>>>> 74cc9159
            <div style={styles.headerIcon}>
              <ManageStudentsActionsHeaderCell
                editAll={this.props.editAll}
                isShareColumnVisible={this.props.showSharingColumn}
              />
            </div>
          </span>
        )}
      </div>
    );
  };

  projectSharingHeaderFormatter = () => {
    return (
<<<<<<< HEAD
      <span>
        <div style={styles.headerName} data-for="explain-sharing" data-tip="">
=======
      <span style={styles.verticalAlign}>
        <div
          style={styles.headerName}
          data-for="explain-sharing"
          data-tip=""
        >
>>>>>>> 74cc9159
          {i18n.projectSharingColumnHeader()}
        </div>
        <ReactTooltip
          id="explain-sharing"
          class="react-tooltip-hover-stay"
          role="tooltip"
          effect="solid"
          place="top"
          delayHide={1000}
        >
          <div>{i18n.shareSettingMoreDetailsTooltip()}</div>
        </ReactTooltip>
        <div style={styles.headerIcon}>
          <SharingControlActionsHeaderCell />
        </div>
      </span>
    );
  };

  projectSharingFormatter = (projectSharing, {rowData}) => {
    let disabled = rowData.isEditing
      ? this.props.editingData[rowData.id].age.length === 0
      : true;
    const editedValue = rowData.isEditing
      ? this.props.editingData[rowData.id].sharingDisabled
      : true;

    return (
      <ManageStudentsSharingCell
        id={rowData.id}
        isEditing={rowData.isEditing}
        disabled={disabled}
        checked={!rowData.sharingDisabled}
        editedValue={!editedValue}
      />
    );
  };

  getSortingColumns = () => {
    return this.state.sortingColumns || {};
  };

  // The user requested a new sorting column. Adjust the state accordingly.
  onSort = selectedColumn => {
    this.setState({
      sortingColumns: sort.byColumn({
        sortingColumns: this.state.sortingColumns,
        // Custom sortingOrder removes 'no-sort' from the cycle
        sortingOrder: {
          FIRST: 'asc',
          asc: 'desc',
          desc: 'asc'
        },
        selectedColumn
      })
    });
  };

  getColumns = sortable => {
    const {loginType} = this.props;
    const passwordLabel =
      loginType === SectionLoginType.email ? i18n.password() : i18n.secret();
    let dataColumns = [
      {
        property: 'name',
        header: {
          label: i18n.name(),
          props: {
            style: {
              ...tableLayoutStyles.headerCell
            }
          },
          transforms: [sortable]
        },
        cell: {
          format: this.nameFormatter,
          props: {
            style: {
              ...tableLayoutStyles.cell
            }
          }
        }
      },
      {
        property: 'age',
        header: {
          label: i18n.age(),
          props: {
            style: {
              ...tableLayoutStyles.headerCell,
              width: 90
            }
          },
          transforms: [sortable]
        },
        cell: {
          format: this.ageFormatter,
          props: {
            style: {
              ...tableLayoutStyles.cell,
              width: 90
            }
          }
        }
      },
      {
        property: 'gender',
        header: {
          label: i18n.gender(),
          props: {
            style: {
              ...tableLayoutStyles.headerCell,
              width: 120
            }
          },
          transforms: [sortable]
        },
        cell: {
          format: this.genderFormatter,
          props: {
            style: {
              ...tableLayoutStyles.cell,
              width: 120
            }
          }
        }
      }
    ];
    const passwordColumn = [
      {
        property: 'password',
        header: {
          label: passwordLabel,
          props: {
            style: {
              ...tableLayoutStyles.headerCell,
              ...tableLayoutStyles.unsortableHeader,
              width: 180
            }
          }
        },
        cell: {
          format: this.passwordFormatter,
          props: {
            style: {
              ...tableLayoutStyles.cell,
              width: 180
            }
          }
        }
      }
    ];
    const projectSharingColumn = [
      {
        property: 'projectSharing',
        header: {
          label: i18n.projectSharingColumnHeader(),
          format: this.projectSharingHeaderFormatter,
          props: {
            style: {
              ...tableLayoutStyles.headerCell,
              ...tableLayoutStyles.unsortableHeader,
              width: 130
            }
          }
        },
        cell: {
          format: this.projectSharingFormatter,
          props: {
            style: {
              ...tableLayoutStyles.cell,
              ...{textAlign: 'center', width: 130}
            }
          }
        }
      }
    ];
    const controlsColumn = [
      {
        property: 'actions',
        header: {
          label: i18n.actions(),
          format: this.actionsHeaderFormatter,
          props: {
            style: {
              ...tableLayoutStyles.headerCell,
              ...tableLayoutStyles.unsortableHeader
            }
          }
        },
        cell: {
          format: this.actionsFormatter,
          props: {
            style: {
              ...tableLayoutStyles.cell
            }
          }
        }
      }
    ];

    if (LOGIN_TYPES_WITH_PASSWORD_COLUMN.includes(loginType)) {
      dataColumns = dataColumns.concat(passwordColumn);
    }
    if (this.props.showSharingColumn) {
      dataColumns = dataColumns.concat(projectSharingColumn);
    }
    if (LOGIN_TYPES_WITH_ACTIONS_COLUMN.includes(loginType)) {
      dataColumns = dataColumns.concat(controlsColumn);
    }

    return dataColumns;
  };

  render() {
    // Define a sorting transform that can be applied to each column
    const sortable = wrappedSortable(
      this.getSortingColumns,
      this.onSort,
      sortableOptions
    );
    const columns = this.getColumns(sortable);
    const sortingColumns = this.getSortingColumns();

    const sortedRows = sort.sorter({
      columns,
      sortingColumns,
      sort: sortRows
    })(this.props.studentData);

    const {
      addStatus,
      loginType,
      transferStatus,
      transferData,
      sectionId
    } = this.props;
    return (
      <div>
        {addStatus.status === AddStatus.SUCCESS && (
          <Notification
            type={NotificationType.success}
            notice={i18n.manageStudentsNotificationSuccess()}
            details={i18n.manageStudentsNotificationAddSuccess({
              numStudents: addStatus.numStudents
            })}
            dismissible={false}
          />
        )}
        {addStatus.status === AddStatus.FAIL && (
          <Notification
            type={NotificationType.failure}
            notice={i18n.manageStudentsNotificationFailure()}
            details={i18n.manageStudentsNotificationCannotAdd({
              numStudents: addStatus.numStudents
            })}
            dismissible={false}
          />
        )}
        {transferStatus.status === TransferStatus.SUCCESS &&
          this.renderTransferSuccessNotification()}
        <div style={styles.buttonRow}>
          {(loginType === SectionLoginType.word ||
            loginType === SectionLoginType.picture) && (
            <div style={styles.buttonWithMargin}>
              <AddMultipleStudents />
            </div>
          )}
          {this.isMoveStudentsEnabled() && (
            <MoveStudents
              studentData={this.studentDataMinusBlanks()}
              transferData={transferData}
              transferStatus={transferStatus}
            />
          )}
        </div>
        <Table.Provider columns={columns} style={tableLayoutStyles.table}>
          <Table.Header />
          <Table.Body rows={sortedRows} rowKey="id" />
        </Table.Provider>
        <ManageStudentsLoginInfo
          sectionId={sectionId}
          loginType={loginType}
          sectionCode={this.props.sectionCode}
          studioUrlPrefix={this.props.studioUrlPrefix}
        />
      </div>
    );
  }
}

export const UnconnectedManageStudentsTable = ManageStudentsTable;

export default connect(
  state => ({
    sectionId: state.sectionData.section.id,
    sectionCode: sectionCode(state, state.sectionData.section.id),
    loginType: state.manageStudents.loginType,
    studentData: convertStudentDataToArray(state.manageStudents.studentData),
    editingData: state.manageStudents.editingData,
    showSharingColumn: state.manageStudents.showSharingColumn,
    addStatus: state.manageStudents.addStatus,
    transferData: state.manageStudents.transferData,
    transferStatus: state.manageStudents.transferStatus
  }),
  dispatch => ({
    saveAllStudents() {
      dispatch(saveAllStudents());
    },
    editAll() {
      dispatch(editAll());
    }
  })
)(ManageStudentsTable);<|MERGE_RESOLUTION|>--- conflicted
+++ resolved
@@ -48,15 +48,11 @@
   },
   buttonWithMargin: {
     marginRight: 5
-<<<<<<< HEAD
-  }
-=======
   },
   verticalAlign: {
     display: 'flex',
-    alignItems: 'center',
-  },
->>>>>>> 74cc9159
+    alignItems: 'center'
+  }
 };
 
 const LOGIN_TYPES_WITH_PASSWORD_COLUMN = [
@@ -294,19 +290,10 @@
             color={Button.ButtonColor.orange}
             text={i18n.saveAll()}
           />
-<<<<<<< HEAD
         )}
         {numberOfEditingRows <= 1 && (
-          <span>
+          <span style={styles.verticalAlign}>
             <div style={styles.headerName}>{i18n.actions()}</div>
-=======
-        }
-        {numberOfEditingRows <= 1 &&
-          <span style={styles.verticalAlign}>
-            <div style={styles.headerName}>
-              {i18n.actions()}
-            </div>
->>>>>>> 74cc9159
             <div style={styles.headerIcon}>
               <ManageStudentsActionsHeaderCell
                 editAll={this.props.editAll}
@@ -321,17 +308,8 @@
 
   projectSharingHeaderFormatter = () => {
     return (
-<<<<<<< HEAD
-      <span>
+      <span style={styles.verticalAlign}>
         <div style={styles.headerName} data-for="explain-sharing" data-tip="">
-=======
-      <span style={styles.verticalAlign}>
-        <div
-          style={styles.headerName}
-          data-for="explain-sharing"
-          data-tip=""
-        >
->>>>>>> 74cc9159
           {i18n.projectSharingColumnHeader()}
         </div>
         <ReactTooltip
