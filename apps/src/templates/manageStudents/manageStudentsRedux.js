--- conflicted
+++ resolved
@@ -131,16 +131,10 @@
     });
 
     // Adding students can be saved together.
-<<<<<<< HEAD
-    const arrayOfEditedData = Object.values(state.editingData);
-    const newStudentsToAdd = arrayOfEditedData
-      .filter(student => student.rowType === RowType.NEW_STUDENT)
-=======
     // Only add students that currently are not in progress saving.
     const arrayOfEditedData = Object.values(state.editingData);
     const newStudentsToAdd = arrayOfEditedData
       .filter(student => (student.rowType === RowType.NEW_STUDENT && !student.isSaving))
->>>>>>> 8289266c
       .map(student => student.id);
     if (newStudentsToAdd.length > 0) {
       dispatch(addStudents(newStudentsToAdd));
@@ -320,13 +314,10 @@
         ...state.studentData[action.studentIds[i]],
         isSaving: false,
       };
-<<<<<<< HEAD
-=======
       newState.editingData[action.studentIds[i]] = {
         ...state.editingData[action.studentIds[i]],
         isSaving: false,
       };
->>>>>>> 8289266c
     }
     return newState;
   }
