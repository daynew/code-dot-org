--- conflicted
+++ resolved
@@ -444,13 +444,8 @@
 export const UnconnectedMoveStudents = MoveStudents;
 
 export default connect(state => ({
-<<<<<<< HEAD
-  sections: sectionsNameAndId(state.teacherSections),
+  sections: state.teacherSections.sections,
   currentSectionId: state.sectionData.section.id
-=======
-  sections: state.teacherSections.sections,
-  currentSectionId: state.manageStudents.sectionId
->>>>>>> 12c1de20
 }), dispatch => ({
   updateStudentTransfer(transferData) {
     dispatch(updateStudentTransfer(transferData));
