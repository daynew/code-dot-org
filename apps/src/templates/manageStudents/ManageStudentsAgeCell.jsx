import PropTypes from 'prop-types';
import React, {Component} from 'react';
import {ages} from '../AgeDropdown';
import {connect} from 'react-redux';
import {editStudent, setSharingDefault} from './manageStudentsRedux';

class ManageStudentAgeCell extends Component {
  static propTypes = {
    id: PropTypes.number.isRequired,
    age: PropTypes.oneOfType([PropTypes.number, PropTypes.string]),
    isEditing: PropTypes.bool,
    editedValue: PropTypes.oneOfType([PropTypes.number, PropTypes.string]),
    // Provided by redux
    editStudent: PropTypes.func.isRequired,
    setSharingDefault: PropTypes.func.isRequired
  };

  // For privacy reasons, we disable sharing by default if the student is
  // under the age of 13 if the age was previously not set.
  onChangeAge = e => {
    this.props.editStudent(this.props.id, {age: e.target.value});
    if (this.props.age === '') {
      this.props.setSharingDefault(this.props.id);
    }
  };

  render() {
    const {age, editedValue} = this.props;
    return (
      <div>
<<<<<<< HEAD
        {!this.props.isEditing && <div>{age}</div>}
        {this.props.isEditing && (
          <select name="age" value={editedValue} onChange={this.onChangeAge}>
            {ages.map(age => (
              <option key={age} value={age}>
                {age}
              </option>
            ))}
=======
        {!this.props.isEditing &&
          <div>
            {age}
          </div>
        }
        {this.props.isEditing &&
          <select
            style={{width: 50}}
            name="age"
            value={editedValue}
            onChange={this.onChangeAge}
          >
           {ages.map(age => <option key={age} value={age}>{age}</option>)}
>>>>>>> 74cc9159
          </select>
        )}
      </div>
    );
  }
}

export const UnconnectedManageStudentAgeCell = ManageStudentAgeCell;

export default connect(
  state => ({}),
  dispatch => ({
    editStudent(id, studentInfo) {
      dispatch(editStudent(id, studentInfo));
    },
    setSharingDefault(id) {
      dispatch(setSharingDefault(id));
    }
  })
)(ManageStudentAgeCell);<|MERGE_RESOLUTION|>--- conflicted
+++ resolved
@@ -28,30 +28,19 @@
     const {age, editedValue} = this.props;
     return (
       <div>
-<<<<<<< HEAD
         {!this.props.isEditing && <div>{age}</div>}
         {this.props.isEditing && (
-          <select name="age" value={editedValue} onChange={this.onChangeAge}>
-            {ages.map(age => (
-              <option key={age} value={age}>
-                {age}
-              </option>
-            ))}
-=======
-        {!this.props.isEditing &&
-          <div>
-            {age}
-          </div>
-        }
-        {this.props.isEditing &&
           <select
             style={{width: 50}}
             name="age"
             value={editedValue}
             onChange={this.onChangeAge}
           >
-           {ages.map(age => <option key={age} value={age}>{age}</option>)}
->>>>>>> 74cc9159
+            {ages.map(age => (
+              <option key={age} value={age}>
+                {age}
+              </option>
+            ))}
           </select>
         )}
       </div>
