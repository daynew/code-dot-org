var Instructions = React.createClass({

  propTypes: {
    puzzleTitle: React.PropTypes.string,
    instructions: React.PropTypes.string,
    instructions2: React.PropTypes.string,
    renderedMarkdown: React.PropTypes.string,
    markdownClassicMargins: React.PropTypes.bool,
    aniGifURL: React.PropTypes.string,
    authoredHints: React.PropTypes.element
  },

  render: function () {

    // Body logic is as follows:
    //
    // If we have been given rendered markdown, render a div containing
    // that, optionally with inline-styled margins. We don't need to
    // worry about the title in this case, as it is rendered by the
    // Dialog header
    //
    // Otherwise, render the title and up to two sets of instructions.
    // These instructions may contain spans and images as determined by
    // StudioApp.substituteInstructionImages
    var body;
    var bodyStyle = {
      marginBottom: '35px'
    };
    if (this.props.renderedMarkdown) {
      // Optionally give markdown dialog wide left margin so it looks more like a
      // non-markdown instructions dialog (useful if mixing markdown instructions
      // with non-markdown instructions in one tutorial).
      if (this.props.markdownClassicMargins) {
        bodyStyle.paddingTop = 0;
        bodyStyle.marginLeft = '90px';
      }

      body = (<div 
        className='instructions-markdown'
        style={ bodyStyle }
        dangerouslySetInnerHTML={{ __html: this.props.renderedMarkdown }}
      />);
    } else {
<<<<<<< HEAD

      bodyStyle.marginLeft = '80px';

      var instructions = (this.props.instructions) ?
        <p className='instructions' dangerouslySetInnerHTML={{ __html: this.props.instructions }}/> :
        null;

      var instructions2 = (this.props.instructions2) ?
        <p className='instructions2' dangerouslySetInnerHTML={{ __html: this.props.instructions2 }}/> :
        null;

      body = (<div style={ bodyStyle }>
        <p className='dialog-title'>{ this.props.puzzleTitle }</p>
        {instructions}
        {instructions2}
      </div>);
=======
      body = [<p key='dialog-title' className='dialog-title'>{ this.props.puzzleTitle }</p>];

      if (this.props.instructions) {
        body.push(<p key='instructions-1' dangerouslySetInnerHTML={{ __html: this.props.instructions }}/>);
      }

      if (this.props.instructions2) {
        body.push(<p key='instructions-2' className='instructions2' dangerouslySetInnerHTML={{ __html: this.props.instructions2 }}/>);
      }
>>>>>>> 5ab48b5e
    }

    var aniGif;
    if (this.props.aniGifURL) {
      aniGif = <img className="aniGif example-image" src={ this.props.aniGifURL }/>;
    }

    return (
      <div>
        {body}
        {aniGif}
        {this.props.authoredHints}
      </div>
    );
  }
});
<<<<<<< HEAD

=======
>>>>>>> 5ab48b5e
module.exports = Instructions;<|MERGE_RESOLUTION|>--- conflicted
+++ resolved
@@ -41,8 +41,6 @@
         dangerouslySetInnerHTML={{ __html: this.props.renderedMarkdown }}
       />);
     } else {
-<<<<<<< HEAD
-
       bodyStyle.marginLeft = '80px';
 
       var instructions = (this.props.instructions) ?
@@ -58,17 +56,6 @@
         {instructions}
         {instructions2}
       </div>);
-=======
-      body = [<p key='dialog-title' className='dialog-title'>{ this.props.puzzleTitle }</p>];
-
-      if (this.props.instructions) {
-        body.push(<p key='instructions-1' dangerouslySetInnerHTML={{ __html: this.props.instructions }}/>);
-      }
-
-      if (this.props.instructions2) {
-        body.push(<p key='instructions-2' className='instructions2' dangerouslySetInnerHTML={{ __html: this.props.instructions2 }}/>);
-      }
->>>>>>> 5ab48b5e
     }
 
     var aniGif;
@@ -85,8 +72,5 @@
     );
   }
 });
-<<<<<<< HEAD
 
-=======
->>>>>>> 5ab48b5e
 module.exports = Instructions;