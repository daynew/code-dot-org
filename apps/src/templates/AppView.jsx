'use strict';

import classNames from 'classnames';
import {connect} from 'react-redux';
import {isResponsiveFromState} from '../templates/ProtectedVisualizationDiv';
var _ = require('../lodash');
var ProtectedStatefulDiv = require('./ProtectedStatefulDiv');
var StudioAppWrapper = require('./StudioAppWrapper');
var CodeWorkspaceContainer = require('./CodeWorkspaceContainer');
var connect = require('react-redux').connect;

/**
 * Top-level React wrapper for our standard blockly apps.
 */
var AppView = React.createClass({
  propTypes: {
    hideSource: React.PropTypes.bool.isRequired,
    isRtl: React.PropTypes.bool.isRequired,
<<<<<<< HEAD
=======
    isResponsive: React.PropTypes.bool.isRequired,
>>>>>>> 040a6f90

    // not provided by redux
    noVisualization: React.PropTypes.bool,
    visualizationColumn: React.PropTypes.element,
    onMount: React.PropTypes.func.isRequired,
  },

  componentDidMount: function () {
    this.props.onMount();
  },

  render: function () {
    const visualizationColumnClassNames = classNames({
      responsive: this.props.isResponsive
    });

    return (
      <StudioAppWrapper>
<<<<<<< HEAD
        <div id="visualizationColumn">
=======
        <div id="visualizationColumn" className={visualizationColumnClassNames}>
>>>>>>> 040a6f90
          {this.props.visualizationColumn}
        </div>
        <ProtectedStatefulDiv id="visualizationResizeBar" className="fa fa-ellipsis-v" />
        <CodeWorkspaceContainer
            topMargin={0}
            hidden={this.props.hideSource}
            noVisualization={!!this.props.noVisualization}
            isRtl={this.props.isRtl}
        />
      </StudioAppWrapper>
    );
  }
});
<<<<<<< HEAD
module.exports = connect(function propsFromStore(state) {
  return {
    hideSource: state.pageConstants.hideSource,
    isRtl: state.pageConstants.localeDirection === 'rtl'
  };
})(AppView);
=======
module.exports = connect(state => ({
  isResponsive: isResponsiveFromState(state),
  assetUrl: state.pageConstants.assetUrl,
  isEmbedView: state.pageConstants.isEmbedView,
  isShareView: state.pageConstants.isShareView,
  hideSource: state.pageConstants.hideSource,
  isRtl: state.pageConstants.localeDirection === 'rtl'
}))(AppView);
>>>>>>> 040a6f90
<|MERGE_RESOLUTION|>--- conflicted
+++ resolved
@@ -7,7 +7,6 @@
 var ProtectedStatefulDiv = require('./ProtectedStatefulDiv');
 var StudioAppWrapper = require('./StudioAppWrapper');
 var CodeWorkspaceContainer = require('./CodeWorkspaceContainer');
-var connect = require('react-redux').connect;
 
 /**
  * Top-level React wrapper for our standard blockly apps.
@@ -16,10 +15,7 @@
   propTypes: {
     hideSource: React.PropTypes.bool.isRequired,
     isRtl: React.PropTypes.bool.isRequired,
-<<<<<<< HEAD
-=======
     isResponsive: React.PropTypes.bool.isRequired,
->>>>>>> 040a6f90
 
     // not provided by redux
     noVisualization: React.PropTypes.bool,
@@ -38,11 +34,7 @@
 
     return (
       <StudioAppWrapper>
-<<<<<<< HEAD
-        <div id="visualizationColumn">
-=======
         <div id="visualizationColumn" className={visualizationColumnClassNames}>
->>>>>>> 040a6f90
           {this.props.visualizationColumn}
         </div>
         <ProtectedStatefulDiv id="visualizationResizeBar" className="fa fa-ellipsis-v" />
@@ -56,14 +48,6 @@
     );
   }
 });
-<<<<<<< HEAD
-module.exports = connect(function propsFromStore(state) {
-  return {
-    hideSource: state.pageConstants.hideSource,
-    isRtl: state.pageConstants.localeDirection === 'rtl'
-  };
-})(AppView);
-=======
 module.exports = connect(state => ({
   isResponsive: isResponsiveFromState(state),
   assetUrl: state.pageConstants.assetUrl,
@@ -71,5 +55,4 @@
   isShareView: state.pageConstants.isShareView,
   hideSource: state.pageConstants.hideSource,
   isRtl: state.pageConstants.localeDirection === 'rtl'
-}))(AppView);
->>>>>>> 040a6f90
+}))(AppView);