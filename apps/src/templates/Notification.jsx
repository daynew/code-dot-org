--- conflicted
+++ resolved
@@ -176,9 +176,9 @@
             </div>
           </div>
           {buttonText && (
-            <ProgressButton
+            <Button
               href={buttonLink}
-              color={ProgressButton.ButtonColor.gray}
+              color={Button.ButtonColor.gray}
               text={buttonText}
               style={buttonStyle}
               target={newWindow ? "_blank" : null}
@@ -186,20 +186,7 @@
             />
           )}
         </div>
-<<<<<<< HEAD
-        {buttonText && (
-          <Button
-            href={buttonLink}
-            color={Button.ButtonColor.gray}
-            text={buttonText}
-            style={styles.button}
-            target={newWindow ? "_blank" : null}
-            onClick={this.onAnnouncementClick}
-          />
-        )}
-=======
         <div style={styles.clear}/>
->>>>>>> ab9fe4c9
       </div>
     );
   }
