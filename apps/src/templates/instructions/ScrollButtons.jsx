import React from 'react';
import Radium from 'radium';
<<<<<<< HEAD
import color from '../../color';
import { getOuterHeight, scrollBy } from './utils';
import { addMouseUpTouchEvent } from '../../dom';
=======
import color from "../../util/color";
import { getOuterHeight } from './utils';
>>>>>>> 4c8354cc

const WIDTH = 20;
const HEIGHT = WIDTH;

// By how many pixels should we scroll when clicked?
const SCROLL_BY = 100;

// How long (in ms) should we wait after click and hold to start
// continuous scrolling?
const CONTINUOUS_SCROLL_TIMEOUT = 500;

// When continuously scrolling, how often (in ms) should we 'tick'?
const CONTINUOUS_SCROLL_INTERVAL = 10;

// When continuously scrolling, by how many pixels should we scroll at
// each 'tick'?
const CONTINUOUS_SCROLL_BY = 2;

const DIRECTIONS = {
  UP: 0,
  DOWN: 1
};

const styles = {
  arrow: {
    width: 0,
    height: 0,
    cursor: 'pointer',
    borderStyle: 'solid',
    borderColor: 'transparent',
    borderRightWidth: WIDTH,
    borderLeftWidth: WIDTH,
    position: 'absolute',
    transition: 'opacity 200ms',
    ':hover': {
      filter: 'drop-shadow(2px 2px 5px rgba(0,0,0,0.3))'
    }
  },
  arrowUp: {
    borderBottomWidth: HEIGHT,
    borderBottomColor: color.purple,
  },
  arrowDown: {
    borderTopWidth: HEIGHT,
    borderTopColor: color.purple,
  },
};

const MARGIN = 5;

/**
 * A pair of buttons for scrolling instructions in CSF
 */
const ScrollButtons = React.createClass({
  propTypes: {
    style: React.PropTypes.object,
    visible: React.PropTypes.bool.isRequired,
    height: React.PropTypes.number.isRequired,
    getScrollTarget: React.PropTypes.func.isRequired,
  },

  getMinHeight() {
    const scrollButtonsHeight = getOuterHeight(this.refs.scrollUp, true) +
        getOuterHeight(this.refs.scrollDown, true);
    return scrollButtonsHeight + (MARGIN * 2);
  },

  componentWillMount() {
    const unbindMouseUp = addMouseUpTouchEvent(document, this.scrollStop);
    this.setState({ unbindMouseUp });
  },

  componentWillUnmount() {
    this.state.unbindMouseUp();
  },

  scrollStart(dir) {
    // initial scroll in response to button click
    const contentContainer = this.props.getScrollTarget();
    let initialScroll = SCROLL_BY;
    if (dir === DIRECTIONS.UP) {
      initialScroll *= -1;
    }
    scrollBy(contentContainer, initialScroll);

    // If mouse is held down for half a second, begin gradual continuous
    // scroll
    var timeout = setTimeout(function () {
      var interval = setInterval(function () {
        let dist = CONTINUOUS_SCROLL_BY;
        if (dir === DIRECTIONS.UP) {
          dist *= -1;
        }
        scrollBy(contentContainer, dist, false);
      }.bind(this), CONTINUOUS_SCROLL_INTERVAL);
      this.setState({
        scrollInterval: interval
      });
    }.bind(this), CONTINUOUS_SCROLL_TIMEOUT);

    this.setState({
      scrollTimeout: timeout
    });
  },

  scrollStop() {
    clearTimeout(this.state.scrollTimeout);
    clearInterval(this.state.scrollInterval);
    this.setState({
      scrollTimeout: null,
      scrollInterval: null
    });
  },

  render() {

    const scrollUpStyle = [
      styles.arrow,
      styles.arrowUp,
      {
        opacity: this.props.visible ? 1 : 0,
        top: MARGIN
      }
    ];

    const scrollDownStyle = [
      styles.arrow,
      styles.arrowDown,
      {
        opacity: this.props.visible ? 1 : 0,
        bottom: -(this.props.height - MARGIN)
      }
    ];

    return (
      <div style={this.props.style}>
        <div
          ref="scrollUp"
          onMouseDown={this.scrollStart.bind(this, DIRECTIONS.UP)}
          style={scrollUpStyle}
        />
        <div
          ref="scrollDown"
          onMouseDown={this.scrollStart.bind(this, DIRECTIONS.DOWN)}
          style={scrollDownStyle}
        />
      </div>
    );
  }
});

export default Radium(ScrollButtons);<|MERGE_RESOLUTION|>--- conflicted
+++ resolved
@@ -1,13 +1,8 @@
 import React from 'react';
 import Radium from 'radium';
-<<<<<<< HEAD
-import color from '../../color';
+import color from "../../util/color";
 import { getOuterHeight, scrollBy } from './utils';
 import { addMouseUpTouchEvent } from '../../dom';
-=======
-import color from "../../util/color";
-import { getOuterHeight } from './utils';
->>>>>>> 4c8354cc
 
 const WIDTH = 20;
 const HEIGHT = WIDTH;
