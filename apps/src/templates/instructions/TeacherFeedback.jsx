import React, {Component} from 'react';
import {connect} from 'react-redux';
import i18n from '@cdo/locale';
import {ViewType} from '@cdo/apps/code-studio/viewAsRedux';
import Button from '@cdo/apps/templates/Button';
import moment from 'moment/moment';
import PropTypes from 'prop-types';
import queryString from 'query-string';
import color from '@cdo/apps/util/color';
import $ from 'jquery';
import RubricField from './RubricField';
import {CommentArea} from './CommentArea';

const styles = {
  tabAreaHidden: {
    display: 'none'
  },
  tabAreaVisible: {
    display: 'block'
  },
  button: {
    fontWeight: 'bold'
  },
  errorIcon: {
    color: 'red',
    margin: 10
  },
  timeTeacher: {
    paddingTop: 8,
    paddingLeft: 8,
    fontStyle: 'italic',
    fontSize: 12,
    color: color.cyan
  },
  timeStudent: {
    fontStyle: 'italic',
    fontSize: 12,
    color: color.cyan
  },
  footer: {
    display: 'flex',
    justifyContent: 'flex-start'
  },
  h1: {
    color: color.charcoal,
    marginTop: 8,
    marginBottom: 8,
    fontSize: 18,
    lineHeight: '18px',
    fontFamily: '"Gotham 5r", sans-serif',
    fontWeight: 'normal'
  },
  performanceArea: {
    display: 'flex',
    justifyContent: 'flex-start',
    flexDirection: 'row',
    margin: '0px 16px 16px 16px'
  },
  keyConceptArea: {
    marginRight: 28,
    flexBasis: '40%'
  },
  keyConcepts: {
    fontSize: 12,
    color: color.charcoal,
    margin: 0
  },
  rubricArea: {
    flexBasis: '60%'
  },
  commentAndFooter: {
    margin: '0px 16px 8px 16px'
  },
  form: {
    margin: 0
  }
};

const ErrorType = {
  NoError: 'NoError',
  Load: 'Load',
  Save: 'Save'
};

class TeacherFeedback extends Component {
  static propTypes = {
    user: PropTypes.number,
    disabledMode: PropTypes.bool,
    rubric: PropTypes.shape({
      keyConcept: PropTypes.string,
      exceeds: PropTypes.string,
      meets: PropTypes.string,
      approaches: PropTypes.string,
      noEvidence: PropTypes.string
    }),
    visible: PropTypes.bool,
    //Provided by Redux
    viewAs: PropTypes.oneOf(['Teacher', 'Student']),
    serverLevelId: PropTypes.number,
    teacher: PropTypes.number
  };

  constructor(props) {
    super(props);
    //Pull the student id from the url
    const studentId = queryString.parse(window.location.search).user_id;

    this.onRubricChange = this.onRubricChange.bind(this);

    this.state = {
      comment: '',
      performance: null,
      studentId: studentId,
      latestFeedback: [],
      submitting: false,
      errorState: ErrorType.NoError,
      token: null
    };
  }

  componentDidMount = () => {
    const {user, serverLevelId, teacher} = this.props;
    const {studentId} = this.state;

    window.addEventListener('beforeunload', event => {
      if (!this.feedbackIsUnchanged()) {
        event.preventDefault();
        event.returnValue = i18n.feedbackNotSavedWarning();
      }
    });

    if (this.props.viewAs === ViewType.Student) {
      $.ajax({
        url: `/api/v1/teacher_feedbacks/get_feedbacks?student_id=${user}&level_id=${serverLevelId}`,
        method: 'GET',
        contentType: 'application/json;charset=UTF-8'
      }).done(data => {
        this.setState({
          latestFeedback: data,
          comment: data[0].comment,
          performance: data[0].performance
        });
      });
    } else if (!this.props.disabledMode) {
      $.ajax({
        url: `/api/v1/teacher_feedbacks/get_feedback_from_teacher?student_id=${studentId}&level_id=${serverLevelId}&teacher_id=${teacher}`,
        method: 'GET',
        contentType: 'application/json;charset=UTF-8'
      })
        .done((data, textStatus, request) => {
          this.setState({
            latestFeedback: request.status === 204 ? [] : [data],
            token: request.getResponseHeader('csrf-token'),
            comment: request.status === 204 ? '' : data.comment,
            performance: request.status === 204 ? null : data.performance
          });
        })
        .fail((jqXhr, status) => {
          this.setState({errorState: ErrorType.Load});
        });
    }
  };

  componentWillUnmount() {
    window.removeEventListener('beforeunload');
  }

  onCommentChange = value => {
    this.setState({comment: value});
  };

  onRubricChange = value => {
    //If you click on the currently selected performance level clear the performance level
    if (value === this.state.performance) {
      this.setState({performance: null});
    } else {
      this.setState({performance: value});
    }
  };

  onSubmitFeedback = () => {
    this.setState({submitting: true});
    const payload = {
      comment: this.state.comment,
      student_id: this.state.studentId,
      level_id: this.props.serverLevelId,
      teacher_id: this.props.teacher,
      performance: this.state.performance
    };

    $.ajax({
      url: '/api/v1/teacher_feedbacks',
      method: 'POST',
      contentType: 'application/json;charset=UTF-8',
      dataType: 'json',
      data: JSON.stringify({teacher_feedback: payload}),
      headers: {'X-CSRF-Token': this.state.token}
    })
      .done(data => {
        this.setState({
          latestFeedback: [data],
          submitting: false,
          errorState: ErrorType.NoError
        });
      })
      .fail((jqXhr, status) => {
        this.setState({
          errorState: ErrorType.Save,
          submitting: false
        });
      });
  };

  latestFeedback = () => {
    const latestFeedback =
      this.state.latestFeedback.length > 0
        ? this.state.latestFeedback[0]
        : null;

    return latestFeedback;
  };

  feedbackIsUnchanged = () => {
    const latestFeedback = this.latestFeedback();
    const feedbackUnchanged =
      (latestFeedback &&
        (this.state.comment === latestFeedback.comment &&
          this.state.performance === latestFeedback.performance)) ||
      (!latestFeedback &&
        (this.state.comment.length === 0 && this.state.performance === null));

    return feedbackUnchanged;
  };

  render() {
    const latestFeedback = this.latestFeedback();
    const feedbackUnchanged = this.feedbackIsUnchanged();

    const buttonDisabled =
      feedbackUnchanged ||
      this.state.submitting ||
      this.state.errorState === ErrorType.Load;
    const buttonText = latestFeedback ? i18n.update() : i18n.saveAndShare();

    const showFeedbackInputAreas = !(
      this.props.disabledMode && this.props.viewAs === ViewType.Teacher
    );
    const placeholderText = latestFeedback
      ? latestFeedback.comment
      : i18n.feedbackPlaceholder();
    const dontShowStudentComment =
      !this.state.comment && this.props.viewAs === ViewType.Student;

    const dontShowStudentRubric =
      !this.state.performance && this.props.viewAs === ViewType.Student;

    const rubricLevels = ['exceeds', 'meets', 'approaches', 'noEvidence'];

<<<<<<< HEAD
    // Instead of unmounting the component when switching tabs, hide and show it
    // so a teacher does not lose the feedback they are giving if they switch tabs
    const tabVisible = this.props.visible
      ? styles.tabAreaVisible
      : styles.tabAreaHidden;
=======
    const timeStyle =
      this.props.viewAs === ViewType.Student
        ? styles.timeStudent
        : styles.timeTeacher;
>>>>>>> d00ff3f3

    return (
      <div style={tabVisible}>
        {this.state.errorState === ErrorType.Load && (
          <span>
            <i className="fa fa-warning" style={styles.errorIcon} />
            {i18n.feedbackLoadError()}
          </span>
        )}
        {this.props.rubric && !dontShowStudentRubric && (
          <div style={styles.performanceArea}>
            <div style={styles.keyConceptArea}>
              <h1 style={styles.h1}> {i18n.rubricKeyConceptHeader()} </h1>
              <p style={styles.keyConcepts}>{this.props.rubric.keyConcept}</p>
            </div>
            <div style={styles.rubricArea}>
              <h1 style={styles.h1}> {i18n.rubricHeader()} </h1>
              <form style={styles.form}>
                {rubricLevels.map(level => (
                  <RubricField
                    key={level}
                    showFeedbackInputAreas={showFeedbackInputAreas}
                    rubricLevel={level}
                    rubricValue={this.props.rubric[level]}
                    disabledMode={this.props.disabledMode}
                    onChange={this.onRubricChange}
                    currentlyChecked={this.state.performance === level}
                  />
                ))}
              </form>
            </div>
          </div>
        )}
        {showFeedbackInputAreas && !dontShowStudentComment && (
          <div style={styles.commentAndFooter}>
            <CommentArea
              disabledMode={this.props.disabledMode}
              comment={this.state.comment}
              placeholderText={placeholderText}
              studentHasFeedback={
                this.props.viewAs === ViewType.Student &&
                this.state.latestFeedback.length > 0
              }
              onCommentChange={this.onCommentChange}
            />
            <div style={styles.footer}>
              {this.props.viewAs === ViewType.Teacher && (
                <div style={styles.button}>
                  <Button
                    id="ui-test-submit-feedback"
                    text={buttonText}
                    onClick={this.onSubmitFeedback}
                    color={Button.ButtonColor.blue}
                    disabled={buttonDisabled}
                  />
                  {this.state.errorState === ErrorType.Save && (
                    <span>
                      <i className="fa fa-warning" style={styles.errorIcon} />
                      {i18n.feedbackSaveError()}
                    </span>
                  )}
                </div>
              )}
              {this.state.latestFeedback.length > 0 && (
                <div style={timeStyle} id="ui-test-feedback-time">
                  {i18n.lastUpdated({
                    time: moment
                      .min(moment(), moment(latestFeedback.created_at))
                      .fromNow()
                  })}
                </div>
              )}
            </div>
          </div>
        )}
      </div>
    );
  }
}

export default connect(state => ({
  viewAs: state.viewAs,
  serverLevelId: state.pageConstants.serverLevelId,
  teacher: state.pageConstants.userId
}))(TeacherFeedback);<|MERGE_RESOLUTION|>--- conflicted
+++ resolved
@@ -256,18 +256,16 @@
 
     const rubricLevels = ['exceeds', 'meets', 'approaches', 'noEvidence'];
 
-<<<<<<< HEAD
     // Instead of unmounting the component when switching tabs, hide and show it
     // so a teacher does not lose the feedback they are giving if they switch tabs
     const tabVisible = this.props.visible
       ? styles.tabAreaVisible
       : styles.tabAreaHidden;
-=======
+
     const timeStyle =
       this.props.viewAs === ViewType.Student
         ? styles.timeStudent
         : styles.timeTeacher;
->>>>>>> d00ff3f3
 
     return (
       <div style={tabVisible}>
