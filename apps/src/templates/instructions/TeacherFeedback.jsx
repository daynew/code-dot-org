--- conflicted
+++ resolved
@@ -6,28 +6,6 @@
 import moment from "moment/moment";
 
 const styles = {
-<<<<<<< HEAD
-=======
-  container: {
-    margin: 20,
-    borderWidth: 5,
-    borderStyle: 'solid',
-    borderColor: color.cyan,
-    backgroundColor: color.lightest_cyan,
-    borderRadius: 5
-  },
-  header: {
-    color: color.white,
-    backgroundColor: color.cyan,
-    padding: 5,
-    fontSize: 18,
-    fontFamily: '"Gotham 7r", sans-serif'
-  },
-  footer: {
-    display: 'flex',
-    justifyContent: 'flex-end'
-  },
->>>>>>> 061c6fbc
   content: {
     padding: 10
   },
