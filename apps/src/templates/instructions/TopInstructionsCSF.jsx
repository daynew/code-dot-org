/* eslint-disable react/no-danger */

import $ from 'jquery';
import React from 'react';
import ReactDOM from 'react-dom';
import Radium from 'radium';
import processMarkdown from 'marked';
import renderer from '../../StylelessRenderer';
import { connect } from 'react-redux';
var actions = require('../../applab/actions');
var instructions = require('../../redux/instructions');
import { openDialog } from '../../redux/instructionsDialog';
var color = require('../../color');
var styleConstants = require('../../styleConstants');
var commonStyles = require('../../commonStyles');


var Instructions = require('./Instructions');
var CollapserIcon = require('./CollapserIcon');
var HeightResizer = require('./HeightResizer');
var constants = require('../../constants');
var msg = require('@cdo/locale');
import CollapserButton from './CollapserButton';
import ScrollButtons from './ScrollButtons';
import ThreeColumns from './ThreeColumns';
import PromptIcon from './PromptIcon';
import HintPrompt from './HintPrompt';
import InlineFeedback from './InlineFeedback';
import InlineHint from './InlineHint';
import ChatBubble from './ChatBubble';
import ProtectedStatefulDiv from '../ProtectedStatefulDiv';

import {
  getOuterHeight,
  scrollBy,
  scrollTo,
  shouldDisplayChatTips
} from './utils';

import {
  levenshtein
} from '../../utils';

const VERTICAL_PADDING = 10;
const HORIZONTAL_PADDING = 20;
const RESIZER_HEIGHT = styleConstants['resize-bar-width'];

const PROMPT_ICON_WIDTH = 60; // 50 + 10 for padding
const AUTHORED_HINTS_EXTRA_WIDTH = 30; // 40 px, but 10 overlap with prompt icon
const VIZ_TO_INSTRUCTIONS_MARGIN = 20;

const SCROLL_BY_PERCENT = 0.8;

// Minecraft-specific styles
const craftStyles = {
  main: {
    marginTop: 20,
    marginBottom: 10
  },
  body: {
    // $below-header-background from craft/style.scss
    backgroundColor: '#646464'
  },
};

const styles = {
  main: {
    position: 'absolute',
    marginLeft: 15,
    top: 0,
    right: 0,
    // left handled by media queries for .editor-column
  },
  mainRtl: {
    position: 'absolute',
    marginRight: 15,
    top: 0,
    left: 0,
    // right handled by media queries for .editor-column
  },
  noViz: {
    left: 0,
    right: 0,
    marginRight: 0,
    marginLeft: 0
  },
  body: {
    backgroundColor: '#ddd',
    borderTopRightRadius: 5,
    borderTopLeftRadius: 5,
    width: '100%',
  },
  leftCol: {
    position: 'absolute',
    bottom: 0,
    left: 0,
    marginLeft: 0
  },
  leftColRtl: {
    position: 'absolute',
    bottom: 0,
    right: 0,
    marginRight: 0
  },
  embedView: {
    height: undefined,
    bottom: 0
  },
  collapserButton: {
    position: 'absolute',
    right: 0,
    marginTop: 5,
    marginRight: 5
  },
  scrollButtons: {
    position: 'relative',
    top: 50,
    left: 25
  },
  scrollButtonsRtl: {
    position: 'relative',
    top: 50,
    right: 25
  },
  // bubble has pointer cursor by default. override that if no hints
  noAuthoredHints: {
    cursor: 'default',
    marginBottom: 0
  },
  authoredHints: {
    // raise by 20 so that the lightbulb "floats" without causing the original
    // icon to move. This strangeness happens in part because prompt-icon-cell
    // is managed outside of React
    marginBottom: 0
  },
  containedLevelContainer: {
    minHeight: 200,
  },
  instructions: {
    padding: '5px 0',
  },
  instructionsWithTips: {
    width: 'calc(100% - 20px)',
    float: 'right'
  },
  instructionsWithTipsRtl: {
    width: 'calc(100% - 20px)',
    float: 'left'
  },
};

var TopInstructions = React.createClass({
  propTypes: {
    skinId: React.PropTypes.string,
    hints: React.PropTypes.arrayOf(React.PropTypes.shape({
      hintId: React.PropTypes.string.isRequired,
      content: React.PropTypes.string.isRequired,
      block: React.PropTypes.object, // XML
    })).isRequired,
    hasUnseenHint: React.PropTypes.bool.isRequired,
    showNextHint: React.PropTypes.func.isRequired,
    isEmbedView: React.PropTypes.bool.isRequired,
    embedViewLeftOffset: React.PropTypes.number.isRequired,
    isMinecraft: React.PropTypes.bool.isRequired,
    hasContainedLevels: React.PropTypes.bool,
    aniGifURL: React.PropTypes.string,
    height: React.PropTypes.number.isRequired,
    expandedHeight: React.PropTypes.number.isRequired,
    maxHeight: React.PropTypes.number.isRequired,
    collapsed: React.PropTypes.bool.isRequired,
    shortInstructions: React.PropTypes.string.isRequired,
    shortInstructions2: React.PropTypes.string,
    longInstructions: React.PropTypes.string,
    clearFeedback: React.PropTypes.func.isRequired,
    feedback: React.PropTypes.shape({
      message: React.PropTypes.string.isRequired,
    }),
    hasAuthoredHints: React.PropTypes.bool.isRequired,
    isRtl: React.PropTypes.bool.isRequired,
    smallStaticAvatar: React.PropTypes.string,
    inputOutputTable: React.PropTypes.arrayOf(
      React.PropTypes.arrayOf(React.PropTypes.number)
    ),
    noVisualization: React.PropTypes.bool.isRequired,

    acapelaInstructionsSrc: React.PropTypes.string,
    acapelaMarkdownInstructionsSrc:  React.PropTypes.string,

    toggleInstructionsCollapsed: React.PropTypes.func.isRequired,
    setInstructionsHeight: React.PropTypes.func.isRequired,
    setInstructionsRenderedHeight: React.PropTypes.func.isRequired,
    setInstructionsMaxHeightNeeded: React.PropTypes.func.isRequired,
    showInstructionsDialog: React.PropTypes.func.isRequired,
  },

  getInitialState() {
    return {
      rightColWidth: this.shouldDisplayCollapserButton() ? 90 : 0,
      promptForHint: false,
      displayScrollButtons: true
    };
  },

  componentDidUpdate(prevProps, prevState) {
    // Update right col width now that we know how much space it needs, and
    // rerender if it has changed. One thing to note is that if we end up
    // resizing our column significantly, it can result in our maxNeededHeight
    // being inaccurate. This isn't that big a deal except that it means when we
    // adjust maxNeededHeight below, it might not be as large as we want.
    const width = this.shouldDisplayCollapserButton() ?
        $(ReactDOM.findDOMNode(this.refs.collapser)).outerWidth(true) : 0;
    if (width !== this.state.rightColWidth) {
      // setting state in componentDidUpdate will trigger another
      // re-render and is discouraged; unfortunately in this case we
      // can't do it earlier in the lifecycle as we need to examine the
      // actual DOM to determine the desired value. We are careful to
      // only actually update the state when it has changed, which will
      // prevent the possibility of an infinite loop and should serve to
      // minimize excess rerenders.
      // eslint-disable-next-line react/no-did-update-set-state
      this.setState({
        rightColWidth: width
      });
    }

    this.adjustMaxNeededHeight();

    if (this.refs && this.refs.instructions) {
      const contentContainer = this.refs.instructions.parentElement;
      const contentHeight = contentContainer.scrollHeight;
      const canScroll = contentContainer.scrollHeight > contentContainer.clientHeight;
      if (canScroll !== this.state.displayScrollButtons) {
        // see comment above
        // eslint-disable-next-line react/no-did-update-set-state
        this.setState({
          displayScrollButtons: canScroll
        });
      }
    }

    const gotNewHint = prevProps.hints.length !== this.props.hints.length;
    if (gotNewHint) {
      const images = ReactDOM.findDOMNode(this.refs.instructions).getElementsByTagName('img');
      for (let i = 0, image; (image = images[i]); i++) {
        image.onload = image.onload || this.scrollInstructionsToBottom;
      }
    }

    if (this.props.feedback || this.state.promptForHint || gotNewHint) {
      this.scrollInstructionsToBottom();
    }
  },

  componentWillUpdate(nextProps, nextState) {
    const gotNewFeedback = !this.props.feedback && nextProps.feedback;
    if (gotNewFeedback) {
      this.setState({
        promptForHint: false
      });
      if (!this.props.isMinecraft && nextProps.collapsed) {
        this.handleClickCollapser();
      }
    }
  },

  /**
   * Calculate our initial height (based off of rendered height of instructions)
   */
  componentDidMount() {
    window.addEventListener('resize', this.adjustMaxNeededHeight);

    // Might want to increase the size of our instructions after our icon image
    // has loaded, to make sure the image fits
    $(ReactDOM.findDOMNode(this.refs.icon)).load(function () {
      const minHeight = this.getMinHeight();
      if (this.props.height < minHeight) {
        this.props.setInstructionsRenderedHeight(minHeight);
      }
    }.bind(this));

    const maxNeededHeight = this.adjustMaxNeededHeight();

    // Initially set to 300. This might be adjusted when InstructionsWithWorkspace
    // adjusts max height.
    this.props.setInstructionsRenderedHeight(Math.min(maxNeededHeight, 300));
  },

  /**
   * When collapsed, height can change when we get additional feedback
   * or the hint prompt. In that case, we want to always resize.
   * When in resize mode, height can get below min height iff we resize
   * the window to be super small.  If we then resize it to be larger
   * again, we want to increase height.
   */
  componentWillReceiveProps(nextProps) {
    const minHeight = this.getMinHeight(nextProps.collapsed);
    const newHeight = Math.min(nextProps.maxHeight, minHeight);

    const shouldUpdateHeight = (nextProps.collapsed) ?
        newHeight !== this.props.height :
        nextProps.height < minHeight && nextProps.height < nextProps.maxHeight;

    if (shouldUpdateHeight) {
      this.props.setInstructionsRenderedHeight(newHeight);
    }
  },

  /**
   * @param {boolean} collapsed whether or not the height should be
   * caluclated as if the instructions are collapsed. Defaults to
   * current collapsed state.
   * @returns {number} The minimum height of the top instructions (which is just
   * the height of the little icon and the height of the resizer if we're not
   * collapsed
   */
  getMinHeight(collapsed=this.props.collapsed) {
    const collapseButtonHeight = getOuterHeight(this.refs.collapser, true);
    const scrollButtonsHeight = (!collapsed && this.refs.scrollButtons) ?
        this.refs.scrollButtons.getMinHeight() : 0;

    const minIconHeight = this.refs.icon ?
      getOuterHeight(this.refs.icon, true) : 0;
    const minInstructionsHeight = this.props.collapsed ?
      getOuterHeight(this.refs.instructions, true) : 0;

    const domNode = $(ReactDOM.findDOMNode(this));
    const margins = domNode.outerHeight(true) - domNode.outerHeight(false);

    const leftColHeight = minIconHeight;
    const middleColHeight = minInstructionsHeight;
    const rightColHeight = collapseButtonHeight + scrollButtonsHeight;

    // Only include resizer height if resizer is available
    const resizerHeight = collapsed ? 0 : RESIZER_HEIGHT;

    return Math.max(leftColHeight, middleColHeight, rightColHeight) +
        resizerHeight + margins;
  },

  /**
   * Given a prospective delta, determines how much we can actually change the
   * height (accounting for min/max) and changes height by that much.
   * @param {number} delta
   * @returns {number} How much we actually changed
   */
  handleHeightResize: function (delta = 0) {
    const minHeight = this.getMinHeight();
    const currentHeight = this.props.height;

    let newHeight = Math.max(minHeight, currentHeight + delta);
    newHeight = Math.min(newHeight, this.props.maxHeight);

    this.props.setInstructionsRenderedHeight(newHeight);
    return newHeight - currentHeight;
  },

  /**
   * Calculate how much height it would take to show top instructions with our
   * entire instructions visible and update store with this value.
   * @returns {number}
   */
  adjustMaxNeededHeight() {
    const minHeight = this.getMinHeight();
    const contentContainer = this.props.hasContainedLevels ?
        this.refs.containedLevelContainer : this.refs.instructions;
    const instructionsContent = this.refs.instructions;
    const maxNeededHeight = getOuterHeight(instructionsContent, true) +
      (this.props.collapsed ? 0 : RESIZER_HEIGHT);

    this.props.setInstructionsMaxHeightNeeded(Math.max(minHeight, maxNeededHeight));
    return maxNeededHeight;
  },

  /**
   * Handle a click to our collapser icon by changing our collapse state, and
   * updating our rendered height.
   */
  handleClickCollapser() {
    const nextCollapsed = !this.props.collapsed;
    this.props.toggleInstructionsCollapsed();

    // adjust rendered height based on next collapsed state
    if (nextCollapsed) {
      this.props.setInstructionsRenderedHeight(this.getMinHeight(nextCollapsed));
    } else {
      this.props.setInstructionsRenderedHeight(this.props.expandedHeight);
    }
  },

  /**
   * Handle a click to our "scroll up" button
   */
  handleScrollInstructionsUp() {
    const contentContainer = this.refs.instructions.parentElement;
    const contentHeight = contentContainer.clientHeight;
    scrollBy(contentContainer, contentHeight * -1 * SCROLL_BY_PERCENT);
  },

  /**
   * Handle a click to our "scroll down" button
   */
  handleScrollInstructionsDown() {
    const contentContainer = this.refs.instructions.parentElement;
    const contentHeight = contentContainer.clientHeight;
    scrollBy(contentContainer, contentHeight * SCROLL_BY_PERCENT);
  },

  /**
   * Manually scroll instructions to bottom. When we have multiple
   * elements in instructions, "bottom" is defined as 10 pixels above
   * the top of the bottommost element. This is so we don't scroll past
   * the beginning of a long element, and so we scroll to a position
   * such that you can see that there is an element above it which you
   * can scroll up to.
   */
  scrollInstructionsToBottom() {
    const instructions = this.refs.instructions;
    const contentContainer = instructions.parentElement;
    if (instructions.children.length > 1) {
      const lastChild = instructions.children[instructions.children.length - 1];
      scrollTo(contentContainer, lastChild.offsetTop - 10);
    } else {
      scrollBy(contentContainer, contentContainer.scrollHeight);
    }
  },

  /**
   * Handle a click to the hint display bubble (lightbulb)
   */
  handleClickBubble() {
    // If we don't have authored hints to display, clicking bubble shouldnt do anything
    if (this.props.hasAuthoredHints && this.props.hasUnseenHint) {
      this.setState({
        promptForHint: true
      });
      if (this.props.collapsed) {
        this.handleClickCollapser();
      }
    }
  },

  dismissHintPrompt() {
    this.setState({
      promptForHint: false
    });
  },

  showHint() {
    this.dismissHintPrompt();
    this.props.showNextHint();
    this.props.clearFeedback();
  },

  shouldDisplayHintPrompt() {
    return this.state && this.state.promptForHint && !this.props.collapsed;
  },

  shouldDisplayCollapserButton() {
    // Minecraft should never show the button
    if (this.props.isMinecraft) {
      return false;
    }

    // if we have "extra" (non-instruction) content, we should always
    // give the option of collapsing it
    if (this.props.hints.length || this.shouldDisplayHintPrompt() || this.props.feedback) {
      return true;
    }

    // Otherwise, only show the button if we have two versions of
    // instruction we want to toggle between
    return this.props.longInstructions && !this.shouldIgnoreShortInstructions();
  },

  shouldIgnoreShortInstructions() {
    // if short instructions and long instructions have a Levenshtein
    // Edit Distance of less than or equal to 10, ignore short
    // instructions and only show long.
    let dist = levenshtein(this.props.longInstructions, this.props.shortInstructions);
    return dist <= 10;
  },

  shouldDisplayShortInstructions() {
    return !this.shouldIgnoreShortInstructions() && (this.props.collapsed || !this.props.longInstructions);
  },

  render: function () {
    const resizerHeight = (this.props.collapsed ? 0 : RESIZER_HEIGHT);

    const mainStyle = [
      this.props.isRtl ? styles.mainRtl : styles.main,
      {
        height: this.props.height - resizerHeight
      },
      this.props.isEmbedView && Object.assign({}, styles.embedView, {
        left: this.props.embedViewLeftOffset
      }),
      this.props.noVisualization && styles.noViz,
      this.props.isMinecraft && craftStyles.main
    ];

<<<<<<< HEAD
    const renderedMarkdown = processMarkdown(this.shouldDisplayShortInstructions() ?
      this.props.shortInstructions : this.props.longInstructions
    );

    const acapelaSrc = this.shouldDisplayShortInstructions() ?
=======
    const markdown = (this.props.collapsed || !this.props.longInstructions) ?
      this.props.shortInstructions : this.props.longInstructions;
    const renderedMarkdown = processMarkdown(markdown, { renderer });
    const acapelaSrc =(this.props.collapsed || !this.props.longInstructions) ?
>>>>>>> 8f052fa2
      this.props.acapelaInstructionsSrc : this.props.acapelaMarkdownInstructionsSrc;

    // Only used by star wars levels
    const instructions2 = this.props.shortInstructions2 ?
      processMarkdown(this.props.shortInstructions2, { renderer }) : undefined;

    const leftColWidth = (this.props.smallStaticAvatar ? PROMPT_ICON_WIDTH : 10) +
      (this.props.hasAuthoredHints ? AUTHORED_HINTS_EXTRA_WIDTH : 0);

    return (
      <div style={mainStyle} className="editor-column">
        <ThreeColumns
          styles={{
            container: [styles.body, this.props.isMinecraft && craftStyles.body],
            left: this.props.isRtl ? styles.leftColRtl : styles.leftCol
          }}
          leftColWidth={leftColWidth}
          rightColWidth={this.state.rightColWidth}
          height={this.props.height - resizerHeight}
          allowScrolling={!this.props.isMinecraft}
        >
          <div
            style={[
              commonStyles.bubble,
              this.props.hasAuthoredHints ? styles.authoredHints : styles.noAuthoredHints
            ]}
          >
            <ProtectedStatefulDiv
              id="bubble"
              className="prompt-icon-cell"
              onClick={this.handleClickBubble}
            >
              {this.props.smallStaticAvatar &&
                <PromptIcon src={this.props.smallStaticAvatar} ref="icon"/>
              }
            </ProtectedStatefulDiv>
          </div>
          <div
            ref="instructions"
            className="csf-top-instructions"
            style={[
              styles.instructions,
              shouldDisplayChatTips(this.props.skinId) &&
                (this.props.isRtl ? styles.instructionsWithTipsRtl : styles.instructionsWithTips)
            ]}
          >
            <ChatBubble>
              {this.props.hasContainedLevels &&
                <ProtectedStatefulDiv
                  id="containedLevelContainer"
                  ref="containedLevelContainer"
                  style={styles.containedLevelContainer}
                />}
              {!this.props.hasContainedLevels &&
                <Instructions
                  ref="instructions"
                  renderedMarkdown={renderedMarkdown}
                  acapelaSrc={acapelaSrc}
                  onResize={this.adjustMaxNeededHeight}
                  inputOutputTable={this.props.collapsed ? undefined : this.props.inputOutputTable}
                  aniGifURL={this.props.aniGifURL}
                  inTopPane
                />}
              {!this.props.hasContainedLevels && this.props.collapsed && instructions2 &&
                <div
                  className="secondary-instructions"
                  dangerouslySetInnerHTML={{ __html: instructions2 }}
                />}
            </ChatBubble>
            {!this.props.collapsed && this.props.hints && this.props.hints.map((hint) =>
              <InlineHint
                key={hint.hintId}
                borderColor={color.yellow}
                content={hint.content}
                block={hint.block}
              />
            )}
            {this.props.feedback && (this.props.isMinecraft || !this.props.collapsed) &&
              <InlineFeedback
                borderColor={this.props.isMinecraft ? color.white : color.charcoal}
                message={this.props.feedback.message}
              />}
            {this.shouldDisplayHintPrompt() &&
              <HintPrompt
                isMinecraft={this.props.isMinecraft}
                borderColor={color.yellow}
                onConfirm={this.showHint}
                onDismiss={this.dismissHintPrompt}
              />}
          </div>
          <div>
            <CollapserButton
              ref="collapser"
              style={[styles.collapserButton, !this.shouldDisplayCollapserButton() && commonStyles.hidden]}
              collapsed={this.props.collapsed}
              onClick={this.handleClickCollapser}
            />
            {!this.props.collapsed &&
              <ScrollButtons
                style={this.props.isRtl ? styles.scrollButtonsRtl : styles.scrollButtons}
                ref="scrollButtons"
                onScrollUp={this.handleScrollInstructionsUp}
                onScrollDown={this.handleScrollInstructionsDown}
                visible={this.state.displayScrollButtons}
                height={this.props.height - styles.scrollButtons.top - resizerHeight}
              />}
          </div>
        </ThreeColumns>
        {!this.props.collapsed && !this.props.isEmbedView &&
          <HeightResizer
            position={this.props.height}
            onResize={this.handleHeightResize}
          />}
      </div>
    );
  }
});
module.exports = connect(function propsFromStore(state) {
  return {
    acapelaInstructionsSrc: state.pageConstants.acapelaInstructionsSrc,
    acapelaMarkdownInstructionsSrc: state.pageConstants.acapelaMarkdownInstructionsSrc,
    hints: state.authoredHints.seenHints,
    hasUnseenHint: state.authoredHints.unseenHints.length > 0,
    skinId: state.pageConstants.skinId,
    showNextHint: state.pageConstants.showNextHint,
    isEmbedView: state.pageConstants.isEmbedView,
    embedViewLeftOffset: state.pageConstants.nonResponsiveVisualizationColumnWidth + VIZ_TO_INSTRUCTIONS_MARGIN,
    isMinecraft: !!state.pageConstants.isMinecraft,
    hasContainedLevels: state.pageConstants.hasContainedLevels,
    aniGifURL: state.pageConstants.aniGifURL,
    height: state.instructions.renderedHeight,
    expandedHeight: state.instructions.expandedHeight,
    maxHeight: Math.min(state.instructions.maxAvailableHeight,
      state.instructions.maxNeededHeight),
    collapsed: state.instructions.collapsed,
    shortInstructions: state.instructions.shortInstructions,
    shortInstructions2: state.instructions.shortInstructions2,
    longInstructions: state.instructions.longInstructions,
    hasAuthoredHints: state.instructions.hasAuthoredHints,
    feedback: state.instructions.feedback,
    isRtl: state.pageConstants.localeDirection === 'rtl',
    smallStaticAvatar: state.pageConstants.smallStaticAvatar,
    inputOutputTable: state.pageConstants.inputOutputTable,
    noVisualization: state.pageConstants.noVisualization
  };
}, function propsFromDispatch(dispatch) {
  return {
    toggleInstructionsCollapsed: function () {
      dispatch(instructions.toggleInstructionsCollapsed());
    },
    setInstructionsHeight: function (height) {
      dispatch(instructions.setInstructionsHeight(height));
    },
    setInstructionsRenderedHeight(height) {
      dispatch(instructions.setInstructionsRenderedHeight(height));
    },
    setInstructionsMaxHeightNeeded(height) {
      dispatch(instructions.setInstructionsMaxHeightNeeded(height));
    },
    clearFeedback(height) {
      dispatch(instructions.setFeedback(null));
    },
    showInstructionsDialog(height) {
      dispatch(openDialog({
        autoClose: false,
        showHints: true,
        aniGifOnly: false,
        hintsOnly: true
      }));
    }
  };
}, null, { withRef: true }
)(Radium(TopInstructions));<|MERGE_RESOLUTION|>--- conflicted
+++ resolved
@@ -499,18 +499,11 @@
       this.props.isMinecraft && craftStyles.main
     ];
 
-<<<<<<< HEAD
-    const renderedMarkdown = processMarkdown(this.shouldDisplayShortInstructions() ?
-      this.props.shortInstructions : this.props.longInstructions
-    );
-
-    const acapelaSrc = this.shouldDisplayShortInstructions() ?
-=======
-    const markdown = (this.props.collapsed || !this.props.longInstructions) ?
+    const markdown = this.shouldDisplayShortInstructions() ?
       this.props.shortInstructions : this.props.longInstructions;
     const renderedMarkdown = processMarkdown(markdown, { renderer });
-    const acapelaSrc =(this.props.collapsed || !this.props.longInstructions) ?
->>>>>>> 8f052fa2
+
+    const acapelaSrc = this.shouldDisplayShortInstructions() ?
       this.props.acapelaInstructionsSrc : this.props.acapelaMarkdownInstructionsSrc;
 
     // Only used by star wars levels
