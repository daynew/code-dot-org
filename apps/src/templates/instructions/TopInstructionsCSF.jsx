'use strict';

import $ from 'jquery';
import React from 'react';
import ReactDOM from 'react-dom';
import Radium from 'radium';
import {connect} from 'react-redux';
var actions = require('../../applab/actions');
var instructions = require('../../redux/instructions');
var color = require('../../color');
var styleConstants = require('../../styleConstants');
var commonStyles = require('../../commonStyles');

var processMarkdown = require('marked');

var ProtectedStatefulDiv = require('../ProtectedStatefulDiv');
var Instructions = require('./Instructions');
var CollapserIcon = require('./CollapserIcon');
var HeightResizer = require('./HeightResizer');
var constants = require('../../constants');
var msg = require('../../locale');
import CollapserButton from './CollapserButton';
import ThreeColumns from './ThreeColumns';
import PromptIcon from './PromptIcon';
import ProtectedStatefulDiv from '../ProtectedStatefulDiv';

const VERTICAL_PADDING = 10;
const HORIZONTAL_PADDING = 20;
const RESIZER_HEIGHT = styleConstants['resize-bar-width'];

const PROMPT_ICON_WIDTH = 60; // 50 + 10 for padding
const AUTHORED_HINTS_EXTRA_WIDTH = 30; // 40 px, but 10 overlap with prompt icon

const styles = {
  main: {
    position: 'absolute',
    marginLeft: 15,
    top: 0,
    right: 0,
    // left handled by media queries for .editor-column
  },
  mainRtl: {
    position: 'absolute',
    marginRight: 15,
    top: 0,
    left: 0,
    // right handled by media queries for .editor-column
  },
  body: {
    backgroundColor: 'white',
    borderRadius: 10,
    width: '100%',
  },
  embedView: {
    height: undefined,
    bottom: 0,
    // Visualization is hard-coded on embed levels. Do the same for instructions position
    left: 340
  },
  collapserButton: {
    position: 'absolute',
    right: 0,
    marginTop: 5,
    marginRight: 5
  },
  // bubble has pointer cursor by default. override that if no hints
  noAuthoredHints: {
    cursor: 'default'
  },
  authoredHints: {
    // raise by 20 so that the lightbulb "floats" without causing the original
    // icon to move. This strangeness happens in part because prompt-icon-cell
    // is managed outside of React
    marginTop: -20
  }
};

var TopInstructions = React.createClass({
  propTypes: {
    isEmbedView: React.PropTypes.bool.isRequired,
<<<<<<< HEAD
    hasContainedLevels: React.PropTypes.bool.isRequired,
    puzzleNumber: React.PropTypes.number.isRequired,
    stageTotal: React.PropTypes.number.isRequired,
=======
>>>>>>> 0721fa4a
    height: React.PropTypes.number.isRequired,
    expandedHeight: React.PropTypes.number.isRequired,
    maxHeight: React.PropTypes.number.isRequired,
    collapsed: React.PropTypes.bool.isRequired,
    shortInstructions: React.PropTypes.string.isRequired,
    longInstructions: React.PropTypes.string,
    hasAuthoredHints: React.PropTypes.bool.isRequired,
    isRtl: React.PropTypes.bool.isRequired,
    smallStaticAvatar: React.PropTypes.string,
    inputOutputTable: React.PropTypes.arrayOf(
      React.PropTypes.arrayOf(React.PropTypes.number)
    ),

    toggleInstructionsCollapsed: React.PropTypes.func.isRequired,
    setInstructionsHeight: React.PropTypes.func.isRequired,
    setInstructionsRenderedHeight: React.PropTypes.func.isRequired,
    setInstructionsMaxHeightNeeded: React.PropTypes.func.isRequired
  },

  getInitialState() {
    return { rightColWidth: 90 };
  },

  /**
   * Calculate our initial height (based off of rendered height of instructions)
   */
<<<<<<< HEAD
  getRenderedHeight() {
    // TODO - this is getting called a LOT - prob bc blockly?
    if (this.props.hasContainedLevels) {
      return $(ReactDOM.findDOMNode(this)).find('#containedLevelContainer').outerHeight(true) + 2 * VERTICAL_PADDING;
    } else {
      var instructionsContent = this.refs.instructions.refs.instructionsMarkdown;
      return $(ReactDOM.findDOMNode(instructionsContent)).outerHeight(true) + 2 * VERTICAL_PADDING;
    }
=======
  componentDidMount() {
    window.addEventListener('resize', this.adjustMaxNeededHeight);

    // Might want to increase the size of our instructions after our icon image
    // has loaded, to make sure the image fits
    $(ReactDOM.findDOMNode(this.refs.icon)).load(function () {
      const minHeight = this.getMinHeight();
      if (this.props.height < minHeight) {
        this.props.setInstructionsRenderedHeight(minHeight);
      }
    }.bind(this));

    const maxNeededHeight = this.adjustMaxNeededHeight();

    // Update right col width now that we know how much space it needs. One thing
    // to note is that if we end up resizing our column significantly, it can
    // result in our maxNeededHeight being inaccurate. This isn't that big a deal
    // except that it means when we set instructionsRenderedHeight below, it might
    // not be as large as we want.
    this.setState({
      rightColWidth: $(ReactDOM.findDOMNode(this.refs.collapser)).outerWidth(true)
    });

    // Initially set to 300. This might be adjusted when InstructionsWithWorkspace
    // adjusts max height.
    this.props.setInstructionsRenderedHeight(Math.min(maxNeededHeight, 300));
>>>>>>> 0721fa4a
  },

  /**
   * Height can get below min height iff we resize the window to be super small.
   * If we then resize it to be larger again, we want to increase height.
   */
  componentWillReceiveProps(nextProps) {
    const minHeight = this.getMinHeight();
    if (nextProps.height < minHeight && nextProps.height < nextProps.maxHeight) {
      this.props.setInstructionsRenderedHeight(Math.min(nextProps.maxHeight, minHeight));
    }
  },

  /**
   * @returns {number} The minimum height of the top instructions (which is just
   * the height of the little icon and the height of the resizer if we're not
   * collapsed
   */
  getMinHeight() {
    const buttonHeight = $(ReactDOM.findDOMNode(this.refs.collapser)).outerHeight(true);
    const minIconHeight = this.refs.icon ?
      $(ReactDOM.findDOMNode(this.refs.icon)).outerHeight(true) : 0;
    const minInstructionsHeight = this.props.collapsed ?
      $(ReactDOM.findDOMNode(this.refs.instructions)).outerHeight(true) : 0;

    return Math.max(buttonHeight, minIconHeight, minInstructionsHeight) +
      (this.props.collapsed ? 0 : RESIZER_HEIGHT);
  },

  /**
   * Given a prospective delta, determines how much we can actually change the
   * height (accounting for min/max) and changes height by that much.
   * @param {number} delta
   * @returns {number} How much we actually changed
   */
  handleHeightResize: function (delta) {
    const minHeight = this.getMinHeight();
    const currentHeight = this.props.height;

    let newHeight = Math.max(minHeight, currentHeight + delta);
    newHeight = Math.min(newHeight, this.props.maxHeight);

    this.props.setInstructionsRenderedHeight(newHeight);
    return newHeight - currentHeight;
  },

<<<<<<< HEAD
  render: function () {
    if (!this.props.hasContainedLevels && !this.props.markdown) {
      return <div/>;
=======
  /**
   * Calculate how much height it would take to show top instructions with our
   * entire instructions visible and update store with this value.
   * @returns {number}
   */
  adjustMaxNeededHeight() {
    const minHeight = this.getMinHeight();

    const instructionsContent = this.refs.instructions;
    const maxNeededHeight = $(ReactDOM.findDOMNode(instructionsContent)).outerHeight(true) +
      RESIZER_HEIGHT;

    this.props.setInstructionsMaxHeightNeeded(Math.max(minHeight, maxNeededHeight));
    return maxNeededHeight;
  },

  /**
   * Handle a click to our collapser icon by changing our collapse state, and
   * updating our rendered height.
   */
  handleClickCollapser() {
    const nextCollapsed = !this.props.collapsed;
    this.props.toggleInstructionsCollapsed();

    // adjust rendered height based on next collapsed state
    if (nextCollapsed) {
      this.props.setInstructionsRenderedHeight(this.getMinHeight());
    } else {
      this.props.setInstructionsRenderedHeight(this.props.expandedHeight);
>>>>>>> 0721fa4a
    }
  },

  render: function () {
    const resizerHeight = (this.props.collapsed ? 0 : RESIZER_HEIGHT);

    const mainStyle = [
      this.props.isRtl ? styles.mainRtl : styles.main,
      {
        height: this.props.height - resizerHeight
      },
      this.props.isEmbedView && styles.embedView
    ];

    const renderedMarkdown = processMarkdown(this.props.collapsed ?
      this.props.shortInstructions : this.props.longInstructions);

    const leftColWidth = (this.props.smallStaticAvatar ? PROMPT_ICON_WIDTH : 10) +
      (this.props.hasAuthoredHints ? AUTHORED_HINTS_EXTRA_WIDTH : 0);

    return (
      <div style={mainStyle} className="editor-column">
<<<<<<< HEAD
        <div>
          <div style={styles.body}>
            <CollapserButton
                style={styles.collapserButton}
                collapsed={this.props.collapsed}
                onClick={this.props.toggleInstructionsCollapsed}/>
            {this.props.hasContainedLevels && <ProtectedStatefulDiv
              id="containedLevelContainer"
              className='contained-level-container'/>
            }
            {!this.props.hasContainedLevels && <Instructions
              ref="instructions"
              renderedMarkdown={renderedMarkdown}
              onResize={this.props.onResize}
              inTopPane
              />
            }
=======
        <ThreeColumns
            style={styles.body}
            leftColWidth={leftColWidth}
            rightColWidth={this.state.rightColWidth}
            height={this.props.height - resizerHeight}
        >
          <div
              style={[
                commonStyles.bubble,
                this.props.hasAuthoredHints ? styles.authoredHints : styles.noAuthoredHints
              ]}
          >
            <ProtectedStatefulDiv id="bubble" className="prompt-icon-cell">
              {this.props.smallStaticAvatar &&
                <PromptIcon src={this.props.smallStaticAvatar} ref='icon'/>
              }
            </ProtectedStatefulDiv>
>>>>>>> 0721fa4a
          </div>
          <Instructions
              ref="instructions"
              renderedMarkdown={renderedMarkdown}
              onResize={this.adjustMaxNeededHeight}
              inputOutputTable={this.props.collapsed ? undefined : this.props.inputOutputTable}
              inTopPane
          />
          <CollapserButton
              ref='collapser'
              style={[styles.collapserButton, !this.props.longInstructions && commonStyles.hidden]}
              collapsed={this.props.collapsed}
              onClick={this.handleClickCollapser}
          />
        </ThreeColumns>
        {!this.props.collapsed && !this.props.isEmbedView && <HeightResizer
          position={this.props.height}
          onResize={this.handleHeightResize}/>
        }
      </div>
    );
  }
});
module.exports = connect(function propsFromStore(state) {
  return {
    isEmbedView: state.pageConstants.isEmbedView,
<<<<<<< HEAD
    hasContainedLevels: state.pageConstants.hasContainedLevels,
    puzzleNumber: state.pageConstants.puzzleNumber,
    stageTotal: state.pageConstants.stageTotal,
    maxHeight: state.instructions.maxHeight,
    markdown: state.pageConstants.instructionsMarkdown,
=======
    height: state.instructions.renderedHeight,
    expandedHeight: state.instructions.expandedHeight,
    maxHeight: Math.min(state.instructions.maxAvailableHeight,
      state.instructions.maxNeededHeight),
>>>>>>> 0721fa4a
    collapsed: state.instructions.collapsed,
    shortInstructions: state.instructions.shortInstructions,
    longInstructions: state.instructions.longInstructions,
    hasAuthoredHints: state.instructions.hasAuthoredHints,
    isRtl: state.pageConstants.localeDirection === 'rtl',
    smallStaticAvatar: state.pageConstants.smallStaticAvatar,
    inputOutputTable: state.pageConstants.inputOutputTable
  };
}, function propsFromDispatch(dispatch) {
  return {
    toggleInstructionsCollapsed: function () {
      dispatch(instructions.toggleInstructionsCollapsed());
    },
    setInstructionsHeight: function (height) {
      dispatch(instructions.setInstructionsHeight(height));
    },
    setInstructionsRenderedHeight(height) {
      dispatch(instructions.setInstructionsRenderedHeight(height));
    },
    setInstructionsMaxHeightNeeded(height) {
      dispatch(instructions.setInstructionsMaxHeightNeeded(height));
    }
  };
}, null, { withRef: true }
)(Radium(TopInstructions));<|MERGE_RESOLUTION|>--- conflicted
+++ resolved
@@ -13,7 +13,6 @@
 
 var processMarkdown = require('marked');
 
-var ProtectedStatefulDiv = require('../ProtectedStatefulDiv');
 var Instructions = require('./Instructions');
 var CollapserIcon = require('./CollapserIcon');
 var HeightResizer = require('./HeightResizer');
@@ -78,12 +77,7 @@
 var TopInstructions = React.createClass({
   propTypes: {
     isEmbedView: React.PropTypes.bool.isRequired,
-<<<<<<< HEAD
     hasContainedLevels: React.PropTypes.bool.isRequired,
-    puzzleNumber: React.PropTypes.number.isRequired,
-    stageTotal: React.PropTypes.number.isRequired,
-=======
->>>>>>> 0721fa4a
     height: React.PropTypes.number.isRequired,
     expandedHeight: React.PropTypes.number.isRequired,
     maxHeight: React.PropTypes.number.isRequired,
@@ -110,16 +104,6 @@
   /**
    * Calculate our initial height (based off of rendered height of instructions)
    */
-<<<<<<< HEAD
-  getRenderedHeight() {
-    // TODO - this is getting called a LOT - prob bc blockly?
-    if (this.props.hasContainedLevels) {
-      return $(ReactDOM.findDOMNode(this)).find('#containedLevelContainer').outerHeight(true) + 2 * VERTICAL_PADDING;
-    } else {
-      var instructionsContent = this.refs.instructions.refs.instructionsMarkdown;
-      return $(ReactDOM.findDOMNode(instructionsContent)).outerHeight(true) + 2 * VERTICAL_PADDING;
-    }
-=======
   componentDidMount() {
     window.addEventListener('resize', this.adjustMaxNeededHeight);
 
@@ -146,7 +130,6 @@
     // Initially set to 300. This might be adjusted when InstructionsWithWorkspace
     // adjusts max height.
     this.props.setInstructionsRenderedHeight(Math.min(maxNeededHeight, 300));
->>>>>>> 0721fa4a
   },
 
   /**
@@ -193,11 +176,6 @@
     return newHeight - currentHeight;
   },
 
-<<<<<<< HEAD
-  render: function () {
-    if (!this.props.hasContainedLevels && !this.props.markdown) {
-      return <div/>;
-=======
   /**
    * Calculate how much height it would take to show top instructions with our
    * entire instructions visible and update store with this value.
@@ -227,7 +205,6 @@
       this.props.setInstructionsRenderedHeight(this.getMinHeight());
     } else {
       this.props.setInstructionsRenderedHeight(this.props.expandedHeight);
->>>>>>> 0721fa4a
     }
   },
 
@@ -250,25 +227,6 @@
 
     return (
       <div style={mainStyle} className="editor-column">
-<<<<<<< HEAD
-        <div>
-          <div style={styles.body}>
-            <CollapserButton
-                style={styles.collapserButton}
-                collapsed={this.props.collapsed}
-                onClick={this.props.toggleInstructionsCollapsed}/>
-            {this.props.hasContainedLevels && <ProtectedStatefulDiv
-              id="containedLevelContainer"
-              className='contained-level-container'/>
-            }
-            {!this.props.hasContainedLevels && <Instructions
-              ref="instructions"
-              renderedMarkdown={renderedMarkdown}
-              onResize={this.props.onResize}
-              inTopPane
-              />
-            }
-=======
         <ThreeColumns
             style={styles.body}
             leftColWidth={leftColWidth}
@@ -286,15 +244,19 @@
                 <PromptIcon src={this.props.smallStaticAvatar} ref='icon'/>
               }
             </ProtectedStatefulDiv>
->>>>>>> 0721fa4a
           </div>
-          <Instructions
+          {this.props.hasContainedLevels && <ProtectedStatefulDiv
+            id="containedLevelContainer"
+            className='contained-level-container'/>
+          }
+          {!this.props.hasContainedLevels && <Instructions
               ref="instructions"
               renderedMarkdown={renderedMarkdown}
               onResize={this.adjustMaxNeededHeight}
               inputOutputTable={this.props.collapsed ? undefined : this.props.inputOutputTable}
               inTopPane
-          />
+            />
+          }
           <CollapserButton
               ref='collapser'
               style={[styles.collapserButton, !this.props.longInstructions && commonStyles.hidden]}
@@ -313,18 +275,11 @@
 module.exports = connect(function propsFromStore(state) {
   return {
     isEmbedView: state.pageConstants.isEmbedView,
-<<<<<<< HEAD
     hasContainedLevels: state.pageConstants.hasContainedLevels,
-    puzzleNumber: state.pageConstants.puzzleNumber,
-    stageTotal: state.pageConstants.stageTotal,
-    maxHeight: state.instructions.maxHeight,
-    markdown: state.pageConstants.instructionsMarkdown,
-=======
     height: state.instructions.renderedHeight,
     expandedHeight: state.instructions.expandedHeight,
     maxHeight: Math.min(state.instructions.maxAvailableHeight,
       state.instructions.maxNeededHeight),
->>>>>>> 0721fa4a
     collapsed: state.instructions.collapsed,
     shortInstructions: state.instructions.shortInstructions,
     longInstructions: state.instructions.longInstructions,
