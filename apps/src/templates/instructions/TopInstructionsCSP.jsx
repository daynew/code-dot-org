--- conflicted
+++ resolved
@@ -118,13 +118,10 @@
     setInstructionsMaxHeightNeeded: PropTypes.func.isRequired,
     documentationUrl: PropTypes.string,
     ttsMarkdownInstructionsUrl:  PropTypes.string
-<<<<<<< HEAD
-=======
   },
 
   state:{
     helpTabSelected: false,
->>>>>>> a4df5b8b
   },
 
   /**
