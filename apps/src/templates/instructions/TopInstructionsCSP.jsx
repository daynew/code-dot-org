--- conflicted
+++ resolved
@@ -126,11 +126,8 @@
     readOnlyWorkspace: PropTypes.bool,
     serverLevelId: PropTypes.number,
     user: PropTypes.number,
-<<<<<<< HEAD
-    noInstructionsWhenCollapsed: PropTypes.bool.isRequired
-=======
+    noInstructionsWhenCollapsed: PropTypes.bool.isRequired,
     teacherMarkdown: PropTypes.string
->>>>>>> 29e57fce
   };
 
   constructor(props) {
@@ -440,7 +437,8 @@
                   teacherOnly={teacherOnly}
                 />
               )}
-              {this.props.viewAs === ViewType.Teacher &&
+              {this.props.noInstructionsWhenCollapsed &&
+                this.props.viewAs === ViewType.Teacher &&
                 this.props.teacherMarkdown && (
                   <InstructionsTab
                     className="uitest-teacherOnlyTab"
@@ -463,38 +461,28 @@
         <div style={[this.props.collapsed && commonStyles.hidden]}>
           <div style={styles.body}>
             <div ref="instructions">
-              {this.props.hasContainedLevels && (
-                <ContainedLevel
-                  ref="instructions"
-                  hidden={this.state.tabSelected !== TabType.INSTRUCTIONS}
-                />
-              )}
+              {this.props.hasContainedLevels &&
+                this.props.noInstructionsWhenCollapsed && (
+                  <ContainedLevel
+                    ref="instructions"
+                    hidden={this.state.tabSelected !== TabType.INSTRUCTIONS}
+                  />
+                )}
+              {!this.props.noInstructionsWhenCollapsed &&
+                this.state.tabSelected === TabType.INSTRUCTIONS && (
+                  <TopInstructionsCSF />
+                )}
               {!this.props.hasContainedLevels &&
+                this.props.noInstructionsWhenCollapsed &&
                 this.state.tabSelected === TabType.INSTRUCTIONS && (
                   <div>
-<<<<<<< HEAD
-                    {!this.props.noInstructionsWhenCollapsed && (
-                      <TopInstructionsCSF />
-                    )}
-                    {this.props.noInstructionsWhenCollapsed && (
-                      <div>
-                        <Instructions
-                          ref="instructions"
-                          longInstructions={this.props.longInstructions}
-                          onResize={this.adjustMaxNeededHeight}
-                          inTopPane
-                        />
-                        <TeacherOnlyMarkdown />
-                      </div>
-                    )}
-=======
                     <Instructions
                       ref="instructions"
                       longInstructions={this.props.longInstructions}
                       onResize={this.adjustMaxNeededHeight}
                       inTopPane
                     />
->>>>>>> 29e57fce
+                    <TeacherOnlyMarkdown />
                   </div>
                 )}
             </div>
@@ -521,7 +509,8 @@
                 token={this.state.token}
               />
             )}
-            {this.props.viewAs === ViewType.Teacher &&
+            {this.props.noInstructionsWhenCollapsed &&
+              this.props.viewAs === ViewType.Teacher &&
               this.props.teacherMarkdown &&
               this.state.tabSelected === TabType.TEACHER_ONLY && (
                 <TeacherOnlyMarkdown ref="teacherOnlyTab" />
@@ -563,11 +552,8 @@
     readOnlyWorkspace: state.pageConstants.isReadOnlyWorkspace,
     serverLevelId: state.pageConstants.serverLevelId,
     user: state.pageConstants.userId,
-<<<<<<< HEAD
-    noInstructionsWhenCollapsed: state.instructions.noInstructionsWhenCollapsed
-=======
+    noInstructionsWhenCollapsed: state.instructions.noInstructionsWhenCollapsed,
     teacherMarkdown: state.instructions.teacherMarkdown
->>>>>>> 29e57fce
   }),
   dispatch => ({
     toggleInstructionsCollapsed() {
