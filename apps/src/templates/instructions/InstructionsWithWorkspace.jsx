--- conflicted
+++ resolved
@@ -110,18 +110,9 @@
 
 module.exports = connect(function propsFromStore(state) {
   return {
-<<<<<<< HEAD
     showInstructions: state.pageConstants.instructionsInTopPane &&
         (!!state.pageConstants.instructionsMarkdown || state.pageConstants.hasContainedLevels),
-    instructionsCollapsed: state.instructions.collapsed || !state.pageConstants.instructionsInTopPane,
-    instructionsHeight: state.instructions.height,
-    instructionsMaxHeight: state.instructions.maxHeight,
-    isRtl: state.pageConstants.localeDirection === 'rtl',
-    noVisualization: !!state.pageConstants.noVisualization
-=======
-    showInstructions: state.pageConstants.instructionsInTopPane,
     instructionsHeight: state.instructions.renderedHeight
->>>>>>> 0721fa4a
   };
 }, function propsFromDispatch(dispatch) {
   return {
