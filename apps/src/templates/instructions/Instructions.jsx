var React = require('react');
var MarkdownInstructions = require('./MarkdownInstructions');
var NonMarkdownInstructions = require('./NonMarkdownInstructions');
import InputOutputTable from './InputOutputTable';

const styles = {
  main: {
    overflow: 'auto'
  }
};

const styles = {
  icon: {
    cursor: "pointer",
    padding: "5px 10px",
    margin: "0 10px"
  },
  audio: {
    verticalAlign: "middle",
    margin: "0 10px",
  }
};

var Instructions = React.createClass({

  propTypes: {
    puzzleTitle: React.PropTypes.string,
    instructions: React.PropTypes.string,
    instructions2: React.PropTypes.string,
    renderedMarkdown: React.PropTypes.string,
    markdownClassicMargins: React.PropTypes.bool,
    aniGifURL: React.PropTypes.string,
    authoredHints: React.PropTypes.element,
<<<<<<< HEAD
    onResize: React.PropTypes.func,
    acapelaSettings: React.PropTypes.shape({
      login: React.PropTypes.string.isRequired,
      app: React.PropTypes.string.isRequired,
      password: React.PropTypes.string.isRequired,
    })
  },

  getInitialState: function () {
    return {
      voices: [{
        id: "micah22k",
        name: "Micah"
      }, {
        id: "nelly22k",
        name: "Nelly"
      }, {
        id: "willlittlecreature22k",
        name: "Yodit"
      }],
      lastVoice: "micah22k"
    };
  },

  playAudio: function (text, voice) {
    $.getJSON("https://vaas.acapela-group.com/Services/UrlMaker?jsoncallback=?", {
      cl_login: this.props.acapelaSettings.login,
      cl_app: this.props.acapelaSettings.app,
      cl_pwd: this.props.acapelaSettings.password,
      req_voice: voice,
      req_text: text,
    }, function (data) {
      this.setState({
        lastVoice: voice,
        audioSrc: data.snd_url
      });
    }.bind(this));
=======
    inputOutputTable: React.PropTypes.arrayOf(
      React.PropTypes.arrayOf(React.PropTypes.number)
    ),
    onResize: React.PropTypes.func
>>>>>>> 76818256
  },

  render: function () {
    // Body logic is as follows:
    //
    // If we have been given rendered markdown, render a div containing
    // that, optionally with inline-styled margins. We don't need to
    // worry about the title in this case, as it is rendered by the
    // Dialog header
    //
    // Otherwise, render the title and up to two sets of instructions.
    // These instructions may contain spans and images as determined by
    // substituteInstructionImages
    var instructions;
    var text;
    if (this.props.renderedMarkdown) {
      instructions = (
        <MarkdownInstructions
          ref="instructionsMarkdown"
          renderedMarkdown={this.props.renderedMarkdown}
          markdownClassicMargins={this.props.markdownClassicMargins}
          onResize={this.props.onResize}
          inTopPane={this.props.inTopPane}
        />
      );

      var temporaryElement = document.createElement('div');
      temporaryElement.innerHTML = this.props.renderedMarkdown;
      text = temporaryElement.textContent;
    } else {
      instructions = (
        <NonMarkdownInstructions
          puzzleTitle={this.props.puzzleTitle}
          instructions={this.props.instructions}
          instructions2={this.props.instructions2}
        />
      );
      text = this.props.instructions;
    }
    return (
      <div style={styles.main}>
        {instructions}
<<<<<<< HEAD
        {this.props.aniGifURL && <img className="aniGif example-image" src={this.props.aniGifURL}/>}
        {this.props.acapelaSettings && (<div>
          <p style={{lineHeight: "14px", fontSize: "12px"}}>Note that in trial mode, we don't have access to the high-quality children's voices that we would probably want to use in production</p>
          <div className="btn-group dropup">
            <a className="btn btn-primary" onClick={this.playAudio.bind(this, text, this.state.lastVoice)}><i className="icon-bullhorn icon-white"></i></a>
            <a className="btn btn-primary dropdown-toggle" data-toggle="dropdown"><span className="caret"></span></a>
            <ul className="dropdown-menu">
              {this.state.voices.map(voice => <li key={voice.id}><a onClick={this.playAudio.bind(this, text, voice.id)}>{voice.name}</a></li>)}
            </ul>
          </div>
          {this.state.audioSrc && <audio style={styles.audio} src={this.state.audioSrc} controls='controls' />}
        </div>)}
=======
        {this.props.inputOutputTable && <InputOutputTable data={this.props.inputOutputTable}/>}
        {this.props.aniGifURL &&
          <img className="aniGif example-image" src={ this.props.aniGifURL }/>
        }
>>>>>>> 76818256
        {this.props.authoredHints}
      </div>
    );
  }
});

module.exports = Instructions;<|MERGE_RESOLUTION|>--- conflicted
+++ resolved
@@ -6,10 +6,7 @@
 const styles = {
   main: {
     overflow: 'auto'
-  }
-};
-
-const styles = {
+  },
   icon: {
     cursor: "pointer",
     padding: "5px 10px",
@@ -31,7 +28,9 @@
     markdownClassicMargins: React.PropTypes.bool,
     aniGifURL: React.PropTypes.string,
     authoredHints: React.PropTypes.element,
-<<<<<<< HEAD
+    inputOutputTable: React.PropTypes.arrayOf(
+      React.PropTypes.arrayOf(React.PropTypes.number)
+    ),
     onResize: React.PropTypes.func,
     acapelaSettings: React.PropTypes.shape({
       login: React.PropTypes.string.isRequired,
@@ -69,12 +68,6 @@
         audioSrc: data.snd_url
       });
     }.bind(this));
-=======
-    inputOutputTable: React.PropTypes.arrayOf(
-      React.PropTypes.arrayOf(React.PropTypes.number)
-    ),
-    onResize: React.PropTypes.func
->>>>>>> 76818256
   },
 
   render: function () {
@@ -117,8 +110,10 @@
     return (
       <div style={styles.main}>
         {instructions}
-<<<<<<< HEAD
-        {this.props.aniGifURL && <img className="aniGif example-image" src={this.props.aniGifURL}/>}
+        {this.props.inputOutputTable && <InputOutputTable data={this.props.inputOutputTable}/>}
+        {this.props.aniGifURL &&
+          <img className="aniGif example-image" src={ this.props.aniGifURL }/>
+        }
         {this.props.acapelaSettings && (<div>
           <p style={{lineHeight: "14px", fontSize: "12px"}}>Note that in trial mode, we don't have access to the high-quality children's voices that we would probably want to use in production</p>
           <div className="btn-group dropup">
@@ -130,12 +125,6 @@
           </div>
           {this.state.audioSrc && <audio style={styles.audio} src={this.state.audioSrc} controls='controls' />}
         </div>)}
-=======
-        {this.props.inputOutputTable && <InputOutputTable data={this.props.inputOutputTable}/>}
-        {this.props.aniGifURL &&
-          <img className="aniGif example-image" src={ this.props.aniGifURL }/>
-        }
->>>>>>> 76818256
         {this.props.authoredHints}
       </div>
     );
