/**
 * Blockly Demo: Maze
 *
 * Copyright 2012 Google Inc.
 * http://blockly.googlecode.com/
 *
 * Licensed under the Apache License, Version 2.0 (the "License");
 * you may not use this file except in compliance with the License.
 * You may obtain a copy of the License at
 *
 *   http://www.apache.org/licenses/LICENSE-2.0
 *
 * Unless required by applicable law or agreed to in writing, software
 * distributed under the License is distributed on an "AS IS" BASIS,
 * WITHOUT WARRANTIES OR CONDITIONS OF ANY KIND, either express or implied.
 * See the License for the specific language governing permissions and
 * limitations under the License.
 */

/**
 * @fileoverview Demonstration of Blockly: Solving a maze.
 * @author fraser@google.com (Neil Fraser)
 */
var commonMsg = require('@cdo/locale');
var mazeUtils = require('@code-dot-org/maze').utils;

var blockUtils = require('../block_utils');
<<<<<<< HEAD
var mazeUtils = require('@code-dot-org/maze/src/utils');
=======
var codegen = require('../lib/tools/jsinterpreter/codegen');

var msg = require('./locale');
>>>>>>> eeb78293

// Install extensions to Blockly's language and JavaScript generator.
exports.install = function (blockly, blockInstallOptions) {
  var skin = blockInstallOptions.skin;
  var generator = blockly.Generator.get('JavaScript');
  blockly.JavaScript = generator;

  if (mazeUtils.isBeeSkin(skin.id)) {
    require('./beeBlocks').install(blockly, blockInstallOptions);
  } else if (mazeUtils.isCollectorSkin(skin.id)) {
    require('./collectorBlocks').install(blockly, blockInstallOptions);
  } else if (mazeUtils.isHarvesterSkin(skin.id)) {
    require('./harvesterBlocks').install(blockly, blockInstallOptions);
  } else if (mazeUtils.isPlanterSkin(skin.id)) {
    require('./planterBlocks').install(blockly, blockInstallOptions);
  }

  var SimpleMove = {
    DIRECTION_CONFIGS: {
      West: { letter: commonMsg.directionWestLetter(), image: skin.leftArrow, tooltip: msg.moveWestTooltip() },
      East: { letter: commonMsg.directionEastLetter(), image: skin.rightArrow, tooltip: msg.moveEastTooltip() },
      North: { letter: commonMsg.directionNorthLetter(), image: skin.upArrow, tooltip: msg.moveNorthTooltip() },
      South: { letter: commonMsg.directionSouthLetter(), image: skin.downArrow, tooltip: msg.moveSouthTooltip() }
    },
    generateBlocksForAllDirections: function () {
      SimpleMove.generateBlocksForDirection("North");
      SimpleMove.generateBlocksForDirection("South");
      SimpleMove.generateBlocksForDirection("West");
      SimpleMove.generateBlocksForDirection("East");
    },
    generateBlocksForDirection: function (direction) {
      generator["maze_move" + direction] = SimpleMove.generateCodeGenerator(direction);
      blockly.Blocks['maze_move' + direction] = SimpleMove.generateMoveBlock(direction);
    },
    generateMoveBlock: function (direction) {
      var directionConfig = SimpleMove.DIRECTION_CONFIGS[direction];
      return {
        helpUrl: '',
        init: function () {
          this.setHSV(184, 1.00, 0.74);
          this.appendDummyInput()
            .appendTitle(new blockly.FieldLabel(directionConfig.letter, {fixedSize: {width: 12, height: 18}}))
            .appendTitle(new blockly.FieldImage(directionConfig.image));
          this.setPreviousStatement(true);
          this.setNextStatement(true);
          this.setTooltip(directionConfig.tooltip);
        }
      };
    },
    generateCodeGenerator: function (direction) {
      return function () {
        return 'Maze.move' + direction + '(\'block_id_' + this.id + '\');\n';
      };
    }
  };

  SimpleMove.generateBlocksForAllDirections();

  // Block for moving forward.
  blockUtils.generateSimpleBlock(blockly, generator, {
    name: 'maze_moveForward',
    helpUrl: 'http://code.google.com/p/blockly/wiki/Move',
    title: msg.moveForward(),
    tooltip: msg.moveForwardTooltip(),
    functionName: 'Maze.moveForward'
  });

  // Block for putting dirt on to a tile.
  blockUtils.generateSimpleBlock(blockly, generator, {
    name: 'maze_fill',
    helpUrl: 'http://code.google.com/p/blockly/wiki/PutDown',
    title: msg.fill(),
    tooltip: msg.fillTooltip(),
    functionName: 'Maze.fill'
  });

  // Block for putting for removing dirt from a tile.
  blockUtils.generateSimpleBlock(blockly, generator, {
    name: 'maze_dig',
    helpUrl: 'http://code.google.com/p/blockly/wiki/PickUp',
    title: msg.dig(),
    tooltip: msg.digTooltip(),
    functionName: 'Maze.dig'
  });

  blockly.Blocks.maze_move = {
    // Block for moving forward/backward
    helpUrl: 'http://code.google.com/p/blockly/wiki/Move',
    init: function () {
      this.setHSV(184, 1.00, 0.74);
      this.appendDummyInput()
          .appendTitle(new blockly.FieldDropdown(this.DIRECTIONS), 'DIR');
      this.setPreviousStatement(true);
      this.setNextStatement(true);
      this.setTooltip(msg.moveTooltip());
    }
  };

  blockly.Blocks.maze_move.DIRECTIONS =
      [[msg.moveForward(), 'moveForward'],
       [msg.moveBackward(), 'moveBackward']];

  generator.maze_move = function () {
    // Generate JavaScript for moving forward/backward
    var dir = this.getTitleValue('DIR');
    return 'Maze.' + dir + '(\'block_id_' + this.id + '\');\n';
  };

  blockly.Blocks.maze_turn = {
    // Block for turning left or right.
    helpUrl: 'http://code.google.com/p/blockly/wiki/Turn',
    init: function () {
      this.setHSV(184, 1.00, 0.74);
      this.appendDummyInput()
          .appendTitle(new blockly.FieldDropdown(this.DIRECTIONS), 'DIR');
      this.setPreviousStatement(true);
      this.setNextStatement(true);
      this.setTooltip(msg.turnTooltip());
    }
  };

  blockly.Blocks.maze_turn.DIRECTIONS =
      [[msg.turnLeft() + ' \u21BA', 'turnLeft'],
       [msg.turnRight() + ' \u21BB', 'turnRight']];

  generator.maze_turn = function () {
    // Generate JavaScript for turning left or right.
    var dir = this.getTitleValue('DIR');
    return 'Maze.' + dir + '(\'block_id_' + this.id + '\');\n';
  };

  blockly.Blocks.maze_isPath = {
    // Block for checking if there a path.
    helpUrl: '',
    init: function () {
      this.setHSV(196, 1.0, 0.79);
      this.setOutput(true, blockly.BlockValueType.NUMBER);
      this.appendDummyInput()
          .appendTitle(new blockly.FieldDropdown(this.DIRECTIONS), 'DIR');
      this.setTooltip(msg.isPathTooltip());
    }
  };

  blockly.Blocks.maze_isPath.DIRECTIONS =
      [[msg.ifPathAhead(), 'isPathForward'],
       [msg.pathLeft() + ' \u21BA', 'isPathLeft'],
       [msg.pathRight() + ' \u21BB', 'isPathRight']];

  generator.maze_isPath = function () {
    // Generate JavaScript for checking if there is a path.
    var code = 'Maze.' + this.getTitleValue('DIR') + '()';
    return [code, generator.ORDER_FUNCTION_CALL];
  };

  blockly.Blocks.maze_if = {
    // Block for 'if' conditional if there is a path.
    helpUrl: '',
    init: function () {
      this.setHSV(196, 1.0, 0.79);
      this.appendDummyInput()
          .appendTitle(new blockly.FieldDropdown(this.DIRECTIONS), 'DIR');
      this.setInputsInline(true);
      this.appendStatementInput('DO')
          .appendTitle(msg.doCode());
      this.setTooltip(msg.ifTooltip());
      this.setPreviousStatement(true);
      this.setNextStatement(true);
    }
  };

  blockly.Blocks.maze_if.DIRECTIONS =
      blockly.Blocks.maze_isPath.DIRECTIONS;

  generator.maze_if = function () {
    // Generate JavaScript for 'if' conditional if there is a path.
    var argument = 'Maze.' + this.getTitleValue('DIR') +
        '(\'block_id_' + this.id + '\')';
    var branch = generator.statementToCode(this, 'DO');
    var code = 'if (' + argument + ') {\n' + branch + '}\n';
    return code;
  };

  blockly.Blocks.maze_ifElse = {
    // Block for 'if/else' conditional if there is a path.
    helpUrl: '',
    init: function () {
      this.setHSV(196, 1.0, 0.79);
      this.appendDummyInput()
          .appendTitle(new blockly.FieldDropdown(this.DIRECTIONS), 'DIR');
      this.setInputsInline(true);
      this.appendStatementInput('DO')
          .appendTitle(msg.doCode());
      this.appendStatementInput('ELSE')
          .appendTitle(msg.elseCode());
      this.setTooltip(msg.ifelseTooltip());
      this.setPreviousStatement(true);
      this.setNextStatement(true);
    }
  };

  blockly.Blocks.maze_ifElse.DIRECTIONS =
      blockly.Blocks.maze_isPath.DIRECTIONS;

  generator.maze_ifElse = function () {
    // Generate JavaScript for 'if/else' conditional if there is a path.
    var argument = 'Maze.' + this.getTitleValue('DIR') +
        '(\'block_id_' + this.id + '\')';
    var branch0 = generator.statementToCode(this, 'DO');
    var branch1 = generator.statementToCode(this, 'ELSE');
    var code = 'if (' + argument + ') {\n' + branch0 +
               '} else {\n' + branch1 + '}\n';
    return code;
  };

  blockly.Blocks.karel_if = {
    // Block for 'if' conditional if there is a path.
    helpUrl: '',
    init: function () {
      this.setHSV(196, 1.0, 0.79);
      this.appendDummyInput()
          .appendTitle(msg.ifCode());
      this.appendDummyInput()
          .appendTitle(new blockly.FieldDropdown(this.DIRECTIONS), 'DIR');
      this.setInputsInline(true);
      this.appendStatementInput('DO')
          .appendTitle(msg.doCode());
      this.setTooltip(msg.ifTooltip());
      this.setPreviousStatement(true);
      this.setNextStatement(true);
    }
  };

  generator.karel_if = function () {
    // Generate JavaScript for 'if' conditional if there is a path.
    var argument = 'Maze.' + this.getTitleValue('DIR') +
        '(\'block_id_' + this.id + '\')';
    var branch = generator.statementToCode(this, 'DO');
    var code = 'if (' + argument + ') {\n' + branch + '}\n';
    return code;
  };

  blockly.Blocks.karel_if.DIRECTIONS = [
       [msg.pilePresent(), 'pilePresent'],
       [msg.holePresent(), 'holePresent'],
       [msg.pathAhead(), 'isPathForward']
  //     [msg.noPathAhead(), 'noPathForward']
  ];

  blockly.Blocks.karel_ifElse = {
    // Block for 'if/else' conditional if there is a path.
    helpUrl: '',
    init: function () {
      this.setHSV(196, 1.0, 0.79);
      this.appendDummyInput()
          .appendTitle(msg.ifCode());
      this.appendDummyInput()
          .appendTitle(new blockly.FieldDropdown(this.DIRECTIONS), 'DIR');
      this.setInputsInline(true);
      this.appendStatementInput('DO')
          .appendTitle(msg.doCode());
      this.appendStatementInput('ELSE')
          .appendTitle(msg.elseCode());
      this.setTooltip(msg.ifelseTooltip());
      this.setPreviousStatement(true);
      this.setNextStatement(true);
    }
  };

  generator.karel_ifElse = function () {
    // Generate JavaScript for 'if/else' conditional if there is a path.
    var argument = 'Maze.' + this.getTitleValue('DIR') +
        '(\'block_id_' + this.id + '\')';
    var branch0 = generator.statementToCode(this, 'DO');
    var branch1 = generator.statementToCode(this, 'ELSE');
    var code = 'if (' + argument + ') {\n' + branch0 +
               '} else {\n' + branch1 + '}\n';
    return code;
  };

  blockly.Blocks.karel_ifElse.DIRECTIONS =
      blockly.Blocks.karel_if.DIRECTIONS;

  blockly.Blocks.maze_whileNotClear = {
    helpUrl: 'http://code.google.com/p/blockly/wiki/Repeat',
    init: function () {
      this.setHSV(322, 0.90, 0.95);
      this.appendDummyInput()
          .appendTitle(new blockly.FieldDropdown(this.DIRECTIONS), 'DIR');
      this.appendStatementInput('DO')
          .appendTitle(msg.doCode());
      this.setPreviousStatement(true);
      this.setNextStatement(true);
      this.setTooltip(msg.whileTooltip());
    }
  };

  generator.maze_whileNotClear = function () {
    var argument = 'Maze.' + this.getTitleValue('DIR') +
      '(\'block_id_' + this.id + '\')';
    var branch = generator.statementToCode(this, 'DO');
    branch = codegen.loopTrap() + branch;
    return 'while (' + argument + ') {\n' + branch + '}\n';
  };

  blockly.Blocks.maze_whileNotClear.DIRECTIONS = [
    [msg.whileMsg() + ' ' + msg.pilePresent(), 'pilePresent'],
    [msg.whileMsg() + ' ' + msg.holePresent(), 'holePresent']
  ];

  blockly.Blocks.maze_untilBlocked = {
    helpUrl: 'http://code.google.com/p/blockly/wiki/Repeat',
    init: function () {
      this.setHSV(322, 0.90, 0.95);
      this.appendDummyInput()
          .appendTitle(msg.repeatUntilBlocked());
      this.appendStatementInput('DO')
          .appendTitle(msg.doCode());
      this.setPreviousStatement(true);
      this.setNextStatement(true);
      this.setTooltip(msg.whileTooltip());
    }
  };

  generator.maze_untilBlocked = function () {
    var argument = 'Maze.isPathForward' + '(\'block_id_' + this.id + '\')';
    var branch = generator.statementToCode(this, 'DO');
    branch = codegen.loopTrap() + branch;
    return 'while (' + argument + ') {\n' + branch + '}\n';
  };

  blockly.Blocks.maze_forever = {
    // Do forever loop.
    helpUrl: 'http://code.google.com/p/blockly/wiki/Repeat',
    init: function () {
      this.setHSV(322, 0.90, 0.95);
      this.appendDummyInput()
          .appendTitle(msg.repeatUntil())
          .appendTitle(new blockly.FieldImage(skin.maze_forever, 35, 35));
      this.appendStatementInput('DO')
          .appendTitle(msg.doCode());
      this.setPreviousStatement(true);
      this.setTooltip(msg.whileTooltip());
    }
  };

  generator.maze_forever = function () {
    // Generate JavaScript for do forever loop.
    var branch = generator.statementToCode(this, 'DO');
    branch = codegen.loopTrap() + codegen.loopHighlight('Maze', this.id) + branch;
    return 'while (Maze.notFinished()) {\n' + branch + '}\n';
  };

  blockly.Blocks.maze_untilBlockedOrNotClear = {
    helpUrl: 'http://code.google.com/p/blockly/wiki/Repeat',
    init: function () {
      this.setHSV(322, 0.90, 0.95);
      this.appendDummyInput()
          .appendTitle(new blockly.FieldDropdown(this.DIRECTIONS), 'DIR');
      this.appendStatementInput('DO')
          .appendTitle(msg.doCode());
      this.setPreviousStatement(true);
      this.setNextStatement(true);
      this.setTooltip(msg.whileTooltip());
    }
  };

  generator.maze_untilBlockedOrNotClear = function () {
    var argument = 'Maze.' + this.getTitleValue('DIR') +
        '(\'block_id_' + this.id + '\')';
    var branch = generator.statementToCode(this, 'DO');
    branch = codegen.loopTrap() + branch;
    return 'while (' + argument + ') {\n' + branch + '}\n';
  };

  blockly.Blocks.maze_untilBlockedOrNotClear.DIRECTIONS = [
       [msg.whileMsg() + ' ' + msg.pilePresent(), 'pilePresent'],
       [msg.whileMsg() + ' ' + msg.holePresent(), 'holePresent'],
       [msg.repeatUntilBlocked(), 'isPathForward']
  ];

  delete blockly.Blocks.procedures_defreturn;
  delete blockly.Blocks.procedures_ifreturn;

};<|MERGE_RESOLUTION|>--- conflicted
+++ resolved
@@ -25,13 +25,9 @@
 var mazeUtils = require('@code-dot-org/maze').utils;
 
 var blockUtils = require('../block_utils');
-<<<<<<< HEAD
-var mazeUtils = require('@code-dot-org/maze/src/utils');
-=======
 var codegen = require('../lib/tools/jsinterpreter/codegen');
 
 var msg = require('./locale');
->>>>>>> eeb78293
 
 // Install extensions to Blockly's language and JavaScript generator.
 exports.install = function (blockly, blockInstallOptions) {
