/**
 * This module contains logic for tracking various experiments. Experiments
 * can be enabled/disabled using query parameters:
 *   enable:  http://foo.com/?enableExperiments=experimentOne,experimentTwo
 *   disable: http://foo.com/?disableExperiments=experimentOne,experimentTwo
 * Experiment state is persisted across page loads using local storage.
 */
import { trySetLocalStorage } from '../utils';
import Cookie from 'js-cookie';
import trackEvent from './trackEvent';

const queryString = require('query-string');

const experiments = module.exports;
const STORAGE_KEY = 'experimentsList';
const GA_EVENT = 'experiments';
const EXPERIMENT_LIFESPAN_HOURS = 12;

// specific experiment names
experiments.COURSE_VERSIONS = 'courseVersions';
<<<<<<< HEAD
experiments.COMMENT_BOX_TAB = 'commentBoxTab';
=======
experiments.PROGRESS_TAB = 'sectionProgressRedesign';

// This is a per user experiment and is defined in experiments.rb
// On the front end we are treating it as an experiment group that contains
// COURSE_VERSIONS and PROGRESS_TAB.
experiments.TEACHER_EXP_2018 = '2018-teacher-experience';
experiments.TEACHER_EXP_2018_LIST = [experiments.COURSE_VERSIONS, experiments.PROGRESS_TAB];
>>>>>>> 918ba896

/**
 * Get our query string. Provided as a method so that tests can mock this.
 */
experiments.getQueryString_ = function () {
  return window.location.search;
};

experiments.getStoredExperiments_ = function () {
  // Get experiments on current user from experiments cookie
  const experimentsCookie = window.cookieEnvSuffix ?
    Cookie.get('_experiments' + window.cookieEnvSuffix) : null;
  const userExperiments = experimentsCookie ?
    JSON.parse(decodeURIComponent(experimentsCookie)).map(name => ({key: name})) :
    [];

  // Get experiments stored in local storage.
  try {
    const jsonList = localStorage.getItem(STORAGE_KEY);
    const storedExperiments = jsonList ? JSON.parse(jsonList) : [];
    const now = Date.now();
    const enabledExperiments = storedExperiments.filter(experiment => {
      return experiment.key &&
        (experiment.expiration === undefined || experiment.expiration > now);
    });
    if (enabledExperiments.length < storedExperiments.length) {
      trySetLocalStorage(STORAGE_KEY, JSON.stringify(enabledExperiments));
    }
    return userExperiments.concat(enabledExperiments);
  } catch (e) {
    return userExperiments;
  }
};

experiments.getEnabledExperiments = function () {
  return this.getStoredExperiments_().map(experiment => experiment.key);
};

experiments.setEnabled = function (key, shouldEnable, expiration=undefined) {
  const allEnabled = this.getStoredExperiments_();
  const experimentIndex =
    allEnabled.findIndex(experiment => experiment.key === key);
  if (shouldEnable) {
    if (experimentIndex < 0) {
      allEnabled.push({ key, expiration });
      trackEvent(GA_EVENT, 'enable', key);
    } else {
      allEnabled[experimentIndex].expiration = expiration;
    }
  } else if (experimentIndex >= 0) {
    allEnabled.splice(experimentIndex, 1);
    trackEvent(GA_EVENT, 'disable', key);
  } else {
    return;
  }
  trySetLocalStorage(STORAGE_KEY, JSON.stringify(allEnabled));
};

/**
 * Checks whether provided experiment is enabled or not
 * @param {string} key - Name of experiment in question
 * @returns {bool}
 */
experiments.isEnabled = function (key) {
  const storedExperiments = this.getStoredExperiments_();
  let enabled = storedExperiments
    .some(experiment => experiment.key === key) ||
    !!(window.appOptions &&
      window.appOptions.experiments &&
      window.appOptions.experiments.includes(key));

  // Check for parent experiment
  if (storedExperiments.map(obj => obj.key).includes(experiments.TEACHER_EXP_2018) &&
    experiments.TEACHER_EXP_2018_LIST.includes(key)) {
    enabled = true;
  }

  const query = queryString.parse(this.getQueryString_());
  const enableQuery = query['enableExperiments'];
  const disableQuery = query['disableExperiments'];
  const tempEnableQuery = query['tempEnableExperiments'];

  if (enableQuery) {
    const experimentsToEnable = enableQuery.split(',');
    if (experimentsToEnable.indexOf(key) >= 0) {
      enabled = true;
      this.setEnabled(key, true);
    }
  }

  if (disableQuery) {
    const experimentsToDisable = disableQuery.split(',');
    if (experimentsToDisable.indexOf(key) >= 0) {
      enabled = false;
      this.setEnabled(key, false);
    }
  }

  if (tempEnableQuery) {
    const expirationDate = new Date();
    expirationDate.setHours(
        expirationDate.getHours() + EXPERIMENT_LIFESPAN_HOURS);
    const expiration = expirationDate.getTime();

    const experimentsToEnable = tempEnableQuery.split(',');
    if (experimentsToEnable.indexOf(key) >= 0) {
      enabled = true;
      this.setEnabled(key, true, expiration);
    }
  }

  return enabled;
};<|MERGE_RESOLUTION|>--- conflicted
+++ resolved
@@ -17,10 +17,8 @@
 const EXPERIMENT_LIFESPAN_HOURS = 12;
 
 // specific experiment names
+experiments.COMMENT_BOX_TAB = 'commentBoxTab';
 experiments.COURSE_VERSIONS = 'courseVersions';
-<<<<<<< HEAD
-experiments.COMMENT_BOX_TAB = 'commentBoxTab';
-=======
 experiments.PROGRESS_TAB = 'sectionProgressRedesign';
 
 // This is a per user experiment and is defined in experiments.rb
@@ -28,7 +26,6 @@
 // COURSE_VERSIONS and PROGRESS_TAB.
 experiments.TEACHER_EXP_2018 = '2018-teacher-experience';
 experiments.TEACHER_EXP_2018_LIST = [experiments.COURSE_VERSIONS, experiments.PROGRESS_TAB];
->>>>>>> 918ba896
 
 /**
  * Get our query string. Provided as a method so that tests can mock this.
