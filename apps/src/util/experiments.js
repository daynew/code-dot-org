/**
 * This module contains logic for tracking various experiments. Experiments
 * can be enabled/disabled using query parameters:
 *   enable:  http://foo.com/?enableExperiments=experimentOne,experimentTwo
 *   disable: http://foo.com/?disableExperiments=experimentOne,experimentTwo
 * Experiment state is persisted across page loads using local storage.  Note
 * that it's only written when isEnabled is called for the key in question.
 */
import {trySetLocalStorage} from '../utils';
import Cookie from 'js-cookie';
import trackEvent from './trackEvent';

const queryString = require('query-string');

const experiments = module.exports;
const STORAGE_KEY = 'experimentsList';
const GA_EVENT = 'experiments';
const EXPERIMENT_LIFESPAN_HOURS = 12;

// Specific experiment names
experiments.REDUX_LOGGING = 'reduxLogging';
experiments.SCHOOL_AUTOCOMPLETE_DROPDOWN_NEW_SEARCH =
  'schoolAutocompleteDropdownNewSearch';
experiments.SCHOOL_INFO_CONFIRMATION_DIALOG = 'schoolInfoConfirmationDialog';
<<<<<<< HEAD

// This is a per user experiment and is defined in experiments.rb
// On the front end we are treating it as an experiment group.
experiments.TEACHER_EXP_2018 = '2018-teacher-experience';
experiments.TEACHER_EXP_2018_LIST = [experiments.COMMENT_BOX_TAB];
=======
experiments.FEEDBACK_NOTIFICATION = 'feedbackNotification';
experiments.ROLLUP_SURVEY_REPORT = 'rollupSurveyReport';
>>>>>>> 6d755e87

/**
 * Get our query string. Provided as a method so that tests can mock this.
 */
experiments.getQueryString_ = function() {
  return window.location.search;
};

experiments.getStoredExperiments_ = function() {
  // Get experiments on current user from experiments cookie
  const experimentsCookie = Cookie.get('_experiments' + window.cookieEnvSuffix);
  const userExperiments = experimentsCookie
    ? JSON.parse(decodeURIComponent(experimentsCookie)).map(name => ({
        key: name
      }))
    : [];

  // Get experiments stored in local storage.
  try {
    const jsonList = localStorage.getItem(STORAGE_KEY);
    const storedExperiments = jsonList ? JSON.parse(jsonList) : [];
    const now = Date.now();
    const enabledExperiments = storedExperiments.filter(experiment => {
      return (
        experiment.key &&
        (experiment.expiration === undefined || experiment.expiration > now)
      );
    });
    if (enabledExperiments.length < storedExperiments.length) {
      trySetLocalStorage(STORAGE_KEY, JSON.stringify(enabledExperiments));
    }
    return userExperiments.concat(enabledExperiments);
  } catch (e) {
    return userExperiments;
  }
};

experiments.getEnabledExperiments = function() {
  return this.getStoredExperiments_().map(experiment => experiment.key);
};

experiments.setEnabled = function(key, shouldEnable, expiration = undefined) {
  const allEnabled = this.getStoredExperiments_();
  const experimentIndex = allEnabled.findIndex(
    experiment => experiment.key === key
  );
  if (shouldEnable) {
    if (experimentIndex < 0) {
      allEnabled.push({key, expiration});
      trackEvent(GA_EVENT, 'enable', key);
    } else {
      allEnabled[experimentIndex].expiration = expiration;
    }
  } else if (experimentIndex >= 0) {
    allEnabled.splice(experimentIndex, 1);
    trackEvent(GA_EVENT, 'disable', key);
  } else {
    return;
  }
  trySetLocalStorage(STORAGE_KEY, JSON.stringify(allEnabled));
};

/**
 * Checks whether provided experiment is enabled or not
 * @param {string} key - Name of experiment in question
 * @returns {bool}
 */
experiments.isEnabled = function(key) {
  const storedExperiments = this.getStoredExperiments_();
  let enabled =
    storedExperiments.some(experiment => experiment.key === key) ||
    !!(
      window.appOptions &&
      window.appOptions.experiments &&
      window.appOptions.experiments.includes(key)
    );

  const query = queryString.parse(this.getQueryString_());
  const enableQuery = query['enableExperiments'];
  const disableQuery = query['disableExperiments'];
  const tempEnableQuery = query['tempEnableExperiments'];

  if (enableQuery) {
    const experimentsToEnable = enableQuery.split(',');
    if (experimentsToEnable.indexOf(key) >= 0) {
      enabled = true;
      this.setEnabled(key, true);
    }
  }

  if (disableQuery) {
    const experimentsToDisable = disableQuery.split(',');
    if (experimentsToDisable.indexOf(key) >= 0) {
      enabled = false;
      this.setEnabled(key, false);
    }
  }

  if (tempEnableQuery) {
    const expirationDate = new Date();
    expirationDate.setHours(
      expirationDate.getHours() + EXPERIMENT_LIFESPAN_HOURS
    );
    const expiration = expirationDate.getTime();

    const experimentsToEnable = tempEnableQuery.split(',');
    if (experimentsToEnable.indexOf(key) >= 0) {
      enabled = true;
      this.setEnabled(key, true, expiration);
    }
  }

  return enabled;
};<|MERGE_RESOLUTION|>--- conflicted
+++ resolved
@@ -22,16 +22,8 @@
 experiments.SCHOOL_AUTOCOMPLETE_DROPDOWN_NEW_SEARCH =
   'schoolAutocompleteDropdownNewSearch';
 experiments.SCHOOL_INFO_CONFIRMATION_DIALOG = 'schoolInfoConfirmationDialog';
-<<<<<<< HEAD
-
-// This is a per user experiment and is defined in experiments.rb
-// On the front end we are treating it as an experiment group.
-experiments.TEACHER_EXP_2018 = '2018-teacher-experience';
-experiments.TEACHER_EXP_2018_LIST = [experiments.COMMENT_BOX_TAB];
-=======
 experiments.FEEDBACK_NOTIFICATION = 'feedbackNotification';
 experiments.ROLLUP_SURVEY_REPORT = 'rollupSurveyReport';
->>>>>>> 6d755e87
 
 /**
  * Get our query string. Provided as a method so that tests can mock this.
