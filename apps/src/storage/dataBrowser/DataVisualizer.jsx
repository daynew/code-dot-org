import React from 'react';
import Radium from 'radium';
import PropTypes from 'prop-types';
import {connect} from 'react-redux';
import _ from 'lodash';
import BaseDialog from '@cdo/apps/templates/BaseDialog.jsx';
import DropdownField from './DropdownField';
import * as dataStyles from './dataStyles';
import * as rowStyle from '@cdo/apps/applab/designElements/rowStyle';
import GoogleChart from '@cdo/apps/applab/GoogleChart';

const INITIAL_STATE = {
  isVisualizerOpen: false,
  chartTitle: '',
  chartType: '',
  numBins: 0,
  values: '',
  xValues: '',
  yValues: '',
  parsedRecords: [],
  numericColumns: []
};

class DataVisualizer extends React.Component {
  static propTypes = {
    // from redux state
    tableColumns: PropTypes.arrayOf(PropTypes.string).isRequired,
    tableName: PropTypes.string.isRequired,
    // "if all of the keys are integers, and more than half of the keys between 0 and
    // the maximum key in the object have non-empty values, then Firebase will render
    // it as an array."
    // https://firebase.googleblog.com/2014/04/best-practices-arrays-in-firebase.html
    tableRecords: PropTypes.oneOfType([PropTypes.object, PropTypes.array])
      .isRequired
  };

  state = {...INITIAL_STATE};

  handleOpen = () => {
    this.setState({isVisualizerOpen: true});
  };

  handleClose = () => {
    this.setState({isVisualizerOpen: false});
  };

  aggregateRecordsByColumn = (records, columnName) => {
    const counts = _.countBy(records, r => r[columnName]);

    return _.map(counts, (count, key) => ({[columnName]: key, count}));
  };

  updateChart = () => {
    const targetDiv = document.getElementById('chart-area');
    if (!targetDiv) {
      return;
    }

    let chart;
    let chartData;
    const columns = [];
    const options = {};
    switch (this.state.chartType) {
      case 'Bar Chart':
        if (this.state.values) {
          chart = new GoogleChart.MaterialBarChart(targetDiv);
          chartData = this.aggregateRecordsByColumn(
            this.state.parsedRecords,
            this.state.values
          );
          columns.push(this.state.values, 'count');
        }
        break;
      case 'Histogram':
        console.warn(`${this.state.chartType} not yet implemented`);
        break;
      case 'Cross Tab':
        console.warn(`${this.state.chartType} not yet implemented`);
        break;
      case 'Scatter Plot':
        console.warn(`${this.state.chartType} not yet implemented`);
        break;
      default:
        console.warn(`unknown chart type ${this.state.chartType}`);
        break;
    }
    if (chart && chartData) {
      chart.drawChart(chartData, columns, options);
    }
  };

  parseRecords = () => {
    if (Object.keys(this.props.tableRecords).length === 0) {
      return [];
    } else {
      let parsedRecords = [];
      this.props.tableRecords.forEach(record => {
        if (record) {
          parsedRecords.push(JSON.parse(record));
        }
      });
      return parsedRecords;
    }
  };

  findNumericColumns = records => {
    return this.props.tableColumns.filter(
      column =>
        records.filter(
          record =>
            typeof record[column] === 'undefined' ||
            typeof record[column] === 'number'
        ).length === records.length
    );
  };

  componentDidUpdate(previousProps, prevState) {
<<<<<<< HEAD
    if (this.props !== previousProps) {
      let parsedRecords = this.parseRecords();
      let numericColumns = this.findNumericColumns(parsedRecords);
      this.setState({
        parsedRecords: parsedRecords,
        numericColumns: numericColumns
      });
=======
    const visualizerJustOpened =
      !prevState.isVisualizerOpen && this.state.isVisualizerOpen;

    const recordsChangedWithVisualizerOpen =
      this.props.tableRecords !== previousProps.tableRecords &&
      this.state.isVisualizerOpen;

    if (visualizerJustOpened || recordsChangedWithVisualizerOpen) {
      this.setState({parsedRecords: this.parseRecords()});
>>>>>>> 775af704
    }
  }

  render() {
    if (
      this.state.isVisualizerOpen &&
      this.props.tableRecords &&
      this.state.chartType
    ) {
      this.updateChart();
    }

    let options = this.props.tableColumns;
    let disabledOptions = [];

    const disableNonNumericColumns =
      this.state.chartType === 'Scatter Plot' ||
      this.state.chartType === 'Histogram';

    if (disableNonNumericColumns) {
      disabledOptions = _.difference(
        this.props.tableColumns,
        this.state.numericColumns
      );
    }

    const modalBody = (
      <div>
        <h1> Explore {this.props.tableName} </h1>
        <h2> Overview </h2>
        <div id="selection-area">
          <div style={rowStyle.container}>
            <label style={rowStyle.description}>Chart Title</label>
            <input
              style={rowStyle.input}
              value={this.state.chartTitle}
              onChange={event =>
                this.setState({chartTitle: event.target.value})
              }
            />
          </div>

          <DropdownField
            displayName="Chart Type"
            options={['Bar Chart', 'Histogram', 'Cross Tab', 'Scatter Plot']}
            value={this.state.chartType}
            onChange={event => this.setState({chartType: event.target.value})}
          />

          {this.state.chartType === 'Histogram' && (
            <div id="numBinsRow" style={rowStyle.container}>
              <label style={rowStyle.description}>Bins</label>
              <input
                style={rowStyle.input}
                value={this.state.numBins}
                onChange={event => this.setState({numBins: event.target.value})}
              />
            </div>
          )}
          {(this.state.chartType === 'Bar Chart' ||
            this.state.chartType === 'Histogram') && (
            <DropdownField
              displayName="Values"
              options={options}
              disabledOptions={disabledOptions}
              value={this.state.values}
              onChange={event => this.setState({values: event.target.value})}
            />
          )}

          {(this.state.chartType === 'Cross Tab' ||
            this.state.chartType === 'Scatter Plot') && (
            <div>
              <DropdownField
                displayName="X Values"
                options={options}
                disabledOptions={disabledOptions}
                value={this.state.xValues}
                onChange={event => this.setState({xValues: event.target.value})}
              />
              <DropdownField
                displayName="Y Values"
                options={options}
                disabledOptions={disabledOptions}
                value={this.state.yValues}
                onChange={event => this.setState({yValues: event.target.value})}
              />
            </div>
          )}
        </div>
        <div id="chart-area" />
      </div>
    );

    return (
      <span style={{display: 'inline-block'}}>
        <button
          type="button"
          style={dataStyles.whiteButton}
          onClick={this.handleOpen}
        >
          Show Viz (Placeholder)
        </button>
        <BaseDialog
          isOpen={this.state.isVisualizerOpen}
          handleClose={this.handleClose}
          fullWidth
          fullHeight
        >
          {modalBody}
        </BaseDialog>
      </span>
    );
  }
}

export const UnconnectedDataVisualizer = Radium(DataVisualizer);

export default connect(state => ({
  tableColumns: state.data.tableColumns || [],
  tableRecords: state.data.tableRecords || {},
  tableName: state.data.tableName || ''
}))(Radium(DataVisualizer));<|MERGE_RESOLUTION|>--- conflicted
+++ resolved
@@ -115,25 +115,20 @@
   };
 
   componentDidUpdate(previousProps, prevState) {
-<<<<<<< HEAD
-    if (this.props !== previousProps) {
+    const visualizerJustOpened =
+      !prevState.isVisualizerOpen && this.state.isVisualizerOpen;
+
+    const recordsChangedWithVisualizerOpen =
+      this.props.tableRecords !== previousProps.tableRecords &&
+      this.state.isVisualizerOpen;
+
+    if (visualizerJustOpened || recordsChangedWithVisualizerOpen) {
       let parsedRecords = this.parseRecords();
       let numericColumns = this.findNumericColumns(parsedRecords);
       this.setState({
         parsedRecords: parsedRecords,
         numericColumns: numericColumns
       });
-=======
-    const visualizerJustOpened =
-      !prevState.isVisualizerOpen && this.state.isVisualizerOpen;
-
-    const recordsChangedWithVisualizerOpen =
-      this.props.tableRecords !== previousProps.tableRecords &&
-      this.state.isVisualizerOpen;
-
-    if (visualizerJustOpened || recordsChangedWithVisualizerOpen) {
-      this.setState({parsedRecords: this.parseRecords()});
->>>>>>> 775af704
     }
   }
 
