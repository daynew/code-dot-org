import React from 'react';
import Radium from 'radium';
import PropTypes from 'prop-types';
import {connect} from 'react-redux';
import BaseDialog from '@cdo/apps/templates/BaseDialog.jsx';
import DropdownField from './DropdownField';
import * as dataStyles from './dataStyles';
import * as rowStyle from '@cdo/apps/applab/designElements/rowStyle';
import GoogleChart from '@cdo/apps/applab/GoogleChart';

const INITIAL_STATE = {
  isVisualizerOpen: false,
  chartTitle: '',
  chartType: '',
  numBins: 0,
  values: '',
  xValues: '',
  yValues: ''
};

class DataVisualizer extends React.Component {
  static propTypes = {
    // from redux state
    tableColumns: PropTypes.arrayOf(PropTypes.string).isRequired,
    tableName: PropTypes.string.isRequired,
    // "if all of the keys are integers, and more than half of the keys between 0 and
    // the maximum key in the object have non-empty values, then Firebase will render
    // it as an array."
    // https://firebase.googleblog.com/2014/04/best-practices-arrays-in-firebase.html
    tableRecords: PropTypes.oneOfType([PropTypes.object, PropTypes.array])
      .isRequired
  };

  state = {...INITIAL_STATE};

  handleClose = () => {
    this.setState({isVisualizerOpen: false});
  };

<<<<<<< HEAD
  handleChange = (field, value) => {
    this.setState({[field]: value});
  };

  aggregateRecordsByColumn = (records, columnName) => {
    let counts = {};
    records.forEach(record => {
      let value = record[columnName];
      counts[value] = (counts[value] || 0) + 1;
    });
    let chartData = [];
    Object.keys(counts).forEach(key => {
      chartData.push({[columnName]: key, count: counts[key]});
    });
    return chartData;
  };

  updateChart = () => {
    const targetDiv = document.getElementById('chart-area');
    const records =
      Object.keys(this.props.tableRecords).length > 0 &&
      this.props.tableRecords.map(tableRecord => JSON.parse(tableRecord));
    if (this.state.chartType === 'bar' && this.state.values) {
      var chart = new GoogleChart.MaterialBarChart(targetDiv);
      const chartData = this.aggregateRecordsByColumn(
        records,
        this.state.values
      );
      chart.drawChart(chartData, [this.state.values, 'count']);
    }
  };

  render() {
    const {chartType, numBins, values, xValues, yValues} = this.state;
    this.updateChart();
=======
  render() {
    const modalBody = (
      <div>
        <h1> Explore {this.props.tableName} </h1>
        <h2> Overview </h2>
        <div id="selection-area">
          <div style={rowStyle.container}>
            <label style={rowStyle.description}>Chart Title</label>
            <input
              style={rowStyle.input}
              value={this.state.chartTitle}
              onChange={event =>
                this.setState({chartTitle: event.target.value})
              }
            />
          </div>

          <DropdownField
            displayName="Chart Type"
            options={['Bar Chart', 'Histogram', 'Cross Tab', 'Scatter Plot']}
            value={this.state.chartType}
            onChange={event => this.setState({chartType: event.target.value})}
          />

          {this.state.chartType === 'Histogram' && (
            <div id="numBinsRow" style={rowStyle.container}>
              <label style={rowStyle.description}>Bins</label>
              <input
                style={rowStyle.input}
                value={this.state.numBins}
                onChange={event => this.setState({numBins: event.target.value})}
              />
            </div>
          )}
          {(this.state.chartType === 'Bar Chart' ||
            this.state.chartType === 'Histogram') && (
            <DropdownField
              displayName="Values"
              options={this.props.tableColumns}
              value={this.state.values}
              onChange={event => this.setState({values: event.target.value})}
            />
          )}

          {(this.state.chartType === 'Cross Tab' ||
            this.state.chartType === 'Scatter Plot') && (
            <div>
              <DropdownField
                displayName="X Values"
                options={this.props.tableColumns}
                value={this.state.xValues}
                onChange={event => this.setState({xValues: event.target.value})}
              />
              <DropdownField
                displayName="Y Values"
                options={this.props.tableColumns}
                value={this.state.yValues}
                onChange={event => this.setState({yValues: event.target.value})}
              />
            </div>
          )}
        </div>
        <div id="chart-area" />
      </div>
    );
>>>>>>> 109c3a5d

    return (
      <span style={{display: 'inline-block'}}>
        <button
          type="button"
          style={dataStyles.whiteButton}
          onClick={() => this.setState({isVisualizerOpen: true})}
        >
          Show Viz (Placeholder)
        </button>
        <BaseDialog
          isOpen={this.state.isVisualizerOpen}
          handleClose={this.handleClose}
          fullWidth
          fullHeight
        >
          {modalBody}
        </BaseDialog>
      </span>
    );
  }
}
export default connect(state => ({
  tableColumns: state.data.tableColumns || [],
  tableRecords: state.data.tableRecords || {},
  tableName: state.data.tableName || ''
}))(Radium(DataVisualizer));<|MERGE_RESOLUTION|>--- conflicted
+++ resolved
@@ -37,11 +37,6 @@
     this.setState({isVisualizerOpen: false});
   };
 
-<<<<<<< HEAD
-  handleChange = (field, value) => {
-    this.setState({[field]: value});
-  };
-
   aggregateRecordsByColumn = (records, columnName) => {
     let counts = {};
     records.forEach(record => {
@@ -71,10 +66,8 @@
   };
 
   render() {
-    const {chartType, numBins, values, xValues, yValues} = this.state;
     this.updateChart();
-=======
-  render() {
+
     const modalBody = (
       <div>
         <h1> Explore {this.props.tableName} </h1>
@@ -139,7 +132,6 @@
         <div id="chart-area" />
       </div>
     );
->>>>>>> 109c3a5d
 
     return (
       <span style={{display: 'inline-block'}}>
