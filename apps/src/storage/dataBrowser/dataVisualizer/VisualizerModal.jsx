--- conflicted
+++ resolved
@@ -145,15 +145,10 @@
 
             <div>
               <div style={styles.input}>
-<<<<<<< HEAD
-                <label style={rowStyle.description}>Chart Title</label>
-                <DebounceInput
-=======
                 <label style={rowStyle.description}>
                   {msg.dataVisualizerChartTitle()}
                 </label>
-                <input
->>>>>>> 995ef17d
+                <DebounceInput
                   style={rowStyle.input}
                   minLength={1}
                   debounceTimeout={500}
