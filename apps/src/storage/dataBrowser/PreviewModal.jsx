--- conflicted
+++ resolved
@@ -30,14 +30,10 @@
       <BaseDialog isOpen handleClose={this.props.onClose} fullWidth>
         <h1>{this.props.tableName}</h1>
         <p>{datasetInfo.description}</p>
-<<<<<<< HEAD
         <DataTable getColumnNames={(records, columns) => columns} readOnly />
-=======
-        <DataTable getColumnNames={(records, columns) => columns} />
         <button type="button" onClick={() => this.importTable(datasetInfo)}>
           {msg.import()}
         </button>
->>>>>>> 9283a512
       </BaseDialog>
     );
   }
