--- conflicted
+++ resolved
@@ -18,6 +18,11 @@
     {
       "name": "spotify",
       "description": "description spotify",
+      "current": true
+    },
+    {
+      "name": "openweathermap",
+      "description": "5 day 3 hour forecast from 5 cities",
       "current": true
     },
     {
@@ -75,37 +80,7 @@
     {
       "name": "Test Data",
       "description": "datasets that are in the shared channel in dev firebase",
-<<<<<<< HEAD
-      "datasets": [
-        {
-          "name": "cities",
-          "description": "description",
-          "current": false
-        },
-        {
-          "name": "history",
-          "description": "description",
-          "current": false
-        },
-        {
-          "name": "sports",
-          "description": "description",
-          "current": true
-        },
-        {
-          "name": "spotify",
-          "description": "description",
-          "current": true
-        },
-        {
-          "name": "openweathermap",
-          "description": "5 day 3 hour forecast from 5 cities",
-          "current": false
-        }
-      ]
-=======
-      "datasets": ["cities", "history", "sports", "spotify"]
->>>>>>> ecd7ccc3
+      "datasets": ["cities", "history", "sports", "spotify", "openweathermap"]
     },
     {
       "name": "Animals",
