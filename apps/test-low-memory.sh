--- conflicted
+++ resolved
@@ -2,24 +2,25 @@
 
 # 'npm test' normally does all three of these things.
 # We break them up here so they each run in isolation.
+
 npm run lint && \
+
 node --max_old_space_size=4096 `npm bin`/grunt unitTest && \
 if [ -n "$CIRCLECI" ]; then \
     bash <(curl -s https://codecov.io/bash) -cF unit; \
 fi && \
+
 node --max_old_space_size=4096 `npm bin`/grunt storybookTest && \
 if [-n "$CIRCLECI" ]; then \
     bash <(curl -s https://codecov.io/bash) -cF storybook; \
 fi && \
-<<<<<<< HEAD
-node --max_old_space_size=4096 `npm bin`/grunt integrationTest && \
-=======
-for i in 1 2; do node --max_old_space_size=4096 `npm bin`/grunt scratchTest && break; done && \
+
+node --max_old_space_size=4096 `npm bin`/grunt scratchTest && \
 if [-n "$CIRCLECI" ]; then \
     bash <(curl -s https://codecov.io/bash) -cF scratch; \
 fi && \
-for i in 1 2; do node --max_old_space_size=4096 `npm bin`/grunt integrationTest && break; done && \
->>>>>>> 2967a503
+
+node --max_old_space_size=4096 `npm bin`/grunt integrationTest && \
 if [ -n "$CIRCLECI" ]; then \
     bash <(curl -s https://codecov.io/bash) -cF integration; \
 fi