--- conflicted
+++ resolved
@@ -187,25 +187,21 @@
   padding-top: 2%;
 }
 .audit_log{
-<<<<<<< HEAD
   width: 100%;
-
-=======
->>>>>>> 13cdaed7
+  
   tr:nth-child(odd){
     background-color: #f9cb81;
   }
+  
   td{
-<<<<<<< HEAD
     padding: 2%;
   }
+  
   .aud_date{
     width: 25%;
   }
+  
   .aud_person{
     width: 43%;
-=======
-    padding: 5%;
->>>>>>> 13cdaed7
   }
 }