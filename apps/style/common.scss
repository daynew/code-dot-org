@import "color";
@import "font";
@import "style-constants";

$common_root: '/blockly/media/common_images/';

@mixin fill-container {
  height: 100%;
  width: auto;
}
@mixin font {
  font-family: $gotham-regular, sans-serif;
  font-weight: normal;
}

@mixin no-transform {
  -moz-transform: none;
  -webkit-transform: none;
  -o-transform: none;
  -ms-transform: none;
  transform: none;
}

@mixin horizontal-flip {
  -moz-transform: scale(-1, 1);
  -webkit-transform: scale(-1, 1);
  -o-transform: scale(-1, 1);
  -ms-transform: scale(-1, 1);
  transform: scale(-1, 1);
}

body {
  @include font;
  background-color: #F2F2F2;
  font-weight: normal;
  margin-top: 0;
}
h1 {
  font-family: $gotham-extra-bold, sans-serif;
  font-weight: normal;
  font-size: 140%;
}
h2 {
  font-family: $gotham-bold, sans-serif;
  font-weight: normal;
}
a {
  color: $link_color;
  &:hover {
    color: $link_color;
    background: none;
  }
}
strong {
  font-family: $gotham-extra-bold, sans-serif;
  font-weight: normal;
}

em {
  font-family: $gotham-italics, sans-serif;
  font-style: normal;
}

strong em,
em strong {
  font-family: $gotham-extra-bold-italics, sans-serif;
}

.clear {
  clear: both;
}

html[dir='rtl'] #visualizationColumn {
  right: 0px;
}

#visualizationColumn {
  position: relative;
  top: 0px;
  left: 0px;
  overflow-x: hidden;
}

#visualizationColumn.centered_embed {
  margin: 0 auto;
}

#visualizationColumn.pin_bottom {
  position: absolute;
  bottom: 0px;
  overflow-y: hidden;

  #belowVisualization {
    position: absolute;
    overflow: auto;
  }

  &.centered_embed {
    position: relative;
  }
}

div.droplet-palette-group-header {
  @include font;
  line-height: 24px;
}

div.droplet-palette-header-row {
  height: 24px;
}

div.droplet-palette-group-header:active {
  color: $black;
}

div.droplet-palette-group-header-selected {
  font-weight: 400;
  color: $black;
}

$droplet-light-green: #D3E965;
$droplet-blue: #64B5F6;
$droplet-yellow: #FFF176;
$droplet-orange: #FFB74D;
$droplet-red: #F78183;
$droplet-cyan: #4DD0E1;
$droplet-pink: #F57AC6;
$droplet-purple: #BB77C7;
$droplet-green: #68D995;
$droplet-white: #FFFFFF;

div.droplet-palette-group-header.yellow {
  border-left:10px solid $droplet-yellow;
}

div.droplet-palette-group-header-selected.yellow {
  background-color: $droplet-yellow;
}

div.droplet-palette-group-header.red {
  border-left:10px solid $droplet-red;
}

div.droplet-palette-group-header-selected.red {
  background-color: $droplet-red;
}

div.droplet-palette-group-header.cyan {
  border-left:10px solid $droplet-cyan;
}

div.droplet-palette-group-header-selected.cyan {
  background-color: $droplet-cyan;
}

div.droplet-palette-group-header.pink {
  border-left:10px solid $droplet-pink;
}

div.droplet-palette-group-header-selected.pink {
  background-color: $droplet-pink;
}

div.droplet-palette-group-header.lightgreen {
  border-left:10px solid $droplet-light-green;
}

div.droplet-palette-group-header-selected.lightgreen {
  background-color: $droplet-light-green;
}

div.droplet-palette-group-header.purple {
  border-left:10px solid $droplet-purple;
}

div.droplet-palette-group-header-selected.purple {
  background-color: $droplet-purple;
}

div.droplet-palette-group-header.blue {
  border-left:10px solid $droplet-blue;
}

div.droplet-palette-group-header-selected.blue {
  background-color: $droplet-blue;
}

div.droplet-palette-group-header.green {
  border-left:10px solid $droplet-green;
}

div.droplet-palette-group-header-selected.green {
  background-color: $droplet-green;
}

div.droplet-palette-group-header.orange {
  border-left:10px solid $droplet-orange;
}

div.droplet-palette-group-header-selected.orange {
  background-color: $droplet-orange;
}

.droplet-wrapper-div {
  overflow: hidden;
  outline-style: none;
}

#show-code-button {
  @media screen and (max-device-width: 540px) {
    display: none;
  }

  background-color: $green;
  border-color: $green;
  padding: 2px 8px;
  margin: -5px 0 0 6px;
  font-size: small;
  color: white;
}

.share-code-spacer {
  clear: both;
  min-height: 25px;
}

button.arrow {
  border: 1px solid #FFA000;
  background-color: #FFA000;
  color: #fff;
  margin-left: 5px;
  margin-right: 0px;
  display: none;
}
button.arrow>img {
  opacity: 1;
  vertical-align: text-bottom;
}
button.arrow:focus {
  outline-style: none;
}
button.arrow:disabled {
  border: 1px solid #C7C7C7;
  background-color: #C7C7C7;
}

#soft-buttons {
  display: inline-block;
  vertical-align: top;
  margin-left: -5px;
  -webkit-touch-callout: none;
  &.soft-buttons-none {
    display: none;
  }
  &.soft-buttons-compact {
    margin-left: 0;
    button {
      margin: 0;
    }
  }
}
.soft-buttons-1 {
  display: table-cell;
  vertical-align: top;
  min-width: 51px;
}
.soft-buttons-2 {
  display: table-cell;
  vertical-align: top;
  min-width: 102px;
}
.soft-buttons-3 {
  display: table-cell;
  vertical-align: top;
  min-width: 153px;
}
.soft-buttons-4 {
  display: table-cell;
  vertical-align: top;
  min-width: 204px;
}

#codeTextbox {
  position: absolute;
  left: 0px;
  right: 0px;
  top: $workspace-headers-height;
  bottom: 0px;
  font-size: 14px;
  overflow: hidden;
  min-height: calc(50% - #{($workspace-headers-height / 2) + 1}) !important;
  direction: ltr;
}

#codeTextbox.pin_bottom {
  border: 1px solid #ddd;
}

html[dir='rtl'] #codeWorkspace {
  right: 400px;
  left: 0px;
  margin-right: 15px;
  margin-left: 0px;
}

#codeWorkspace {
  position: absolute;
  top: 0px;
  right: 0px;
  left: 400px;
  bottom: 0;
  margin-left: 15px;
  border: 1px solid #ddd;
  overflow: hidden;
}

#codeWorkspace.pin_bottom {
  border: none;
  border-top: 1px solid #ddd;
}

// #codeWorkspace.readonly is used when we are displaying a workspace but it
// is not editable (like someone else project), or when app is running
#codeWorkspace.readonly, #codeWorkspace.dimmed {
  // special cases for:
  .blocklySvg, // blockly
  .droplet-main-scroller, // droplet block view
  .ace_scroller, { // droplet code view
    background-color: rgba(0, 0, 0, 0.1);
  }
  // Note: We do something similar in our DesignModeBox React component's
  // transparency layer. These two should be kept in sync as much as possible
}

.ace-chrome .ace_marker-layer .ace_error {
  background: rgb(232, 47, 25);
}

.ace_marker-layer .ace_error {
  position: absolute;
  z-index: 3;
}

.ace_gutter-cell.ace_breakpoint, .droplet-gutter-line.droplet_breakpoint {
  border-radius: 15px 0px 0px 15px;
  box-shadow: 0px 0px 0px 40px rgba(0, 0, 255, 0.5) inset;
  color: white;
}

.ace_gutter-cell.ace_error, .droplet-gutter-line.droplet_error {
  background-image: url('#{$common_root}/gutterError.png');
  background-size: 16px 16px;
  background-repeat: no-repeat;
}

.droplet-gutter-line.droplet_error, .droplet-gutter-line.droplet_warning {
  background-position: 2px center;
}

.ace_gutter-cell.ace_warning, .droplet-gutter-line.droplet_warning {
  background-image: url('#{$common_root}/gutterWarn.png');
  background-size: 16px 16px;
  background-repeat: no-repeat;
}

.ace_gutter-cell.ace_error, .ace_gutter-cell.ace_warning {
  background-position: 2px 0px;
}

#visualizationResizeBar {
  position: absolute;
  top: 0;
  bottom: 0;
  width: 15px;
  left: 400px;
  cursor: ew-resize;
  text-align: center;
  color: $lighter_gray;
  font-size: 24px;
  line-height: 400px;
}

#visualization {
  position: relative;
  height: 400px;
  margin-bottom: 5px;
}

.bee-counter-text {
  text-anchor: end;
  font-size: 16px;
  font-family: Verdana, Geneva, sans-serif;
  font-weight: bold;
  fill: white;
  stroke: black;
  stroke-width: 1;
  cursor: default;
}

/* Shrink the visualization area on small displays. */

#visualizationEditor.responsive {
  margin-left: 400px;
  padding-left: 15px;
}
#visualization.responsive > * {
  -webkit-transform-origin: 0 0;
  -ms-transform-origin: 0 0;
  transform-origin: 0 0;

  html[dir="RTL"] & {
    -webkit-transform-origin: 100% 0;
    -ms-transform-origin: 100% 0;
    transform-origin: 100% 0;
  }
}

/* Make buttons, videos, etc. clickable. Otherwise, the scaled svg/canvas
 * obscures clicks on its original, unscaled position.  */
#belowVisualization {
  z-index: 1;
  position: relative;
}

@mixin visualization-width-height-original($width, $height, $visualizationOriginalWidth) {
  $scale: $width / $visualizationOriginalWidth;

  #visualization.responsive {
    max-height: $height;
    max-width: $width;
  }
  #visualizationColumn.responsive {
    max-width: $width;
  }
  .small-footer-base.responsive {
    max-width: $width;
  }
  #codeWorkspace {
    left: $width;
  }
  html[dir='rtl'] #codeWorkspace {
    right: $width;
  }
  html[dir='rtl'] body.readonly #codeWorkspace {
    right: 0px;
  }
  div#visualizationResizeBar {
    left: $width;
    line-height: $height;
  }
  html[dir='rtl'] div#visualizationResizeBar {
    right: $width;
  }
  #visualizationEditor.responsive {
    margin-left: $width;
  }
  #visualization.responsive > * {
    -webkit-transform: scale($scale);
    -ms-transform: scale($scale);
    transform: scale($scale);
  }
}

@mixin visualization-width($width) {
  @include visualization-width-height-original($width, $width, 400px);
}

@mixin bee-counter($font-size, $stroke-width) {
  .bee-counter-text {
    font-size: $font-size;
    stroke-width: $stroke-width;
  }
}

@media screen and (min-width: 1101px) and (max-width: 1150px) {
  @include visualization-width(350px);
  @include bee-counter(20px, 1.2px);
}

@media screen and (min-width: 1051px) and (max-width: 1100px) {
  @include visualization-width(300px);
  @include bee-counter(24px, 1.4px);
}

@media screen and (min-width: 1001px) and (max-width: 1050px) {
  @include visualization-width(250px);
  @include bee-counter(28px, 1.6px);
}

@media screen and (max-width: 1000px) {
  @include visualization-width(200px);
  @include bee-counter(32px, 2px);

  #soft-buttons {
    margin-left: 0;
    button {
      margin: 0;
    }
  }
  .small-footer-base.responsive {
    small {
      float: left;
    }
  }
}

/* Buttons */
button, label.img-upload {
  margin: 5px;
  padding: 10px;
  border-radius: 4px;
  border: 1px solid #ddd;
  font-size: large;
  background-color: #eee;
  color: $black;
}
button.launch {
  border: 1px solid $orange;
  background-color: $orange;
  color: $white;
  font-size: large;
  min-width: 96px;
  margin-left: 0px;
  margin-right: 10px;
  /* Can't use "text-align: start" due to IE. */
  text-align: left;
}
html[dir="RTL"] button.launch {
  text-align: right;
}
button.launch>img {
  opacity: 1;
  vertical-align: text-bottom;
}
button.blocklyLaunch {
  display: inline-block;
  &.hide {
    display: none;
  }
  border: 1px solid $orange;
  background-color: $orange;
  @media screen and (min-width: 1051px) {
    min-width: 111px;
  }
  padding: 7px 10px 7px 6px;
  /* Can't use "text-align: start" due to IE. */
  text-align: left;
  img {
    float: left;
    margin-top: 0px;
    margin-left: 6px;
  }
  div {
    text-align: left;
    margin-top: 3px;
    margin-right: 4px;
    float: right;
    padding: 0px;
    margin-left: 6px;
    @media screen and (min-width: 1051px) {
      min-width: 45px;
    }
  }
  html[dir="RTL"] & {
    margin-right: 0px;
  }
  &#resetButton {
    border: 1px solid $cyan;
    background-color: $cyan;
  }
  &#runButton div {
  }
}
button.share {
  border: 1px solid #FFA000;
  background-color: #FFA000;
  color: $white;
  margin-left: 0px;
  margin-right: 0px;
}
button.share:focus {
  outline-style: none;
}
button:hover>img {
  opacity: 1;
}
button:active {
  border: 1px solid #888 !important;
}
button:hover {
  box-shadow: 2px 2px 5px $shadow;
}
button.disabled, button[disabled=disabled], button:disabled {
  border: 1px solid #C7C7C7;
  background-color: #C7C7C7;
  box-shadow: none;
  &:hover {
    box-shadow: none;
  }
}
button.disabled:hover>img {
  opacity: 0.6;
}
button.disabled {
  display: none;
}
button.notext {
  font-size: 10%;
}
label.img-upload {
  display: inline-block;
  vertical-align: middle;
}
input[type="radio"] {
  margin-left: 40px;
  margin-right: 10px;
}
@media screen and (max-width: 1050px) {
  #stepButton {
    min-width: 0;
  }
}

#learn {
  h1 {
    margin: 20px 0px 0px 0px;
  }
  img {
    margin-bottom: 5px;
  }
  a {
    display: block;
  }
}

#make-your-own-button {
  margin: 5px 0px 5px 0px;
}

#open-workspace {
  margin: 5px 0px 5px 0px;
}

#gameButtons {
  position: relative;
  margin-bottom: 10px;
  width: 100%;

  text-align: justify;
  -ms-text-justify: distribute-all-lines;
  text-justify: distribute-all-lines;
}

#gameButtons:after{
  content: '';
  display: inline-block;
  width: 100%;
  height: 0;
  font-size:0;
  line-height:0;
}

#slider-cell {
  display: inline-block;
  vertical-align: top;
  touch-action: none;
  -ms-touch-action: none;
}

#slider {
  display: inline-block;
  vertical-align: middle;
}

#spinner {
  display: inline-block;
  vertical-align: middle;
}

/* Dialogs */
#help {
  padding: 0 10px;
  display: none;
}
#dialog {
  visibility: hidden;
  background-color: $white;
  color: $black;
  border: 1px solid $black;
  position: absolute;
  border-radius: 8px;
  box-shadow: 5px 5px 5px $shadow;
  padding: 10px;
  z-index: 20000;
}
#dialogBorder {
  visibility: hidden;
  position: absolute;
  background-color: $white;
  color: $black;
  border-radius: 6px;
  box-shadow: 5px 5px 5px $shadow;
}
#dialogShadow {
  @include fill-container;
  visibility: hidden;
  position: fixed;
  top: 0;
  left: 0;
  background-color: $black;
  opacity: 0.3;
  z-index: 1;
}
.dialogAnimate {
  transition-property: width height left top opacity;
  transition-duration: 0.2s;
  transition-timing-function: linear;
}
.dialogHiddenContent {
  visibility: hidden;
  position: absolute;
  top: 0;
  left: 0;
  z-index: -1;
}
.trophy {
  min-width:100px;
  text-align:center;
  vertical-align:top;
  display:inline-block;
  max-width:100px;
  margin-bottom:10px;
}
.trophyimg {
  width:80px;
  height:80px;
}
#dialog button {
  min-width: 4em;
}
.feedback {
  font-size: 30px;
  margin: 20px 0px 20px 0px;
  line-height: 28px;
  color: #7E5BA0;
  font-family: $gotham-extra-bold;
  font-weight: normal;

}

#show-code {
  margin-bottom: 5px;
}
#hint {
  color: $white;
  padding: 5px 1em;
  font-size: large;
}

#puzzleRatingButtons {

  $red: #FF3014;
  $dark-red: #7F150A;
  $blue: #0094CA;
  $dark-blue: #00647F;
  $gray: #333333;
  $dark-gray: #4D4D4D;
  $light-gray: $light_gray;

  hr {
    border-top: 2px solid #ccc;
  }

  p {
    float: left;
    font-size: 16px;
    color: $light-gray;
    margin-right: 10px;
  }

  svg {
    pointer-events: none;
  }

  .puzzle-rating-btn {
    fill: $light-gray;
    padding: 0 5px;
    cursor: pointer;
    display: inline-block;

    &#like {
      &:hover {
        fill: $gray;
      }
      &.enabled {
        fill: $red;
      }
      &.enabled:hover {
        fill: $dark-red;
      }
    }

    &#dislike {
      &:hover {
        fill: $dark-gray;
      }
      &.enabled {
        fill: $blue;
      }
      &.enabled:hover {
        fill: $dark-blue;
      }
    }
  }

}

/* Instructions. */
#bubble {
  color: $black;
  margin-bottom: 10px;
  position: relative;
  cursor: pointer;
}

#prompt-table {
  display: inline-block;
  vertical-align: top;
}

#prompt-icon-cell {
  vertical-align: top;
  width: 50px;
  padding-right: 10px;
  padding-bottom: 10px;
  height: auto;
}

#prompt-cell {
  vertical-align: top;
}

#prompt2 {
  font-size: 12px;
  color: $charcoal;
}

.modal-content {
  .instructionsImage {
    height: 35px;
    vertical-align: text-bottom;
  }
  .instructions2 {
    .instructionsImage {
      height: 24px;
      vertical-align: text-bottom;
    }
  }
}

#prompt-table {
  .instructionsImage {
    height: 25px;
    vertical-align: text-bottom;
  }
  #prompt2 {
    .instructionsImage {
      height: 20px;
      vertical-align: text-bottom;
    }
  }
}

#ani-gif-preview-wrapper {
  display: inline-block;
  vertical-align: top;
}

$aniGifPreviewWidth: 80px;
$aniGifPreviewHeight: 60px;
#ani-gif-preview {
  display: table-cell;
  background-size: $aniGifPreviewWidth $aniGifPreviewHeight;
  // background-image set via javascript
  width: $aniGifPreviewWidth;
  height: $aniGifPreviewHeight;
  vertical-align: middle;
  text-align: center;
  border-radius: 12px;

  #play-button {
    clear: both;
    height: 40px;
    position: relative;
  }
}

/* Place ani-gif next to text for column width 300px or wider. */
@media screen and (min-width: 1051px) {
  #prompt-table.with-ani-gif {
    margin-right: $aniGifPreviewWidth;
    padding-right: 5px;
  }

  #ani-gif-preview-wrapper {
    position: absolute;
    right: 0px;
    top: 0px;
  }
}

.workspace-header {
  text-align: center;
  white-space: nowrap;
  overflow-x: hidden;
  height: $workspace-headers-height;
  color: white;
  .workspace-header-clickable:hover {
    cursor: pointer;
    color: $yellow;
  }
  span {
    line-height: $workspace-headers-height;
  }
  .fa {
    font-size: 18px;
  }
}

$workspace-header-button-border-width: 1px;
$workspace-header-button-height: 22px;
$workspace-header-button-margin: ($workspace-headers-height -
    ($workspace-header-button-height + 2 * $workspace-header-button-border-width)
    ) / 2;
.workspace-header-button {
  cursor: pointer;
  float: right;
  overflow: hidden;
  background-color: $light_purple;
  margin-top: $workspace-header-button-margin;
  margin-bottom: $workspace-header-button-margin;
  margin-right: $workspace-header-button-margin;
  margin-left: 0;
  border: $workspace-header-button-border-width groove $light_gray;
  height: $workspace-header-button-height;
  border-radius: 4px; // TODO: Make mixin
  font-family: $gotham-bold;
  &:hover {
    background-color: $cyan;
  }
  span {
    padding: 0 12px;
    line-height: $workspace-header-button-height;
  }
  .fa {
    line-height: $workspace-header-button-height;
    padding-right: 8px;
    font-size: 15px;
  }
  .fa-code {
    font-weight: bold;
  }
  .blocks-glyph {
    display: none;
    height: 18px;
    vertical-align: text-bottom;
    padding-right: 8px;
  }
}

#versions-header {
  display: none;
}

#design-headers {
  height: $workspace-headers-height;
  background-color: $purple;
  overflow-y: hidden;
  -webkit-user-select: none;
  -moz-user-select: none;
  -ms-user-select: none;
  user-select: none;
}


.readonly {
  #headers,
  #design-headers {
    background-color: $charcoal;
  }
}

#headers {
  height: $workspace-headers-height;
  background-color: $purple;
  overflow-y: hidden;
  -webkit-user-select: none;
  -moz-user-select: none;
  -ms-user-select: none;
  user-select: none;

  #show-toolbox-icon, #hide-toolbox-icon {
    position: absolute;
    top: 0;
    left: 8px;
    line-height: $workspace-headers-height;
    color: $lighter_purple;
  }

  #hide-toolbox-icon {
    @include horizontal-flip;
  }

  #toolbox-header {
    width: 270px;
    border-right: 1px solid gray;
    float: left;

    &.toggleable {
      cursor: pointer;
      &:hover .fa {
        color: $white;
      }
    }
  }
  #show-toolbox-header {
    border: 0;
    float: left;
    padding: 0 10px;
    cursor: pointer;
    &:hover .fa {
      color: $white;
    }

    & > span {
      margin: auto 18px;
    }
  }
  #blockCounter, #blockUsed {
    display: inline-block;
  }

  #clear-puzzle-header:hover {
    background-color: $red;
  }
  .block-counter-default {
    color: white;
  }
  .block-counter-overflow {
    color: $yellow;
  }
}

#headers[dir=rtl] {
  div {
    margin-right: 0;
  }

  #show-toolbox-icon, #hide-toolbox-icon {
    left: auto;
    right: 8px;
  }

  #show-toolbox-icon {
    @include horizontal-flip;
  }

  #hide-toolbox-icon {
    @include no-transform;
  }

  #toolbox-header {
    border-right: 0;
    border-left: 1px solid gray;
    float: right;
  }
  #show-toolbox-header {
    float: right;
  }
  .workspace-header-button {
    margin-left: $workspace-header-button-margin;
    margin-right: 0;
    float: left;

    .fa {
      padding-right: 0;
      padding-left: 8px;
    }
    .blocks-glyph {
      @include horizontal-flip;
      padding-right: 0;
      padding-left: 8px;
    }
  }
}

#showVersionsModal {
  width: 700px;
  margin-left: -350px;
}

#showVersionsModal .versionRow p {
  margin: 15px 0 0 0;
}

#rotateContainer {
  position: fixed;
  z-index: 10001;
  background-color: white;
  top: 0;
  left: 0;
  right: 0;
  bottom: 0;
  width: 100%;
  height: 100%;
  display: none;
  background-position: 50% 50%;
  background-size: contain;
  background-repeat: no-repeat;

  #rotateText {
    position: relative;
    top: 50%;
    left: -50%;
    margin-left: 50px;
    margin-right: -50px;
  }

  p {
    text-align: center;
    font-size: 26px;
    line-height: 26px;
    transform: rotate(90deg);
    -webkit-transform: rotate(90deg);
  }

  @media screen and (orientation: portrait) and (max-device-width: 900px) {
    display: block;
  }
}

.blocklyText, .blocklyMenuText, .blocklyTreeLabel, .blocklyHtmlInput,
    .blocklyIconMark, .blocklyTooltipText, .goog-menuitem-content {
  @include font;
}

.blocklyRectangularDropdownMenu {
  .goog-menuitem-highlight, .goog-menuitem-hover {
    background-color: rgba(255, 255, 255, 0.35);
  }
  &:not(.blocklyGridDropdownMenu) {
    border-color: rgb(84, 84, 84) !important;
  }
  &.blocklyGridDropdownMenu {
    background-color: white !important;
    padding-top: 5px !important;

    .goog-menuitem {
      display: inline-block;
      margin-left: 4px;
      margin-top: 4px;
    }

    .goog-menuitem-highlight, .goog-menuitem-hover {
      margin: -4px -4px 0 0 !important
    }
  }
}

.generated-code-container {
  margin-top: 10px;
  .generatedCodeMessage {
    font-size: 14px;
    line-height: inherit;
    color: $charcoal;
    margin-bottom: 10px;

    a {
      font-family: $gotham-extra-bold;
      font-weight: normal;
      color: $purple;
      &:hover {
        text-decoration: underline;
      }
    }
  }
  .generatedCode {
    font-size: 14px;
    overflow: scroll;
    max-height: 400px;
  }
}

.light-yellow-background {
  background-color: $lightest_yellow;
}

.white-background {
  background-color: white;
}

.arrow-container {
  background-color: white !important;
}

.arrow-container.arrow-left {
  float: left;
}

.arrow-container.arrow-right {
  float: right;
}

.arrow-head, .arrow-text {
  float: left;
  line-height: normal;
  margin-bottom: 25px;
  cursor: pointer;
}

.arrow-right .arrow-head {
  float: right;
}

.arrow-left .arrow-head {
  margin-right: -10px;
}

.arrow-left .arrow-text {
  border-radius: 0 8px 8px 0;
  padding: 10px 14px 10px 0;
  background-color: #babf33;
}
.arrow-right .arrow-text {
  margin-right: -10px;
  border-radius: 8px 0 0 8px;
  padding: 10px 0 10px 14px;
  background-color: #ffbb00;
}

.arrow-text {
  color: white;
  font-size: 35px;
  margin-top: 35px;
  height: 44px;
}

#again-button:not(.arrow-container) {
  background-color: $green;
  border: 1px solid $green;
  color: white;
  margin-left: 0px;
  margin-right: 10px;
}

#continue-button:not(.arrow-container), #confirm-button:not(.arrow-container) {
  background-color: $orange;
  border: 1px solid $orange;
  color: white;
  margin-left: 0px;
  margin-right: 10px;
  text-align: center;
}

#save-to-gallery-button {
  background-color: $purple;
  border: 1px solid $purple;
  margin: 0px;
  color: white;
  font-size: 13px;
  text-align: center;
  &:disabled {
    color: $purple;
    background-color: lightgrey;
  }
}

.hide {
  display: none;
}
.invisible {
  visibility: hidden;
}
.hide-source {
  #visualization {
    display: inline-block;
  }
  #belowVisualization {
    display: inline-block;
    vertical-align: top;
  }
  #bubble {
    display: none;
  }
}

#sharing {
  clear: both;
  margin-top: 25px;
  font-size: 20px;
  color: $charcoal;

  $image-width: 180px;
  $image-height: $image-width;

  .feedback-image {
    width: $image-width;
    height: $image-height;
    margin: 0;
    float: left;
    border: $lighter_gray;
    border-style: solid
  }

  div {
    margin: 10px 0;
    &.sharing-content {
      margin-left: $image_width + 15px;
      margin-right: 25px;
      &.no-image {
        margin-left: 0;
      }
    }
  }

  label {
    margin-top: 15px;
    font-size: 20px;
  }

  .social-buttons {
    a,
    a:hover,
    a:link,
    a:visited {
      background-color: transparent;
      text-decoration: none;
      color: white;
    }
  }

  button {
    background-color: $purple;
    color: white;
    font-size: 0.7em;
    min-width: 40px;
    text-align: center;
    margin: 2px 0;

    .disabled,
    &[disabled=disabled],
    &:disabled {
      border: 1px solid $purple;
      background-color: $lighter_gray;
      box-shadow: none;
    }

    #send-to-phone {
      clear: both;
    }
  }

  button.saved-to-gallery {
    font-family: "Gotham 4i";
  }

  #sharing-input {
    margin: 0;
    width: 100%;
    padding: 10px;
    cursor: text;
  }

  #copy-button {
    max-width: 100px;
  }

  #sharing-phone i.fa {
    font-size: 24px;
  }

  input#phone {
    height: 30px;
    padding: 5px;
    margin: 5px 0;
    font-size: 20px;
    width: 10em;
    font-family: sans-serif;
  }

  div#phone-charges {
    font-size: 10px;
    margin-top: 0px;
    color: $red;
  }
}

// Includes an icon at position x, y (starting from top-left)
@mixin icon26($x, $y) {
  $x-offset: $x * 26px;
  $y-offset: $y * 26px;
  width: 26px;
  height: 26px;
  background: url("#{$common_root}shared-sprites-26x26.png") $x-offset $y-offset;
}

.run26 {
  @include icon26(0, 0);
}

.reset26 {
  @include icon26(0, 1);
}

#stepButton {
  margin-right: 0;
  text-align: center;
}

#share-fail-explanation {
  font-size: 20px;
}

.share-fail-excerpt .generatedCode {
  font-size: 14px;
}

// body.readonly is used in cases where we are just displaying uneditable blocks (like feedback dialogs) with no workspace

body.readonly {
  margin: 0;
  padding: 0;
  overflow: hidden;
  background-color: transparent;
}

body.readonly #codeWorkspace {
  position: absolute;
  top: 0;
  left: 0;
  margin: 0;
  padding: 0;
  overflow: hidden;
  height: 100%;
  width: 100%;
  border: none;
}

body.readonly #codeWorkspace>svg {
  background-color: transparent;
  border: none;
}

body.readonly.embed-block #codeWorkspace .userHidden {
  display: none;
}

// Droplet block tooltips configuration
$parameterColor: $light_yellow;
$linkColor: $white;
$tooltipBackground: $cyan;
$text-color: $white;
$tooltip-border-radius: 14px;
$tooltip-shadow-color: $shadow;
$see-examples-font-weight: bold;

$tooltip-font: $gotham-regular;
$function-name-font: $code-font;
$examples-link-font: $gotham-extra-bold;

$see-examples-thick-underline-color: $yellow;

.tooltip-example-link, .tooltip-choose-link {
  margin-top: 5px;
  float: right;
}

.tooltip-example-link > a, .tooltip-choose-link > a {
  &:hover, &:link, &:active, &:visited {
    border-bottom: 3px solid $see-examples-thick-underline-color;
    color: white;
    font-family: $gotham-bold;
  }
}

.tooltip-choose-link {
  float: left;
}

.function-name {
  font-family: $function-name-font;
  font-size: 16px;
  margin-top: 3px;
  margin-bottom: 7px;
}

.current-tooltip-parameter-name {
  border-bottom: 3px solid $yellow;
}

// Tooltipster theme class
.droplet-block-tooltipster {
  border-radius: $tooltip-border-radius;
  border: none;
  background: $tooltipBackground;
  color: $text-color;
  -webkit-box-shadow: 5px 5px 5px 0 $tooltip-shadow-color;
  -moz-box-shadow: 5px 5px 5px 0 $tooltip-shadow-color;
  box-shadow: 5px 5px 5px 0 $tooltip-shadow-color;
}

.droplet-block-tooltipster .tooltipster-content {
  font-family: $tooltip-font;
  font-size: 12px;
  line-height: 16px;
  padding: 8px 10px;
  overflow: hidden;
  font-weight: normal;
}

.droplet-hover-div {
  max-width: 100% !important;
}

.legacy-share-view {
  #belowVisualization, .hide-source #belowVisualization {
    display: none;
  }
<<<<<<< HEAD
}
=======

  #visualizationColumn {
    margin: 0 auto;
    padding: 20px 0;
  }

  .small-footer-base {
    width: auto;
    left: 0;
    right: 0;
  }

  #more-menu, #copyright-flyout {
    left: auto;
    right: 0;
  }
}
>>>>>>> b1816ab7
<|MERGE_RESOLUTION|>--- conflicted
+++ resolved
@@ -1526,9 +1526,6 @@
   #belowVisualization, .hide-source #belowVisualization {
     display: none;
   }
-<<<<<<< HEAD
-}
-=======
 
   #visualizationColumn {
     margin: 0 auto;
@@ -1545,5 +1542,4 @@
     left: auto;
     right: 0;
   }
-}
->>>>>>> b1816ab7
+}