--- conflicted
+++ resolved
@@ -12,7 +12,6 @@
   font-family: $gotham-regular, sans-serif;
   font-weight: normal;
 }
-<<<<<<< HEAD
 
 @mixin no-transform {
   -moz-transform: none;
@@ -29,8 +28,6 @@
   -ms-transform: scale(-1, 1);
   transform: scale(-1, 1);
 }
-=======
->>>>>>> 75d1ecaf
 
 body {
   @include font;
@@ -807,12 +804,9 @@
   }
   span {
     line-height: $workspace-headers-height;
-<<<<<<< HEAD
   }
   .fa {
     font-size: 18px;
-=======
->>>>>>> 75d1ecaf
   }
 }
 
