--- conflicted
+++ resolved
@@ -194,7 +194,6 @@
 
 // ** END OF RULES THAT ARE MODIFIED AT RUNTIME IN adjustAppSizeStyles() **
 
-<<<<<<< HEAD
 #divApplab {
   overflow: hidden;
   outline: none;
@@ -219,8 +218,6 @@
 
 $resize-bar-width: 13px;
 
-=======
->>>>>>> f8ace415
 #visualizationResizeBar {
   margin-left: 2px;
   width: $resize-bar-width;
