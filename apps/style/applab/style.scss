--- conflicted
+++ resolved
@@ -472,23 +472,6 @@
   background: $lighter_purple;
 }
 
-<<<<<<< HEAD
-=======
-#divApplab {
-  box-sizing: border-box;
-}
-
-#divApplab input {
-  box-sizing: border-box;
-}
-
-#divApplab button {
-  padding: 7px 12px;
-  margin: 2px;
-  font-size: 14px;
-}
-
->>>>>>> 864b17e8
 .design-mode-hidden {
   visibility: hidden;
 
