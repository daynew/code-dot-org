<<<<<<< HEAD
@import '../common';
=======
@import "colpick.css";
>>>>>>> 6362d155

$root: '/blockly/media/applab/'; //TODO: Parameterize for asset pipeline

// ** START OF RULES THAT ARE MODIFIED AT RUNTIME IN adjustAppSizeStyles() **

div#visualization {
  height: 400px;
  width: 400px;
}

div#visualization.with_padding {
  border: 1px solid #ddd;
}

/* Shrink the visualization area on small displays. */

@media screen and (min-width: 1151px), screen and (min-height: 601px) {
  $width: 400px;
  $colWidth: $width + 2;
  div#visualization.responsive {
    max-height: $width;
    max-width: $width;
  }
  div#visualizationColumn.responsive {
    max-width: $width;
  }
  div#visualizationColumn.responsive.with_padding {
    max-width: $colWidth;
  }
  div#codeWorkspace {
    left: $width;
  }
  html[dir='rtl'] div#codeWorkspace {
    right: $width;
  }
  div#visualizationResizeBar {
    left: $width;
  }
  html[dir='rtl'] div#visualizationResizeBar {
    right: $width;
  }
  div#visualization.responsive > * {
    -webkit-transform: scale(1.0);
    -ms-transform: scale(1.0);
    transform: scale(1.0);
  }
}

@media screen and (min-width: 1101px) and (max-width: 1150px), screen and (min-height: 551px) and (max-height: 600px) {
  $width: 350px;
  $colWidth: $width + 2;
  div#visualization.responsive {
    max-height: $width;
    max-width: $width;
  }
  div#visualizationColumn.responsive {
    max-width: $width;
  }
  div#visualizationColumn.responsive.with_padding {
    max-width: $colWidth;
  }
  div#codeWorkspace {
    left: $width;
  }
  html[dir='rtl'] div#codeWorkspace {
    right: $width;
  }
  div#visualizationResizeBar {
    left: $width;
  }
  html[dir='rtl'] div#visualizationResizeBar {
    right: $width;
  }
  div#visualization.responsive > * {
    -webkit-transform: scale(0.875);
    -ms-transform: scale(0.875);
    transform: scale(0.875);
  }
}

@media screen and (min-width: 1051px) and (max-width: 1100px), screen and (min-height: 501px) and (max-height: 550px) {
  $width: 300px;
  $colWidth: $width + 2;
  div#visualization.responsive {
    max-height: $width;
    max-width: $width;
  }
  div#visualizationColumn.responsive {
    max-width: $width;
  }
  div#visualizationColumn.responsive.with_padding {
    max-width: $colWidth;
  }
  div#codeWorkspace {
    left: $width;
  }
  html[dir='rtl'] div#codeWorkspace {
    right: $width;
  }
  div#visualizationResizeBar {
    left: $width;
  }
  html[dir='rtl'] div#visualizationResizeBar {
    right: $width;
  }
  div#visualization.responsive > * {
    -webkit-transform: scale(0.75);
    -ms-transform: scale(0.75);
    transform: scale(0.75);
  }
}

@media screen and (min-width: 1001px) and (max-width: 1050px), screen and (min-height: 451px) and (max-height: 500px) {
  $width: 250px;
  $colWidth: $width + 2;
  div#visualization.responsive {
    max-height: $width;
    max-width: $width;
  }
  div#visualizationColumn.responsive {
    max-width: $width;
  }
  div#visualizationColumn.responsive.with_padding {
    max-width: $colWidth;
  }
  div#codeWorkspace {
    left: $width;
  }
  html[dir='rtl'] div#codeWorkspace {
    right: $width;
  }
  div#visualizationResizeBar {
    left: $width;
  }
  html[dir='rtl'] div#visualizationResizeBar {
    right: $width;
  }
  div#visualization.responsive > * {
    -webkit-transform: scale(0.625);
    -ms-transform: scale(0.625);
    transform: scale(0.625);
  }
}

@media screen and (max-width: 1000px), screen and (max-height: 450px) {
  $width: 200px;
  $colWidth: $width + 2;
  div#visualization.responsive {
    max-height: $width;
    max-width: $width;
  }
  div#visualizationColumn.responsive {
    max-width: $width;
  }
  div#visualizationColumn.responsive.with_padding {
    max-width: $colWidth;
  }
  div#codeWorkspace {
    left: $width;
  }
  html[dir='rtl'] div#codeWorkspace {
    right: $width;
  }
  div#visualizationResizeBar {
    left: $width;
  }
  html[dir='rtl'] div#visualizationResizeBar {
    right: $width;
  }
  div#visualization.responsive > * {
    -webkit-transform: scale(0.5);
    -ms-transform: scale(0.5);
    transform: scale(0.5);
  }
}

// ** END OF RULES THAT ARE MODIFIED AT RUNTIME IN adjustAppSizeStyles() **

#divApplab {
  overflow: hidden;
  outline: none;
  position: relative;
  z-index: 1;
  background-color: white;
  -webkit-touch-callout: none;
  -webkit-user-select: none;
  -khtml-user-select: none;
  -moz-user-select: none;
  -ms-user-select: none;
  user-select: none;
}

#divApplab canvas {
  position: absolute;
  overflow: hidden;
  top: 0px;
  left: 0px;
  z-index: -1;
}

#visualizationResizeBar {
  margin-left: 2px;
  width: 13px;
}

#debugResizeBar {
  cursor: ns-resize;
  white-space: nowrap;
}

#debug-buttons {
  display: inline;
  white-space: normal;
}

#divApplab img {
  opacity: 1.0;
}

#divApplab label {
  display: inline-block;
}

#divApplab div {
  overflow: hidden;
}

#runButton, #resetButton {
  margin-right: 0;
  outline-style: none;
}

img#turtleImage {
  position: absolute;
  height: 24px;
}

.debugger_button {
  border: 1px solid #FFA000;
  background-color: #FFA000;
  color: #fff;
  margin-left: 0px;
  margin-right: 3px;
  padding: 3px 6px;
  font-size: 14px;
}

#pauseButton, #continueButton {
  min-width: 110px;
}

.debugger_button:focus {
  outline-style: none;
}

.debugger_button>img {
  opacity: 1;
}

#debug-area {
  position: absolute;
  bottom: 0;
  height: 156px;
  left: 0;
  right: 0;
}

#spinner {
  margin-left: -5px;
}

.debug-console {
  display: block;
  border: 1px solid #ddd;
  position: absolute;
  top: 38px;
  bottom: 0;
  left: 0;
  right: 0;
}

.debug-console * {
  font-family: monospace;
  font-size: 12px;
}

.debug-input-prompt {
  position: absolute;
  bottom: 0;
  height: 16px;
  display: block;
  left: 0;
  width: 15px;
  background-color: white;
}

.debug-input, .debug-output {
  position: absolute;
  border-width: 0px;
  padding: 0px;
  outline: none;
  background-color: white;
}

.debug-output {
  top: 0;
  bottom: 16px;
  width: 100%;
  overflow: auto;
  line-height: normal;
  cursor: text;
  white-space: pre-wrap;
}

.debug-input {
  bottom: 0;
  max-height: 16px;
  height: 16px;
  left: 15px;
  right: 0;
  margin-top: -3px;
  -moz-user-select: text;
  -webkit-user-select: text;
  -ms-user-select: text;
}

#slider-cell {
  cursor: default;
}

/* Slider. */
.sliderContainer {
  float: left
}
.sliderTrack {
  stroke: #aaa;
  stroke-width: 6px;
  stroke-linecap: round;
}
.sliderKnob {
  fill: #ddd;
  stroke: #bbc;
  stroke-width: 1px;
  stroke-linejoin: round;
}
.sliderKnob:hover {
  fill: #eee;
}

/* Sprited icons. */
.icon21 {
  height: 21px;
  width: 21px;
  background-image: url("#{$root}icons.png");
  background-size: 42px 147px;
  margin-bottom: -3px;
}
.code {
  background-position: -21px 0px;
}
.link {
  background-position: 0px 0px;
}
.run {
  background-position: 0px -21px;
  margin-right: 3px;
}
.stop {
  background-position: -21px -21px;
  margin-right: 3px;
}
.left-btn {
  background-position: -21px -42px;
  margin-right: 3px;
}
.right-btn {
  background-position: -21px -63px;
  margin-right: 3px;
}
.up-btn {
  background-position: 0px -63px;
  margin-right: 3px;
}
.down-btn {
  background-position: 0px -42px;
  margin-right: 3px;
}
.pause-btn {
  background-position: 0px -84px;
  margin-right: 3px;
}
.continue-btn {
  background-position: -21px -84px;
  margin-right: 3px;
}
.step-in-btn {
  background-position: 0px -105px;
  margin-right: 3px;
}
.step-out-btn {
  background-position: -21px -105px;
  margin-right: 3px;
}
.step-over-btn {
  background-position: 0px 21px;
  margin-right: 3px;
}

button.arrow {
  border: 1px solid #FFA000;
  background-color: #FFA000;
  color: #fff;
  margin-left: 5px;
  margin-right: 0px;
  display: none;
}
button.arrow>img {
  opacity: 1;
  vertical-align: text-bottom;
}
button.arrow:focus {
  outline-style: none;
}
#soft-buttons {
  display: inline-block;
  vertical-align: top;
  margin-left: -5px;
  &.soft-buttons-none {
    display: none;
  }
}
.soft-buttons-1 {
  display: table-cell;
  vertical-align: top;
  min-width: 51px;
}
.soft-buttons-2 {
  display: table-cell;
  vertical-align: top;
  min-width: 102px;
}
.soft-buttons-3 {
  display: table-cell;
  vertical-align: top;
  min-width: 153px;
}
.soft-buttons-4 {
  display: table-cell;
  vertical-align: top;
  min-width: 204px;
}

#share-cell {
  display: inline-block;
  vertical-align: top;
  &.share-cell-none {
    display: none;
  }
}

.new-design-element {
  width: 100px;
  height: 40px;
  line-height: 40px;
  text-align: center;
  border-color: black;
  border-style: solid;
  border-width: 1px;
  margin-top: 0px;
  margin-bottom: 10px;
  font-size: 18px;
}

#designModeBox td {
  vertical-align: top;
}

#design-manage-assets {
  float: right;
}

#manageAssetsModal {
  width: 800px;
  margin-left: -400px;
}

.assetRow {
  border-bottom: 1px solid #999;
}

.assetRow:hover {
  background: $lighter_purple;
}

#divApplab {
  box-sizing: border-box;
  padding: 2px;
}

#divApplab input {
  box-sizing: border-box;
}

#divApplab button {
  padding: 7px 12px;
  margin: 2px;
  font-size: 14px;
}

.ace_gutter-cell.ace_error {
  background-image: url('/blockly/media/skins/applab/gutterError.png');
  background-size: 16px 16px;
  background-position: 2px 0px;
}

.ace_gutter-cell.ace_warning {
  background-image: url('/blockly/media/skins/applab/gutterWarn.png');
  background-size: 16px 16px;
  background-position: 2px 0px;
}

.design-mode-hidden {
  visibility: hidden;
}

.divApplabDesignMode .design-mode-hidden {
  visibility: visible;
  opacity: 0.3;
}<|MERGE_RESOLUTION|>--- conflicted
+++ resolved
@@ -1,8 +1,5 @@
-<<<<<<< HEAD
 @import '../common';
-=======
 @import "colpick.css";
->>>>>>> 6362d155
 
 $root: '/blockly/media/applab/'; //TODO: Parameterize for asset pipeline
 
