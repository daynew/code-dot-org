var chalk = require('chalk');
var child_process = require('child_process');
var path = require('path');
var fs = require('fs');
var webpack = require('webpack');
var _ = require('lodash');
var logBuildTimes = require('./script/log-build-times');
var webpackConfig = require('./webpack');
var envConstants = require('./envConstants');
var checkEntryPoints = require('./script/checkEntryPoints');

module.exports = function (grunt) {
  // Decorate grunt to record and report build durations.
  var buildTimeLogger = logBuildTimes(grunt);

  process.env.mocha_entry = grunt.option('entry') || '';
  if (process.env.mocha_entry) {
    // create an entry-tests.js file with the right require statement
    // so that karma + webpack can do their thing. For some reason, you
    // can't just point the test runner to the file itself as it won't
    // get compiled.
    let file = "require('babel-polyfill');\n" +
      "require('"+path.resolve(process.env.mocha_entry)+"');\n";

    if (fs.lstatSync(path.resolve(process.env.mocha_entry)).isDirectory()) {
      file = `
import 'babel-polyfill';
var testsContext = require.context(${JSON.stringify(path.resolve(process.env.mocha_entry))}, true, /\.js$/);
testsContext.keys().forEach(testsContext);
`;
    }
    fs.writeFileSync(
      'test/entry-tests.js',
      file
    );
  }

  var config = {};

  /**
   * Interval for filesystem polling in watch mode.
   * Warning: 100ms hits 75% CPU on OS X. 700ms is around 10%.
   * See https://github.com/gruntjs/grunt-contrib-watch/issues/145
   * If OS X polling remains a CPU issue, can try grunt-este-watch
   * @const {number}
   */
  var DEV_WATCH_INTERVAL = parseInt(grunt.option('delay')) || 700;

  /** @const {string} */
  var SINGLE_APP = grunt.option('app') || envConstants.APP;

  /** @const {string[]} */
  var ALL_APPS = [
    'applab',
    'bounce',
    'calc',
    'craft',
    'eval',
    'flappy',
    'gamelab',
    'jigsaw',
    'maze',
    'netsim',
    'studio',
    'turtle',
    'scratch',
    'weblab'
  ];

  if (SINGLE_APP && ALL_APPS.indexOf(SINGLE_APP) === -1) {
    throw new Error('Unknown app: ' + SINGLE_APP);
  }

  var appsToBuild = SINGLE_APP ? [SINGLE_APP] : ALL_APPS;

  var ace_suffix = envConstants.DEV ? '' : '-min';
  var piskelRoot = String(child_process.execSync('`npm bin`/piskel-root')).replace(/\s+$/g,'');
  var PISKEL_DEVELOPMENT_MODE = grunt.option('piskel-dev');
  if (PISKEL_DEVELOPMENT_MODE) {
    var localNodeModulesRoot = String(child_process.execSync('npm prefix')).replace(/\s+$/g,'');
    if (piskelRoot.indexOf(localNodeModulesRoot) === -1) {
      // Piskel has been linked to a local development repo, we're good to go.
      piskelRoot = path.resolve(piskelRoot, '..', 'dev');
      console.log(chalk.bold.yellow('-- PISKEL DEVELOPMENT MODE --'));
      console.log(chalk.yellow('Make sure you have a local development build of piskel'));
      console.log(chalk.yellow('Inlining PISKEL_DEVELOPMENT_MODE=true'));
      console.log(chalk.yellow('Copying development build of Piskel instead of release build'));

    } else {
      console.log(chalk.bold.red('Unable to enable Piskel development mode.'));
      console.log(chalk.red('In order to use Piskel development mode, your apps ' +
          'package must be linked to a local development copy of the Piskel ' +
          'repository with a complete dev build.' +
          '\n' +
          '\n  1. git clone https://github.com/code-dot-org/piskel.git <new-directory>' +
          '\n  2. cd <new-directory>' +
          '\n  3. npm install && grunt build-dev' +
          '\n  4. npm link' +
          '\n  5. cd -' +
          '\n  6. npm link @code-dot-org/piskel' +
          '\n  7. rerun your previous command' +
          '\n'));
      process.exitCode = 1; // Failure!
      return;
    }
  }

  config.clean = {
    all: ['build']
  };

  config.copy = {
    src: {
      files: [
        {
          expand: true,
          cwd: 'src/',
          src: ['**/*.js', '**/*.jsx'],
          dest: 'build/js'
        }
      ]
    },
    static: {
      files: [
        {
          expand: true,
          cwd: 'static/',
          src: ['**'],
          dest: 'build/package/media'
        },
        {
          expand: true,
          cwd: 'lib/blockly/media',
          src: ['**'],
          //TODO: Would be preferrable to separate Blockly media.
          dest: 'build/package/media'
        },
        {
          expand: true,
          cwd: 'node_modules/scratch-blocks/media',
          src: ['**'],
          dest: 'build/package/media/scratch-blocks',
        },
        // We have to do some weird stuff to get our fallback video player working.
        // video.js expects some of its own files to be served by the application, so
        // we include them in our build and access them via static (non-fingerprinted)
        // root-relative paths.
        // We may have to do something similar with ace editor later, but generally
        // we'd prefer to avoid this way of doing things.
        // TODO: At some point, we may want to better rationalize the package
        // structure for all of our different assets (including vendor assets,
        // blockly media, etc).
        {
          expand: true,
          cwd: './node_modules/video.js/dist/video-js',
          src: ['**'],
          dest: 'build/package/video-js'
        }
      ]
    },
    lib: {
      files: [
        {
          expand: true,
          cwd: 'lib/blockly',
          src: ['??_??.js'],
          dest: 'build/package/js',
          // e.g., ar_sa.js -> ar_sa/blockly_locale.js
          rename: function (dest, src) {
            var outputPath = src.replace(/(.{2}_.{2})\.js/g, '$1/blockly_locale.js');
            return path.join(dest, outputPath);
          }
        },
        {
          expand: true,
          cwd: 'lib/ace/src' + ace_suffix + '-noconflict/',
          src: ['**/*.js'],
          dest: 'build/package/js/ace/'
        },
        // Pull p5.js and p5.play.js into the package from our fork of the
        // p5.play repo at https://github.com/code-dot-org/p5.play
        {
          expand: true,
          cwd: './node_modules/@code-dot-org/p5.play/examples/lib',
          src: ['p5.js'],
          dest: 'build/package/js/p5play/'
        },
        {
          expand: true,
          cwd: './node_modules/@code-dot-org/p5.play/lib',
          src: ['p5.play.js'],
          dest: 'build/package/js/p5play/'
        },
        {
          expand: true,
          // For some reason, if we provide piskel root as an absolute path here,
          // our dest ends up with an empty set of directories matching the path
          // If we provide it as a relative path, that does not happen
          cwd: './' + path.relative(process.cwd(), piskelRoot),
          src: ['**'],
          dest: 'build/package/js/piskel/'
        },
        {
          expand: true,
          cwd: './node_modules/@code-dot-org/bramble/dist',
          src: ['**'],
          dest: 'build/package/js/bramble/'
        },
        {
          expand: true,
          cwd: 'lib/droplet',
          src: ['droplet-full*.js'],
          dest: 'build/package/js/droplet/',
        },
        {
          expand: true,
          cwd: 'lib/droplet',
          src: ['droplet.min.css'],
          dest: 'build/package/css/droplet/'
        },
        {
          expand: true,
          cwd: 'lib/tooltipster',
          src: ['*.js'],
          dest: 'build/package/js/tooltipster/',
        },
        {
          expand: true,
          cwd: 'lib/marked',
          src: ['marked*.js'],
          dest: 'build/package/js/marked/',
        },
        {
          expand: true,
          cwd: 'lib/phaser',
          src: ['*.js'],
          dest: 'build/package/js/phaser/',
        },
        {
          expand: true,
          cwd: 'lib/tooltipster',
          src: ['tooltipster.min.css'],
          dest: 'build/package/css/tooltipster/'
        },
        {
          expand: true,
          cwd: 'lib/fileupload',
          src: ['*.js'],
          dest: 'build/package/js/fileupload/',
        },
      ]
    }
  };

  config.sass = {
    all: {
      options: {
        // Compression currently occurs at the ../dashboard sprockets layer.
        outputStyle: 'nested',
        includePaths: [
          'node_modules',
          '../shared/css/'
        ]
      },
      files: _.fromPairs([
        ['build/package/css/common.css', 'style/common.scss'],
        ['build/package/css/code-studio.css', 'style/code-studio/code-studio.scss'],
        ['build/package/css/levelbuilder.css', 'style/code-studio/levelbuilder.scss'],
        ['build/package/css/leveltype_widget.css', 'style/code-studio/leveltype_widget.scss'],
        ['build/package/css/plc.css', 'style/code-studio/plc.scss'],
        ['build/package/css/pd.css', 'style/code-studio/pd.scss'],
        ['build/package/css/publicKeyCryptography.css', 'style/publicKeyCryptography/publicKeyCryptography.scss'],
      ].concat(appsToBuild.map(function (app) {
        return [
          'build/package/css/' + app + '.css', // dst
          'style/' + app + '/style.scss' // src
        ];
      })))
    }
  };

  // Takes a key-value .json file and runs it through MessageFormat to create a localized .js file.
  config.messages = {
    all: {
      files: [
        {
          // e.g., build/js/i18n/bounce/ar_sa.json -> build/package/js/ar_sa/bounce_locale.js
          rename: function (dest, src) {
            var outputPath = src.replace(/(build\/)?i18n\/(\w*)\/(\w+_\w+).json/g, '$3/$2_locale.js');
            return path.join(dest, outputPath);
          },
          expand: true,
          src: ['i18n/**/*.json'],
          dest: 'build/package/js/'
        }
      ]
    }
  };

  config.ejs = {
    all: {
      srcBase: 'src',
      destBase: 'build/js'
    }
  };

  var OUTPUT_DIR = 'build/package/js/';
  config.exec = {
    convertScssVars: './script/convert-scss-variables.js',
    generateSharedConstants: './script/generateSharedConstants.rb'
  };

  var junitReporterBaseConfig = {
    outputDir: envConstants.CIRCLECI ? `${envConstants.CIRCLE_TEST_REPORTS}/apps` : '',
  };

  config.karma = {
    options: {
      configFile: 'karma.conf.js',
      singleRun: !envConstants.WATCH,
      files: [
        {pattern: 'test/audio/**/*', watched: false, included: false, nocache: true},
        {pattern: 'test/integration/**/*', watched: false, included: false, nocache: true},
        {pattern: 'test/scratch/**/*', watched: false, included: false, nocache: true},
        {pattern: 'test/storybook/**/*', watched: false, included: false, nocache: true},
        {pattern: 'test/unit/**/*', watched: false, included: false, nocache: true},
        {pattern: 'test/util/**/*', watched: false, included: false, nocache: true},
        {pattern: 'lib/**/*', watched: false, included: false, nocache: true},
        {pattern: 'build/**/*', watched: false, included: false, nocache: true},
        {pattern: 'static/**/*', watched: false, included: false, nocache: true},
      ],
      client: {
        mocha: {
          timeout: 14000,
          grep: grunt.option('grep'),
        },
      },
    },
    unit: {
      coverageReporter: {
        dir: 'coverage/unit',
        reporters: [
          { type: 'html' },
          { type: 'lcovonly' }
        ]
      },
      junitReporter: Object.assign({}, junitReporterBaseConfig, {
        outputFile: 'unit.xml',
      }),
      files: [
        {src: ['test/unit-tests.js'], watched: false},
      ],
    },
    integration: {
      coverageReporter: {
        dir: 'coverage/integration',
        reporters: [
          { type: 'html' },
          { type: 'lcovonly' }
        ]
      },
      junitReporter: Object.assign({}, junitReporterBaseConfig, {
        outputFile: 'integration.xml',
      }),
      files: [
        {src: ['test/integration-tests.js'], watched: false},
      ],
    },
    scratch: {
      coverageReporter: {
        dir: 'coverage/scratch',
        reporters: [
          { type: 'html' },
          { type: 'lcovonly' }
        ]
      },
      junitReporter: Object.assign({}, junitReporterBaseConfig, {
        outputFile: 'scratch.xml',
      }),
      files: [
        {src: ['test/scratch-tests.js'], watched: false},
      ],
    },
    storybook: {
      coverageReporter: {
        dir: 'coverage/storybook',
        reporters: [
          { type: 'html' },
          { type: 'lcovonly' }
        ]
      },
      junitReporter: Object.assign({}, junitReporterBaseConfig, {
        outputFile: 'storybook.xml',
      }),
      files: [
        {src: ['test/storybook-tests.js'], watched: false},
      ],
    },
    entry: {
      coverageReporter: {
        dir: 'coverage/entry',
        reporters: [
          { type: 'html' },
          { type: 'lcovonly' }
        ]
      },
      files: [
        {src: ['test/entry-tests.js'], watched: false},
      ],
      preprocessors: {
        'test/entry-tests.js': ['webpack', 'sourcemap'],
      },
    },
  };


  var appsEntries = _.fromPairs(appsToBuild.map(function (app) {
    return [app, './src/sites/studio/pages/levels-' + app + '-main.js'];
  }));
  var codeStudioEntries = {
    'code-studio':                  './src/sites/studio/pages/code-studio.js',
    'levelbuilder':                 './src/sites/studio/pages/levelbuilder.js',
    'levelbuilder_applab':          './src/sites/studio/pages/levelbuilder_applab.js',
    'levelbuilder_edit_script':     './src/sites/studio/pages/levelbuilder_edit_script.js',
    'levelbuilder_gamelab':         './src/sites/studio/pages/levelbuilder_gamelab.js',
    'levelbuilder_studio':          './src/sites/studio/pages/levelbuilder_studio.js',
    'levelbuilder_pixelation':      './src/sites/studio/pages/levelbuilder_pixelation.js',
    'levels/contract_match':        './src/sites/studio/pages/levels/contract_match.jsx',
    'levels/_curriculum_reference': './src/sites/studio/pages/levels/_curriculum_reference.js',
    'levels/submissionHelper':      './src/sites/studio/pages/levels/submissionHelper.js',
    'levels/_standalone_video':     './src/sites/studio/pages/levels/_standalone_video.js',
    'levels/external':              './src/sites/studio/pages/levels/external.js',
    'levels/levelGroup':            './src/sites/studio/pages/levels/levelGroup.js',
    'levels/multi':                 './src/sites/studio/pages/levels/multi.js',
    'levels/textMatch':             './src/sites/studio/pages/levels/textMatch.js',
    'levels/widget':                './src/sites/studio/pages/levels/widget.js',
    'levels/editors/_blockly':      './src/sites/studio/pages/levels/editors/_blockly.js',
    'levels/editors/_all':          './src/sites/studio/pages/levels/editors/_all.js',
    'levels/editors/_dsl':          './src/sites/studio/pages/levels/editors/_dsl.js',
    'projects/index':               './src/sites/studio/pages/projects/index.js',
    'projects/public':               './src/sites/studio/pages/projects/public.js',
    'schoolInfo':                   './src/sites/studio/pages/schoolInfo.js',
    'schoolInfoInterstitial':       './src/sites/studio/pages/schoolInfoInterstitial.js',
    'scripts/stage_extras':         './src/sites/studio/pages/scripts/stage_extras.js',
    'signup':                       './src/sites/studio/pages/signup.js',
    'raceInterstitial':             './src/sites/studio/pages/raceInterstitial.js',
    'layouts/_terms_interstitial':  './src/sites/studio/pages/layouts/_terms_interstitial.js',
    'maker/setup':                  './src/sites/studio/pages/maker/setup.js',
    'scriptOverview':               './src/sites/studio/pages/scriptOverview.js',
    'home/_homepage':               './src/sites/studio/pages/home/_homepage.js',
    'courses/index':                './src/sites/studio/pages/courses/index.js',
    'courses/show':                 './src/sites/studio/pages/courses/show.js',
    'courses/edit':                 './src/sites/studio/pages/courses/edit.js',
    'devise/registrations/edit':    './src/sites/studio/pages/devise/registrations/edit.js'
  };

  var otherEntries = {
    essential: './src/sites/studio/pages/essential.js',
    plc: './src/sites/studio/pages/plc.js',

    // Build embedVideo.js in its own step (skipping factor-bundle) so that
    // we don't have to include the large code-studio-common file in the
    // embedded video page, keeping it fairly lightweight.
    // (I wonder how much more we could slim it down by removing jQuery!)
    // @see embed.html.haml
    embedVideo: './src/sites/studio/pages/embedVideo.js',

    // embedBlocks.js is just React, the babel-polyfill, and a few other dependencies
    // in a bundle to minimize the amount of stuff we need when loading blocks
    // in an iframe.
    embedBlocks: './src/sites/studio/pages/embedBlocks.js',

    // tutorialExplorer for code.org/learn 2016 edition.
    tutorialExplorer: './src/tutorialExplorer/tutorialExplorer.js',

    // common entry points for pegasus js
    'code.org/views/theme_common_head_after': './src/sites/code.org/pages/views/theme_common_head_after.js',
    'hourofcode.com/views/theme_common_head_after': './src/sites/hourofcode.com/pages/views/theme_common_head_after.js',

    pd: './src/code-studio/pd/workshop_dashboard/workshop_dashboard.jsx',

    'pd/teacher_application/new': './src/sites/studio/pages/pd/teacher_application/new.js',
    'pd/facilitator_program_registration/new': './src/sites/studio/pages/pd/facilitator_program_registration/new.js',
    'pd/regional_partner_program_registration/new': './src/sites/studio/pages/pd/regional_partner_program_registration/new.js',
    'pd/workshop_survey/new': './src/sites/studio/pages/pd/workshop_survey/new.js',
    'pd/teachercon_survey/new': './src/sites/studio/pages/pd/teachercon_survey/new.js',

    'pd/professional_learning_landing/index': './src/sites/studio/pages/pd/professional_learning_landing/index.js',

    'code.org/public/teacher-dashboard/index': './src/sites/code.org/pages/public/teacher-dashboard/index.js',
    'code.org/public/pd-workshop-survey/splat': './src/sites/code.org/pages/public/pd-workshop-survey/splat.js',

    publicKeyCryptography: './src/publicKeyCryptography/main.js',

    brambleHost: './src/weblab/brambleHost.js',

    'applab-api': './src/applab/api-entry.js',

    'shared/_check_admin': './src/sites/studio/pages/shared/_check_admin.js',

    'code.org/public/educate/curriculum/courses': './src/sites/code.org/pages/public/educate/curriculum/courses.js',
    'code.org/views/workshop_search' : './src/sites/code.org/pages/views/workshop_search.js'
  };

  // Create a config for each of our bundles
  function createConfig(options) {
    var minify = options.minify;
    var watch = options.watch;

    return webpackConfig.create({
      output: path.resolve(__dirname, OUTPUT_DIR),
      entries: _.mapValues(
        _.extend(
          {},
          appsEntries,
          codeStudioEntries,
          otherEntries
        ),
        function (val) {
          return ['./src/util/idempotent-babel-polyfill'].concat(val);
        }
      ),
      externals: [
        {
          'jquery': 'var $',
        }
      ],
      plugins: [
        new webpack.optimize.CommonsChunkPlugin({
          name: 'common',
          chunks: _.keys(appsEntries),
          minChunks: 2
        }),
        new webpack.optimize.CommonsChunkPlugin({
          name: 'code-studio-common',
          chunks: _.keys(codeStudioEntries).concat(['common']),
          minChunks: 2
        }),
        new webpack.optimize.CommonsChunkPlugin({
          name: 'essential',
          minChunks: 2,
          chunks: [
            'plc',
            'pd',
            'code-studio-common',
          ]
        }),
      ],
      minify: minify,
      watch: watch,
      watchNotify: grunt.option('watch-notify'),
      piskelDevMode: PISKEL_DEVELOPMENT_MODE
    });
  }

  config.webpack = {
    build: createConfig({
      minify: false,
      watch: false,
    }),

    uglify: createConfig({
      minify: true,
      watch: false
    }),

    watch: createConfig({
      minify: false,
      watch: true
    })
  };

  config['webpack-dev-server'] = {
    watch: {
      webpack: createConfig({
        minify: false,
        watch: false
      }),
      keepAlive: true,
      proxy: {
        '**': 'http://localhost:3000',
      },
      publicPath: '/assets/js/',
      hot: true,
      inline: true,
      port: 3001,
      host: '0.0.0.0',
      watchOptions: {
        aggregateTimeout: 1000,
        poll: 1000
      },
    }
  };

  var ext = envConstants.DEV ? 'uncompressed' : 'compressed';
  config.concat = {
    vendor: {
      nonull: true,
      src: [
        'lib/blockly/preamble_' + ext + '.js',
        'lib/blockly/blockly_' + ext + '.js',
        'lib/blockly/blocks_' + ext + '.js',
        'lib/blockly/javascript_' + ext + '.js',
      ],
      dest: 'build/package/js/blockly.js'
    }
  };


  config.uglify = {
    lib: {
      files: _.fromPairs([
        'p5play/p5.play.js',
        'p5play/p5.js'
      ].map(function (src) {
        return [
          OUTPUT_DIR + src.replace(/\.js$/, '.min.js'), // dst
          OUTPUT_DIR + src // src
        ];
      }))
    }
  };

  config.watch = {
    // JS files watched by webpack
    style: {
      files: ['style/**/*.scss', 'style/**/*.sass'],
      tasks: ['newer:sass', 'notify:sass'],
      options: {
        interval: DEV_WATCH_INTERVAL,
        livereload: envConstants.AUTO_RELOAD,
        interrupt: true
      }
    },
    content: {
      files: ['static/**/*'],
      tasks: ['newer:copy', 'notify:content'],
      options: {
        interval: DEV_WATCH_INTERVAL,
        livereload: envConstants.AUTO_RELOAD
      }
    },
    vendor_js: {
      files: ['lib/**/*.js'],
      tasks: ['newer:concat', 'newer:copy:lib', 'notify:vendor_js'],
      options: {
        interval: DEV_WATCH_INTERVAL,
        livereload: envConstants.AUTO_RELOAD
      }
    },
    messages: {
      files: ['i18n/**/*.json'],
      tasks: ['messages', 'notify:messages'],
      options: {
        interval: DEV_WATCH_INTERVAL,
        livereload: envConstants.AUTO_RELOAD
      }
    },
  };

  config.concurrent = {
    // run our two watch tasks concurrently so that they dont block each other
    watch: {
      tasks: ['watch', envConstants.HOT ? 'webpack-dev-server:watch' : 'webpack:watch'],
      options: {
        logConcurrentOutput: true
      }
    }
  },

  config.strip_code = {
    options: {
      start_comment: 'start-test-block',
      end_comment: 'end-test-block'
    },
    all: {
      src: ['build/js/*.js']
    }
  };

  config.notify = {
    'js-build': {options: {message: 'JS build completed.'}},
    sass: {options: {message: 'SASS build completed.'}},
    content: {options: {message: 'Content build completed.'}},
    ejs: {options: {message: 'EJS build completed.'}},
    messages: {options: {message: 'i18n messages build completed.'}},
    vendor_js: { options: {message: 'Blockly concat & vendor JS copy done.'}}
  };

  grunt.initConfig(config);

  // Autoload grunt tasks
  require('load-grunt-tasks')(grunt, {pattern: ['grunt-*', '!grunt-lib-contrib']});

  grunt.loadTasks('tasks');
  grunt.registerTask('noop', function () {
  });

  // Generate locale stub files in the build/locale/current folder
  grunt.registerTask('locales', function () {
    var current = path.resolve('build/locale/current');
    child_process.execSync('mkdir -p ' + current);
    appsToBuild.concat('common', 'tutorialExplorer').map(function (item) {
      var localeType = (item === 'common' ? 'locale' : 'appLocale');
      var localeString = '/*' + item + '*/ ' +
        'module.exports = window.blockly.' + localeType + ';';
      fs.writeFileSync(path.join(current, item + '.js'), localeString);
    });
  });

  // Checks the size of Droplet to ensure it's built with LANGUAGE=javascript
  grunt.registerTask('checkDropletSize', function () {
    var bytes = fs.statSync('lib/droplet/droplet-full.min.js').size;
    if (bytes > 500 * 1000) {
      grunt.warn('"droplet-full.min.js" is larger than 500kb. Did you build with LANGUAGE=javascript?');
    }
  });

  grunt.registerTask('prebuild', [
    'checkDropletSize',
    'lint-entry-points',
    'newer:messages',
    'exec:convertScssVars',
    'exec:generateSharedConstants',
    'newer:copy:src',
    'newer:copy:lib',
    'locales',
    'newer:strip_code',
    'ejs'
  ]);

  grunt.registerTask('check-entry-points', function () {
    const done = this.async();
    checkEntryPoints(config.webpack.build, {verbose: true})
      .then(stats => done());
  });

  grunt.registerTask('lint-entry-points', function () {
    const done = this.async();
    checkEntryPoints(config.webpack.build)
      .then(stats => {
        console.log(
          [
            chalk.green(`[${stats.passed} passed]`),
            stats.silenced && chalk.yellow(`[${stats.silenced} silenced]`),
            stats.failed && chalk.red(`[${stats.failed} failed]`),
          ].filter(f=>f).join(' ')
        );
        if (stats.failed > 0) {
          grunt.warn(
            `${stats.failed} entry points do not conform to naming conventions.\n` +
            `Run grunt check-entry-points for details.\n`
          );
        }
        done();
      });
  });

  grunt.registerTask('compile-firebase-rules', function () {
    if (process.env.RACK_ENV === 'production') {
      throw new Error(
        "Cannot compile firebase security rules on production.\n" +
        "Instead, upload security rules from the apps package which was downloaded from s3."
      );
    }
    child_process.execSync('mkdir -p ./build/package/firebase');
    child_process.execSync('`npm bin`/firebase-bolt < ./firebase/rules.bolt > ./build/package/firebase/rules.json');
  });

  grunt.registerTask('postbuild', [
    'newer:copy:static',
    'newer:concat',
    'newer:sass',
    'compile-firebase-rules'
  ]);

  grunt.registerTask('build', [
    'prebuild',
    envConstants.DEV ? 'webpack:build' : 'webpack:uglify',
    'notify:js-build',
    // Skip minification in development environment.
    envConstants.DEV ? 'noop' : 'uglify:lib',
    'postbuild',
  ]);

  grunt.registerTask('rebuild', ['clean', 'build']);

  grunt.registerTask('preconcat', [
    'newer:messages',
    'exec:convertScssVars',
    'exec:generateSharedConstants',
    'newer:copy:static',
  ]);

  grunt.registerTask('dev', [
    'prebuild',
    'newer:sass',
    'concurrent:watch',
    'postbuild',
  ]);

  grunt.registerTask('unitTest', [
    'newer:messages',
    'exec:convertScssVars',
    'exec:generateSharedConstants',
    'concat',
    'karma:unit'
  ]);

  grunt.registerTask('storybookTest', [
    'karma:storybook',
  ]);

  grunt.registerTask('integrationTest', [
    'preconcat',
    'concat',
    'karma:integration'
  ]);

<<<<<<< HEAD
=======
  grunt.registerTask('scratchTest', [
    'preconcat',
    'concat',
    'karma:scratch',
  ]);

  // Note: Be sure if you add additional test types, you also up date test-low-memory.sh
  grunt.registerTask('test', [
    'preconcat',
    'concat',
    'karma:all'
  ]);

>>>>>>> 2967a503
  grunt.registerTask('logBuildTimes', function () {
    var done = this.async();
    buildTimeLogger.upload(console.log, done);
  });

  grunt.registerTask('default', ['rebuild', 'test']);
};<|MERGE_RESOLUTION|>--- conflicted
+++ resolved
@@ -817,22 +817,12 @@
     'karma:integration'
   ]);
 
-<<<<<<< HEAD
-=======
   grunt.registerTask('scratchTest', [
     'preconcat',
     'concat',
     'karma:scratch',
   ]);
 
-  // Note: Be sure if you add additional test types, you also up date test-low-memory.sh
-  grunt.registerTask('test', [
-    'preconcat',
-    'concat',
-    'karma:all'
-  ]);
-
->>>>>>> 2967a503
   grunt.registerTask('logBuildTimes', function () {
     var done = this.async();
     buildTimeLogger.upload(console.log, done);
