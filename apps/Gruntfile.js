var chalk = require('chalk');
var child_process = require('child_process');
var path = require('path');
var fs = require('fs');
var mkdirp = require('mkdirp');
var webpack = require('webpack');
var _ = require('lodash');
var logBuildTimes = require('./script/log-build-times');
var webpackConfig = require('./webpack');
var envConstants = require('./envConstants');
var checkEntryPoints = require('./script/checkEntryPoints');

module.exports = function (grunt) {
  // Decorate grunt to record and report build durations.
  var buildTimeLogger = logBuildTimes(grunt);

  process.env.mocha_entry = grunt.option('entry') || '';
  if (process.env.mocha_entry) {
    // create an entry-tests.js file with the right require statement
    // so that karma + webpack can do their thing. For some reason, you
    // can't just point the test runner to the file itself as it won't
    // get compiled.
    let file = "require('babel-polyfill');\n" +
      "require('"+path.resolve(process.env.mocha_entry)+"');\n";

    if (fs.lstatSync(path.resolve(process.env.mocha_entry)).isDirectory()) {
      file = `
import 'babel-polyfill';
var testsContext = require.context(${JSON.stringify(path.resolve(process.env.mocha_entry))}, true, /\.js$/);
testsContext.keys().forEach(testsContext);
`;
    }
    fs.writeFileSync(
      'test/entry-tests.js',
      file
    );
  }

  var config = {};

  /**
   * Interval for filesystem polling in watch mode.
   * Warning: 100ms hits 75% CPU on OS X. 700ms is around 10%.
   * See https://github.com/gruntjs/grunt-contrib-watch/issues/145
   * If OS X polling remains a CPU issue, can try grunt-este-watch
   * @const {number}
   */
  var DEV_WATCH_INTERVAL = parseInt(grunt.option('delay')) || 700;

  /** @const {number} */
  var PLAYGROUND_PORT = grunt.option('playground-port') || 8000;

  /** @const {string} */
  var SINGLE_APP = grunt.option('app') || envConstants.APP;

  /** @const {string[]} */
  var ALL_APPS = [
    'applab',
    'bounce',
    'calc',
    'craft',
    'eval',
    'flappy',
    'gamelab',
    'jigsaw',
    'maze',
    'netsim',
    'studio',
    'turtle',
    'weblab'
  ];

  if (SINGLE_APP && ALL_APPS.indexOf(SINGLE_APP) === -1) {
    throw new Error('Unknown app: ' + SINGLE_APP);
  }

  var appsToBuild = SINGLE_APP ? [SINGLE_APP] : ALL_APPS;

  var ace_suffix = envConstants.DEV ? '' : '-min';
  var piskelRoot = String(child_process.execSync('`npm bin`/piskel-root')).replace(/\s+$/g,'');
  var PISKEL_DEVELOPMENT_MODE = grunt.option('piskel-dev');
  if (PISKEL_DEVELOPMENT_MODE) {
    var localNodeModulesRoot = String(child_process.execSync('npm prefix')).replace(/\s+$/g,'');
    if (piskelRoot.indexOf(localNodeModulesRoot) === -1) {
      // Piskel has been linked to a local development repo, we're good to go.
      piskelRoot = path.resolve(piskelRoot, '..', 'dev');
      console.log(chalk.bold.yellow('-- PISKEL DEVELOPMENT MODE --'));
      console.log(chalk.yellow('Make sure you have a local development build of piskel'));
      console.log(chalk.yellow('Inlining PISKEL_DEVELOPMENT_MODE=true'));
      console.log(chalk.yellow('Copying development build of Piskel instead of release build'));

    } else {
      console.log(chalk.bold.red('Unable to enable Piskel development mode.'));
      console.log(chalk.red('In order to use Piskel development mode, your apps ' +
          'package must be linked to a local development copy of the Piskel ' +
          'repository with a complete dev build.' +
          '\n' +
          '\n  1. git clone https://github.com/code-dot-org/piskel.git <new-directory>' +
          '\n  2. cd <new-directory>' +
          '\n  3. npm install && grunt build-dev' +
          '\n  4. npm link' +
          '\n  5. cd -' +
          '\n  6. npm link @code-dot-org/piskel' +
          '\n  7. rerun your previous command' +
          '\n'));
      process.exitCode = 1; // Failure!
      return;
    }
  }

  config.clean = {
    all: ['build']
  };

  config.copy = {
    src: {
      files: [
        {
          expand: true,
          cwd: 'src/',
          src: ['**/*.js', '**/*.jsx'],
          dest: 'build/js'
        }
      ]
    },
    static: {
      files: [
        {
          expand: true,
          cwd: 'static/',
          src: ['**'],
          dest: 'build/package/media'
        },
        {
          expand: true,
          cwd: 'lib/blockly/media',
          src: ['**'],
          //TODO: Would be preferrable to separate Blockly media.
          dest: 'build/package/media'
        },
        // We have to do some weird stuff to get our fallback video player working.
        // video.js expects some of its own files to be served by the application, so
        // we include them in our build and access them via static (non-fingerprinted)
        // root-relative paths.
        // We may have to do something similar with ace editor later, but generally
        // we'd prefer to avoid this way of doing things.
        // TODO: At some point, we may want to better rationalize the package
        // structure for all of our different assets (including vendor assets,
        // blockly media, etc).
        {
          expand: true,
          cwd: './node_modules/video.js/dist/video-js',
          src: ['**'],
          dest: 'build/package/video-js'
        }
      ]
    },
    lib: {
      files: [
        {
          expand: true,
          cwd: 'lib/blockly',
          src: ['??_??.js'],
          dest: 'build/package/js',
          // e.g., ar_sa.js -> ar_sa/blockly_locale.js
          rename: function (dest, src) {
            var outputPath = src.replace(/(.{2}_.{2})\.js/g, '$1/blockly_locale.js');
            return path.join(dest, outputPath);
          }
        },
        {
          expand: true,
          cwd: 'lib/ace/src' + ace_suffix + '-noconflict/',
          src: ['**/*.js'],
          dest: 'build/package/js/ace/'
        },
        // Pull p5.js and p5.play.js into the package from our fork of the
        // p5.play repo at https://github.com/code-dot-org/p5.play
        {
          expand: true,
          cwd: './node_modules/@code-dot-org/p5.play/examples/lib',
          src: ['p5.js'],
          dest: 'build/package/js/p5play/'
        },
        {
          expand: true,
          cwd: './node_modules/@code-dot-org/p5.play/lib',
          src: ['p5.play.js'],
          dest: 'build/package/js/p5play/'
        },
        {
          expand: true,
          // For some reason, if we provide piskel root as an absolute path here,
          // our dest ends up with an empty set of directories matching the path
          // If we provide it as a relative path, that does not happen
          cwd: './' + path.relative(process.cwd(), piskelRoot),
          src: ['**'],
          dest: 'build/package/js/piskel/'
        },
        {
          expand: true,
          cwd: './node_modules/@code-dot-org/bramble/dist',
          src: ['**'],
          dest: 'build/package/js/bramble/'
        },
        {
          expand: true,
          cwd: 'lib/droplet',
          src: ['droplet-full*.js'],
          dest: 'build/package/js/droplet/',
        },
        {
          expand: true,
          cwd: 'lib/droplet',
          src: ['droplet.min.css'],
          dest: 'build/package/css/droplet/'
        },
        {
          expand: true,
          cwd: 'lib/tooltipster',
          src: ['*.js'],
          dest: 'build/package/js/tooltipster/',
        },
        {
          expand: true,
          cwd: 'lib/marked',
          src: ['marked*.js'],
          dest: 'build/package/js/marked/',
        },
        {
          expand: true,
          cwd: 'lib/phaser',
          src: ['*.js'],
          dest: 'build/package/js/phaser/',
        },
        {
          expand: true,
          cwd: 'lib/tooltipster',
          src: ['tooltipster.min.css'],
          dest: 'build/package/css/tooltipster/'
        },
        {
          expand: true,
          cwd: 'lib/fileupload',
          src: ['*.js'],
          dest: 'build/package/js/fileupload/',
        },
      ]
    }
  };

  config.sass = {
    all: {
      options: {
        // Compression currently occurs at the ../dashboard sprockets layer.
        outputStyle: 'nested',
        includePaths: [
          'node_modules',
          '../shared/css/'
        ]
      },
      files: _.fromPairs([
        ['build/package/css/common.css', 'style/common.scss'],
        ['build/package/css/code-studio.css', 'style/code-studio/code-studio.scss'],
        ['build/package/css/levelbuilder.css', 'style/code-studio/levelbuilder.scss'],
        ['build/package/css/leveltype_widget.css', 'style/code-studio/leveltype_widget.scss'],
        ['build/package/css/plc.css', 'style/code-studio/plc.scss'],
        ['build/package/css/pd.css', 'style/code-studio/pd.scss'],
        ['build/package/css/publicKeyCryptography.css', 'style/publicKeyCryptography/publicKeyCryptography.scss'],
      ].concat(appsToBuild.map(function (app) {
        return [
          'build/package/css/' + app + '.css', // dst
          'style/' + app + '/style.scss' // src
        ];
      })))
    }
  };

  // Takes a key-value .json file and runs it through MessageFormat to create a localized .js file.
  config.messages = {
    all: {
      files: [
        {
          // e.g., build/js/i18n/bounce/ar_sa.json -> build/package/js/ar_sa/bounce_locale.js
          rename: function (dest, src) {
            var outputPath = src.replace(/(build\/)?i18n\/(\w*)\/(\w+_\w+).json/g, '$3/$2_locale.js');
            return path.join(dest, outputPath);
          },
          expand: true,
          src: ['i18n/**/*.json'],
          dest: 'build/package/js/'
        }
      ]
    }
  };

  config.ejs = {
    all: {
      srcBase: 'src',
      destBase: 'build/js'
    }
  };

  var OUTPUT_DIR = 'build/package/js/';
  config.exec = {
    convertScssVars: './script/convert-scss-variables.js',
    generateSharedConstants: './script/generateSharedConstants.rb'
  };

  var junitReporterBaseConfig = {
    outputDir: envConstants.CIRCLECI ? `${envConstants.CIRCLE_TEST_REPORTS}/apps` : '',
  };

  config.karma = {
    options: {
      configFile: 'karma.conf.js',
      singleRun: !envConstants.WATCH,
      files: [
        {pattern: 'test/audio/**/*', watched: false, included: false, nocache: true},
        {pattern: 'test/integration/**/*', watched: false, included: false, nocache: true},
        {pattern: 'test/storybook/**/*', watched: false, included: false, nocache: true},
        {pattern: 'test/unit/**/*', watched: false, included: false, nocache: true},
        {pattern: 'test/util/**/*', watched: false, included: false, nocache: true},
        {pattern: 'lib/**/*', watched: false, included: false, nocache: true},
        {pattern: 'build/**/*', watched: false, included: false, nocache: true},
        {pattern: 'static/**/*', watched: false, included: false, nocache: true},
      ],
      client: {
        mocha: {
          timeout: 14000,
          grep: grunt.option('grep'),
        },
      },
    },
    unit: {
      coverageReporter: {
        dir: 'coverage/unit',
        reporters: [
          { type: 'html' },
          { type: 'lcovonly' }
        ]
      },
      junitReporter: Object.assign({}, junitReporterBaseConfig, {
        outputFile: 'unit.xml',
      }),
      files: [
        {src: ['test/unit-tests.js'], watched: false},
      ],
    },
    integration: {
      coverageReporter: {
        dir: 'coverage/integration',
        reporters: [
          { type: 'html' },
          { type: 'lcovonly' }
        ]
      },
      junitReporter: Object.assign({}, junitReporterBaseConfig, {
        outputFile: 'integration.xml',
      }),
      files: [
        {src: ['test/integration-tests.js'], watched: false},
      ],
    },
    storybook: {
      coverageReporter: {
        dir: 'coverage/storybook',
        reporters: [
          { type: 'html' },
          { type: 'lcovonly' }
        ]
      },
      junitReporter: Object.assign({}, junitReporterBaseConfig, {
        outputFile: 'storybook.xml',
      }),
      files: [
        {src: ['test/storybook-tests.js'], watched: false},
      ],
    },
    all: {
      files: [
        {src: ['test/index.js'], watched: false},
      ],
    },
    entry: {
      coverageReporter: {
        dir: 'coverage/entry',
        reporters: [
          { type: 'html' },
          { type: 'lcovonly' }
        ]
      },
      files: [
        {src: ['test/entry-tests.js'], watched: false},
      ],
      preprocessors: {
        'test/entry-tests.js': ['webpack', 'sourcemap'],
      },
    },
  };


  var appsEntries = _.fromPairs(appsToBuild.map(function (app) {
    return [app, './src/sites/studio/pages/levels-' + app + '-main.js'];
  }));
  var codeStudioEntries = {
    'code-studio':                  './src/sites/studio/pages/code-studio.js',
    'levelbuilder':                 './src/sites/studio/pages/levelbuilder.js',
    'levelbuilder_applab':          './src/sites/studio/pages/levelbuilder_applab.js',
    'levelbuilder_edit_script':     './src/sites/studio/pages/levelbuilder_edit_script.js',
    'levelbuilder_gamelab':         './src/sites/studio/pages/levelbuilder_gamelab.js',
    'levelbuilder_studio':          './src/sites/studio/pages/levelbuilder_studio.js',
    'levelbuilder_pixelation':      './src/sites/studio/pages/levelbuilder_pixelation.js',
    'levels/contract_match':        './src/sites/studio/pages/levels/contract_match.jsx',
    'levels/_curriculum_reference': './src/sites/studio/pages/levels/_curriculum_reference.js',
    'levels/submissionHelper':      './src/sites/studio/pages/levels/submissionHelper.js',
    'levels/_standalone_video':     './src/sites/studio/pages/levels/_standalone_video.js',
    'levels/external':              './src/sites/studio/pages/levels/external.js',
    'levels/levelGroup':            './src/sites/studio/pages/levels/levelGroup.js',
    'levels/multi':                 './src/sites/studio/pages/levels/multi.js',
    'levels/textMatch':             './src/sites/studio/pages/levels/textMatch.js',
    'levels/widget':                './src/sites/studio/pages/levels/widget.js',
    'levels/editors/_blockly':      './src/sites/studio/pages/levels/editors/_blockly.js',
    'levels/editors/_all':          './src/sites/studio/pages/levels/editors/_all.js',
    'levels/editors/_dsl':          './src/sites/studio/pages/levels/editors/_dsl.js',
    'schoolInfo':                   './src/sites/studio/pages/schoolInfo.js',
    'signup':                       './src/sites/studio/pages/signup.js',
    'raceInterstitial':             './src/sites/studio/pages/raceInterstitial.js',
    'layouts/_terms_interstitial':  './src/sites/studio/pages/layouts/_terms_interstitial.js',
    'maker/setup':                  './src/sites/studio/pages/maker/setup.js',
    'scriptOverview':               './src/sites/studio/pages/scriptOverview.js',
<<<<<<< HEAD
    'devise/registrations/new':     './src/sites/studio/pages/devise/registrations/new.js'
=======
    'home/teacher_homepage':        './src/sites/studio/pages/home/teacher_homepage.js'
>>>>>>> c7d30c1a
  };

  var otherEntries = {
    plc: './src/sites/studio/pages/plc.js',

    // Build embedVideo.js in its own step (skipping factor-bundle) so that
    // we don't have to include the large code-studio-common file in the
    // embedded video page, keeping it fairly lightweight.
    // (I wonder how much more we could slim it down by removing jQuery!)
    // @see embed.html.haml
    embedVideo: './src/sites/studio/pages/embedVideo.js',

    // embedBlocks.js is just React, the babel-polyfill, and a few other dependencies
    // in a bundle to minimize the amount of stuff we need when loading blocks
    // in an iframe.
    embedBlocks: './src/sites/studio/pages/embedBlocks.js',

    // tutorialExplorer for code.org/learn 2016 edition.
    tutorialExplorer: './src/tutorialExplorer/tutorialExplorer.js',

    // Hamburger for header on dashboard & pegasus.
    hamburger: './src/hamburger/hamburger.js',

    pd: './src/code-studio/pd/workshop_dashboard/workshop_dashboard.jsx',

    'pd/teacher_application/new': './src/sites/studio/pages/pd/teacher_application/new.js',
    'pd/facilitator_program_registration/new': './src/sites/studio/pages/pd/facilitator_program_registration/new.js',

    'pd/professional_learning_landing/index': './src/sites/studio/pages/pd/professional_learning_landing/index.js',

    'teacher-dashboard/index': './src/sites/code.org/pages/teacher-dashboard/index.js',
    'pd-workshop-survey/splat': './src/sites/code.org/pages/pd-workshop-survey/splat.js',

    publicKeyCryptography: './src/publicKeyCryptography/main.js',

    brambleHost: './src/weblab/brambleHost.js',

    'applab-api': './src/applab/api-entry.js',

    'shared/_check_admin': './src/sites/studio/pages/shared/_check_admin.js',
  };

  // Create a config for each of our bundles
  function createConfig(options) {
    var minify = options.minify;
    var watch = options.watch;

    return webpackConfig.create({
      output: path.resolve(__dirname, OUTPUT_DIR),
      entries: _.mapValues(
        _.extend(
          {},
          appsEntries,
          codeStudioEntries,
          otherEntries
        ),
        function (val) {
          return ['./src/util/idempotent-babel-polyfill'].concat(val);
        }
      ),
      externals: [
        {
          'jquery': 'var $',
        }
      ],
      plugins: [
        new webpack.optimize.CommonsChunkPlugin({
          name: 'common',
          chunks: _.keys(appsEntries),
          minChunks: 2
        }),
        new webpack.optimize.CommonsChunkPlugin({
          name: 'code-studio-common',
          chunks: _.keys(codeStudioEntries).concat(['common']),
          minChunks: 2
        }),
        new webpack.optimize.CommonsChunkPlugin({
          name: 'essential',
          minChunks: 2,
          chunks: [
            'plc',
            'pd',
            'code-studio-common',
          ]
        }),
      ],
      minify: minify,
      watch: watch,
      watchNotify: grunt.option('watch-notify'),
      piskelDevMode: PISKEL_DEVELOPMENT_MODE
    });
  }

  config.webpack = {
    build: createConfig({
      minify: false,
      watch: false,
    }),

    uglify: createConfig({
      minify: true,
      watch: false
    }),

    watch: createConfig({
      minify: false,
      watch: true
    })
  };

  config['webpack-dev-server'] = {
    watch: {
      webpack: createConfig({
        minify: false,
        watch: false
      }),
      keepAlive: true,
      proxy: {
        '**': 'http://localhost:3000',
      },
      publicPath: '/assets/js/',
      hot: true,
      inline: true,
      port: 3001,
      host: '0.0.0.0',
      watchOptions: {
        aggregateTimeout: 1000,
        poll: 1000
      },
    }
  };

  var ext = envConstants.DEV ? 'uncompressed' : 'compressed';
  config.concat = {
    vendor: {
      nonull: true,
      src: [
        'lib/blockly/preamble_' + ext + '.js',
        'lib/blockly/blockly_' + ext + '.js',
        'lib/blockly/blocks_' + ext + '.js',
        'lib/blockly/javascript_' + ext + '.js',
      ],
      dest: 'build/package/js/blockly.js'
    }
  };

  config.express = {
    playground: {
      options: {
        port: PLAYGROUND_PORT,
        bases: path.resolve(__dirname, 'build/package'),
        server: path.resolve(__dirname, './src/dev/server.js')
      }
    }
  };


  config.uglify = {
    lib: {
      files: _.fromPairs([
        'p5play/p5.play.js',
        'p5play/p5.js'
      ].map(function (src) {
        return [
          OUTPUT_DIR + src.replace(/\.js$/, '.min.js'), // dst
          OUTPUT_DIR + src // src
        ];
      }))
    }
  };

  config.watch = {
    // JS files watched by webpack
    style: {
      files: ['style/**/*.scss', 'style/**/*.sass'],
      tasks: ['newer:sass', 'notify:sass'],
      options: {
        interval: DEV_WATCH_INTERVAL,
        livereload: envConstants.AUTO_RELOAD,
        interrupt: true
      }
    },
    content: {
      files: ['static/**/*'],
      tasks: ['newer:copy', 'notify:content'],
      options: {
        interval: DEV_WATCH_INTERVAL,
        livereload: envConstants.AUTO_RELOAD
      }
    },
    vendor_js: {
      files: ['lib/**/*.js'],
      tasks: ['newer:concat', 'newer:copy:lib', 'notify:vendor_js'],
      options: {
        interval: DEV_WATCH_INTERVAL,
        livereload: envConstants.AUTO_RELOAD
      }
    },
    messages: {
      files: ['i18n/**/*.json'],
      tasks: ['messages', 'notify:messages'],
      options: {
        interval: DEV_WATCH_INTERVAL,
        livereload: envConstants.AUTO_RELOAD
      }
    },
  };

  config.concurrent = {
    // run our two watch tasks concurrently so that they dont block each other
    watch: {
      tasks: ['watch', envConstants.HOT ? 'webpack-dev-server:watch' : 'webpack:watch'],
      options: {
        logConcurrentOutput: true
      }
    }
  },

  config.strip_code = {
    options: {
      start_comment: 'start-test-block',
      end_comment: 'end-test-block'
    },
    all: {
      src: ['build/js/*.js']
    }
  };

  config.notify = {
    'js-build': {options: {message: 'JS build completed.'}},
    sass: {options: {message: 'SASS build completed.'}},
    content: {options: {message: 'Content build completed.'}},
    ejs: {options: {message: 'EJS build completed.'}},
    messages: {options: {message: 'i18n messages build completed.'}},
    vendor_js: { options: {message: 'Blockly concat & vendor JS copy done.'}}
  };

  grunt.initConfig(config);

  // Autoload grunt tasks
  require('load-grunt-tasks')(grunt, {pattern: ['grunt-*', '!grunt-lib-contrib']});

  grunt.loadTasks('tasks');
  grunt.registerTask('noop', function () {
  });

  // Generate locale stub files in the build/locale/current folder
  grunt.registerTask('locales', function () {
    var current = path.resolve('build/locale/current');
    mkdirp.sync(current);
    appsToBuild.concat('common', 'tutorialExplorer').map(function (item) {
      var localeType = (item === 'common' ? 'locale' : 'appLocale');
      var localeString = '/*' + item + '*/ ' +
        'module.exports = window.blockly.' + localeType + ';';
      fs.writeFileSync(path.join(current, item + '.js'), localeString);
    });
  });

  // Checks the size of Droplet to ensure it's built with LANGUAGE=javascript
  grunt.registerTask('checkDropletSize', function () {
    var bytes = fs.statSync('lib/droplet/droplet-full.min.js').size;
    if (bytes > 500 * 1000) {
      grunt.warn('"droplet-full.min.js" is larger than 500kb. Did you build with LANGUAGE=javascript?');
    }
  });

  grunt.registerTask('prebuild', [
    'checkDropletSize',
    'lint-entry-points',
    'newer:messages',
    'exec:convertScssVars',
    'exec:generateSharedConstants',
    'newer:copy:src',
    'newer:copy:lib',
    'locales',
    'newer:strip_code',
    'ejs'
  ]);

  grunt.registerTask('check-entry-points', function () {
    const done = this.async();
    checkEntryPoints(config.webpack.build, {verbose: true})
      .then(stats => done());
  });

  grunt.registerTask('lint-entry-points', function () {
    const done = this.async();
    checkEntryPoints(config.webpack.build)
      .then(stats => {
        console.log(
          [
            chalk.green(`[${stats.passed} passed]`),
            stats.silenced && chalk.yellow(`[${stats.silenced} silenced]`),
            stats.failed && chalk.red(`[${stats.failed} failed]`),
          ].filter(f=>f).join(' ')
        );
        if (stats.failed > 0) {
          grunt.warn(
            `${stats.failed} entry points do not conform to naming conventions.\n` +
            `Run grunt check-entry-points for details.\n`
          );
        }
        done();
      });
  });

  grunt.registerTask('compile-firebase-rules', function () {
    if (process.env.RACK_ENV === 'production') {
      throw new Error(
        "Cannot compile firebase security rules on production.\n" +
        "Instead, upload security rules from the apps package which was downloaded from s3."
      );
    }
    child_process.execSync('mkdir -p ./build/package/firebase');
    child_process.execSync('`npm bin`/firebase-bolt < ./firebase/rules.bolt > ./build/package/firebase/rules.json');
  });

  grunt.registerTask('postbuild', [
    'newer:copy:static',
    'newer:concat',
    'newer:sass',
    'compile-firebase-rules'
  ]);

  grunt.registerTask('build', [
    'prebuild',
    envConstants.DEV ? 'webpack:build' : 'webpack:uglify',
    'notify:js-build',
    // Skip minification in development environment.
    envConstants.DEV ? 'noop' : 'uglify:lib',
    'postbuild',
  ]);

  grunt.registerTask('rebuild', ['clean', 'build']);

  grunt.registerTask('preconcat', [
    'newer:messages',
    'exec:convertScssVars',
    'exec:generateSharedConstants',
    'newer:copy:static',
  ]);

  grunt.registerTask('dev', [
    'prebuild',
    'newer:sass',
    'concurrent:watch',
    'postbuild',
  ]);

  grunt.registerTask('unitTest', [
    'newer:messages',
    'exec:convertScssVars',
    'exec:generateSharedConstants',
    'concat',
    'karma:unit'
  ]);

  grunt.registerTask('storybookTest', [
    'karma:storybook',
  ]);

  grunt.registerTask('integrationTest', [
    'preconcat',
    'concat',
    'karma:integration'
  ]);

  // Note: Be sure if you add additional test types, you also up date test-low-memory.sh
  grunt.registerTask('test', [
    'preconcat',
    'concat',
    'karma:all'
  ]);

  // We used to use 'mochaTest' as our test command.  Alias to be friendly while
  // we transition away from it.  This can probably be removed in a month or two.
  // - Brad (16 May 2016)
  grunt.registerTask('showMochaTestWarning', function () {
    console.log(chalk.yellow('Warning: ') + 'The ' + chalk.italic('mochaTest') +
        ' task is deprecated.  Use ' + chalk.italic('test') + ' instead, or' +
        ' directly invoke its subtasks ' + chalk.italic('unitTest') + ' and ' +
        chalk.italic('integrationTest') + '.');
  });
  grunt.registerTask('mochaTest', ['showMochaTestWarning', 'test']);

  grunt.registerTask('logBuildTimes', function () {
    var done = this.async();
    buildTimeLogger.upload(console.log, done);
  });

  grunt.registerTask('default', ['rebuild', 'test']);
};<|MERGE_RESOLUTION|>--- conflicted
+++ resolved
@@ -429,11 +429,8 @@
     'layouts/_terms_interstitial':  './src/sites/studio/pages/layouts/_terms_interstitial.js',
     'maker/setup':                  './src/sites/studio/pages/maker/setup.js',
     'scriptOverview':               './src/sites/studio/pages/scriptOverview.js',
-<<<<<<< HEAD
-    'devise/registrations/new':     './src/sites/studio/pages/devise/registrations/new.js'
-=======
+    'devise/registrations/new':     './src/sites/studio/pages/devise/registrations/new.js',
     'home/teacher_homepage':        './src/sites/studio/pages/home/teacher_homepage.js'
->>>>>>> c7d30c1a
   };
 
   var otherEntries = {
