--- conflicted
+++ resolved
@@ -1,8 +1,3 @@
-<<<<<<< HEAD
-import {isSubsequence} from '@cdo/apps/utils';
-import {normalize} from '@cdo/apps/utils';
-import {expect} from '../util/configuredChai';
-=======
 import _ from 'lodash';
 import {assert, expect} from '../util/configuredChai';
 import {
@@ -16,9 +11,9 @@
     makeEnum,
     ellipsify,
     deepMergeConcatArrays,
-    createUuid
+    createUuid,
+    normalize
 } from '@cdo/apps/utils';
->>>>>>> c9525d9c
 
 describe('utils modules', () => {
   describe('the isSubsequence function', () => {
@@ -41,7 +36,6 @@
     });
   });
 
-<<<<<<< HEAD
   describe('the normalize funtion', () => {
     it('leaves unit vectors unchanged', () => {
       expect(normalize({x: 1, y: 0})).to.eql({x: 1, y: 0});
@@ -57,7 +51,9 @@
       expect(normalize({x: 0, y: -3})).to.eql({x: 0, y: -1});
       expect(normalize({x: 1, y: 1})).to.eql({x: 1/Math.sqrt(2), y: 1/Math.sqrt(2)});
       expect(normalize({x: 1, y: -2})).to.eql({x: 1/Math.sqrt(5), y: -2/Math.sqrt(5)});
-=======
+    });
+  });
+
   describe('shallowCopy', function () {
     it("makes a shallow copy of an object", function () {
       const originalObject = {
@@ -708,7 +704,6 @@
       expect(createUuid()).to.match(/^........-....-4...-....-............$/);
       // Check allowed characters
       expect(createUuid()).to.match(/^[0-9a-f\-]+$/);
->>>>>>> c9525d9c
     });
   });
 });