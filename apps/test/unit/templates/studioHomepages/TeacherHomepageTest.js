import React from 'react';
import {Provider} from 'react-redux';
import sinon from 'sinon';
import { assert, expect } from 'chai';
import { mount, shallow } from 'enzyme';
import {getStore, registerReducers, stubRedux, restoreRedux} from '@cdo/apps/redux';
import TeacherHomepage from '@cdo/apps/templates/studioHomepages/TeacherHomepage';
import teacherSections, {
  setSections,
  serverSectionFromSection
} from '@cdo/apps/templates/teacherDashboard/teacherSectionsRedux';

const announcements = [
  {
    heading: "Go beyond an Hour of Code",
    buttonText: "Go Beyond",
    description: "Go Beyond an Hour of Code and explore computer science concepts with your students every week. Code.org offers curriculum, lesson plans, high quality professional learning programs, and tons of great tools for all grade levels - and it's free. No experience required - find the next step that's right for your classroom.",
    link: "http://teacherblog.code.org/post/160703303174/coming-soon-access-your-top-resources-with-the"
  },
  {
    heading: "Check out your new teacher homepage",
    buttonText: "Learn More",
    description: "A redesign is underway so you have better access to your top tools and resources. Your sections, courses and links are all readily accessible. Also, there's more teal than ever!",
    link: "http://teacherblog.code.org/post/160703303174/coming-soon-access-your-top-resources-with-the"
  }
];

const sections = [
  {
    id: 11,
    name: "Period 1",
    teacherName: "Ms. Frizzle",
    linkToProgress: "https://code.org/teacher-dashboard#/sections/111111/progress",
    assignedTitle: "Course 1",
    linkToAssigned: "https://studio.code.org/s/course1",
    numberOfStudents: 1,
    linkToStudents: "https://code.org/teacher-dashboard#/sections/111111/manage",
    code: "ABCDEF",
    loginType: 'picture',
    stageExtras: false,
    pairingAllowed: true,
    courseId: null,
    scriptId: null,
  },
  {
    id: 12,
    name: "Period 2",
    teacherName: "Ms. Frizzle",
    linkToProgress: "https://code.org/teacher-dashboard#/sections/222222/progress",
    assignedTitle: "Course 2",
    linkToAssigned: "https://studio.code.org/s/course2",
    numberOfStudents: 2,
    linkToStudents: "https://code.org/teacher-dashboard#/sections/222222/manage",
    code: "EEBSKR",
    loginType: 'picture',
    stageExtras: false,
    pairingAllowed: true,
    courseId: null,
    scriptId: null,
  },
];
const serverSections = sections.map(serverSectionFromSection);

const courses = [
  {
    title: "Course 1",
    description: "Start with Course 1 for early readers. Students will create computer programs that will help them learn to collaborate with others, develop problem-solving skills, and persist through difficult tasks. By the end of this course, students create their very own custom game or story that they can share. Recommended for grades K-1.",
    link: "https://studio.code.org/s/course1",
  },
  {
    title: "Course 2",
    description: "Start with Course 2 for students who can read and have no prior programming experience. In this course students will create programs to solve problems and develop interactive games or stories they can share. Recommended for grades 2-5.",
    link: "https://studio.code.org/s/course2",
  },
];

const moreCourses = [
  {
    title: "Course 1",
    description: "Start with Course 1 for early readers. Students will create computer programs that will help them learn to collaborate with others, develop problem-solving skills, and persist through difficult tasks. By the end of this course, students create their very own custom game or story that they can share. Recommended for grades K-1.",
    link: "https://studio.code.org/s/course1",
  },
  {
    title: "Course 2",
    description: "Start with Course 2 for students who can read and have no prior programming experience. In this course students will create programs to solve problems and develop interactive games or stories they can share. Recommended for grades 2-5.",
    link: "https://studio.code.org/s/course2",
  },
  {
    title: "Course 3",
    description: "Start with Course 3 for early readers. Students will create computer programs that will help them learn to collaborate with others, develop problem-solving skills, and persist through difficult tasks. By the end of this course, students create their very own custom game or story that they can share. Recommended for grades K-1.",
    link: "https://studio.code.org/s/course3",
  },
  {
    title: "Course 4",
    description: "Start with Course 4 for students who can read and have no prior programming experience. In this course students will create programs to solve problems and develop interactive games or stories they can share. Recommended for grades 2-5.",
    link: "https://studio.code.org/s/course4",
  },
  {
    title: "Course 5",
    description: "Start with Course 5 for early readers. Students will create computer programs that will help them learn to collaborate with others, develop problem-solving skills, and persist through difficult tasks. By the end of this course, students create their very own custom game or story that they can share. Recommended for grades K-1.",
    link: "https://studio.code.org/s/course5",
  },
  {
    title: "Course 6",
    description: "Start with Course 6 for students who can read and have no prior programming experience. In this course students will create programs to solve problems and develop interactive games or stories they can share. Recommended for grades 2-5.",
    link: "https://studio.code.org/s/course6",
  },
];

describe('TeacherHomepage', () => {
  let server;

  beforeEach(stubRedux);
  afterEach(restoreRedux);

  const successResponse = () => [
    200,
    {"Content-Type": "application/json"},
    JSON.stringify({})
  ];
  beforeEach(() => {
    server = sinon.fakeServer.create();
    server.respondWith('POST', '/dashboardapi/courses', successResponse());
    server.respondWith('POST', '/dashboardapi/sections', successResponse());
  });
  afterEach(() => server.restore());

  it('shows a non-extended Header Banner that says Home', () => {
    const wrapper = shallow(
      <TeacherHomepage
        announcements={[]}
        courses={[]}
        sections={[]}
        codeOrgUrlPrefix="http://localhost:3000/"
        isRtl={false}
      />
    );
    const headerBanner = wrapper.childAt(0);
    assert.equal(headerBanner.name(),'HeaderBanner');
    assert.equal(headerBanner.props().headingText, 'Home');
    assert.equal(headerBanner.props().extended, false);
  });

  it('references ProtectedStatefulDiv for the terms reminder', () => {
    const wrapper = shallow(
      <TeacherHomepage
        announcements={[]}
        courses={[]}
        sections={[]}
        codeOrgUrlPrefix="http://localhost:3000/"
        isRtl={false}
      />
    );
    const termsReminderRef = wrapper.childAt(1);
    assert.equal(termsReminderRef.name(),'ProtectedStatefulDiv');
  });

  it('shows one announcement', () => {
    const wrapper = shallow(
      <TeacherHomepage
        announcements={[announcements[0]]}
        courses={[]}
        sections={[]}
        codeOrgUrlPrefix="http://localhost:3000/"
        isRtl={false}
      />
    );
    const announcementsContainer = wrapper.childAt(3).childAt(0);
    assert.equal(announcementsContainer.name(), 'Notification');
    // Check if Announcements receives correct props.
    const announcement = announcementsContainer.props();
    assert.equal(announcement.notice, announcements[0].heading);
    assert.equal(announcement.buttonText, announcements[0].buttonText);
    assert.equal(announcement.details, announcements[0].description);
    assert.equal(announcement.buttonLink, announcements[0].link);
  });

  it('if there are sections, Sections component shows a SectionsTable', () => {
    registerReducers({teacherSections});
    const store = getStore();
    store.dispatch(setSections(serverSections));
    const wrapper = mount(
      <Provider store={store}>
        <TeacherHomepage
          announcements={[]}
          courses={[]}
          sections={sections}
          codeOrgUrlPrefix="http://localhost:3000/"
          isRtl={false}
        />
      </Provider>
    );
    // Check if Sections receives correct props.
    const sectionsContainer = wrapper.childAt(3);
    assert.equal(sectionsContainer.name(),'Connect(Sections)');
    assert.equal(sectionsContainer.props().sections.length, 2);
    const section1 = sectionsContainer.props().sections[0];
    assert.equal(section1.name, sections[0].name);
    assert.equal(section1.linkToProgress, sections[0].linkToProgress);
    assert.equal(section1.assignedTitle, sections[0].assignedTitle);
    assert.equal(section1.linkToAssigned, sections[0].linkToAssigned);
    assert.equal(section1.numberOfStudents, 1);
    assert.equal(section1.linkToStudents, sections[0].linkToStudents);
    assert.equal(section1.code, sections[0].code);
    const section2 = sectionsContainer.props().sections[1];
    assert.equal(section2.name, sections[1].name);
    assert.equal(section2.linkToProgress, sections[1].linkToProgress);
    assert.equal(section2.assignedTitle, sections[1].assignedTitle);
    assert.equal(section2.linkToAssigned, sections[1].linkToAssigned);
    assert.equal(section2.numberOfStudents, 2);
    assert.equal(section2.linkToStudents, sections[1].linkToStudents);
    assert.equal(section2.code, sections[1].code);
    // Check if a ContentContainer is rendered.
    const sectionsContentContainer = sectionsContainer.childAt(0);
    assert.equal(sectionsContentContainer.name(), 'ContentContainer');
    assert.equal(sectionsContentContainer.props().heading, 'Classroom Sections');
    assert.equal(sectionsContentContainer.props().linkText, 'Manage sections');
    assert.equal(sectionsContentContainer.props().link, 'http://localhost:3000//teacher-dashboard#/sections');
    assert.equal(sectionsContentContainer.props().showLink, true);
    // Check if a SectionsTable is rendered.
<<<<<<< HEAD
    const sectionsTable = sectionsContentContainer.childAt(3).childAt(0);
=======
    const sectionsTable = sectionsContentContainer.childAt(2).childAt(0);
>>>>>>> 011a5cb5
    assert.equal(sectionsTable.name(), 'SectionsTable');
    assert.equal(sectionsTable.childAt(0).name(), 'thead');
    const column1 = sectionsTable.childAt(0).childAt(0).childAt(0);
    assert.equal(column1.text(), 'Section Name');
    const column2 = sectionsTable.childAt(0).childAt(0).childAt(1);
    assert.equal(column2.text(), 'Course');
    const column3 = sectionsTable.childAt(0).childAt(0).childAt(2);
    assert.equal(column3.text(), 'Students');
    const column4 = sectionsTable.childAt(0).childAt(0).childAt(3);
    assert.equal(column4.text(), 'Section Code');
    assert.equal(sectionsTable.childAt(1).name(), 'tbody');
    // Check if a row in the SectionTable is rendered for each section.
    const row1 = sectionsTable.childAt(1).childAt(0);
    assert.equal(row1.childAt(0).text(), sections[0].name);
    assert.equal(row1.childAt(1).text(), sections[0].assignedTitle);
    assert.equal(row1.childAt(2).text(), sections[0].numberOfStudents);
    assert.equal(row1.childAt(3).text(), sections[0].code);
    const row2 = sectionsTable.childAt(1).childAt(1);
    assert.equal(row2.childAt(0).text(), sections[1].name);
    assert.equal(row2.childAt(1).text(), sections[1].assignedTitle);
    assert.equal(row2.childAt(2).text(), sections[1].numberOfStudents);
    assert.equal(row2.childAt(3).text(), sections[1].code);
  });

  it('if there are no sections, Sections component shows SetUpMessage', () => {
    registerReducers({teacherSections});
    const wrapper = mount(
      <Provider store={getStore()}>
        <TeacherHomepage
          announcements={[]}
          courses={[]}
          sections={[]}
          codeOrgUrlPrefix="http://localhost:3000/"
          isRtl={false}
        />
      </Provider>
    );
    // Check if Sections receives correct props.
    const sectionsContainer = wrapper.childAt(3);
    assert.equal(sectionsContainer.name(),'Connect(Sections)');
    assert.equal(sectionsContainer.props().sections.length, 0);
    // Check if a ContentContainer is rendered.
    const sectionsContentContainer = sectionsContainer.childAt(0);
    assert.equal(sectionsContentContainer.name(), 'ContentContainer');
    assert.equal(sectionsContentContainer.props().heading, 'Classroom Sections');
    assert.equal(sectionsContentContainer.props().linkText, 'Manage sections');
    assert.equal(sectionsContentContainer.props().link, 'http://localhost:3000//teacher-dashboard#/sections');
    assert.equal(sectionsContentContainer.props().showLink, true);
    // Check if a sections SetUpMessage is rendered.
<<<<<<< HEAD
    const sectionsSetUpMessage = sectionsContentContainer.childAt(4).childAt(0);
    assert.equal(sectionsSetUpMessage.name(), 'Connect(SetUpMessage)');
=======
    const sectionsSetUpMessage = sectionsContentContainer.childAt(3).childAt(0);
    assert.equal(sectionsSetUpMessage.name(), 'SetUpMessage');
>>>>>>> 011a5cb5
    assert.equal(sectionsSetUpMessage.props().type, 'sections');
    assert.equal(sectionsSetUpMessage.childAt(0).text(), 'Set up your classroom');
    assert.equal(sectionsSetUpMessage.childAt(1).text(), 'Create a new classroom section to start assigning courses and seeing your student progress.');
    assert.equal(sectionsSetUpMessage.childAt(2).name(), 'Button');
    assert.equal(sectionsSetUpMessage.childAt(2).props().href, 'http://localhost:3000//teacher-dashboard#/sections');
    assert.equal(sectionsSetUpMessage.childAt(2).props().text, 'Create section');
  });

  it('if there are less than 4 courses, RecentCourses component shows CourseCards for each course', () => {
    registerReducers({teacherSections});
    const wrapper = mount(
      <Provider store={getStore()}>
        <TeacherHomepage
          announcements={[]}
          courses={courses}
          sections={[]}
          codeOrgUrlPrefix="http://localhost:3000/"
          isRtl={false}
        />
      </Provider>
    );
    const recentCourses = wrapper.childAt(4);
    assert.equal(recentCourses.name(),'RecentCourses');
    assert.equal(recentCourses.props().showAllCoursesLink, true);
    assert.equal(recentCourses.props().heading, 'Recent Courses');
    assert.equal(recentCourses.props().isTeacher, true);
    assert.equal(recentCourses.props().courses.length, 2);
    // Check if RecentCourses receives correct props.
    const course1 = recentCourses.props().courses[0];
    assert.equal(course1.title, courses[0].title);
    assert.equal(course1.description, courses[0].description);
    assert.equal(course1.link, courses[0].link);
    const course2 = recentCourses.props().courses[1];
    assert.equal(course2.title, courses[1].title);
    assert.equal(course2.description, courses[1].description);
    assert.equal(course2.link, courses[1].link);
    // Check if a ContentContainer is rendered.
    const coursesContentContainer = recentCourses.childAt(0);
    assert.equal(coursesContentContainer.name(), 'ContentContainer');
    assert.equal(coursesContentContainer.props().heading, 'Recent Courses');
    assert.equal(coursesContentContainer.props().linkText, 'Find a course');
    assert.equal(coursesContentContainer.props().link, '/courses');
    assert.equal(coursesContentContainer.props().showLink, true);
    // Check if a CourseCards are rendered for each course.
    const course1Card = coursesContentContainer.childAt(2).childAt(0).childAt(0);
    assert.equal(course1Card.name(), 'CourseCard');
    assert.equal(course1Card.childAt(0).type(), 'img');
    assert.equal(course1Card.childAt(1).text(), courses[0].title);
    expect(course1Card.childAt(2).text()).to.contain(courses[0].description);
    expect(course1Card.childAt(2).text()).to.contain('View course');
    const course2Card = coursesContentContainer.childAt(3).childAt(0).childAt(0);
    assert.equal(course2Card.name(), 'CourseCard');
    assert.equal(course2Card.childAt(1).text(), courses[1].title);
    expect(course2Card.childAt(2).text()).to.contain(courses[1].description);
    expect(course2Card.childAt(2).text()).to.contain('View course');
  });

  it('if there are more than 4 courses, RecentCourses component shows CourseCards for the first 4 and a SeeMoreCourses component', () => {
    registerReducers({teacherSections});
    const wrapper = mount(
      <Provider store={getStore()}>
        <TeacherHomepage
          announcements={[]}
          courses={moreCourses}
          sections={[]}
          codeOrgUrlPrefix="http://localhost:3000/"
          isRtl={false}
        />
      </Provider>
    );
    const recentCourses = wrapper.childAt(4);
    assert.equal(recentCourses.name(),'RecentCourses');
    assert.equal(recentCourses.props().showAllCoursesLink, true);
    assert.equal(recentCourses.props().heading, 'Recent Courses');
    assert.equal(recentCourses.props().isTeacher, true);
    assert.equal(recentCourses.props().courses.length, 6);
    // Check if RecentCourses receives correct props.
    const course1 = recentCourses.props().courses[0];
    assert.equal(course1.title, moreCourses[0].title);
    assert.equal(course1.description, moreCourses[0].description);
    assert.equal(course1.link, moreCourses[0].link);
    const course2 = recentCourses.props().courses[1];
    assert.equal(course2.title, moreCourses[1].title);
    assert.equal(course2.description, moreCourses[1].description);
    assert.equal(course2.link, moreCourses[1].link);
    const course3 = recentCourses.props().courses[2];
    assert.equal(course3.title, moreCourses[2].title);
    assert.equal(course3.description, moreCourses[2].description);
    assert.equal(course3.link, moreCourses[2].link);
    const course4 = recentCourses.props().courses[3];
    assert.equal(course4.title, moreCourses[3].title);
    assert.equal(course4.description, moreCourses[3].description);
    assert.equal(course4.link, moreCourses[3].link);
    const course5 = recentCourses.props().courses[4];
    assert.equal(course5.title, moreCourses[4].title);
    assert.equal(course5.description, moreCourses[4].description);
    assert.equal(course5.link, moreCourses[4].link);
    const course6 = recentCourses.props().courses[5];
    assert.equal(course6.title, moreCourses[5].title);
    assert.equal(course6.description, moreCourses[5].description);
    assert.equal(course6.link, moreCourses[5].link);
    // Check if a ContentContainer is rendered.
    const coursesContentContainer = recentCourses.childAt(0);
    assert.equal(coursesContentContainer.name(), 'ContentContainer');
    assert.equal(coursesContentContainer.props().heading, 'Recent Courses');
    assert.equal(coursesContentContainer.props().linkText, 'Find a course');
    assert.equal(coursesContentContainer.props().link, '/courses');
    assert.equal(coursesContentContainer.props().showLink, true);
    // Check if a CourseCards are rendered for first 4 courses.
    const course1Card = coursesContentContainer.childAt(2).childAt(0).childAt(0);
    assert.equal(course1Card.name(), 'CourseCard');
    assert.equal(course1Card.childAt(0).type(), 'img');
    assert.equal(course1Card.childAt(1).text(), moreCourses[0].title);
    expect(course1Card.childAt(2).text()).to.contain(moreCourses[0].description);
    expect(course1Card.childAt(2).text()).to.contain('View course');
    const course2Card = coursesContentContainer.childAt(3).childAt(0).childAt(0);
    assert.equal(course2Card.name(), 'CourseCard');
    assert.equal(course2Card.childAt(1).text(), moreCourses[1].title);
    expect(course2Card.childAt(2).text()).to.contain(moreCourses[1].description);
    expect(course2Card.childAt(2).text()).to.contain('View course');
    const course3Card = coursesContentContainer.childAt(4).childAt(0).childAt(0);
    assert.equal(course3Card.childAt(1).text(), moreCourses[2].title);
    expect(course3Card.childAt(2).text()).to.contain(moreCourses[2].description);
    const course4Card = coursesContentContainer.childAt(5).childAt(0).childAt(0);
    assert.equal(course4Card.childAt(1).text(), moreCourses[3].title);
    expect(course4Card.childAt(2).text()).to.contain(moreCourses[3].description);
    // Check if SeeMoreCourses is rendered.
    const seeMoreCourses = coursesContentContainer.childAt(6).childAt(0);
    assert.equal(seeMoreCourses.name(), 'SeeMoreCourses');
    const viewMoreButton = seeMoreCourses.childAt(0);
    assert.equal(viewMoreButton.name(), 'Button');
    assert.equal(viewMoreButton.props().text, 'View more');
  });

  it('if there are no courses, RecentCourses component shows a SetUpMessage', () => {
    registerReducers({teacherSections});
    const wrapper = mount(
      <Provider store={getStore()}>
        <TeacherHomepage
          announcements={[]}
          courses={[]}
          sections={[]}
          codeOrgUrlPrefix="http://localhost:3000/"
          isRtl={false}
        />
      </Provider>
    );
    const recentCourses = wrapper.childAt(4);
    assert.equal(recentCourses.name(),'RecentCourses');
    assert.equal(recentCourses.props().showAllCoursesLink, true);
    assert.equal(recentCourses.props().heading, 'Recent Courses');
    assert.equal(recentCourses.props().isTeacher, true);
    assert.equal(recentCourses.props().courses.length, 0);
    // Check if a ContentContainer is rendered.
    const coursesContentContainer = recentCourses.childAt(0);
    assert.equal(coursesContentContainer.name(), 'ContentContainer');
    assert.equal(coursesContentContainer.props().heading, 'Recent Courses');
    assert.equal(coursesContentContainer.props().linkText, 'Find a course');
    assert.equal(coursesContentContainer.props().link, '/courses');
    assert.equal(coursesContentContainer.props().showLink, true);
    // Check if a courses SetUpMessage is rendered.
    const coursesSetUpMessage = coursesContentContainer.childAt(5).childAt(0);
    assert.equal(coursesSetUpMessage.name(), 'Connect(SetUpMessage)');
    assert.equal(coursesSetUpMessage.props().type, 'courses');
    assert.equal(coursesSetUpMessage.childAt(0).text(), 'Start learning');
    assert.equal(coursesSetUpMessage.childAt(1).text(), 'Assign a course to your classroom or start your own course.');
    assert.equal(coursesSetUpMessage.childAt(2).name(), 'Button');
    assert.equal(coursesSetUpMessage.childAt(2).props().href, '/courses');
    assert.equal(coursesSetUpMessage.childAt(2).props().text, 'Find a course');
  });
});<|MERGE_RESOLUTION|>--- conflicted
+++ resolved
@@ -218,12 +218,7 @@
     assert.equal(sectionsContentContainer.props().link, 'http://localhost:3000//teacher-dashboard#/sections');
     assert.equal(sectionsContentContainer.props().showLink, true);
     // Check if a SectionsTable is rendered.
-<<<<<<< HEAD
-    const sectionsTable = sectionsContentContainer.childAt(3).childAt(0);
-=======
-    const sectionsTable = sectionsContentContainer.childAt(2).childAt(0);
->>>>>>> 011a5cb5
-    assert.equal(sectionsTable.name(), 'SectionsTable');
+    const sectionsTable = sectionsContentContainer.find('SectionsTable');
     assert.equal(sectionsTable.childAt(0).name(), 'thead');
     const column1 = sectionsTable.childAt(0).childAt(0).childAt(0);
     assert.equal(column1.text(), 'Section Name');
@@ -272,13 +267,7 @@
     assert.equal(sectionsContentContainer.props().link, 'http://localhost:3000//teacher-dashboard#/sections');
     assert.equal(sectionsContentContainer.props().showLink, true);
     // Check if a sections SetUpMessage is rendered.
-<<<<<<< HEAD
-    const sectionsSetUpMessage = sectionsContentContainer.childAt(4).childAt(0);
-    assert.equal(sectionsSetUpMessage.name(), 'Connect(SetUpMessage)');
-=======
-    const sectionsSetUpMessage = sectionsContentContainer.childAt(3).childAt(0);
-    assert.equal(sectionsSetUpMessage.name(), 'SetUpMessage');
->>>>>>> 011a5cb5
+    const sectionsSetUpMessage = sectionsContainer.find('SetUpMessage');
     assert.equal(sectionsSetUpMessage.props().type, 'sections');
     assert.equal(sectionsSetUpMessage.childAt(0).text(), 'Set up your classroom');
     assert.equal(sectionsSetUpMessage.childAt(1).text(), 'Create a new classroom section to start assigning courses and seeing your student progress.');
