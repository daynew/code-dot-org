import React from 'react';
import { assert, expect } from 'chai';
import { shallow } from 'enzyme';
import StudentHomepage from '@cdo/apps/templates/studioHomepages/StudentHomepage';
import HeaderBanner from '@cdo/apps/templates/HeaderBanner';
import SectionsTable from '@cdo/apps/templates/studioHomepages/SectionsTable';
import { courses, topCourse, joinedSections } from './homepagesTestData';
<<<<<<< HEAD
import { combineReducers, createStore } from 'redux';
import responsiveRedux, { setResponsiveSize, ResponsiveSize } from '@cdo/apps/code-studio/responsiveRedux';
=======
import {combineReducers, createStore} from 'redux';
import isRtl from '@cdo/apps/code-studio/isRtlRedux';
>>>>>>> 1eb53b68

describe('StudentHomepage', () => {
  const store = createStore(combineReducers({responsive: responsiveRedux}));
  store.dispatch(setResponsiveSize(ResponsiveSize.lg));

  it('shows a non-extended Header Banner that says My Dashboard', () => {
    const wrapper = shallow(
      <StudentHomepage
        courses={[]}
        topCourse={topCourse}
        sections={[]}
        codeOrgUrlPrefix="http://localhost:3000/"
        isRtl={false}
        canLeave={false}
      />
    );
    const headerBanner = wrapper.find(HeaderBanner);
    assert.deepEqual(headerBanner.props(), {
      headingText: "My Dashboard",
      short: true
    });
  });

  it('references a ProtectedStatefulDiv for flashes', () => {
    const wrapper = shallow(
      <StudentHomepage
        courses={[]}
        topCourse={topCourse}
        sections={[]}
        codeOrgUrlPrefix="http://localhost:3000/"
        isRtl={false}
        canLeave={false}
      />
    );
    expect(wrapper.find('ProtectedStatefulDiv').exists()).to.be.true;
  });

  it('shows RecentCourses component', () => {
    const wrapper = shallow(
      <StudentHomepage
        courses={courses}
        topCourse={topCourse}
        sections={[]}
        codeOrgUrlPrefix="http://localhost:3000/"
        isRtl={false}
        canLeave={false}
      />
    );
    const recentCourses = wrapper.find('RecentCourses');
    assert.deepEqual(recentCourses.props(), {
      courses: courses,
      topCourse: topCourse,
      isTeacher: false,
      isRtl: false,
    });
  });

  it('shows ProjectWidgetWithData component', () => {
    const wrapper = shallow(
      <StudentHomepage
        courses={courses}
        topCourse={topCourse}
        sections={joinedSections}
        codeOrgUrlPrefix="http://localhost:3000/"
        isRtl={false}
        canLeave={false}
      />
    );
    expect(wrapper.find('ProjectWidgetWithData').exists()).to.be.true;
  });

  it('shows a StudentSections component', () => {
    const wrapper = shallow(
      <StudentHomepage
        courses={courses}
        topCourse={topCourse}
        sections={joinedSections}
        codeOrgUrlPrefix="http://localhost:3000/"
        isRtl={false}
        canLeave={false}
      />
    );
    const studentSections = wrapper.find('StudentSections');
    assert.deepEqual(studentSections.props(), {
      initialSections: joinedSections,
      isRtl: false,
      canLeave: false
    });
  });

  it('shows section codes correctly', () => {
    const store = createStore(combineReducers({isRtl}));
    const wrapper = shallow(
        <StudentHomepage
          courses={courses}
          topCourse={topCourse}
          sections={joinedSections}
          codeOrgUrlPrefix="http://localhost:3000/"
          isRtl={false}
          canLeave={false}
        />
<<<<<<< HEAD
    ).find('StudentSections').dive({context: {store}}).find('SectionsTable').dive();
=======
    ).find('StudentSections').dive().find(SectionsTable).dive({context: {store}}).dive();
>>>>>>> 1eb53b68
    expect(wrapper).to.containMatchingElement(
        <td>ClassOneCode</td>
    );
    expect(wrapper).to.containMatchingElement(
        <td>ClassTwoCode</td>
    );
    expect(wrapper).to.containMatchingElement(
      <td>Google Classroom</td>
    );
    expect(wrapper).to.not.containMatchingElement(
        <td>DoNotShowThis</td>
    );
    expect(wrapper).to.containMatchingElement(
        <td>Clever</td>
    );
    expect(wrapper).to.not.containMatchingElement(
        <td>OrThisEither</td>
    );
  });
});<|MERGE_RESOLUTION|>--- conflicted
+++ resolved
@@ -4,17 +4,14 @@
 import StudentHomepage from '@cdo/apps/templates/studioHomepages/StudentHomepage';
 import HeaderBanner from '@cdo/apps/templates/HeaderBanner';
 import SectionsTable from '@cdo/apps/templates/studioHomepages/SectionsTable';
+import StudentSections from '@cdo/apps/templates/studioHomepages/StudentSections';
 import { courses, topCourse, joinedSections } from './homepagesTestData';
-<<<<<<< HEAD
 import { combineReducers, createStore } from 'redux';
 import responsiveRedux, { setResponsiveSize, ResponsiveSize } from '@cdo/apps/code-studio/responsiveRedux';
-=======
-import {combineReducers, createStore} from 'redux';
 import isRtl from '@cdo/apps/code-studio/isRtlRedux';
->>>>>>> 1eb53b68
 
 describe('StudentHomepage', () => {
-  const store = createStore(combineReducers({responsive: responsiveRedux}));
+  const store = createStore(combineReducers({responsive: responsiveRedux, isRtl}));
   store.dispatch(setResponsiveSize(ResponsiveSize.lg));
 
   it('shows a non-extended Header Banner that says My Dashboard', () => {
@@ -94,7 +91,7 @@
         canLeave={false}
       />
     );
-    const studentSections = wrapper.find('StudentSections');
+    const studentSections = wrapper.find(StudentSections);
     assert.deepEqual(studentSections.props(), {
       initialSections: joinedSections,
       isRtl: false,
@@ -103,7 +100,6 @@
   });
 
   it('shows section codes correctly', () => {
-    const store = createStore(combineReducers({isRtl}));
     const wrapper = shallow(
         <StudentHomepage
           courses={courses}
@@ -113,11 +109,7 @@
           isRtl={false}
           canLeave={false}
         />
-<<<<<<< HEAD
-    ).find('StudentSections').dive({context: {store}}).find('SectionsTable').dive();
-=======
-    ).find('StudentSections').dive().find(SectionsTable).dive({context: {store}}).dive();
->>>>>>> 1eb53b68
+    ).find(StudentSections).dive({context: {store}}).find(SectionsTable).dive({context: {store}}).dive();
     expect(wrapper).to.containMatchingElement(
         <td>ClassOneCode</td>
     );
