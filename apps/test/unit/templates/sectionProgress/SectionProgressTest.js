import React from 'react';
import {shallow} from 'enzyme';
import {expect} from '../../../util/reconfiguredChai';
import {UnconnectedSectionProgress} from '@cdo/apps/templates/sectionProgress/SectionProgress';
import {ViewType} from '@cdo/apps/templates/sectionProgress/sectionProgressRedux';
import sinon from 'sinon';
import experiments from '@cdo/apps/util/experiments';

const studentData = [
  {id: 1, name: 'studentb'},
  {id: 3, name: 'studentc'},
  {id: 0, name: 'studenta'}
];

describe('SectionProgress', () => {
  let DEFAULT_PROPS;

  beforeEach(() => {
    DEFAULT_PROPS = {
      setLessonOfInterest: () => {},
      loadScript: () => {},
      setScriptId: () => {},
      scriptId: 1,
      section: {
        id: 2,
        script: {id: 123},
        students: studentData
      },
      validScripts: [],
      currentView: ViewType.SUMMARY,
      scriptData: {
        id: 123,
        path: '/scripts/myscript',
        stages: [
          {
            id: 456,
            levels: [{id: 789}]
          }
        ],
<<<<<<< HEAD
        csf: false
=======
        excludeCsfColumnInLegend: false
>>>>>>> 2c4c9e18
      },
      isLoadingProgress: false,
      scriptFriendlyName: 'My Script',
      showStandardsIntroDialog: false
    };
  });

  it('loading data shows loading icon', () => {
    const wrapper = shallow(
      <UnconnectedSectionProgress {...DEFAULT_PROPS} isLoadingProgress={true} />
    );
    expect(wrapper.find('#uitest-spinner').exists()).to.be.true;
  });

  it('done loading data does not show loading icon', () => {
    const wrapper = shallow(<UnconnectedSectionProgress {...DEFAULT_PROPS} />);
    expect(wrapper.find('#uitest-spinner').exists()).to.be.false;
  });

<<<<<<< HEAD
  it('shows summary view and legend', () => {
=======
  it('shows summary view', () => {
>>>>>>> 2c4c9e18
    const wrapper = shallow(<UnconnectedSectionProgress {...DEFAULT_PROPS} />);
    expect(wrapper.find('#uitest-summary-view').exists()).to.be.true;
  });

<<<<<<< HEAD
  it('shows detail view and legend', () => {
=======
  it('shows detail view', () => {
>>>>>>> 2c4c9e18
    const wrapper = shallow(
      <UnconnectedSectionProgress
        {...DEFAULT_PROPS}
        currentView={ViewType.DETAIL}
      />
    );
    expect(wrapper.find('#uitest-detail-view').exists()).to.be.true;
  });

  it('shows standards view', () => {
    sinon.stub(experiments, 'isEnabled').returns(true);
    const wrapper = shallow(
      <UnconnectedSectionProgress
        {...DEFAULT_PROPS}
        currentView={ViewType.STANDARDS}
      />
    );
    expect(wrapper.find('#uitest-standards-view').exists()).to.be.true;
    experiments.isEnabled.restore();
  });
});<|MERGE_RESOLUTION|>--- conflicted
+++ resolved
@@ -37,11 +37,7 @@
             levels: [{id: 789}]
           }
         ],
-<<<<<<< HEAD
         csf: false
-=======
-        excludeCsfColumnInLegend: false
->>>>>>> 2c4c9e18
       },
       isLoadingProgress: false,
       scriptFriendlyName: 'My Script',
@@ -61,20 +57,12 @@
     expect(wrapper.find('#uitest-spinner').exists()).to.be.false;
   });
 
-<<<<<<< HEAD
-  it('shows summary view and legend', () => {
-=======
   it('shows summary view', () => {
->>>>>>> 2c4c9e18
     const wrapper = shallow(<UnconnectedSectionProgress {...DEFAULT_PROPS} />);
     expect(wrapper.find('#uitest-summary-view').exists()).to.be.true;
   });
 
-<<<<<<< HEAD
-  it('shows detail view and legend', () => {
-=======
   it('shows detail view', () => {
->>>>>>> 2c4c9e18
     const wrapper = shallow(
       <UnconnectedSectionProgress
         {...DEFAULT_PROPS}
