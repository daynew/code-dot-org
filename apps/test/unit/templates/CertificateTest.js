import React from 'react';
import {shallow} from 'enzyme';
import {expect} from '../../util/configuredChai';
import Certificate from '@cdo/apps/templates/Certificate';
import {combineReducers, createStore} from 'redux';
import responsive from '@cdo/apps/code-studio/responsiveRedux';

describe('Certificate', () => {
  const store = createStore(combineReducers({responsive}));

  it('renders a Minecraft certificate for new Minecraft tutorials', () => {
    const wrapper = shallow(
      <Certificate
        tutorial="minecraft"
<<<<<<< HEAD
        responsive={responsive}
      />
    );
=======
      />, {context: {store}},
    ).dive();
>>>>>>> 1be74665
    expect(wrapper.find('img').html().includes('MC_Hour_Of_Code_Certificate'));
  });

  it('renders a Minecraft certificate for older Minecraft tutorials', () => {
    const wrapper = shallow(
      <Certificate
        type="minecraft"
<<<<<<< HEAD
        responsive={responsive}
      />
    );
=======
      />, {context: {store}},
    ).dive();
>>>>>>> 1be74665
    expect(wrapper.find('img').html().includes('MC_Hour_Of_Code_Certificate'));
  });

  it('renders a default certificate for all other tutorials', () => {
    const wrapper = shallow(
      <Certificate
        tutorial="frozen"
<<<<<<< HEAD
        responsive={responsive}
      />
    );
=======
      />, {context: {store}},
    ).dive();
>>>>>>> 1be74665
    expect(wrapper.find('img').html().includes('hour_of_code_certificate'));
  });
});<|MERGE_RESOLUTION|>--- conflicted
+++ resolved
@@ -12,14 +12,8 @@
     const wrapper = shallow(
       <Certificate
         tutorial="minecraft"
-<<<<<<< HEAD
-        responsive={responsive}
-      />
-    );
-=======
       />, {context: {store}},
     ).dive();
->>>>>>> 1be74665
     expect(wrapper.find('img').html().includes('MC_Hour_Of_Code_Certificate'));
   });
 
@@ -27,14 +21,8 @@
     const wrapper = shallow(
       <Certificate
         type="minecraft"
-<<<<<<< HEAD
-        responsive={responsive}
-      />
-    );
-=======
       />, {context: {store}},
     ).dive();
->>>>>>> 1be74665
     expect(wrapper.find('img').html().includes('MC_Hour_Of_Code_Certificate'));
   });
 
@@ -42,14 +30,8 @@
     const wrapper = shallow(
       <Certificate
         tutorial="frozen"
-<<<<<<< HEAD
-        responsive={responsive}
-      />
-    );
-=======
       />, {context: {store}},
     ).dive();
->>>>>>> 1be74665
     expect(wrapper.find('img').html().includes('hour_of_code_certificate'));
   });
 });