import {assert} from '../../../util/configuredChai';
import sectionAssessments, {
  setAssessmentResponses,
  setSurveys,
  setAssessmentQuestions,
  startLoadingAssessments,
  finishLoadingAssessments,
  setAssessmentId,
  getCurrentScriptAssessmentList,
  getMultipleChoiceStructureForCurrentAssessment,
  getStudentMCResponsesForCurrentAssessment,
  getStudentsMCSummaryForCurrentAssessment,
} from '@cdo/apps/templates/sectionAssessments/sectionAssessmentsRedux';
import {setSection} from '@cdo/apps/redux/sectionDataRedux';

describe('sectionAssessmentsRedux', () => {
  const initialState = sectionAssessments(undefined, {});

  describe('setSection', () => {
    it('resets all other state to initialState', () => {
      const currentState = {
        isLoading: true,
        assessmentResponsesByScript: {
          1: [{question: "a question", puzzle: 2}],
        }
      };
      const newSection = {id: 2, students: []};
      const action = setSection(newSection);
      const nextState = sectionAssessments(currentState, action);
      assert.deepEqual(nextState, initialState);
    });
  });

  describe('setAssessmentResponses', () => {
    it('associates the assessment data to the correct script', () => {
      const scriptId = 2;
      const assessmentData = [{question: "a question", puzzle: 1}];
      const action = setAssessmentResponses(scriptId, assessmentData);
      const nextState = sectionAssessments(initialState, action);
      const actualAssessmentData = nextState.assessmentResponsesByScript[scriptId];
      assert.deepEqual(actualAssessmentData, assessmentData);
    });
  });

  describe('setSurveys', () => {
    it('associates the assessment data to the correct script', () => {
      const scriptId = 2;
      const surveyData = [{stage_name: "a name", levelgroup_results: []}];
      const action = setSurveys(scriptId, surveyData);
      const nextState = sectionAssessments(initialState, action);
      const actualSurveyData = nextState.surveysByScript[scriptId];
      assert.deepEqual(actualSurveyData, surveyData);
    });
  });

  describe('setAssessmentQuestions', () => {
    it('associates the assessment structure data to the correct script', () => {
      const scriptId = 2;
      const assessmentData = {
        139: {
          id: 139,
          name: "Assessment for Chapter 1",
          questions: {123: {type: "Multi", question_text: "A question", answers: [{text: "answer 1", correct: true}] }}
        }
      };
      const action = setAssessmentQuestions(scriptId, assessmentData);
      const nextState = sectionAssessments(initialState, action);
      const actualAssessmentData = nextState.assessmentQuestionsByScript[scriptId];
      assert.deepEqual(actualAssessmentData, assessmentData);
      assert.deepEqual(nextState.assessmentId, 139);
    });
  });

  describe('setAssessmentId', () => {
    it('sets the id of the current assessment in view', () => {
      const action = setAssessmentId(456);
      const nextState = sectionAssessments(initialState, action);
      assert.deepEqual(nextState.assessmentId, 456);
    });
  });

  describe('startLoadingAssessments', () => {
    it('sets isLoading to true', () => {
      const action = startLoadingAssessments();
      const nextState = sectionAssessments(initialState, action);
      assert.isTrue(nextState.isLoading);
    });
  });

  describe('finishLoadingAssessments', () => {
    it('sets isLoading to false', () => {
      const action = finishLoadingAssessments();
      const nextState = sectionAssessments(initialState, action);
      assert.isFalse(nextState.isLoading);
    });
  });

  describe('getCurrentScriptAssessmentList', () => {
    it('gets a list of assessments in current script', () => {
      const rootState = {
        scriptSelection: {
          scriptId: 123
        },
        sectionAssessments: {
          ...initialState,
          assessmentQuestionsByScript: {
            123: {
              7: {id: 7, name: 'Assessment 7'},
              8: {id: 8, name: 'Assessment 8'},
            },
            456: {
              4: {id: 4, name: 'Assessment 4'},
              5: {id: 5, name: 'Assessment 5'},
            },
          },
          surveysByScript: {
            123: {
              9: {stage_name: 'Survey 9'},
            },
          },
        },
      };
      const result = getCurrentScriptAssessmentList(rootState);
      assert.deepEqual(result.length, 3);
      assert.deepEqual(result[0], {id: 7, name: 'Assessment 7'});
      assert.deepEqual(result[1], {id: 8, name: 'Assessment 8'});
      assert.deepEqual(result[2], {id: 9, name: 'Survey 9'});
    });
  });

  describe('Selector functions', () => {
    let rootState;
    beforeEach(() => {
      rootState = {
        sectionAssessments: initialState,
        scriptSelection: {
          scriptId: 3
        }
      };
    });

    afterEach(()=>{
      rootState = {};
    });

    describe('getMultipleChoiceStructureForCurrentAssessment', () => {
      it('returns an empty array when no assessments in redux', () => {
        const result = getMultipleChoiceStructureForCurrentAssessment(rootState);
        assert.deepEqual(result, []);
      });

      it('returns an array of objects of questionStructurePropType', () => {
        const stateWithAssessment = {
          ...rootState,
          sectionAssessments: {
            ...rootState.sectionAssessments,
            assessmentId: 123,
            assessmentQuestionsByScript: {
              3: {
                123: {
                  id: 123,
                  name: 'Assessment 1',
                  questions: [
                    {
                      answers: [
                        {correct: false, text: 'answer 1'},
                        {correct: true, text: 'answer 2'},
                      ],
                      question_text: 'What is a variable?',
                      type: 'Multi',
                      level_id: 456,
                    }
                  ]
                }
              }
            }
          }
        };
        const result = getMultipleChoiceStructureForCurrentAssessment(stateWithAssessment);
        assert.deepEqual(result, [{correctAnswer: 'B', id: 456, question: 'What is a variable?'}]);
      });
    });

    describe('getStudentMCResponsesForCurrentAssessment', () => {
      it('returns an empty array when no assessments in redux', () => {
        const result = getStudentMCResponsesForCurrentAssessment(rootState);
        assert.deepEqual(result, []);
      });

      it('returns an array of objects of studentAnswerDataPropType', () => {
        const stateWithAssessment = {
          ...rootState,
          sectionAssessments: {
            ...rootState.sectionAssessments,
            assessmentId: 123,
            assessmentResponsesByScript: {
              3: {
                1: {
                  student_name: 'Saira',
                  responses_by_assessment: {
                    123: {
                      level_results: [
                        {
                          student_result: 'D',
                          status: 'incorrect',
                        }
                      ]
                    }
                  }
                }
              }
            }
          }
        };
        const result = getStudentMCResponsesForCurrentAssessment(stateWithAssessment);
        assert.deepEqual(result, [{id: 1, name: 'Saira', studentResponses: [{responses: 'D', isCorrect: false}]}]);
      });
    });

    describe('getStudentsMCSummaryForCurrentAssessment', () => {
      it('returns an empty object when no assessments in redux', () => {
        const result = getStudentsMCSummaryForCurrentAssessment(rootState);
        assert.deepEqual(result, []);
      });

      it('returns an array of objects of studentOverviewDataPropType', () => {
        const stateWithAssessment = {
          ...rootState,
          sectionAssessments: {
            ...rootState.sectionAssessments,
            assessmentId: 123,
<<<<<<< HEAD
            assessmentsByScript: {
=======
            assessmentResponsesByScript: {
>>>>>>> 2e3d9b56
              3: {
                2: {
                  student_name: 'Ilulia',
                  responses_by_assessment: {
                    123: {
                      multi_correct: 4,
                      multi_count: 10,
                      submitted: true,
                      timestamp: "2018-06-12 04:53:36 UTC",
                    }
                  }
                }
              }
            }
          }
        };
        const result = getStudentsMCSummaryForCurrentAssessment(stateWithAssessment);
        assert.deepEqual(result,
          [
            {
              id: 2,
              name: "Ilulia",
              numMultipleChoice: 10,
              numMultipleChoiceCorrect: 4,
              isSubmitted: true,
              submissionTimeStamp: "2018-06-12 04:53:36 UTC"
            }
          ]
        );
      });
    });
  });
});<|MERGE_RESOLUTION|>--- conflicted
+++ resolved
@@ -229,11 +229,7 @@
           sectionAssessments: {
             ...rootState.sectionAssessments,
             assessmentId: 123,
-<<<<<<< HEAD
-            assessmentsByScript: {
-=======
             assessmentResponsesByScript: {
->>>>>>> 2e3d9b56
               3: {
                 2: {
                   student_name: 'Ilulia',
