import { assert } from '../../../util/configuredChai';
import manageStudents, {
  setLoginType,
  setSectionId,
  setStudents,
  convertStudentDataToArray,
  startEditingStudent,
  cancelEditingStudent,
  removeStudent,
  setSecretImage,
  setSecretWords,
  editStudent,
  editAll,
  startSavingStudent,
  saveStudentSuccess,
  addStudentsSuccess,
  addStudentsFailure,
  AddStatus,
  addMultipleRows,
  RowType,
} from '@cdo/apps/templates/manageStudents/manageStudentsRedux';

const studentEmailData = {
  1: {
      id: 1,
      name: 'StudentNameA',
      username: 'student1',
      userType: 'student',
      age: 17,
      gender: 'f',
      loginType: 'email',
      secretWords: 'wizard',
      secretPictureName: 'wizard',
      secretPicturePath: '/wizard.jpg',
      sectionId: 53,
    },
  2: {
      id: 2,
      name: 'StudentNameC',
      username: 'student2',
      userType: 'student',
      age: 14,
      gender: 'm',
      loginType: 'email',
      secretWords: 'wizard',
      secretPictureName: 'wizard',
      secretPicturePath: '/wizard.jpg',
      sectionId: 53,
    },
  3: {
      id: 3,
      name: 'StudentNameD',
      username: 'student3',
      userType: 'student',
      age: 9,
      gender: 'm',
      loginType: 'email',
      secretWords: 'wizard',
      secretPictureName: 'wizard',
      secretPicturePath: '/wizard.jpg',
      sectionId: 53,
    },
};

const studentPictureData = {
  1: {
      id: 1,
      name: 'StudentNameA',
      username: 'student1',
      userType: 'student',
      age: 17,
      gender: 'f',
      loginType: 'picture',
      secretWords: 'wizard',
      secretPictureName: 'wizard',
      secretPicturePath: '/wizard.jpg',
      sectionId: 53,
    },
  2: {
      id: 2,
      name: 'StudentNameC',
      username: 'student2',
      userType: 'student',
      age: 14,
      gender: 'm',
      loginType: 'picture',
      secretWords: 'wizard',
      secretPictureName: 'wizard',
      secretPicturePath: '/wizard.jpg',
      sectionId: 53,
    },
  3: {
      id: 3,
      name: 'StudentNameD',
      username: 'student3',
      userType: 'student',
      age: 9,
      gender: 'm',
      loginType: 'picture',
      secretWords: 'wizard',
      secretPictureName: 'wizard',
      secretPicturePath: '/wizard.jpg',
      sectionId: 53,
    },
};

const expectedBlankRow = {
  id: 0,
  name: '',
  age: '',
  gender: '',
  username: '',
  loginType: '',
  isEditing: true,
  rowType: RowType.ADD,
};

describe('manageStudentsRedux', () => {
  const initialState = manageStudents(undefined, {});

  describe('setLoginType', () => {
    it('sets login type for the section in view', () => {
      const action = setLoginType('picture');
      const nextState = manageStudents(initialState, action);
      assert.deepEqual(nextState.loginType, 'picture');
    });
  });

  describe('setSectionId', () => {
    it('sets section id for the section in view', () => {
      const action = setSectionId('123abc');
      const nextState = manageStudents(initialState, action);
      assert.deepEqual(nextState.sectionId, '123abc');
    });
  });

  describe('setStudents', () => {
    it('sets student data for the section in view', () => {
      const action = setStudents(studentEmailData);
      const nextState = manageStudents(initialState, action);
      assert.deepEqual(nextState.studentData, {
        ...studentEmailData,
      });
    });

    it('sets student data and an empty row for picture section', () => {
      const startingState = {
        ...initialState,
        loginType: 'picture'
      };
      const action = setStudents(studentPictureData);
      const nextState = manageStudents(startingState, action);
      assert.deepEqual(nextState.studentData, {
        ...studentPictureData,
        [0]: {
          ...expectedBlankRow,
          loginType: 'picture',
        }
      });
    });

    it('overrides old section data', () => {
      const setStudents1 = setStudents(studentEmailData);
      const nextState = manageStudents(initialState, setStudents1);

      const newSectionData = {
        5: {
          id: 1,
          name: 'StudentName5',
          username: 'student5',
          userType: 'student',
          age: 14,
          gender: 'f',
          loginType: 'email',
          secretWords: 'wizard',
          secretPictureName: 'wizard',
          secretPicturePath: '/wizard.jpg',
          sectionId: 53,
        }
      };
      const setStudents2 = setStudents(newSectionData);
      const finalState = manageStudents(nextState, setStudents2);
      assert.deepEqual(finalState.studentData, {
        ...newSectionData,
      });
    });
  });

  describe('convertStudentDataToArray', () => {
    it('converts studentData to an array of student objects in reverse order', () => {
      const studentDataArray = convertStudentDataToArray(studentEmailData);
      assert.equal(studentDataArray.length, 3);
      assert.equal(studentDataArray[0], studentEmailData[3]);
      assert.equal(studentDataArray[1], studentEmailData[2]);
      assert.equal(studentDataArray[2], studentEmailData[1]);
    });
  });

  describe('startEditingStudent', () => {
    it('sets student isEditing to true', () => {
      const setStudentsAction = setStudents(studentEmailData);
      const nextState = manageStudents(initialState, setStudentsAction);
      const startEditingStudentAction = startEditingStudent(1);
      const finalState = manageStudents(nextState, startEditingStudentAction);
      assert.deepEqual(finalState.studentData[1].isEditing, true);
    });

    it('sets editingData to be studentData', () => {
      const setStudentsAction = setStudents(studentEmailData);
      const nextState = manageStudents(initialState, setStudentsAction);
      const startEditingStudentAction = startEditingStudent(1);
      const finalState = manageStudents(nextState, startEditingStudentAction);
      assert.deepEqual(finalState.editingData[1], studentEmailData[1]);
    });
  });

  describe('editAll', () => {
    it('sets students isEditing to true', () => {
      const setStudentsAction = setStudents(studentEmailData);
      const nextState = manageStudents(initialState, setStudentsAction);
      const startEditingStudentAction = editAll();
      const finalState = manageStudents(nextState, startEditingStudentAction);
      assert.deepEqual(finalState.studentData[1].isEditing, true);
      assert.deepEqual(finalState.studentData[2].isEditing, true);
      assert.deepEqual(finalState.studentData[3].isEditing, true);

      assert.deepEqual(finalState.editingData[1], studentEmailData[1]);
      assert.deepEqual(finalState.editingData[2], studentEmailData[2]);
      assert.deepEqual(finalState.editingData[3], studentEmailData[3]);
    });
  });

  describe('cancelEditingStudent', () => {
    it('sets student isEditing to false', () => {
      const setStudentsAction = setStudents(studentEmailData);
      const nextState = manageStudents(initialState, setStudentsAction);
      const startEditingStudentAction = startEditingStudent(1);
      const stateAfterEditing = manageStudents(nextState, startEditingStudentAction);
      const cancelEditingStudentAction = cancelEditingStudent(1);
      const finalState = manageStudents(stateAfterEditing, cancelEditingStudentAction);
      assert.deepEqual(finalState.studentData[1].isEditing, false);
    });
  });

  describe('removeStudent', () => {
    it('deletes a student with a given id', () => {
      const setStudentsAction = setStudents(studentEmailData);
      const nextState = manageStudents(initialState, setStudentsAction);
      const removeStudentAction = removeStudent(1);
      const stateAfterDeleting = manageStudents(nextState, removeStudentAction);
      assert.equal(stateAfterDeleting.studentData[1], undefined);
      assert.deepEqual(stateAfterDeleting.studentData[2], studentEmailData[2]);
      assert.deepEqual(stateAfterDeleting.studentData[3], studentEmailData[3]);
    });
  });

  describe('setSecretImage', () => {
    it('sets an image for a student given id', () => {
      const setStudentsAction = setStudents(studentPictureData);
      const nextState = manageStudents(initialState, setStudentsAction);
      const setSecretImageAction = setSecretImage(1, '/cat.jpg');
      const stateAfterUpdating = manageStudents(nextState, setSecretImageAction);
      assert.equal(stateAfterUpdating.studentData[1].secretPicturePath, '/cat.jpg');
      assert.deepEqual(stateAfterUpdating.studentData[2].secretPicturePath, studentEmailData[2].secretPicturePath);
      assert.deepEqual(stateAfterUpdating.studentData[3].secretPicturePath, studentEmailData[3].secretPicturePath);
    });
  });

  describe('setSecretWords', () => {
    it('sets words for a student given id', () => {
      const setStudentsAction = setStudents(studentPictureData);
      const nextState = manageStudents(initialState, setStudentsAction);
      const setSecretWordsAction = setSecretWords(1, 'cats');
      const stateAfterUpdating = manageStudents(nextState, setSecretWordsAction);
      assert.equal(stateAfterUpdating.studentData[1].secretWords, 'cats');
      assert.deepEqual(stateAfterUpdating.studentData[2].secretWords, studentEmailData[2].secretWords);
      assert.deepEqual(stateAfterUpdating.studentData[3].secretWords, studentEmailData[3].secretWords);
    });
  });

  describe('editStudent', () => {
    it('sets editingData to new updated values', () => {
      // Set up a student that is in the editing state.
      const setStudentsAction = setStudents(studentEmailData);
      const nextState = manageStudents(initialState, setStudentsAction);
      const startEditingStudentAction = startEditingStudent(1);
      const editingState = manageStudents(nextState, startEditingStudentAction);

      // Edit name, age, and gender and verify data is updated.
      const editStudentNameAction = editStudent(1, {name: "New name"});
      const stateWithName = manageStudents(editingState, editStudentNameAction);
      assert.deepEqual(stateWithName.editingData[1], {
        ...studentEmailData[1],
        name: "New name",
      });

      const editStudentAgeAction = editStudent(1, {age: 13});
      const stateWithAge = manageStudents(stateWithName, editStudentAgeAction);
      assert.deepEqual(stateWithAge.editingData[1], {
        ...studentEmailData[1],
        name: "New name",
        age: 13,
      });

      const editStudentGenderAction = editStudent(1, {gender: 'm'});
      const stateWithGender = manageStudents(stateWithAge, editStudentGenderAction);
      assert.deepEqual(stateWithGender.editingData[1], {
        ...studentEmailData[1],
        name: "New name",
        age: 13,
        gender: 'm',
      });
    });
  });

  describe('saving edited data of a student', () => {
    it('startSavingStudent sets student to disabled saving mode', () => {
      // Start editing student
      const setStudentsAction = setStudents(studentEmailData);
      const nextState = manageStudents(initialState, setStudentsAction);
      const startEditingStudentAction = startEditingStudent(1);
      const editingState = manageStudents(nextState, startEditingStudentAction);

      // Start saving student
      const startSavingAction = startSavingStudent(1);
      const startedSavingState = manageStudents(editingState, startSavingAction);
      assert.equal(startedSavingState.studentData[1].isEditing, true);
      assert.equal(startedSavingState.studentData[1].isSaving, true);
      assert.equal(startedSavingState.editingData[1].isSaving, true);
    });

    it('saveStudentSuccess updates studentData and removes editingData', () => {
      // Edit and start saving a student
      const setStudentsAction = setStudents(studentEmailData);
      const nextState = manageStudents(initialState, setStudentsAction);
      const startEditingStudentAction = startEditingStudent(1);
      const editingState = manageStudents(nextState, startEditingStudentAction);
      const editStudentNameAction = editStudent(1, {name: "New name"});
      const editedState = manageStudents(editingState, editStudentNameAction);
      const startSavingAction = startSavingStudent(1);
      const startedSavingState = manageStudents(editedState, startSavingAction);

      // Save student success
      const saveStudentSuccessAction = saveStudentSuccess(1);
      const afterSaveState = manageStudents(startedSavingState, saveStudentSuccessAction);

      assert.equal(afterSaveState.editingData[1], null);
      assert.equal(afterSaveState.studentData[1].isEditing, false);
      assert.equal(afterSaveState.studentData[1].isSaving, false);
      assert.equal(afterSaveState.studentData[1].name, "New name");
    });
  });

  describe('addMultipleRows', () => {
    it('updates studentData and editingData', () => {
      const startingState = {
        ...initialState,
        studentData: {
          4: {
            id: 4,
            name: 'original student',
            isEditing: true,
          }
        },
        editingData: {
          4: {
            id: 4,
            name: 'original student',
            isEditing: true
          }
        },
      };
      const action = addMultipleRows({
        '-1': {id: -1, name: 'student -1', isEditing: true},
        '-2': {id: -2, name: 'student -2', isEditing: true}
      });
      const nextState = manageStudents(startingState, action);

      const expectedData = {
        '-1': {id: -1, name: 'student -1', isEditing: true},
        '-2': {id: -2, name: 'student -2', isEditing: true},
        '4': {id: 4, name: 'original student', isEditing: true}
      };
      assert.deepEqual(nextState.studentData, expectedData);
      assert.deepEqual(nextState.editingData, expectedData);
    });
  });

  describe('add student', () => {
    it('setLoginType creates an add row for word login types', () => {
      const action = setLoginType('word');
      const nextState = manageStudents(initialState, action);
      assert.deepEqual(nextState.studentData[0], {...expectedBlankRow, loginType: 'word'});
      assert.deepEqual(nextState.editingData[0], {...expectedBlankRow, loginType: 'word'});
    });

    it('setLoginType creates an add row for picture login types', () => {
      const action = setLoginType('picture');
      const nextState = manageStudents(initialState, action);
      assert.deepEqual(nextState.studentData[0], {...expectedBlankRow, loginType: 'picture'});
      assert.deepEqual(nextState.editingData[0], {...expectedBlankRow, loginType: 'picture'});
    });

    it('addStudentsSuccess updates studentData, removes editingData, and adds new blank row', () => {
      // Initial state with blank row
      const initialState = {
        loginType: 'picture',
        studentData: {
          0: {
            ...expectedBlankRow,
            loginType: 'picture',
          }
        },
        editingData: {
          0: {
            ...expectedBlankRow,
            loginType: 'picture',
          }
        },
        sectionId: 10,
      };

      const studentDataToAdd = {
        id: 111,
        name: 'new student',
        age: 17,
        gender: 'f',
        secretPicturePath: '/wizard.jpg',
        loginType: 'picture',
        isEditing: false,
      };

      // Add student
      const addStudentSuccessAction = addStudentsSuccess(1, -10, {111: studentDataToAdd});
      const addedStudentState = manageStudents(initialState, addStudentSuccessAction);

      assert.deepEqual(addedStudentState.editingData[0], {
        ...expectedBlankRow,
        loginType: 'picture',
      });
      assert.deepEqual(addedStudentState.studentData[0], {
        ...expectedBlankRow,
        loginType: 'picture',
      });
      assert.deepEqual(addedStudentState.studentData[111], {
        ...studentDataToAdd,
      });
      assert.deepEqual(addedStudentState.addStatus, {status: AddStatus.SUCCESS, numStudents: 1});
    });

    it('addStudentsSuccess adds multiple students', () => {
      // Initial state with blank row
      const initialState = {
        loginType: 'picture',
        studentData: {
          0: {
            ...expectedBlankRow,
            loginType: 'picture',
          }
        },
        editingData: {
          0: {
            ...expectedBlankRow,
            loginType: 'picture',
          }
        },
        sectionId: 10,
      };

      const studentsDataToAdd = {
        111: {
          id: 111,
          name: 'new student a',
          age: 17,
          gender: 'f',
          secretPicturePath: '/wizard.jpg',
          loginType: 'picture',
          isEditing: false,
        },
        112: {
          id: 112,
          name: 'new student b',
          age: 11,
          gender: 'm',
          secretPicturePath: '/wizard.jpg',
          loginType: 'picture',
          isEditing: false,
        }};

      // Add student
      const addStudentSuccessAction = addStudentsSuccess(2, [-2, -3], studentsDataToAdd);
      const addedStudentState = manageStudents(initialState, addStudentSuccessAction);

      assert.deepEqual(addedStudentState.editingData[0], {
        ...expectedBlankRow,
        loginType: 'picture',
      });
      assert.deepEqual(addedStudentState.studentData[0], {
        ...expectedBlankRow,
        loginType: 'picture',
      });
      assert.deepEqual(addedStudentState.studentData[111], {
        ...studentsDataToAdd[111],
<<<<<<< HEAD
      });
      assert.deepEqual(addedStudentState.studentData[112], {
        ...studentsDataToAdd[112],
      });
=======
      });
      assert.deepEqual(addedStudentState.studentData[112], {
        ...studentsDataToAdd[112],
      });
>>>>>>> 8289266c
      assert.deepEqual(addedStudentState.addStatus, {status: AddStatus.SUCCESS, numStudents: 2});
    });

    it('addStudentsFailure updates the addStatus, and sets saving to false for the student', () => {
      const initialState = {
        loginType: 'picture',
        studentData: {
          0: {
            ...expectedBlankRow,
            loginType: 'picture',
          }
        },
        editingData: {
          0: {
            ...expectedBlankRow,
            name: 'editing name',
            loginType: 'picture',
          }
        },
        sectionId: 10,
      };

      // Add student fails
      const addStudentFailureAction = addStudentsFailure(1, 'error info', [0]);
      const addedStudentState = manageStudents(initialState, addStudentFailureAction);

      assert.deepEqual(addedStudentState.editingData[0], {
        ...initialState.editingData[0],
        isSaving: false,
      });
      assert.deepEqual(addedStudentState.studentData[0], {
        ...initialState.studentData[0],
        isSaving: false,
      });
      assert.deepEqual(addedStudentState.addStatus, {status: AddStatus.FAIL, numStudents: 1});
    });

    it('addStudentsFailure handles multiple students', () => {
      const studentInfo = {
        0: {
          ...expectedBlankRow,
          loginType: 'picture',
        },
        1: {
          ...expectedBlankRow,
          id: 1,
          loginType: 'picture',
          name: 'new name'
        },
        2: {
          ...expectedBlankRow,
          id: 2,
          loginType: 'picture',
          name: 'new name',
        }
      };
      const initialState = {
        loginType: 'picture',
        studentData: {
          ...studentInfo
        },
        editingData: {
          ...studentInfo
        },
        sectionId: 10,
      };

      // Add student fails
      const addStudentFailureAction = addStudentsFailure(2, 'error info', [1, 2]);
      const addedStudentState = manageStudents(initialState, addStudentFailureAction);

      assert.deepEqual(addedStudentState.editingData[1], {
        ...initialState.editingData[1],
<<<<<<< HEAD
      });
      assert.deepEqual(addedStudentState.editingData[2], {
        ...initialState.editingData[2],
=======
        isSaving: false,
      });
      assert.deepEqual(addedStudentState.editingData[2], {
        ...initialState.editingData[2],
        isSaving: false,
>>>>>>> 8289266c
      });
      assert.deepEqual(addedStudentState.studentData[1], {
        ...initialState.studentData[1],
        isSaving: false,
      });
      assert.deepEqual(addedStudentState.studentData[2], {
        ...initialState.studentData[2],
        isSaving: false,
      });
      assert.deepEqual(addedStudentState.addStatus, {status: AddStatus.FAIL, numStudents: 2});
    });

  });
});<|MERGE_RESOLUTION|>--- conflicted
+++ resolved
@@ -501,17 +501,10 @@
       });
       assert.deepEqual(addedStudentState.studentData[111], {
         ...studentsDataToAdd[111],
-<<<<<<< HEAD
       });
       assert.deepEqual(addedStudentState.studentData[112], {
         ...studentsDataToAdd[112],
       });
-=======
-      });
-      assert.deepEqual(addedStudentState.studentData[112], {
-        ...studentsDataToAdd[112],
-      });
->>>>>>> 8289266c
       assert.deepEqual(addedStudentState.addStatus, {status: AddStatus.SUCCESS, numStudents: 2});
     });
 
@@ -585,17 +578,11 @@
 
       assert.deepEqual(addedStudentState.editingData[1], {
         ...initialState.editingData[1],
-<<<<<<< HEAD
-      });
-      assert.deepEqual(addedStudentState.editingData[2], {
-        ...initialState.editingData[2],
-=======
         isSaving: false,
       });
       assert.deepEqual(addedStudentState.editingData[2], {
         ...initialState.editingData[2],
         isSaving: false,
->>>>>>> 8289266c
       });
       assert.deepEqual(addedStudentState.studentData[1], {
         ...initialState.studentData[1],
