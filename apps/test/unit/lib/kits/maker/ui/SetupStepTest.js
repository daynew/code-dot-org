--- conflicted
+++ resolved
@@ -1,15 +1,7 @@
 /** @file Test SetupStep component */
 import React from 'react';
 import {expect} from '../../../../../util/configuredChai';
-<<<<<<< HEAD
-import {
-  throwOnConsoleErrors,
-  throwOnConsoleWarnings
-} from '../../../../../util/testUtils';
-=======
-import {allowConsoleErrors} from '../../../../../util/testUtils';
-
->>>>>>> 8968e968
+import {throwOnConsoleWarnings} from '../../../../../util/testUtils';
 import {mount} from 'enzyme';
 import SetupStep, {
   STEP_STATUSES,
@@ -18,12 +10,7 @@
 } from '@cdo/apps/lib/kits/maker/ui/SetupStep';
 
 describe('SetupStep', () => {
-<<<<<<< HEAD
-  throwOnConsoleErrors();
   throwOnConsoleWarnings();
-=======
-  allowConsoleErrors();
->>>>>>> 8968e968
 
   describe('can render every status', () => {
     // This is the lazy 100% coverage test :D
