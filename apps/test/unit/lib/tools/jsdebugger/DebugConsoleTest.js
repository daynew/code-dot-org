import React from 'react';
import sinon from 'sinon';
import {Provider} from 'react-redux';
import {mount} from 'enzyme';
import {expect} from '../../../../util/configuredChai';
import DebugConsole from '@cdo/apps/lib/tools/jsdebugger/DebugConsole';
import {reducers, actions} from '@cdo/apps/lib/tools/jsdebugger/redux';
import {
  getStore,
  registerReducers,
  stubRedux,
  restoreRedux
} from '@cdo/apps/redux';
import {KeyCodes} from '@cdo/apps/constants';
import JSInterpreter from '@cdo/apps/lib/tools/jsinterpreter/JSInterpreter';

describe('The DebugConsole component', () => {
  let root;

  beforeEach(() => {
    stubRedux();
    registerReducers(reducers);
    getStore().dispatch(actions.initialize(sinon.spy()));
    root = mount(
      <Provider store={getStore()}>
        <DebugConsole />
      </Provider>
    );
  });

  afterEach(() => {
    restoreRedux();
  });

  const debugOutput = () => root.find('#debug-output');
  const debugInput = () => root.find('#debug-input');
  const debugInputText = () => debugInput().instance().value;

  it('renders a debug output div', () => {
    expect(debugOutput()).to.exist;
  });

  it('renders a debug input div', () => {
    expect(debugInput()).to.exist;
  });

  function typeKey(keyCode) {
    debugInput().simulate('keydown', {
      target: debugInput().instance(),
      keyCode: keyCode
    });
  }

  function type(text) {
    for (let i = 0; i < text.length; i++) {
      debugInput().instance().value += text[i];
      typeKey(text[i].charCodeAt(0));
    }
  }

  function submit(text) {
    type(text);
    typeKey(KeyCodes.ENTER);
  }

  describe('Before an interpreter has been attached', () => {
    describe('When typing into the text input and pressing enter,', () => {
      beforeEach(() => submit("console.log('hello');"));

      it('the text gets appended to the output', () => {
        expect(debugOutput().text()).to.contain("> console.log('hello');");
      });

      it('a notice about the interpreter not running gets spit out', () => {
        expect(debugOutput().text()).to.contain('< "(not running)"');
      });

      it('the text gets removed from the input', () => {
        expect(debugInputText()).not.to.contain("console.log('hello');");
      });
    });

    describe('After typing in an expression with the $watch prefix', () => {
      beforeEach(() => submit('$watch a+b'));

      it('the expressions is added to the list of watch expressions', () => {
        expect(
          getStore()
            .getState()
            .watchedExpressions.getIn([0, 'expression'])
        ).to.equal('a+b');
      });

      describe('And then using the $unwatch prefix on the same expression', () => {
        beforeEach(() => submit('$unwatch a+b'));
        it('removes the expression from the watch list', () => {
          expect(getStore().getState().watchedExpressions.size).to.equal(0);
        });
      });
    });
  });

  describe('When using the arrow keys in the debug input', () => {
    beforeEach(() => {
      submit('1+1');
      submit('2+2');
      submit('3+3');
    });

    it('the up arrow cycles up through previous expressions', () => {
      expect(debugInputText()).to.equal('');
      typeKey(KeyCodes.UP);
      expect(debugInputText()).to.equal('3+3');
      typeKey(KeyCodes.UP);
      expect(debugInputText()).to.equal('2+2');
      typeKey(KeyCodes.UP);
      expect(debugInputText()).to.equal('1+1');
      typeKey(KeyCodes.UP);
      expect(debugInputText()).to.equal('1+1');
    });

    it('the down arrow cycles back down through the expressions', () => {
      for (let i = 0; i < 3; i++) {
        // first go back three
        typeKey(KeyCodes.UP);
      }
      expect(debugInputText()).to.equal('1+1');
      typeKey(KeyCodes.DOWN);
      expect(debugInputText()).to.equal('2+2');
      typeKey(KeyCodes.DOWN);
      expect(debugInputText()).to.equal('3+3');
      typeKey(KeyCodes.DOWN);
      expect(debugInputText()).to.equal('');
    });
  });

  describe('After an interpreter has been attached', () => {
    beforeEach(() => {
      let interpreter = new JSInterpreter({
        shouldRunAtMaxSpeed: () => false,
        studioApp: {hideSource: true}
      });
      const code = '0;\n1;\n2;\n3;\n4;\n5;\n6;\n7;';
      interpreter.calculateCodeInfo({code});
      interpreter.parse({code});
      interpreter.paused = true;
      interpreter.nextStep = JSInterpreter.StepType.IN;
      interpreter.executeInterpreter(true);

      getStore().dispatch(actions.attach(interpreter));
    });

    describe('When typing into the text input and pressing enter,', () => {
      beforeEach(() => submit('1+1;'));

      it('the text gets appended to the output', () => {
        expect(debugOutput().text()).to.contain('> 1+1;');
      });

      it('no notice about the interpreter not running gets spit out', () => {
        expect(debugOutput().text()).not.to.contain('< "(not running)"');
      });

      it('the result of evaluating the expression gets spit out', () => {
        expect(debugOutput().text()).to.contain('< 2');
      });

      it('the text gets removed from the input', () => {
        expect(debugInputText()).not.to.contain('1+1;');
      });
    });

    describe('when input originates from code workspace console.logging', () => {
      it('a logged array prints an array with an expander icon', () => {
        getStore().dispatch(
          actions.appendLog({
            output: ['test'],
            fromConsoleLog: true
          })
        );
        expect(debugOutput().text()).to.equal('▶["test"]');
      });

      it('a logged string prints a string without an arrow', () => {
        getStore().dispatch(
          actions.appendLog({
            output: 'hello world',
            fromConsoleLog: true
          })
        );
        expect(debugOutput().text()).to.equal('"hello world"');
      });

      it('a logged integer or mathematical operation prints an integer without an arrow', () => {
        getStore().dispatch(
          actions.appendLog({
            output: 1 + 1,
            fromConsoleLog: true
          })
        );
        expect(debugOutput().text()).to.equal('2');
      });

      it('a logged object prints an object with an expandable arrow', () => {
        getStore().dispatch(
          actions.appendLog({
            output: {foo: 'bar'},
            fromConsoleLog: true
          })
        );
        expect(debugOutput().text()).to.equal('▶Object {foo: "bar"}');
      });
    });

    describe('when input originates from the command prompt in the debug console', () => {
      it('the original array is prepended with >, and the interpreted array with an expander icon is prepended with < ', () => {
        getStore().dispatch(
          actions.appendLog({
            input: '["test"]'
          })
        );
        getStore().dispatch(
          actions.appendLog({
            output: ['test']
          })
        );
        expect(debugOutput().text()).to.equal('> ["test"]< ▶["test"]');
      });

      it('the original string is prepended with >, and the interpreted string is prepended with <', () => {
        var input = 'hello world';
        getStore().dispatch(
          actions.appendLog({
            input: input
          })
        );
        getStore().dispatch(
          actions.appendLog({
            output: input
          })
        );
        expect(debugOutput().text()).to.equal(`> ${input}< "${input}"`);
      });

      it('the original integer or mathematical operation is prepended with >, and the interpreted integer or mathematical operation is prepended with <', () => {
        getStore().dispatch(
          actions.appendLog({
            input: '1 + 1'
          })
        );
        getStore().dispatch(
          actions.appendLog({
            output: 1 + 1
          })
        );
        expect(debugOutput().text()).to.equal('> 1 + 1< 2');
      });

      it('the original object is prepended with >, and the interpreted object with an expander icon is prepended with <', () => {
        getStore().dispatch(
          actions.appendLog({
            input: "{foo: 'bar'}"
          })
        );
        getStore().dispatch(
          actions.appendLog({
            output: {foo: 'bar'}
          })
        );
        expect(debugOutput().text()).to.equal(
          '> {foo: \'bar\'}< ▶Object {foo: "bar"}'
        );
      });
    });

    describe('When typing bad code into the text input and pressing enter,', () => {
      beforeEach(() => submit('a+b;'));

      it('the text gets appended to the output', () => {
        expect(debugOutput().text()).to.contain('> a+b;');
      });

      it('the error gets appended to the output', () => {
        expect(debugOutput().text()).to.contain(
          '< "ReferenceError: a is not defined"'
        );
      });
    });
  });

  describe('debug output mouse selection behavior', () => {
    let inputEl, selection;

    beforeEach(() => {
      submit('1+1');
      selection = '';
      inputEl = debugInput().instance();
      sinon.spy(inputEl, 'focus');
      sinon.stub(window, 'getSelection').callsFake(() => selection);
    });

    afterEach(() => {
      inputEl.focus.restore();
      window.getSelection.restore();
    });

    it('clicking the debug output window without selecting text will refocus the input', () => {
      debugOutput().simulate('mouseup', {target: debugOutput().instance()});
      expect(inputEl.focus).to.have.been.called;
    });

    it('but if you selected some text, the input will not be refocused', () => {
      selection = 'some selected text';
      debugOutput().simulate('mouseup', {target: debugOutput().instance()});
      expect(inputEl.focus).not.to.have.been.called;
    });
  });

  describe('debug output highlighting behavior', () => {
    it('normal debug output will not change background color', () => {
<<<<<<< HEAD
      getStore().dispatch(actions.appendLog('test normal text'));
      expect(debugOutput().instance().style.backgroundColor).to.equal('');
    });

    it('warning debug output will change background color to lightest yellow', () => {
      getStore().dispatch(actions.appendLog('test normal text'));
      getStore().dispatch(actions.appendLog('test warning text', 'WARNING'));
      expect(debugOutput().instance().style.backgroundColor).to.equal(
=======
      getStore().dispatch(actions.appendLog({output: 'test normal text'}));
      expect(debugOutput().get(0).style.backgroundColor).to.equal('');
    });

    it('warning debug output will change background color to lightest yellow', () => {
      getStore().dispatch(actions.appendLog({output: 'test normal text'}));
      getStore().dispatch(
        actions.appendLog({output: 'test warning text'}, 'WARNING')
      );
      expect(debugOutput().get(0).style.backgroundColor).to.equal(
>>>>>>> d5fa277c
        'rgb(255, 247, 223)'
      );
    });

    it('error debug output will change background color to lightest red', () => {
<<<<<<< HEAD
      getStore().dispatch(actions.appendLog('test normal text'));
      getStore().dispatch(actions.appendLog('test warning text', 'WARNING'));
      getStore().dispatch(actions.appendLog('test error text', 'ERROR'));
      expect(debugOutput().instance().style.backgroundColor).to.equal(
        'rgb(255, 204, 204)'
      );
    });
  });
});

describe('The DebugConsole component with the react-inspector flag on', () => {
  let root;

  beforeEach(() => {
    stubRedux();
    registerReducers(reducers);
    sinon.stub(experiments, 'isEnabled').returns(true);
    expect(experiments.isEnabled('react-inspector')).to.equal(true);

    root = mount(
      <Provider store={getStore()}>
        <DebugConsole showReactInspector={true} />
      </Provider>
    );
  });

  afterEach(() => {
    experiments.isEnabled.restore();
    restoreRedux();
  });

  const debugOutput = () => root.find('#debug-output');

  describe('when input originates from code workspace console.log', () => {
    it('a logged array prints an array with an expander icon', () => {
      getStore().dispatch(
        actions.appendLog({
          output: ['test'],
          fromConsoleLog: true
        })
      );
      expect(debugOutput().text()).to.equal('▶["test"]');
    });

    it('a logged string prints a string without an arrow', () => {
      getStore().dispatch(
        actions.appendLog({
          output: 'hello world',
          fromConsoleLog: true
        })
      );
      expect(debugOutput().text()).to.equal('"hello world"');
    });

    it('a logged integer or mathematical operation prints an integer without an arrow', () => {
=======
      getStore().dispatch(actions.appendLog({output: 'test normal text'}));
>>>>>>> d5fa277c
      getStore().dispatch(
        actions.appendLog({output: 'test warning text'}, 'WARNING')
      );
      getStore().dispatch(
        actions.appendLog({output: 'test error text'}, 'ERROR')
      );
      expect(debugOutput().get(0).style.backgroundColor).to.equal(
        'rgb(255, 204, 204)'
      );
    });
  });
});<|MERGE_RESOLUTION|>--- conflicted
+++ resolved
@@ -318,18 +318,8 @@
 
   describe('debug output highlighting behavior', () => {
     it('normal debug output will not change background color', () => {
-<<<<<<< HEAD
-      getStore().dispatch(actions.appendLog('test normal text'));
+      getStore().dispatch(actions.appendLog({output: 'test normal text'}));
       expect(debugOutput().instance().style.backgroundColor).to.equal('');
-    });
-
-    it('warning debug output will change background color to lightest yellow', () => {
-      getStore().dispatch(actions.appendLog('test normal text'));
-      getStore().dispatch(actions.appendLog('test warning text', 'WARNING'));
-      expect(debugOutput().instance().style.backgroundColor).to.equal(
-=======
-      getStore().dispatch(actions.appendLog({output: 'test normal text'}));
-      expect(debugOutput().get(0).style.backgroundColor).to.equal('');
     });
 
     it('warning debug output will change background color to lightest yellow', () => {
@@ -337,81 +327,22 @@
       getStore().dispatch(
         actions.appendLog({output: 'test warning text'}, 'WARNING')
       );
-      expect(debugOutput().get(0).style.backgroundColor).to.equal(
->>>>>>> d5fa277c
+      expect(debugOutput().instance().style.backgroundColor).to.equal(
         'rgb(255, 247, 223)'
       );
     });
 
     it('error debug output will change background color to lightest red', () => {
-<<<<<<< HEAD
-      getStore().dispatch(actions.appendLog('test normal text'));
-      getStore().dispatch(actions.appendLog('test warning text', 'WARNING'));
-      getStore().dispatch(actions.appendLog('test error text', 'ERROR'));
+      getStore().dispatch(actions.appendLog({output: 'test normal text'}));
+      getStore().dispatch(
+        actions.appendLog({output: 'test warning text'}, 'WARNING')
+      );
+      getStore().dispatch(
+        actions.appendLog({output: 'test error text'}, 'ERROR')
+      );
       expect(debugOutput().instance().style.backgroundColor).to.equal(
         'rgb(255, 204, 204)'
       );
     });
   });
-});
-
-describe('The DebugConsole component with the react-inspector flag on', () => {
-  let root;
-
-  beforeEach(() => {
-    stubRedux();
-    registerReducers(reducers);
-    sinon.stub(experiments, 'isEnabled').returns(true);
-    expect(experiments.isEnabled('react-inspector')).to.equal(true);
-
-    root = mount(
-      <Provider store={getStore()}>
-        <DebugConsole showReactInspector={true} />
-      </Provider>
-    );
-  });
-
-  afterEach(() => {
-    experiments.isEnabled.restore();
-    restoreRedux();
-  });
-
-  const debugOutput = () => root.find('#debug-output');
-
-  describe('when input originates from code workspace console.log', () => {
-    it('a logged array prints an array with an expander icon', () => {
-      getStore().dispatch(
-        actions.appendLog({
-          output: ['test'],
-          fromConsoleLog: true
-        })
-      );
-      expect(debugOutput().text()).to.equal('▶["test"]');
-    });
-
-    it('a logged string prints a string without an arrow', () => {
-      getStore().dispatch(
-        actions.appendLog({
-          output: 'hello world',
-          fromConsoleLog: true
-        })
-      );
-      expect(debugOutput().text()).to.equal('"hello world"');
-    });
-
-    it('a logged integer or mathematical operation prints an integer without an arrow', () => {
-=======
-      getStore().dispatch(actions.appendLog({output: 'test normal text'}));
->>>>>>> d5fa277c
-      getStore().dispatch(
-        actions.appendLog({output: 'test warning text'}, 'WARNING')
-      );
-      getStore().dispatch(
-        actions.appendLog({output: 'test error text'}, 'ERROR')
-      );
-      expect(debugOutput().get(0).style.backgroundColor).to.equal(
-        'rgb(255, 204, 204)'
-      );
-    });
-  });
 });