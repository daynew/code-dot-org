--- conflicted
+++ resolved
@@ -1,14 +1,10 @@
 import {expect} from '../../../util/configuredChai';
 import React from 'react';
 import sinon from 'sinon';
-<<<<<<< HEAD
 import {replaceOnWindow, restoreOnWindow} from '../../../util/testUtils';
-let project = require('@cdo/apps/code-studio/initApp/project');
-=======
 import project from '@cdo/apps/code-studio/initApp/project';
 import {files as filesApi} from '@cdo/apps/clientApi';
 import header from '@cdo/apps/code-studio/header';
->>>>>>> ce068495
 
 describe('project.js', () => {
 
@@ -101,20 +97,6 @@
   });
 });
 
-<<<<<<< HEAD
-function createStubSourceHandler() {
-  return {
-    setInitialLevelHtml: sinon.stub(),
-    getLevelHtml: sinon.stub(),
-    setInitialLevelSource: sinon.stub(),
-    getLevelSource: sinon.stub().resolves(),
-    setInitialAnimationList: sinon.stub(),
-    getAnimationList: sinon.stub().callsFake(cb => cb({})),
-    setMakerAPIsEnabled: sinon.stub(),
-    getMakerAPIsEnabled: sinon.stub(),
-  };
-}
-=======
 describe('project.saveThumbnail', () => {
   const STUB_CHANNEL_ID = 'STUB-CHANNEL-ID';
   let updateTimestamp;
@@ -148,4 +130,16 @@
     expect(call.args[1]).to.equal(blob);
   });
 });
->>>>>>> ce068495
+
+function createStubSourceHandler() {
+  return {
+    setInitialLevelHtml: sinon.stub(),
+    getLevelHtml: sinon.stub(),
+    setInitialLevelSource: sinon.stub(),
+    getLevelSource: sinon.stub().resolves(),
+    setInitialAnimationList: sinon.stub(),
+    getAnimationList: sinon.stub().callsFake(cb => cb({})),
+    setMakerAPIsEnabled: sinon.stub(),
+    getMakerAPIsEnabled: sinon.stub(),
+  };
+}