--- conflicted
+++ resolved
@@ -3,14 +3,9 @@
 import {mount} from 'enzyme';
 import {UnconnectedLibraryCreationDialog as LibraryCreationDialog} from '@cdo/apps/code-studio/components/libraries/LibraryCreationDialog.jsx';
 import libraryParser from '@cdo/apps/code-studio/components/libraries/libraryParser';
-<<<<<<< HEAD
-import LibraryClientApi from '../../../../../src/code-studio/components/libraries/LibraryClientApi';
-import sinon from 'sinon';
-=======
 import LibraryClientApi from '@cdo/apps/code-studio/components/libraries/LibraryClientApi';
 import sinon from 'sinon';
 import Spinner from '@cdo/apps/code-studio/pd/components/spinner';
->>>>>>> d506b45d
 
 const LIBRARY_SOURCE =
   '/*\n' +
@@ -105,11 +100,7 @@
 
     it('displays loading while in the loading state', () => {
       expect(wrapper.find(SUBMIT_SELECTOR).exists()).to.be.false;
-<<<<<<< HEAD
-      expect(wrapper.find('#loading').exists()).to.be.true;
-=======
       expect(wrapper.find(Spinner).exists()).to.be.true;
->>>>>>> d506b45d
     });
 
     it('description is required', () => {
