/* eslint no-unused-vars: "error" */
import React from 'react';
import sinon from 'sinon';
import { shallow } from 'enzyme';
import MultiCheckboxSelector from '@cdo/apps/templates/MultiCheckboxSelector';
import {expect} from '../../util/configuredChai';
<<<<<<< HEAD
import {
  throwOnConsoleErrors,
  throwOnConsoleWarnings
} from '../../util/testUtils';
=======
import {allowConsoleErrors} from '../../util/testUtils';
>>>>>>> 8968e968
import Dialog, {Body, Buttons, Confirm, Cancel} from '@cdo/apps/templates/Dialog';
import {
  ImportScreensDialog,
  ScreenListItem,
  AssetListItem
} from '@cdo/apps/applab/ImportScreensDialog';
import AssetThumbnail from '@cdo/apps/code-studio/components/AssetThumbnail';

describe("AssetListItem", () => {
  throwOnConsoleErrors();
  throwOnConsoleWarnings();

  var item;

  it("Will only show the filename when it is not replacing an existing asset", () => {
    item = shallow(
      <AssetListItem
        asset={{filename: 'bar.mp3', category: "audio", willReplace: false}}
      />
    );
    expect(item.matchesElement(
      <div>
        <AssetThumbnail type="audio" name="bar.mp3" />
        <div>bar.mp3</div>
      </div>
    )).to.be.true;
  });

  it("will show a warning when replacing an existing asset", () => {
    item = shallow(
      <AssetListItem
        asset={{filename: 'bar.mp3', category: "audio", willReplace: true}}
      />
    );
    expect(item.text()).to.contain(
      'Warning: Importing this will replace your existing "bar.mp3".'
    );
  });
});

describe("ScreenListItem", () => {
<<<<<<< HEAD
  throwOnConsoleErrors();
  throwOnConsoleWarnings();

=======
  allowConsoleErrors();
>>>>>>> 8968e968
  var item;

  it("Will only show the screen's id when it is not replacing an existing screen", () => {
    item = shallow(
      <ScreenListItem
        screen={{
            id: 'main_screen',
            willReplace: false,
            assetsToImport: [],
            assetsToReplace: [],
            canBeImported: true,
            conflictingIds: [],
            html: '',
          }}
      />
    );
    expect(item.text()).to.contain('main_screen');
  });

  it("Will show a warning when replacing another screen", () => {
    item = shallow(
      <ScreenListItem
        screen={{
            id: 'main_screen',
            willReplace: true,
            assetsToImport: [],
            assetsToReplace: [],
            canBeImported: true,
            conflictingIds: [],
            html: '',
          }}
      />
    );
    expect(item.text()).to.contain('main_screen');
    expect(item.text()).to.contain('Importing this will replace your existing screen: "main_screen".');
  });

  it("Will show a warning when replacing another screen with assets", () => {
    item = shallow(
      <ScreenListItem
        screen={{
            id: 'main_screen',
            willReplace: true,
            assetsToImport: [],
            assetsToReplace: ['foo.png','bar.png'],
            canBeImported: true,
            conflictingIds: [],
            html: '',
          }}
      />
    );
    expect(item.text()).to.contain('main_screen');
    expect(item.text()).to.contain('Importing this will replace your existing screen: "main_screen".');
    expect(item.text()).to.contain('Importing this will replace your existing assets: "foo.png", "bar.png".');
  });

  it("Will show the list of conflicting Ids if there are any", () => {
    item = shallow(
      <ScreenListItem
        screen={{
            id: 'main_screen',
            willReplace: true,
            assetsToImport: [],
            assetsToReplace: ['foo.png','bar.png'],
            canBeImported: false,
            conflictingIds: ['input1', 'input2'],
            html: '',
          }}
      />
    );
    expect(item.text()).to.contain('main_screen');
    expect(item.text()).to.contain('Uses existing element IDs: "input1", "input2".');
    // we don't want to show other errors related to importing.
    expect(item.text()).not.to.contain('Importing this will replace your existing assets');
    expect(item.text()).not.to.contain('Importing this will replace your existing screen');
  });

});

describe("ImportScreensDialog", () => {
<<<<<<< HEAD
  throwOnConsoleErrors();
  throwOnConsoleWarnings();
=======
  allowConsoleErrors();
>>>>>>> 8968e968

  let dialog, onImport;

  function getDialogButton() {
    return dialog.children().at(1).children().at(0);
  }

  describe("When given a list of screens", () => {
    beforeEach(() => {
      const exampleHtml = `
        <div>
          <div class="screen" id="screen1">
            <img src="https://code.org/images/fit-320/avatars/hadi_partovi.jpg"
                 data-canonical-image-url="asset1.png"
                 id="img2">
          </div>
        </div>`;
      onImport = sinon.spy();
      dialog = shallow(
        <ImportScreensDialog
          hideBackdrop
          onImport={onImport}
          project={{
              id: 'some-project',
              name: 'Some Project',
              screens: [{
                id: 'main_screen',
                willReplace: true,
                assetsToImport: [],
                assetsToReplace: [],
                canBeImported: true,
                conflictingIds: [],
                html: exampleHtml,
              }],
              otherAssets: [],
            }}
        />
      );
    });

    it("renders a dialog with the list of screens", () => {
      expect(dialog.type()).to.equal(Dialog);
      expect(dialog.children().at(0).type()).to.equal(Body);
      expect(dialog.children().at(1).type()).to.equal(Buttons);
      expect(dialog).to.have.exactly(1).descendants(MultiCheckboxSelector);
    });

    it("renders an Import button which calls onImport when clicked", () => {
      const button = getDialogButton();
      expect(button.type()).to.equal(Confirm);
      expect(button.matchesElement(<Confirm>Import</Confirm>)).to.be.true;
    });

    describe("the import button", () => {
      it("calls the onImport prop when clicked", () => {
        getDialogButton().simulate('click');
        expect(onImport.calledWith('some-project', [], [])).to.be.true;
      });

      it("passes the selected screens to the onImport prop function", () => {
        var checkboxSelector = dialog.find('MultiCheckboxSelector');
        const newSelected = [checkboxSelector.prop('items')[0]];
        checkboxSelector.prop('onChange')(newSelected);
        dialog.update();

        getDialogButton().simulate('click');
        expect(onImport.calledWith('some-project', newSelected, [])).to.be.true;
      });
    });

    describe("the list of screens", () => {
      let checkboxSelector;
      beforeEach(() => {
        checkboxSelector = dialog.find('MultiCheckboxSelector');
      });

      it("should have a Screens header", () => {
        expect(checkboxSelector).to.have.prop('header').to.equal('Screens');
      });

      it("should have no selected screens initially", () => {
        expect(checkboxSelector).to.have.prop('selected').to.deep.equal([]);
      });

      it("should keep track of the selected screens when they are changed", () => {
        const newSelected = [checkboxSelector.prop('items')[0]];
        checkboxSelector.prop('onChange')(newSelected);
        dialog.update();
        checkboxSelector = dialog.find('MultiCheckboxSelector');
        expect(checkboxSelector).to.have.prop('selected').to.deep.equal(newSelected);
      });
    });
  });

  describe("When given other assets that can be imported", () => {
    let checkboxSelector;
    beforeEach(() => {
      onImport = sinon.spy();
      dialog = shallow(
        <ImportScreensDialog
          hideBackdrop
          onImport={onImport}
          project={{
              id: 'some-project',
              name: 'Some Project',
              screens: [],
              otherAssets: [
                {filename: 'foo.png', category: "image", willReplace: false},
                {filename: 'bar.mov', category: "video", willReplace: true},
              ],
            }}
        />
      );
      checkboxSelector = dialog.find('MultiCheckboxSelector');
    });

    it("the import button passes the selected assets to the onImport prop function", () => {
      const newSelected = [checkboxSelector.prop('items')[0]];
      checkboxSelector.prop('onChange')(newSelected);
      dialog.update();

      getDialogButton().simulate('click');
      expect(onImport.calledWith('some-project', [], newSelected)).to.be.true;
    });

    describe("the asset list", () => {

      it("should have a Screens header", () => {
        expect(checkboxSelector).to.have.prop('header').to.equal('Other Assets');
      });

      it("should have no selected screens initially", () => {
        expect(checkboxSelector).to.have.prop('selected').to.deep.equal([]);
      });

      it("should keep track of the selected screens when they are changed", () => {
        const newSelected = [checkboxSelector.prop('items')[0]];
        checkboxSelector.prop('onChange')(newSelected);
        dialog.update();
        checkboxSelector = dialog.find('MultiCheckboxSelector');
        expect(checkboxSelector).to.have.prop('selected').to.deep.equal(newSelected);
      });
    });
  });

  describe("When given screens that cannot be imported", () => {
    beforeEach(() => {
      const exampleHtml = `
        <div>
          <div class="screen" id="screen1">
            <img src="https://code.org/images/fit-320/avatars/hadi_partovi.jpg"
                 data-canonical-image-url="asset1.png"
                 id="img2">
          </div>
        </div>`;
      onImport = sinon.spy();
      dialog = shallow(
        <ImportScreensDialog
          hideBackdrop
          onImport={onImport}
          project={{
              id: 'some-project',
              name: 'Some Project',
              screens: [{
                id: 'main_screen',
                willReplace: false,
                assetsToImport: [],
                assetsToReplace: [],
                canBeImported: false,
                conflictingIds: ['img2'],
                html: exampleHtml,
              }],
              otherAssets: [],
            }}
        />
      );
    });

    it("renders a 'Cannot Import' section", () => {
      expect(dialog.matchesElement(
        <Dialog>
          <Body>
            <div>
              <h2>Cannot Import</h2>
              <p>
                Cannot import the following screens because they contain design elements
                with IDs already used in your existing project. Fix the IDs in either
                project so they aren't duplicated across different screens before trying
                to import the following.
              </p>
              <ul>
                <li>
                  <ScreenListItem screen={dialog.prop('project').screens[0]}/>
                </li>
              </ul>
            </div>
          </Body>
          <Buttons>
            <Cancel />
          </Buttons>
        </Dialog>
      )).to.be.true;
    });
  });

  describe("When importing", () => {
    beforeEach(() => {
      const exampleHtml = `
        <div>
          <div class="screen" id="screen1">
            <img src="https://code.org/images/fit-320/avatars/hadi_partovi.jpg"
                 data-canonical-image-url="asset1.png"
                 id="img2">
          </div>
        </div>`;
      onImport = sinon.spy();
      dialog = shallow(
        <ImportScreensDialog
          hideBackdrop
          onImport={onImport}
          isImporting={true}
          project={{
              id: 'some-project',
              name: 'Some Project',
              screens: [{
                id: 'main_screen',
                willReplace: true,
                assetsToImport: [],
                assetsToReplace: [],
                canBeImported: true,
                conflictingIds: [],
                html: exampleHtml,
              }],
              otherAssets: [],
            }}
        />
      );
    });

    it("should disable the confirmation button", () => {
      expect(getDialogButton().prop('disabled')).to.be.true;
    });

    it("should disable the multi checkbox widget", () => {
      expect(dialog.find('MultiCheckboxSelector').prop('disabled')).to.be.true;
    });
  });

});<|MERGE_RESOLUTION|>--- conflicted
+++ resolved
@@ -4,14 +4,7 @@
 import { shallow } from 'enzyme';
 import MultiCheckboxSelector from '@cdo/apps/templates/MultiCheckboxSelector';
 import {expect} from '../../util/configuredChai';
-<<<<<<< HEAD
-import {
-  throwOnConsoleErrors,
-  throwOnConsoleWarnings
-} from '../../util/testUtils';
-=======
-import {allowConsoleErrors} from '../../util/testUtils';
->>>>>>> 8968e968
+import {throwOnConsoleWarnings} from '../../util/testUtils';
 import Dialog, {Body, Buttons, Confirm, Cancel} from '@cdo/apps/templates/Dialog';
 import {
   ImportScreensDialog,
@@ -21,7 +14,6 @@
 import AssetThumbnail from '@cdo/apps/code-studio/components/AssetThumbnail';
 
 describe("AssetListItem", () => {
-  throwOnConsoleErrors();
   throwOnConsoleWarnings();
 
   var item;
@@ -53,13 +45,8 @@
 });
 
 describe("ScreenListItem", () => {
-<<<<<<< HEAD
-  throwOnConsoleErrors();
   throwOnConsoleWarnings();
 
-=======
-  allowConsoleErrors();
->>>>>>> 8968e968
   var item;
 
   it("Will only show the screen's id when it is not replacing an existing screen", () => {
@@ -140,12 +127,7 @@
 });
 
 describe("ImportScreensDialog", () => {
-<<<<<<< HEAD
-  throwOnConsoleErrors();
   throwOnConsoleWarnings();
-=======
-  allowConsoleErrors();
->>>>>>> 8968e968
 
   let dialog, onImport;
 
