require("babel-polyfill"); // Provides Object.assign, among other things.
require('require-globify');
var $ = require('jquery');
<<<<<<< HEAD
import {assert} from './configuredChai';

exports.setExternalGlobals = function () {
  window.dashboard = Object.assign({}, window.dashboard, {
=======
var React = require('react');

exports.setExternalGlobals = function () {
  window.$ = $;
  window.jQuery = $;
  window.React = React;

  window.dashboard = $.extend(window.dashboard, {
>>>>>>> ee51890d
    i18n: {
      t: function (selector) { return selector; }
    },
    // Right now we're just faking some of our dashboard project interactions.
    // If this becomes insufficient, we might be able to require the project.js
    // file from shared here.
    project: {
      clearHtml: function () {},
      exceedsAbuseThreshold: function () { return false; },
      getCurrentId: function () { return 'fake_id'; },
      isEditing: function () { return true; }
    },
    assets: {
      showAssetManager: function () {},
      listStore: {
        reset() {},
        add() {
          return [];
        },
        remove() {
          return [];
        },
        list() {
          return [];
        },
      },
    }
  });
  window.marked = function (str) {
    return str;
  };
};

function setupLocale(app) {
  setupLocales();
}

exports.setupLocale = setupLocale;

function setupLocales() {
  // make sure Blockly is loaded
  require('./frame')();
  require('../../build/package/js/en_us/*_locale*.js', { mode: 'expand'});
  assert(window.blockly.applab_locale);
}

exports.setupLocales = setupLocales;

/**
 * Generates an artist answer (which is just an ordered list of artist commands)
 * when given a function simulating the generated code. That function will
 * look something like the following:
 * function (api) {
 *   api.moveForward(100);
 *   api.turnRight(90);
 * }
 */
exports.generateArtistAnswer = function (generatedCode) {
  var ArtistAPI = require('@cdo/apps/turtle/api');
  var api = new ArtistAPI();

  api.log = [];
  generatedCode(api);
  return api.log;
};

/**
 * Checks that an object has a property with the given name, independent
 * of its prototype.
 *
 * @param {*} obj - Object that should contain the property.
 * @param {string} propertyName - Name of the property the object should
 *        contain at own depth.
 */
exports.assertOwnProperty = function (obj, propertyName) {
  assert(obj.hasOwnProperty(propertyName), "Expected " +
      obj.constructor.name + " to have a property '" +
      propertyName + "' but no such property was found.");
};


/**
 * @returns {boolean} True if mochify was launched with debug flag
 */
exports.debugMode = function () {
  return location.search.substring(1).split('&').indexOf('debug') !== -1;
};

/**
 * jQuery.simulate was having issues in phantom, so I decided to roll my own
 * drag simulation.
 * @param {string} type ElementType to be dragged in
 * @param {number} left Horizontal offset from top left of visualization to drop at
 * @param {number} top Vertical offset from top left of visualization to drop at
 */
exports.dragToVisualization = function (type, left, top) {
  // drag a new element in
  var element = $("[data-element-type='" + type + "']");

  var screenOffset = element.offset();
  var mousedown = $.Event("mousedown", {
    which: 1,
    pageX: screenOffset.left,
    pageY: screenOffset.top
  });
  element.trigger(mousedown);

  var drag = $.Event("mousemove", {
    pageX: $("#visualization").offset().left + left,
    pageY: $("#visualization").offset().top + top
  });
  $(document).trigger(drag);

  // when we start our drag, it positions the dragged element to be centered
  // on our cursor. adjust the target drop location accordingly
  var halfWidth = $('.draggingParent').width() / 2;
  var drag2 = $.Event("mousemove", {
    pageX: $("#visualization").offset().left + left + halfWidth,
    pageY: $("#visualization").offset().top + top
  });
  $(document).trigger(drag2);

  var mouseup = $.Event('mouseup', {
    pageX: $("#visualization").offset().left + left + halfWidth,
    pageY: $("#visualization").offset().top + top
  });
  $(document).trigger(mouseup);
};

/**
 * From: http://marcgrabanski.com/simulating-mouse-click-events-in-javascript
 * Creates a mouse event of the given type with the given clientX/clientY
 * @param {string} type
 * @param {number} clientX
 * @param {number} clientY
 */
exports.createMouseEvent = function mouseEvent(type, clientX, clientY) {
  var evt;
  var e = {
    bubbles: true,
    cancelable: (type !== "mousemove"),
    view: window,
    detail: 0,
    screenX: undefined,
    screenY: undefined,
    clientX: clientX,
    clientY: clientY,
    ctrlKey: false,
    altKey: false,
    shiftKey: false,
    metaKey: false,
    button: 0,
    relatedTarget: undefined
  };
  if (typeof( document.createEvent ) === "function") {
    evt = document.createEvent("MouseEvents");
    evt.initMouseEvent(type,
      e.bubbles, e.cancelable, e.view, e.detail,
      e.screenX, e.screenY, e.clientX, e.clientY,
      e.ctrlKey, e.altKey, e.shiftKey, e.metaKey,
      e.button, document.body.parentNode);
  } else if (document.createEventObject) {
    evt = document.createEventObject();
    for (var prop in e) {
      evt[prop] = e[prop];
    }
    evt.button = { 0:1, 1:4, 2:2 }[evt.button] || evt.button;
  }
  return evt;
};

/**
 * Creates a key event of the given type with the additional parameters
 * @param {string} type (keydown, keyup, keypress)
 * @param {obj} keyConfig
 */
exports.createKeyEvent = function keyEvent(type, keyConfig) {
  // Need to use generic "Event" instead of "KeyboardEvent" because of
  // http://stackoverflow.com/questions/961532/firing-a-keyboard-event-in-javascript#comment-44022523
  var keyboardEvent = new Event(type);
  keyboardEvent.which = keyConfig.which;
  keyboardEvent.keyCode = keyConfig.keyCode;
  keyboardEvent.altKey = keyConfig.altKey;
  keyboardEvent.metaKey = keyConfig.metaKey;
  keyboardEvent.ctrlKey = keyConfig.ctrlKey;
  keyboardEvent.shiftKey = keyConfig.shiftKey;

  return keyboardEvent;
};

/**
 * Append text to the ace editor
 */
exports.typeAceText = function (text) {
  var aceEditor = window.__TestInterface.getDroplet().aceEditor;
  aceEditor.textInput.focus();
  aceEditor.onTextInput(text);
};

/**
 * Set the Ace editor text to the given text
 */
exports.setAceText = function (text) {
  var aceEditor = window.__TestInterface.getDroplet().aceEditor;
  aceEditor.textInput.focus();
  aceEditor.setValue(text);
};<|MERGE_RESOLUTION|>--- conflicted
+++ resolved
@@ -1,21 +1,14 @@
 require("babel-polyfill"); // Provides Object.assign, among other things.
 require('require-globify');
 var $ = require('jquery');
-<<<<<<< HEAD
+var React = require('react');
 import {assert} from './configuredChai';
 
 exports.setExternalGlobals = function () {
+  // Temporary: Provide React on window while we still have a direct dependency
+  // on the global due to a bad code-studio/apps interaction.
+  window.React = React;
   window.dashboard = Object.assign({}, window.dashboard, {
-=======
-var React = require('react');
-
-exports.setExternalGlobals = function () {
-  window.$ = $;
-  window.jQuery = $;
-  window.React = React;
-
-  window.dashboard = $.extend(window.dashboard, {
->>>>>>> ee51890d
     i18n: {
       t: function (selector) { return selector; }
     },
