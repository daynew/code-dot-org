var path = require('path');
var fs = require('fs');
var jsdomRoot = require('jsdom');
var jsdom = require('jsdom').jsdom;
var xmldom = require('xmldom');
var canvas = require('canvas');
var testUtils = require('./testUtils');
var msg = testUtils.requireWithGlobalsCheckBuildFolder('../locale/current/common', ['c', 'n', 'v', 'p', 's']);

var buildDir = '../../build';

var VENDOR_CODE =
  fs.readFileSync(path.join(__dirname, buildDir + '/package/js/en_us/vendor.js'));

setGlobals();

runTestFromCollection(process.argv[2], process.argv[3]);

// Executor is called in its own process.  Logging statements are swalled.
// levelTest treats any write to stderr as test failure, and writes that info
// to the console
function logError(msg) {
  process.stderr.write(msg + '\n');
}

// Using chaiAssert results in most of the contents being swallowed because
// we're in our own process. Instead use a custom assert function that will at
// least give us a callstack on the child process.
function assert(test, msg) {
  if (!test) {
    if (msg) {
      logError(msg + '\n');
    }
    logError(new Error().stack);
  }
}

function setGlobals () {
  // Initialize virtual browser environment.
  var html = '<html><head></head><body><div id="app"></div></body></html>';
  global.document = jsdom(html);
  global.window = global.document.parentWindow;
  global.DOMParser = xmldom.DOMParser;
  global.window.DOMParser = global.DOMParser;
  global.XMLSerializer = xmldom.XMLSerializer;
  global.Blockly = initBlockly(window);
  global.Image = canvas.Image;
  // used by Hammer.js in studio
  global.navigator = {};

  jsdomRoot.dom.level3.html.HTMLElement.prototype.getBBox = function () {
    return {
      height: 0,
      width: 0
    };
  };
}

function initBlockly () {
  /* jshint -W054 */
  var fn = new Function(VENDOR_CODE + '; return Blockly;');
  return fn.call(window);
}

function runTestFromCollection (collection, index) {
  var testCollection = require('../solutions/' + collection);
  var app = testCollection.app;
  var testData = testCollection.tests[index];

  // skin shouldnt matter for most cases
  var skinId = testCollection.skinId || 'farmer';

  var level;
  // Each testCollection file must either specify a file from which to get the
  // level, or provide it's own custom level
  if (testCollection.levelFile) {
    var levels = require(testUtils.buildPath(app + '/' + testCollection.levelFile));
    level = levels[testCollection.levelId];
  } else {
    // custom levels can either be across all tests in the collection (in which
    // case it's testCollection.levelDefinition), or for a single test (in which
    // case it's returned by testData.delayLoadLevelDefinition())
    // NOTE: we could simplify things by converting everyone to use the per test
    // usage instead of the per collection usage
    if (!testCollection.levelDefinition && !testData.delayLoadLevelDefinition) {
      logError('testCollection requires levelFile or levelDefinition');
      return;
    }
    level = testCollection.levelDefinition || testData.delayLoadLevelDefinition();
  }

  // Override speed
  if (!level.scale) {
    level.scale = {};
  }
  level.scale.stepSpeed = 0;
  level.sliderSpeed = 1;

  // studio tests depend on timing
  if (app === 'studio') {
    level.scale.stepSpeed = 33;
  }

  // Override start blocks to load the solution;
  level.startBlocks = testData.xml;

  // Validate successful solution.
  var validateResult = function (report) {
    assert(Object.keys(testData.expected).length > 0, 'No expected keys specified');
    Object.keys(testData.expected).forEach(function (key) {
      if (report[key] !== testData.expected[key]) {
        logError('Failure for key: ' + key);
        logError('. Expected: ' + testData.expected[key]);
        logError('. Got: ' + report[key] + '\n');
      }
    });

    // define a customValidator to run/validate arbitrary code at the point when
    // StudioAppClass.report gets called. Allows us to access some things that
    // aren't on the options object passed into report
    if (testData.customValidator) {
      assert(testData.customValidator(assert), 'Custom validator failed');
    }
  };

  runLevel(app, skinId, level, validateResult, testData.runBeforeClick);
}

function runLevel (app, skinId, level, onAttempt, beforeClick) {
  require(buildDir + '/js/' + app + '/main');
<<<<<<< HEAD
  var studioAppSingleton = require(buildDir + '/js/StudioApp');
  global.StudioApp = studioAppSingleton;

=======
  var studioAppSingleton = require(buildDir + '/js/base');
  
>>>>>>> bf36034a
  setAppSpecificGlobals(app);

  var main = window[app + 'Main'];
  main({
    skinId: skinId,
    level: level,
    baseUrl: '/', // Doesn't matter
    containerId: 'app',
    onInitialize: function() {
      // Click the run button!
      if (beforeClick) {
        beforeClick(assert);
      }
      studioAppSingleton.runButtonClick();
    },
    onAttempt: onAttempt
  });
}

function setAppSpecificGlobals (app) {
  // app specific hacks
  switch (app.toLowerCase()) {
    case 'calc':
      global.Calc = window.Calc;
      break;
    case 'eval':
      global.Eval = window.Eval;
      break;
  }
}<|MERGE_RESOLUTION|>--- conflicted
+++ resolved
@@ -128,14 +128,7 @@
 
 function runLevel (app, skinId, level, onAttempt, beforeClick) {
   require(buildDir + '/js/' + app + '/main');
-<<<<<<< HEAD
   var studioAppSingleton = require(buildDir + '/js/StudioApp');
-  global.StudioApp = studioAppSingleton;
-
-=======
-  var studioAppSingleton = require(buildDir + '/js/base');
-  
->>>>>>> bf36034a
   setAppSpecificGlobals(app);
 
   var main = window[app + 'Main'];
