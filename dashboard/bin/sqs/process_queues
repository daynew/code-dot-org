--- conflicted
+++ resolved
@@ -78,7 +78,6 @@
     }
 
     puts "Press ^C to stop"
-<<<<<<< HEAD
     time = 0
     loop do
       metrics_map.each do |k,v|
@@ -86,17 +85,6 @@
         time += 1
       end
       interruptible_sleep update_interval
-=======
-    sqs = Aws::SQS::Client.new
-    loop do
-      configs.each do |config|
-        name = config.name
-        response = sqs.get_queue_attributes(queue_url: config.queue_url, 
-                                            attribute_names: %w{ApproximateNumberOfMessages})
-        puts "#{name}: #{metrics_map[name]} backlog=#{response.attributes['ApproximateNumberOfMessages']}"
-        interruptible_sleep update_interval
-      end  
->>>>>>> 0d392fbc
     end
   end
 
