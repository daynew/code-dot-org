# This file is auto-generated from the current state of the database. Instead
# of editing this file, please use the migrations feature of Active Record to
# incrementally modify your database, and then regenerate this schema definition.
#
# Note that this schema.rb definition is the authoritative source for your
# database schema. If you need to create the application database on another
# system, you should be using db:schema:load, not running all the migrations
# from scratch. The latter is a flawed and unsustainable approach (the more migrations
# you'll amass, the slower it'll run and the greater likelihood for issues).
#
# It's strongly recommended that you check this file into your version control system.

ActiveRecord::Schema.define(version: 20160824002113) do

  create_table "activities", force: :cascade, options: "ENGINE=InnoDB DEFAULT CHARSET=utf8 COLLATE=utf8_unicode_ci" do |t|
    t.integer  "user_id"
    t.integer  "level_id"
    t.string   "action"
    t.string   "url"
    t.datetime "created_at"
    t.datetime "updated_at"
    t.integer  "attempt"
    t.integer  "time"
    t.integer  "test_result"
    t.integer  "level_source_id"
    t.integer  "lines",           default: 0, null: false
    t.index ["level_source_id"], name: "index_activities_on_level_source_id", using: :btree
    t.index ["user_id", "level_id"], name: "index_activities_on_user_id_and_level_id", using: :btree
  end

  create_table "activity_hints", force: :cascade, options: "ENGINE=InnoDB DEFAULT CHARSET=utf8 COLLATE=utf8_unicode_ci" do |t|
    t.integer  "activity_id",          null: false
    t.integer  "level_source_hint_id"
    t.datetime "created_at"
    t.datetime "updated_at"
    t.integer  "hint_visibility"
    t.integer  "ip_hash"
    t.index ["activity_id"], name: "index_activity_hints_on_activity_id", using: :btree
    t.index ["level_source_hint_id"], name: "index_activity_hints_on_level_source_hint_id", using: :btree
  end

  create_table "authored_hint_view_requests", force: :cascade, options: "ENGINE=InnoDB DEFAULT CHARSET=utf8 COLLATE=utf8_unicode_ci" do |t|
    t.integer  "user_id"
    t.integer  "script_id"
    t.integer  "level_id"
    t.string   "hint_id"
    t.string   "hint_class"
    t.string   "hint_type"
    t.integer  "prev_time"
    t.integer  "prev_attempt"
    t.integer  "prev_test_result"
    t.integer  "prev_activity_id"
    t.integer  "prev_level_source_id"
    t.integer  "next_time"
    t.integer  "next_attempt"
    t.integer  "next_test_result"
    t.integer  "next_activity_id"
    t.integer  "next_level_source_id"
    t.integer  "final_time"
    t.integer  "final_attempt"
    t.integer  "final_test_result"
    t.integer  "final_activity_id"
    t.integer  "final_level_source_id"
    t.datetime "created_at",            null: false
    t.datetime "updated_at",            null: false
    t.index ["level_id"], name: "fk_rails_8f51960e09", using: :btree
    t.index ["script_id", "level_id"], name: "index_authored_hint_view_requests_on_script_id_and_level_id", using: :btree
    t.index ["user_id", "script_id", "level_id", "hint_id"], name: "index_authored_hint_view_requests_on_all_related_ids", using: :btree
    t.index ["user_id"], name: "index_authored_hint_view_requests_on_user_id", using: :btree
  end

  create_table "callouts", force: :cascade, options: "ENGINE=InnoDB DEFAULT CHARSET=utf8 COLLATE=utf8_unicode_ci" do |t|
    t.string   "element_id",       limit: 1024,  null: false
    t.string   "localization_key", limit: 1024,  null: false
    t.datetime "created_at"
    t.datetime "updated_at"
    t.integer  "script_level_id"
    t.text     "qtip_config",      limit: 65535
    t.string   "on"
    t.string   "callout_text"
  end

  create_table "channel_tokens", force: :cascade, options: "ENGINE=InnoDB DEFAULT CHARSET=utf8 COLLATE=utf8_unicode_ci" do |t|
    t.string   "channel",    null: false
    t.integer  "user_id",    null: false
    t.integer  "level_id",   null: false
    t.datetime "created_at"
    t.datetime "updated_at"
    t.index ["user_id", "level_id"], name: "index_channel_tokens_on_user_id_and_level_id", unique: true, using: :btree
  end

  create_table "cohorts", force: :cascade, options: "ENGINE=InnoDB DEFAULT CHARSET=utf8 COLLATE=utf8_unicode_ci" do |t|
    t.datetime "created_at"
    t.datetime "updated_at"
    t.string   "name"
    t.string   "program_type"
    t.datetime "cutoff_date"
    t.integer  "script_id"
    t.index ["name"], name: "index_cohorts_on_name", using: :btree
    t.index ["program_type"], name: "index_cohorts_on_program_type", using: :btree
  end

  create_table "cohorts_deleted_users", id: false, force: :cascade, options: "ENGINE=InnoDB DEFAULT CHARSET=utf8 COLLATE=utf8_unicode_ci" do |t|
    t.integer "user_id",   null: false
    t.integer "cohort_id", null: false
    t.index ["cohort_id", "user_id"], name: "index_cohorts_deleted_users_on_cohort_id_and_user_id", using: :btree
    t.index ["user_id", "cohort_id"], name: "index_cohorts_deleted_users_on_user_id_and_cohort_id", using: :btree
  end

  create_table "cohorts_districts", force: :cascade, options: "ENGINE=InnoDB DEFAULT CHARSET=utf8 COLLATE=utf8_unicode_ci" do |t|
    t.integer "cohort_id",    null: false
    t.integer "district_id",  null: false
    t.integer "max_teachers"
    t.index ["cohort_id", "district_id"], name: "index_cohorts_districts_on_cohort_id_and_district_id", using: :btree
    t.index ["district_id", "cohort_id"], name: "index_cohorts_districts_on_district_id_and_cohort_id", using: :btree
  end

  create_table "cohorts_users", id: false, force: :cascade, options: "ENGINE=InnoDB DEFAULT CHARSET=utf8 COLLATE=utf8_unicode_ci" do |t|
    t.integer "user_id",   null: false
    t.integer "cohort_id", null: false
    t.index ["cohort_id", "user_id"], name: "index_cohorts_users_on_cohort_id_and_user_id", using: :btree
    t.index ["user_id", "cohort_id"], name: "index_cohorts_users_on_user_id_and_cohort_id", using: :btree
  end

  create_table "concepts", force: :cascade, options: "ENGINE=InnoDB DEFAULT CHARSET=utf8 COLLATE=utf8_unicode_ci" do |t|
    t.string   "name"
    t.datetime "created_at"
    t.datetime "updated_at"
    t.integer  "video_id"
    t.index ["video_id"], name: "index_concepts_on_video_id", using: :btree
  end

  create_table "concepts_levels", force: :cascade, options: "ENGINE=InnoDB DEFAULT CHARSET=utf8 COLLATE=utf8_unicode_ci" do |t|
    t.integer "concept_id"
    t.integer "level_id"
    t.index ["concept_id"], name: "index_concepts_levels_on_concept_id", using: :btree
    t.index ["level_id"], name: "index_concepts_levels_on_level_id", using: :btree
  end

  create_table "districts", force: :cascade, options: "ENGINE=InnoDB DEFAULT CHARSET=utf8 COLLATE=utf8_unicode_ci" do |t|
    t.string   "name",       null: false
    t.string   "location"
    t.integer  "contact_id"
    t.datetime "created_at"
    t.datetime "updated_at"
    t.index ["contact_id"], name: "index_districts_on_contact_id", using: :btree
    t.index ["name"], name: "index_districts_on_name", using: :btree
  end

  create_table "districts_users", id: false, force: :cascade, options: "ENGINE=InnoDB DEFAULT CHARSET=utf8 COLLATE=utf8_unicode_ci" do |t|
    t.integer "user_id",     null: false
    t.integer "district_id", null: false
    t.index ["district_id", "user_id"], name: "index_districts_users_on_district_id_and_user_id", using: :btree
    t.index ["user_id", "district_id"], name: "index_districts_users_on_user_id_and_district_id", using: :btree
  end

<<<<<<< HEAD
  create_table "experiment_activities", force: :cascade, options: "ENGINE=InnoDB DEFAULT CHARSET=utf8 COLLATE=utf8_unicode_ci" do |t|
    t.integer  "activity_id",     null: false
    t.string   "feedback_design"
    t.datetime "created_at"
    t.datetime "updated_at"
  end

  create_table "facilitators_workshops", id: false, force: :cascade, options: "ENGINE=InnoDB DEFAULT CHARSET=utf8 COLLATE=utf8_unicode_ci" do |t|
    t.integer "workshop_id",    null: false
    t.integer "facilitator_id", null: false
=======
  add_index "districts_users", ["district_id", "user_id"], name: "index_districts_users_on_district_id_and_user_id", using: :btree
  add_index "districts_users", ["user_id", "district_id"], name: "index_districts_users_on_user_id_and_district_id", using: :btree

  create_table "facilitators_workshops", id: false, force: :cascade do |t|
    t.integer "workshop_id",    limit: 4, null: false
    t.integer "facilitator_id", limit: 4, null: false
>>>>>>> 3a46f8b5
  end

  create_table "followers", force: :cascade, options: "ENGINE=InnoDB DEFAULT CHARSET=utf8 COLLATE=utf8_unicode_ci" do |t|
    t.integer  "user_id",         null: false
    t.integer  "student_user_id", null: false
    t.datetime "created_at"
    t.datetime "updated_at"
    t.integer  "section_id"
    t.datetime "deleted_at"
    t.index ["section_id"], name: "index_followers_on_section_id", using: :btree
    t.index ["student_user_id"], name: "index_followers_on_student_user_id", using: :btree
    t.index ["user_id", "student_user_id"], name: "index_followers_on_user_id_and_student_user_id", using: :btree
  end

  create_table "frequent_unsuccessful_level_sources", force: :cascade, options: "ENGINE=InnoDB DEFAULT CHARSET=utf8 COLLATE=utf8_unicode_ci" do |t|
    t.integer  "level_source_id",                 null: false
    t.boolean  "active",          default: false, null: false
    t.integer  "level_id",                        null: false
    t.integer  "num_of_attempts"
    t.datetime "created_at"
    t.datetime "updated_at"
  end

  create_table "gallery_activities", force: :cascade, options: "ENGINE=InnoDB DEFAULT CHARSET=utf8 COLLATE=utf8_unicode_ci" do |t|
    t.integer  "user_id",                        null: false
    t.integer  "activity_id",                    null: false
    t.datetime "created_at"
    t.datetime "updated_at"
    t.boolean  "autosaved"
    t.string   "app",         default: "turtle", null: false
    t.index ["activity_id"], name: "index_gallery_activities_on_activity_id", using: :btree
    t.index ["app", "autosaved"], name: "index_gallery_activities_on_app_and_autosaved", using: :btree
    t.index ["user_id", "activity_id"], name: "index_gallery_activities_on_user_id_and_activity_id", unique: true, using: :btree
  end

  create_table "games", force: :cascade, options: "ENGINE=InnoDB DEFAULT CHARSET=utf8 COLLATE=utf8_unicode_ci" do |t|
    t.string   "name"
    t.datetime "created_at"
    t.datetime "updated_at"
    t.string   "app"
    t.integer  "intro_video_id"
    t.index ["intro_video_id"], name: "index_games_on_intro_video_id", using: :btree
  end

  create_table "hint_view_requests", force: :cascade, options: "ENGINE=InnoDB DEFAULT CHARSET=utf8 COLLATE=utf8_unicode_ci" do |t|
    t.integer  "user_id"
    t.integer  "script_id"
    t.integer  "level_id"
    t.integer  "feedback_type"
    t.text     "feedback_xml",  limit: 65535
    t.datetime "created_at",                  null: false
    t.datetime "updated_at",                  null: false
    t.index ["script_id", "level_id"], name: "index_hint_view_requests_on_script_id_and_level_id", using: :btree
    t.index ["user_id"], name: "index_hint_view_requests_on_user_id", using: :btree
  end

  create_table "level_concept_difficulties", force: :cascade, options: "ENGINE=InnoDB DEFAULT CHARSET=utf8 COLLATE=utf8_unicode_ci" do |t|
    t.integer  "level_id"
    t.datetime "created_at",            null: false
    t.datetime "updated_at",            null: false
    t.integer  "sequencing"
    t.integer  "debugging"
    t.integer  "repeat_loops"
    t.integer  "repeat_until_while"
    t.integer  "for_loops"
    t.integer  "events"
    t.integer  "variables"
    t.integer  "functions"
    t.integer  "functions_with_params"
    t.integer  "conditionals"
    t.index ["level_id"], name: "index_level_concept_difficulties_on_level_id", using: :btree
  end

  create_table "level_source_hints", force: :cascade, options: "ENGINE=InnoDB DEFAULT CHARSET=utf8 COLLATE=utf8_unicode_ci" do |t|
    t.integer  "level_source_id"
    t.text     "hint",            limit: 65535
    t.integer  "times_proposed"
    t.float    "priority",        limit: 24
    t.datetime "created_at"
    t.datetime "updated_at"
    t.integer  "user_id"
    t.string   "status"
    t.string   "source"
    t.index ["level_source_id"], name: "index_level_source_hints_on_level_source_id", using: :btree
  end

  create_table "level_source_images", force: :cascade, options: "ENGINE=InnoDB DEFAULT CHARSET=utf8 COLLATE=utf8_unicode_ci" do |t|
    t.integer  "level_source_id"
    t.binary   "image",           limit: 16777215
    t.datetime "created_at"
    t.datetime "updated_at"
    t.index ["level_source_id"], name: "index_level_source_images_on_level_source_id", using: :btree
  end

  create_table "level_sources", force: :cascade, options: "ENGINE=InnoDB DEFAULT CHARSET=utf8 COLLATE=utf8_unicode_ci" do |t|
    t.integer  "level_id"
    t.string   "md5",        limit: 32,                    null: false
    t.string   "data",       limit: 20000,                 null: false
    t.datetime "created_at"
    t.datetime "updated_at"
    t.boolean  "hidden",                   default: false
    t.index ["level_id", "md5"], name: "index_level_sources_on_level_id_and_md5", using: :btree
  end

  create_table "levels", force: :cascade, options: "ENGINE=InnoDB DEFAULT CHARSET=utf8 COLLATE=utf8_unicode_ci" do |t|
    t.integer  "game_id"
    t.string   "name",                                                   null: false
    t.datetime "created_at"
    t.datetime "updated_at"
    t.string   "level_num"
    t.integer  "ideal_level_source_id"
    t.integer  "solution_level_source_id"
    t.integer  "user_id"
    t.text     "properties",               limit: 65535
    t.string   "type"
    t.string   "md5"
    t.boolean  "published",                              default: false, null: false
    t.text     "notes",                    limit: 65535
    t.index ["game_id"], name: "index_levels_on_game_id", using: :btree
  end

  create_table "levels_script_levels", id: false, force: :cascade, options: "ENGINE=InnoDB DEFAULT CHARSET=utf8 COLLATE=utf8_unicode_ci" do |t|
    t.integer "level_id",        null: false
    t.integer "script_level_id", null: false
    t.index ["level_id"], name: "index_levels_script_levels_on_level_id", using: :btree
    t.index ["script_level_id"], name: "index_levels_script_levels_on_script_level_id", using: :btree
  end

  create_table "paired_user_levels", force: :cascade, options: "ENGINE=InnoDB DEFAULT CHARSET=utf8 COLLATE=utf8_unicode_ci" do |t|
    t.integer  "driver_user_level_id"
    t.integer  "navigator_user_level_id"
    t.datetime "created_at",              null: false
    t.datetime "updated_at",              null: false
    t.index ["driver_user_level_id"], name: "index_paired_user_levels_on_driver_user_level_id", using: :btree
    t.index ["navigator_user_level_id"], name: "index_paired_user_levels_on_navigator_user_level_id", using: :btree
  end

  create_table "pd_attendances", force: :cascade, options: "ENGINE=InnoDB DEFAULT CHARSET=utf8 COLLATE=utf8_unicode_ci" do |t|
    t.integer  "pd_session_id", null: false
    t.integer  "teacher_id",    null: false
    t.datetime "created_at"
    t.datetime "updated_at"
    t.index ["pd_session_id", "teacher_id"], name: "index_pd_attendances_on_pd_session_id_and_teacher_id", unique: true, using: :btree
  end

  create_table "pd_course_facilitators", force: :cascade, options: "ENGINE=InnoDB DEFAULT CHARSET=utf8 COLLATE=utf8_unicode_ci" do |t|
    t.integer "facilitator_id", null: false
    t.string  "course",         null: false
    t.index ["course"], name: "index_pd_course_facilitators_on_course", using: :btree
  end

  create_table "pd_district_payment_terms", force: :cascade, options: "ENGINE=InnoDB DEFAULT CHARSET=utf8 COLLATE=utf8_unicode_ci" do |t|
    t.integer "district_id"
    t.string  "course",                              null: false
    t.string  "rate_type",                           null: false
    t.decimal "rate",        precision: 8, scale: 2, null: false
    t.index ["district_id", "course"], name: "index_pd_district_payment_terms_on_district_id_and_course", using: :btree
  end

  create_table "pd_enrollments", force: :cascade, options: "ENGINE=InnoDB DEFAULT CHARSET=utf8 COLLATE=utf8_unicode_ci" do |t|
    t.integer  "pd_workshop_id",      null: false
    t.string   "name",                null: false
    t.string   "email",               null: false
    t.datetime "created_at"
    t.datetime "updated_at"
    t.string   "school"
    t.string   "code"
    t.integer  "school_district_id"
    t.integer  "school_zip"
    t.string   "school_type"
    t.string   "school_state"
    t.integer  "user_id"
    t.datetime "survey_sent_at"
<<<<<<< HEAD
    t.integer  "completed_survey_id"
    t.index ["code"], name: "index_pd_enrollments_on_code", unique: true, using: :btree
    t.index ["pd_workshop_id"], name: "index_pd_enrollments_on_pd_workshop_id", using: :btree
    t.index ["school_district_id"], name: "index_pd_enrollments_on_school_district_id", using: :btree
=======
    t.integer  "completed_survey_id", limit: 4
    t.integer  "school_info_id",      limit: 4
>>>>>>> 3a46f8b5
  end

  create_table "pd_sessions", force: :cascade, options: "ENGINE=InnoDB DEFAULT CHARSET=utf8 COLLATE=utf8_unicode_ci" do |t|
    t.integer  "pd_workshop_id"
    t.datetime "start",          null: false
    t.datetime "end",            null: false
    t.datetime "created_at"
    t.datetime "updated_at"
    t.index ["pd_workshop_id"], name: "index_pd_sessions_on_pd_workshop_id", using: :btree
  end

  create_table "pd_workshops", force: :cascade, options: "ENGINE=InnoDB DEFAULT CHARSET=utf8 COLLATE=utf8_unicode_ci" do |t|
    t.string   "workshop_type",                    null: false
    t.integer  "organizer_id",                     null: false
    t.string   "location_name"
    t.string   "location_address"
    t.text     "processed_location", limit: 65535
    t.string   "course",                           null: false
    t.string   "subject"
    t.integer  "capacity",                         null: false
    t.text     "notes",              limit: 65535
    t.integer  "section_id"
    t.datetime "started_at"
    t.datetime "ended_at"
    t.datetime "created_at"
    t.datetime "updated_at"
    t.datetime "processed_at"
    t.index ["organizer_id"], name: "index_pd_workshops_on_organizer_id", using: :btree
  end

  create_table "pd_workshops_facilitators", id: false, force: :cascade, options: "ENGINE=InnoDB DEFAULT CHARSET=utf8 COLLATE=utf8_unicode_ci" do |t|
    t.integer "pd_workshop_id", null: false
    t.integer "user_id",        null: false
    t.index ["pd_workshop_id"], name: "index_pd_workshops_facilitators_on_pd_workshop_id", using: :btree
    t.index ["user_id"], name: "index_pd_workshops_facilitators_on_user_id", using: :btree
  end

  create_table "peer_reviews", force: :cascade, options: "ENGINE=InnoDB DEFAULT CHARSET=utf8 COLLATE=utf8_unicode_ci" do |t|
    t.integer  "submitter_id"
    t.integer  "reviewer_id"
    t.boolean  "from_instructor",               default: false, null: false
    t.integer  "script_id",                                     null: false
    t.integer  "level_id",                                      null: false
    t.integer  "level_source_id",                               null: false
    t.text     "data",            limit: 65535
    t.integer  "status"
    t.datetime "created_at",                                    null: false
    t.datetime "updated_at",                                    null: false
    t.index ["level_id"], name: "index_peer_reviews_on_level_id", using: :btree
    t.index ["level_source_id"], name: "index_peer_reviews_on_level_source_id", using: :btree
    t.index ["reviewer_id"], name: "index_peer_reviews_on_reviewer_id", using: :btree
    t.index ["script_id"], name: "index_peer_reviews_on_script_id", using: :btree
    t.index ["submitter_id"], name: "index_peer_reviews_on_submitter_id", using: :btree
  end

  create_table "plc_course_units", force: :cascade, options: "ENGINE=InnoDB DEFAULT CHARSET=utf8 COLLATE=utf8_unicode_ci" do |t|
    t.integer  "plc_course_id"
    t.string   "unit_name"
    t.string   "unit_description"
    t.integer  "unit_order"
    t.datetime "created_at",                       null: false
    t.datetime "updated_at",                       null: false
    t.integer  "script_id"
    t.boolean  "started",          default: false, null: false
    t.index ["plc_course_id"], name: "index_plc_course_units_on_plc_course_id", using: :btree
    t.index ["script_id"], name: "index_plc_course_units_on_script_id", using: :btree
  end

  create_table "plc_courses", force: :cascade, options: "ENGINE=InnoDB DEFAULT CHARSET=utf8 COLLATE=utf8_unicode_ci" do |t|
    t.string   "name"
    t.datetime "created_at", null: false
    t.datetime "updated_at", null: false
  end

  create_table "plc_enrollment_module_assignments", force: :cascade, options: "ENGINE=InnoDB DEFAULT CHARSET=utf8 COLLATE=utf8_unicode_ci" do |t|
    t.integer  "plc_enrollment_unit_assignment_id"
    t.integer  "plc_learning_module_id"
    t.datetime "created_at",                        null: false
    t.datetime "updated_at",                        null: false
    t.integer  "user_id"
    t.index ["plc_enrollment_unit_assignment_id"], name: "module_assignment_enrollment_index", using: :btree
    t.index ["plc_learning_module_id"], name: "module_assignment_lm_index", using: :btree
    t.index ["user_id"], name: "index_plc_enrollment_module_assignments_on_user_id", using: :btree
  end

  create_table "plc_enrollment_unit_assignments", force: :cascade, options: "ENGINE=InnoDB DEFAULT CHARSET=utf8 COLLATE=utf8_unicode_ci" do |t|
    t.integer  "plc_user_course_enrollment_id"
    t.integer  "plc_course_unit_id"
    t.string   "status"
    t.datetime "created_at",                    null: false
    t.datetime "updated_at",                    null: false
    t.integer  "user_id"
    t.index ["plc_course_unit_id"], name: "enrollment_unit_assignment_course_unit_index", using: :btree
    t.index ["plc_user_course_enrollment_id"], name: "enrollment_unit_assignment_course_enrollment_index", using: :btree
    t.index ["user_id"], name: "index_plc_enrollment_unit_assignments_on_user_id", using: :btree
  end

  create_table "plc_evaluation_answers", force: :cascade, options: "ENGINE=InnoDB DEFAULT CHARSET=utf8 COLLATE=utf8_unicode_ci" do |t|
    t.string   "answer"
    t.integer  "plc_evaluation_question_id"
    t.datetime "created_at",                             null: false
    t.datetime "updated_at",                             null: false
    t.integer  "plc_learning_module_id"
    t.integer  "weight",                     default: 1, null: false
    t.index ["plc_evaluation_question_id"], name: "index_plc_evaluation_answers_on_plc_evaluation_question_id", using: :btree
    t.index ["plc_learning_module_id"], name: "index_plc_evaluation_answers_on_plc_learning_module_id", using: :btree
  end

  create_table "plc_evaluation_questions", force: :cascade, options: "ENGINE=InnoDB DEFAULT CHARSET=utf8 COLLATE=utf8_unicode_ci" do |t|
    t.string   "question"
    t.integer  "plc_course_unit_id"
    t.datetime "created_at",         null: false
    t.datetime "updated_at",         null: false
    t.index ["plc_course_unit_id"], name: "index_plc_evaluation_questions_on_plc_course_unit_id", using: :btree
  end

  create_table "plc_learning_modules", force: :cascade, options: "ENGINE=InnoDB DEFAULT CHARSET=utf8 COLLATE=utf8_unicode_ci" do |t|
    t.string   "name"
    t.datetime "created_at",         null: false
    t.datetime "updated_at",         null: false
    t.integer  "plc_course_unit_id", null: false
    t.string   "module_type"
    t.integer  "stage_id"
    t.index ["plc_course_unit_id"], name: "index_plc_learning_modules_on_plc_course_unit_id", using: :btree
    t.index ["stage_id"], name: "index_plc_learning_modules_on_stage_id", using: :btree
  end

  create_table "plc_learning_modules_tasks", id: false, force: :cascade, options: "ENGINE=InnoDB DEFAULT CHARSET=utf8 COLLATE=utf8_unicode_ci" do |t|
    t.integer "plc_learning_module_id", null: false
    t.integer "plc_task_id",            null: false
    t.index ["plc_learning_module_id"], name: "index_plc_learning_modules_tasks_on_plc_learning_module_id", using: :btree
    t.index ["plc_task_id"], name: "index_plc_learning_modules_tasks_on_plc_task_id", using: :btree
  end

  create_table "plc_tasks", force: :cascade, options: "ENGINE=InnoDB DEFAULT CHARSET=utf8 COLLATE=utf8_unicode_ci" do |t|
    t.string   "name"
    t.datetime "created_at",                                          null: false
    t.datetime "updated_at",                                          null: false
    t.string   "type",                          default: "Plc::Task", null: false
    t.text     "properties",      limit: 65535
    t.integer  "script_level_id"
    t.index ["script_level_id"], name: "index_plc_tasks_on_script_level_id", using: :btree
  end

  create_table "plc_user_course_enrollments", force: :cascade, options: "ENGINE=InnoDB DEFAULT CHARSET=utf8 COLLATE=utf8_unicode_ci" do |t|
    t.string   "status"
    t.integer  "plc_course_id"
    t.integer  "user_id"
    t.datetime "created_at",    null: false
    t.datetime "updated_at",    null: false
    t.index ["plc_course_id"], name: "index_plc_user_course_enrollments_on_plc_course_id", using: :btree
    t.index ["user_id", "plc_course_id"], name: "index_plc_user_course_enrollments_on_user_id_and_plc_course_id", unique: true, using: :btree
  end

  create_table "prize_providers", force: :cascade, options: "ENGINE=InnoDB DEFAULT CHARSET=utf8 COLLATE=utf8_unicode_ci" do |t|
    t.string   "name"
    t.string   "url"
    t.string   "description_token"
    t.string   "image_name"
    t.datetime "created_at"
    t.datetime "updated_at"
  end

  create_table "prizes", force: :cascade, options: "ENGINE=InnoDB DEFAULT CHARSET=utf8 COLLATE=utf8_unicode_ci" do |t|
    t.integer  "prize_provider_id", null: false
    t.string   "code",              null: false
    t.integer  "user_id"
    t.datetime "created_at"
    t.datetime "updated_at"
    t.index ["prize_provider_id"], name: "index_prizes_on_prize_provider_id", using: :btree
    t.index ["user_id"], name: "index_prizes_on_user_id", using: :btree
  end

  create_table "professional_learning_partners", force: :cascade, options: "ENGINE=InnoDB DEFAULT CHARSET=utf8 COLLATE=utf8_unicode_ci" do |t|
    t.string  "name",       null: false
    t.integer "contact_id", null: false
    t.boolean "urban"
    t.index ["name"], name: "index_professional_learning_partners_on_name", using: :btree
  end

  create_table "puzzle_ratings", force: :cascade, options: "ENGINE=InnoDB DEFAULT CHARSET=utf8 COLLATE=utf8_unicode_ci" do |t|
    t.integer  "user_id"
    t.integer  "script_id"
    t.integer  "level_id"
    t.integer  "rating"
    t.datetime "created_at", null: false
    t.datetime "updated_at", null: false
    t.index ["script_id", "level_id"], name: "index_puzzle_ratings_on_script_id_and_level_id", using: :btree
    t.index ["user_id", "script_id", "level_id"], name: "index_puzzle_ratings_on_user_id_and_script_id_and_level_id", unique: true, using: :btree
  end

  create_table "school_districts", force: :cascade, options: "ENGINE=InnoDB DEFAULT CHARSET=utf8 COLLATE=utf8_unicode_ci" do |t|
    t.string   "name",       null: false
    t.string   "city",       null: false
    t.string   "state",      null: false
    t.string   "zip",        null: false
    t.datetime "created_at", null: false
    t.datetime "updated_at", null: false
  end

<<<<<<< HEAD
  create_table "script_levels", force: :cascade, options: "ENGINE=InnoDB DEFAULT CHARSET=utf8 COLLATE=utf8_unicode_ci" do |t|
    t.integer  "level_id"
    t.integer  "script_id",                 null: false
    t.integer  "chapter"
=======
  create_table "school_infos", force: :cascade do |t|
    t.string   "school_type",           limit: 255
    t.integer  "zip",                   limit: 4
    t.string   "state",                 limit: 255
    t.integer  "school_district_id",    limit: 4
    t.boolean  "school_district_other",             default: false
    t.datetime "created_at",                                        null: false
    t.datetime "updated_at",                                        null: false
  end

  add_index "school_infos", ["school_district_id"], name: "fk_rails_951bceb7e3", using: :btree

  create_table "script_levels", force: :cascade do |t|
    t.integer  "level_id",    limit: 4
    t.integer  "script_id",   limit: 4,     null: false
    t.integer  "chapter",     limit: 4
>>>>>>> 3a46f8b5
    t.datetime "created_at"
    t.datetime "updated_at"
    t.integer  "stage_id"
    t.integer  "position"
    t.boolean  "assessment"
    t.text     "properties",  limit: 65535
    t.boolean  "named_level"
    t.index ["level_id"], name: "index_script_levels_on_level_id", using: :btree
    t.index ["script_id"], name: "index_script_levels_on_script_id", using: :btree
    t.index ["stage_id"], name: "index_script_levels_on_stage_id", using: :btree
  end

  create_table "scripts", force: :cascade, options: "ENGINE=InnoDB DEFAULT CHARSET=utf8 COLLATE=utf8_unicode_ci" do |t|
    t.string   "name",                                          null: false
    t.datetime "created_at"
    t.datetime "updated_at"
    t.integer  "wrapup_video_id"
    t.boolean  "hidden",                        default: false, null: false
    t.integer  "user_id"
    t.boolean  "login_required",                default: false, null: false
    t.text     "properties",      limit: 65535
    t.index ["name"], name: "index_scripts_on_name", unique: true, using: :btree
    t.index ["wrapup_video_id"], name: "index_scripts_on_wrapup_video_id", using: :btree
  end

  create_table "secret_pictures", force: :cascade, options: "ENGINE=InnoDB DEFAULT CHARSET=utf8 COLLATE=utf8_unicode_ci" do |t|
    t.string   "name",       null: false
    t.string   "path",       null: false
    t.datetime "created_at"
    t.datetime "updated_at"
    t.index ["name"], name: "index_secret_pictures_on_name", unique: true, using: :btree
    t.index ["path"], name: "index_secret_pictures_on_path", unique: true, using: :btree
  end

  create_table "secret_words", force: :cascade, options: "ENGINE=InnoDB DEFAULT CHARSET=utf8 COLLATE=utf8_unicode_ci" do |t|
    t.string   "word",       null: false
    t.datetime "created_at"
    t.datetime "updated_at"
    t.index ["word"], name: "index_secret_words_on_word", unique: true, using: :btree
  end

  create_table "sections", force: :cascade, options: "ENGINE=InnoDB DEFAULT CHARSET=utf8 COLLATE=utf8_unicode_ci" do |t|
    t.integer  "user_id",                        null: false
    t.string   "name"
    t.datetime "created_at"
    t.datetime "updated_at"
    t.string   "code"
    t.integer  "script_id"
    t.string   "grade"
    t.string   "admin_code"
    t.string   "login_type",   default: "email", null: false
    t.datetime "deleted_at"
    t.boolean  "stage_extras", default: false,   null: false
    t.string   "section_type"
    t.index ["code"], name: "index_sections_on_code", unique: true, using: :btree
    t.index ["user_id"], name: "index_sections_on_user_id", using: :btree
  end

  create_table "segments", force: :cascade, options: "ENGINE=InnoDB DEFAULT CHARSET=utf8 COLLATE=utf8_unicode_ci" do |t|
    t.integer  "workshop_id", null: false
    t.datetime "start",       null: false
    t.datetime "end"
    t.datetime "created_at"
    t.datetime "updated_at"
    t.index ["end"], name: "index_segments_on_end", using: :btree
    t.index ["start"], name: "index_segments_on_start", using: :btree
    t.index ["workshop_id"], name: "index_segments_on_workshop_id", using: :btree
  end

  create_table "stages", force: :cascade, options: "ENGINE=InnoDB DEFAULT CHARSET=utf8 COLLATE=utf8_unicode_ci" do |t|
    t.string   "name",              null: false
    t.integer  "absolute_position"
    t.integer  "script_id",         null: false
    t.datetime "created_at"
    t.datetime "updated_at"
    t.string   "flex_category"
    t.boolean  "lockable"
    t.integer  "relative_position", null: false
  end

  create_table "survey_results", force: :cascade, options: "ENGINE=InnoDB DEFAULT CHARSET=utf8 COLLATE=utf8_unicode_ci" do |t|
    t.integer  "user_id"
    t.string   "kind"
    t.text     "properties", limit: 65535
    t.datetime "created_at",               null: false
    t.datetime "updated_at",               null: false
    t.index ["kind"], name: "index_survey_results_on_kind", using: :btree
    t.index ["user_id"], name: "index_survey_results_on_user_id", using: :btree
  end

  create_table "teacher_bonus_prizes", force: :cascade, options: "ENGINE=InnoDB DEFAULT CHARSET=utf8 COLLATE=utf8_unicode_ci" do |t|
    t.integer  "prize_provider_id", null: false
    t.string   "code",              null: false
    t.integer  "user_id"
    t.datetime "created_at"
    t.datetime "updated_at"
    t.index ["prize_provider_id"], name: "index_teacher_bonus_prizes_on_prize_provider_id", using: :btree
    t.index ["user_id"], name: "index_teacher_bonus_prizes_on_user_id", using: :btree
  end

  create_table "teacher_prizes", force: :cascade, options: "ENGINE=InnoDB DEFAULT CHARSET=utf8 COLLATE=utf8_unicode_ci" do |t|
    t.integer  "prize_provider_id", null: false
    t.string   "code",              null: false
    t.integer  "user_id"
    t.datetime "created_at"
    t.datetime "updated_at"
    t.index ["prize_provider_id"], name: "index_teacher_prizes_on_prize_provider_id", using: :btree
    t.index ["user_id"], name: "index_teacher_prizes_on_user_id", using: :btree
  end

  create_table "unexpected_teachers_workshops", id: false, force: :cascade, options: "ENGINE=InnoDB DEFAULT CHARSET=utf8 COLLATE=utf8_unicode_ci" do |t|
    t.integer "workshop_id",           null: false
    t.integer "unexpected_teacher_id", null: false
    t.index ["unexpected_teacher_id"], name: "index_unexpected_teachers_workshops_on_unexpected_teacher_id", using: :btree
    t.index ["workshop_id"], name: "index_unexpected_teachers_workshops_on_workshop_id", using: :btree
  end

  create_table "user_geos", force: :cascade, options: "ENGINE=InnoDB DEFAULT CHARSET=utf8 COLLATE=utf8_unicode_ci" do |t|
    t.integer  "user_id",                             null: false
    t.datetime "created_at",                          null: false
    t.datetime "updated_at",                          null: false
    t.datetime "indexed_at"
    t.string   "ip_address"
    t.string   "city"
    t.string   "state"
    t.string   "country"
    t.string   "postal_code"
    t.decimal  "latitude",    precision: 8, scale: 6
    t.decimal  "longitude",   precision: 9, scale: 6
    t.index ["indexed_at"], name: "index_user_geos_on_indexed_at", using: :btree
    t.index ["user_id"], name: "index_user_geos_on_user_id", using: :btree
  end

  create_table "user_levels", force: :cascade, options: "ENGINE=InnoDB DEFAULT CHARSET=utf8 COLLATE=utf8_unicode_ci" do |t|
    t.integer  "user_id",                      null: false
    t.integer  "level_id",                     null: false
    t.integer  "attempts",         default: 0, null: false
    t.datetime "created_at"
    t.datetime "updated_at"
    t.integer  "best_result"
    t.integer  "script_id"
    t.integer  "level_source_id"
    t.boolean  "submitted"
    t.boolean  "readonly_answers"
    t.datetime "unlocked_at"
    t.index ["user_id", "level_id", "script_id"], name: "index_user_levels_on_user_id_and_level_id_and_script_id", unique: true, using: :btree
  end

  create_table "user_module_task_assignments", force: :cascade, options: "ENGINE=InnoDB DEFAULT CHARSET=utf8 COLLATE=utf8_unicode_ci" do |t|
    t.integer "user_enrollment_module_assignment_id"
    t.integer "professional_learning_task_id"
    t.string  "status"
    t.index ["professional_learning_task_id"], name: "task_assignment_to_task_index", using: :btree
    t.index ["user_enrollment_module_assignment_id"], name: "task_assignment_to_module_assignment_index", using: :btree
  end

  create_table "user_permissions", force: :cascade, options: "ENGINE=InnoDB DEFAULT CHARSET=utf8 COLLATE=utf8_unicode_ci" do |t|
    t.integer  "user_id",    null: false
    t.string   "permission", null: false
    t.datetime "created_at"
    t.datetime "updated_at"
    t.index ["user_id", "permission"], name: "index_user_permissions_on_user_id_and_permission", unique: true, using: :btree
  end

  create_table "user_proficiencies", force: :cascade, options: "ENGINE=InnoDB DEFAULT CHARSET=utf8 COLLATE=utf8_unicode_ci" do |t|
    t.integer  "user_id",                                    null: false
    t.datetime "created_at",                                 null: false
    t.datetime "updated_at",                                 null: false
    t.datetime "last_progress_at"
    t.integer  "sequencing_d1_count",            default: 0
    t.integer  "sequencing_d2_count",            default: 0
    t.integer  "sequencing_d3_count",            default: 0
    t.integer  "sequencing_d4_count",            default: 0
    t.integer  "sequencing_d5_count",            default: 0
    t.integer  "debugging_d1_count",             default: 0
    t.integer  "debugging_d2_count",             default: 0
    t.integer  "debugging_d3_count",             default: 0
    t.integer  "debugging_d4_count",             default: 0
    t.integer  "debugging_d5_count",             default: 0
    t.integer  "repeat_loops_d1_count",          default: 0
    t.integer  "repeat_loops_d2_count",          default: 0
    t.integer  "repeat_loops_d3_count",          default: 0
    t.integer  "repeat_loops_d4_count",          default: 0
    t.integer  "repeat_loops_d5_count",          default: 0
    t.integer  "repeat_until_while_d1_count",    default: 0
    t.integer  "repeat_until_while_d2_count",    default: 0
    t.integer  "repeat_until_while_d3_count",    default: 0
    t.integer  "repeat_until_while_d4_count",    default: 0
    t.integer  "repeat_until_while_d5_count",    default: 0
    t.integer  "for_loops_d1_count",             default: 0
    t.integer  "for_loops_d2_count",             default: 0
    t.integer  "for_loops_d3_count",             default: 0
    t.integer  "for_loops_d4_count",             default: 0
    t.integer  "for_loops_d5_count",             default: 0
    t.integer  "events_d1_count",                default: 0
    t.integer  "events_d2_count",                default: 0
    t.integer  "events_d3_count",                default: 0
    t.integer  "events_d4_count",                default: 0
    t.integer  "events_d5_count",                default: 0
    t.integer  "variables_d1_count",             default: 0
    t.integer  "variables_d2_count",             default: 0
    t.integer  "variables_d3_count",             default: 0
    t.integer  "variables_d4_count",             default: 0
    t.integer  "variables_d5_count",             default: 0
    t.integer  "functions_d1_count",             default: 0
    t.integer  "functions_d2_count",             default: 0
    t.integer  "functions_d3_count",             default: 0
    t.integer  "functions_d4_count",             default: 0
    t.integer  "functions_d5_count",             default: 0
    t.integer  "functions_with_params_d1_count", default: 0
    t.integer  "functions_with_params_d2_count", default: 0
    t.integer  "functions_with_params_d3_count", default: 0
    t.integer  "functions_with_params_d4_count", default: 0
    t.integer  "functions_with_params_d5_count", default: 0
    t.integer  "conditionals_d1_count",          default: 0
    t.integer  "conditionals_d2_count",          default: 0
    t.integer  "conditionals_d3_count",          default: 0
    t.integer  "conditionals_d4_count",          default: 0
    t.integer  "conditionals_d5_count",          default: 0
    t.datetime "basic_proficiency_at"
    t.index ["user_id"], name: "index_user_proficiencies_on_user_id", using: :btree
  end

  create_table "user_scripts", force: :cascade, options: "ENGINE=InnoDB DEFAULT CHARSET=utf8 COLLATE=utf8_unicode_ci" do |t|
    t.integer  "user_id",          null: false
    t.integer  "script_id",        null: false
    t.datetime "started_at"
    t.datetime "completed_at"
    t.datetime "assigned_at"
    t.datetime "last_progress_at"
    t.datetime "created_at"
    t.datetime "updated_at"
    t.index ["script_id"], name: "index_user_scripts_on_script_id", using: :btree
    t.index ["user_id", "script_id"], name: "index_user_scripts_on_user_id_and_script_id", unique: true, using: :btree
  end

  create_table "users", force: :cascade, options: "ENGINE=InnoDB DEFAULT CHARSET=utf8 COLLATE=utf8_unicode_ci" do |t|
    t.string   "email",                                    default: "",      null: false
    t.string   "encrypted_password",                       default: ""
    t.string   "reset_password_token"
    t.datetime "reset_password_sent_at"
    t.datetime "remember_created_at"
    t.integer  "sign_in_count",                            default: 0
    t.datetime "current_sign_in_at"
    t.datetime "last_sign_in_at"
    t.string   "current_sign_in_ip"
    t.string   "last_sign_in_ip"
    t.datetime "created_at"
    t.datetime "updated_at"
    t.string   "username"
    t.string   "provider"
    t.string   "uid"
    t.boolean  "admin"
    t.string   "gender",                     limit: 1
    t.string   "name"
    t.string   "locale",                     limit: 10,    default: "en-US", null: false
    t.date     "birthday"
    t.string   "user_type",                  limit: 16
    t.string   "school"
    t.string   "full_address",               limit: 1024
    t.integer  "total_lines",                              default: 0,       null: false
    t.boolean  "prize_earned",                             default: false
    t.integer  "prize_id"
    t.boolean  "teacher_prize_earned",                     default: false
    t.integer  "teacher_prize_id"
    t.boolean  "teacher_bonus_prize_earned",               default: false
    t.integer  "teacher_bonus_prize_id"
    t.string   "confirmation_token"
    t.datetime "confirmed_at"
    t.datetime "confirmation_sent_at"
    t.string   "unconfirmed_email"
    t.integer  "prize_teacher_id"
    t.integer  "secret_picture_id"
    t.boolean  "active",                                   default: true,    null: false
    t.string   "hashed_email"
    t.datetime "deleted_at"
    t.string   "secret_words"
    t.text     "properties",                 limit: 65535
    t.string   "invitation_token"
    t.datetime "invitation_created_at"
    t.datetime "invitation_sent_at"
    t.datetime "invitation_accepted_at"
    t.integer  "invitation_limit"
    t.integer  "invited_by_id"
    t.string   "invited_by_type"
    t.integer  "invitations_count",                        default: 0
    t.integer  "terms_of_service_version"
    t.index ["confirmation_token", "deleted_at"], name: "index_users_on_confirmation_token_and_deleted_at", unique: true, using: :btree
    t.index ["email", "deleted_at"], name: "index_users_on_email_and_deleted_at", using: :btree
    t.index ["hashed_email", "deleted_at"], name: "index_users_on_hashed_email_and_deleted_at", using: :btree
    t.index ["invitation_token"], name: "index_users_on_invitation_token", unique: true, using: :btree
    t.index ["invitations_count"], name: "index_users_on_invitations_count", using: :btree
    t.index ["invited_by_id"], name: "index_users_on_invited_by_id", using: :btree
    t.index ["prize_id", "deleted_at"], name: "index_users_on_prize_id_and_deleted_at", unique: true, using: :btree
    t.index ["provider", "uid", "deleted_at"], name: "index_users_on_provider_and_uid_and_deleted_at", unique: true, using: :btree
    t.index ["reset_password_token", "deleted_at"], name: "index_users_on_reset_password_token_and_deleted_at", unique: true, using: :btree
    t.index ["teacher_bonus_prize_id", "deleted_at"], name: "index_users_on_teacher_bonus_prize_id_and_deleted_at", unique: true, using: :btree
    t.index ["teacher_prize_id", "deleted_at"], name: "index_users_on_teacher_prize_id_and_deleted_at", unique: true, using: :btree
    t.index ["unconfirmed_email", "deleted_at"], name: "index_users_on_unconfirmed_email_and_deleted_at", using: :btree
    t.index ["username", "deleted_at"], name: "index_users_on_username_and_deleted_at", unique: true, using: :btree
  end

  create_table "videos", force: :cascade, options: "ENGINE=InnoDB DEFAULT CHARSET=utf8 COLLATE=utf8_unicode_ci" do |t|
    t.string   "key"
    t.string   "youtube_code"
    t.datetime "created_at"
    t.datetime "updated_at"
    t.string   "download"
  end

  create_table "workshop_attendance", force: :cascade, options: "ENGINE=InnoDB DEFAULT CHARSET=utf8 COLLATE=utf8_unicode_ci" do |t|
    t.integer  "teacher_id",               null: false
    t.integer  "segment_id",               null: false
    t.string   "status"
    t.datetime "created_at"
    t.datetime "updated_at"
    t.text     "notes",      limit: 65535
    t.index ["segment_id"], name: "index_workshop_attendance_on_segment_id", using: :btree
    t.index ["teacher_id"], name: "index_workshop_attendance_on_teacher_id", using: :btree
  end

  create_table "workshop_cohorts", force: :cascade, options: "ENGINE=InnoDB DEFAULT CHARSET=utf8 COLLATE=utf8_unicode_ci" do |t|
    t.integer  "workshop_id", null: false
    t.integer  "cohort_id",   null: false
    t.datetime "created_at"
    t.datetime "updated_at"
  end

  create_table "workshops", force: :cascade, options: "ENGINE=InnoDB DEFAULT CHARSET=utf8 COLLATE=utf8_unicode_ci" do |t|
    t.string   "name"
    t.string   "program_type",              null: false
    t.string   "location",     limit: 1000
    t.string   "instructions", limit: 1000
    t.datetime "created_at"
    t.datetime "updated_at"
    t.integer  "phase"
    t.index ["name"], name: "index_workshops_on_name", using: :btree
    t.index ["program_type"], name: "index_workshops_on_program_type", using: :btree
  end

  add_foreign_key "authored_hint_view_requests", "levels"
  add_foreign_key "authored_hint_view_requests", "scripts"
  add_foreign_key "authored_hint_view_requests", "users"
  add_foreign_key "hint_view_requests", "users"
  add_foreign_key "level_concept_difficulties", "levels"
  add_foreign_key "pd_enrollments", "school_districts"
  add_foreign_key "peer_reviews", "level_sources"
  add_foreign_key "peer_reviews", "levels"
  add_foreign_key "peer_reviews", "scripts"
  add_foreign_key "peer_reviews", "users", column: "reviewer_id"
  add_foreign_key "peer_reviews", "users", column: "submitter_id"
  add_foreign_key "plc_course_units", "scripts"
  add_foreign_key "plc_learning_modules", "stages"
  add_foreign_key "plc_tasks", "script_levels"
  add_foreign_key "school_infos", "school_districts"
  add_foreign_key "survey_results", "users"
  add_foreign_key "user_geos", "users"
  add_foreign_key "user_proficiencies", "users"
end<|MERGE_RESOLUTION|>--- conflicted
+++ resolved
@@ -154,25 +154,9 @@
     t.index ["user_id", "district_id"], name: "index_districts_users_on_user_id_and_district_id", using: :btree
   end
 
-<<<<<<< HEAD
-  create_table "experiment_activities", force: :cascade, options: "ENGINE=InnoDB DEFAULT CHARSET=utf8 COLLATE=utf8_unicode_ci" do |t|
-    t.integer  "activity_id",     null: false
-    t.string   "feedback_design"
-    t.datetime "created_at"
-    t.datetime "updated_at"
-  end
-
   create_table "facilitators_workshops", id: false, force: :cascade, options: "ENGINE=InnoDB DEFAULT CHARSET=utf8 COLLATE=utf8_unicode_ci" do |t|
     t.integer "workshop_id",    null: false
     t.integer "facilitator_id", null: false
-=======
-  add_index "districts_users", ["district_id", "user_id"], name: "index_districts_users_on_district_id_and_user_id", using: :btree
-  add_index "districts_users", ["user_id", "district_id"], name: "index_districts_users_on_user_id_and_district_id", using: :btree
-
-  create_table "facilitators_workshops", id: false, force: :cascade do |t|
-    t.integer "workshop_id",    limit: 4, null: false
-    t.integer "facilitator_id", limit: 4, null: false
->>>>>>> 3a46f8b5
   end
 
   create_table "followers", force: :cascade, options: "ENGINE=InnoDB DEFAULT CHARSET=utf8 COLLATE=utf8_unicode_ci" do |t|
@@ -346,15 +330,11 @@
     t.string   "school_state"
     t.integer  "user_id"
     t.datetime "survey_sent_at"
-<<<<<<< HEAD
     t.integer  "completed_survey_id"
+    t.integer  "school_info_id"
     t.index ["code"], name: "index_pd_enrollments_on_code", unique: true, using: :btree
     t.index ["pd_workshop_id"], name: "index_pd_enrollments_on_pd_workshop_id", using: :btree
     t.index ["school_district_id"], name: "index_pd_enrollments_on_school_district_id", using: :btree
-=======
-    t.integer  "completed_survey_id", limit: 4
-    t.integer  "school_info_id",      limit: 4
->>>>>>> 3a46f8b5
   end
 
   create_table "pd_sessions", force: :cascade, options: "ENGINE=InnoDB DEFAULT CHARSET=utf8 COLLATE=utf8_unicode_ci" do |t|
@@ -555,29 +535,22 @@
     t.datetime "updated_at", null: false
   end
 
-<<<<<<< HEAD
+  create_table "school_infos", force: :cascade do |t|
+    t.string   "school_type"
+    t.integer  "zip"
+    t.string   "state"
+    t.integer  "school_district_id"
+    t.boolean  "school_district_other",             default: false
+    t.datetime "created_at",                                        null: false
+    t.datetime "updated_at",                                        null: false
+    t.index ["school_district_id"], name: "fk_rails_951bceb7e3", using: :btree
+  end
+
+
   create_table "script_levels", force: :cascade, options: "ENGINE=InnoDB DEFAULT CHARSET=utf8 COLLATE=utf8_unicode_ci" do |t|
     t.integer  "level_id"
     t.integer  "script_id",                 null: false
     t.integer  "chapter"
-=======
-  create_table "school_infos", force: :cascade do |t|
-    t.string   "school_type",           limit: 255
-    t.integer  "zip",                   limit: 4
-    t.string   "state",                 limit: 255
-    t.integer  "school_district_id",    limit: 4
-    t.boolean  "school_district_other",             default: false
-    t.datetime "created_at",                                        null: false
-    t.datetime "updated_at",                                        null: false
-  end
-
-  add_index "school_infos", ["school_district_id"], name: "fk_rails_951bceb7e3", using: :btree
-
-  create_table "script_levels", force: :cascade do |t|
-    t.integer  "level_id",    limit: 4
-    t.integer  "script_id",   limit: 4,     null: false
-    t.integer  "chapter",     limit: 4
->>>>>>> 3a46f8b5
     t.datetime "created_at"
     t.datetime "updated_at"
     t.integer  "stage_id"
