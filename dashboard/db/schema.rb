# encoding: UTF-8
# This file is auto-generated from the current state of the database. Instead
# of editing this file, please use the migrations feature of Active Record to
# incrementally modify your database, and then regenerate this schema definition.
#
# Note that this schema.rb definition is the authoritative source for your
# database schema. If you need to create the application database on another
# system, you should be using db:schema:load, not running all the migrations
# from scratch. The latter is a flawed and unsustainable approach (the more migrations
# you'll amass, the slower it'll run and the greater likelihood for issues).
#
# It's strongly recommended that you check this file into your version control system.

ActiveRecord::Schema.define(version: 20150804213021) do

  create_table "activities", force: :cascade do |t|
    t.integer  "user_id",         limit: 4
    t.integer  "level_id",        limit: 4
    t.string   "action",          limit: 255
    t.string   "url",             limit: 255
    t.datetime "created_at"
    t.datetime "updated_at"
    t.integer  "attempt",         limit: 4
    t.integer  "time",            limit: 4
    t.integer  "test_result",     limit: 4
    t.integer  "level_source_id", limit: 4
    t.integer  "lines",           limit: 4,   default: 0, null: false
  end

  add_index "activities", ["level_source_id"], name: "index_activities_on_level_source_id", using: :btree
  add_index "activities", ["user_id", "level_id"], name: "index_activities_on_user_id_and_level_id", using: :btree

  create_table "activity_hints", force: :cascade do |t|
    t.integer  "activity_id",          limit: 4, null: false
    t.integer  "level_source_hint_id", limit: 4
    t.datetime "created_at"
    t.datetime "updated_at"
    t.integer  "hint_visibility",      limit: 4
    t.integer  "ip_hash",              limit: 4
  end

  add_index "activity_hints", ["activity_id"], name: "index_activity_hints_on_activity_id", using: :btree
  add_index "activity_hints", ["level_source_hint_id"], name: "index_activity_hints_on_level_source_hint_id", using: :btree

  create_table "callouts", force: :cascade do |t|
    t.string   "element_id",       limit: 1024,  null: false
    t.string   "localization_key", limit: 1024,  null: false
    t.datetime "created_at"
    t.datetime "updated_at"
    t.integer  "script_level_id",  limit: 4
    t.text     "qtip_config",      limit: 65535
    t.string   "on",               limit: 255
    t.string   "callout_text",     limit: 255
  end

  create_table "channel_tokens", force: :cascade do |t|
    t.string   "channel",    limit: 255, null: false
    t.integer  "user_id",    limit: 4,   null: false
    t.integer  "level_id",   limit: 4,   null: false
    t.datetime "created_at"
    t.datetime "updated_at"
  end

  add_index "channel_tokens", ["user_id", "level_id"], name: "index_channel_tokens_on_user_id_and_level_id", unique: true, using: :btree

  create_table "cohorts", force: :cascade do |t|
    t.datetime "created_at"
    t.datetime "updated_at"
    t.string   "name",         limit: 255
    t.string   "program_type", limit: 255
    t.datetime "cutoff_date"
    t.integer  "script_id",    limit: 4
  end

  add_index "cohorts", ["name"], name: "index_cohorts_on_name", using: :btree
  add_index "cohorts", ["program_type"], name: "index_cohorts_on_program_type", using: :btree

  create_table "cohorts_deleted_users", id: false, force: :cascade do |t|
    t.integer "user_id",   limit: 4, null: false
    t.integer "cohort_id", limit: 4, null: false
  end

  add_index "cohorts_deleted_users", ["cohort_id", "user_id"], name: "index_cohorts_deleted_users_on_cohort_id_and_user_id", using: :btree
  add_index "cohorts_deleted_users", ["user_id", "cohort_id"], name: "index_cohorts_deleted_users_on_user_id_and_cohort_id", using: :btree

  create_table "cohorts_districts", force: :cascade do |t|
    t.integer "cohort_id",    limit: 4, null: false
    t.integer "district_id",  limit: 4, null: false
    t.integer "max_teachers", limit: 4
  end

  add_index "cohorts_districts", ["cohort_id", "district_id"], name: "index_cohorts_districts_on_cohort_id_and_district_id", using: :btree
  add_index "cohorts_districts", ["district_id", "cohort_id"], name: "index_cohorts_districts_on_district_id_and_cohort_id", using: :btree

  create_table "cohorts_users", id: false, force: :cascade do |t|
    t.integer "user_id",   limit: 4, null: false
    t.integer "cohort_id", limit: 4, null: false
  end

  add_index "cohorts_users", ["cohort_id", "user_id"], name: "index_cohorts_users_on_cohort_id_and_user_id", using: :btree
  add_index "cohorts_users", ["user_id", "cohort_id"], name: "index_cohorts_users_on_user_id_and_cohort_id", using: :btree

  create_table "concepts", force: :cascade do |t|
    t.string   "name",       limit: 255
    t.datetime "created_at"
    t.datetime "updated_at"
    t.integer  "video_id",   limit: 4
  end

  add_index "concepts", ["video_id"], name: "index_concepts_on_video_id", using: :btree

  create_table "concepts_levels", force: :cascade do |t|
    t.integer "concept_id", limit: 4
    t.integer "level_id",   limit: 4
  end

  add_index "concepts_levels", ["concept_id"], name: "index_concepts_levels_on_concept_id", using: :btree
  add_index "concepts_levels", ["level_id"], name: "index_concepts_levels_on_level_id", using: :btree

  create_table "districts", force: :cascade do |t|
    t.string   "name",       limit: 255, null: false
    t.string   "location",   limit: 255
    t.integer  "contact_id", limit: 4
    t.datetime "created_at"
    t.datetime "updated_at"
  end

  add_index "districts", ["contact_id"], name: "index_districts_on_contact_id", using: :btree
  add_index "districts", ["name"], name: "index_districts_on_name", using: :btree

  create_table "districts_users", id: false, force: :cascade do |t|
    t.integer "user_id",     limit: 4, null: false
    t.integer "district_id", limit: 4, null: false
  end

  add_index "districts_users", ["district_id", "user_id"], name: "index_districts_users_on_district_id_and_user_id", using: :btree
  add_index "districts_users", ["user_id", "district_id"], name: "index_districts_users_on_user_id_and_district_id", using: :btree

  create_table "experiment_activities", force: :cascade do |t|
    t.integer  "activity_id",     limit: 4,   null: false
    t.string   "feedback_design", limit: 255
    t.datetime "created_at"
    t.datetime "updated_at"
  end

  create_table "facilitators_workshops", id: false, force: :cascade do |t|
    t.integer "workshop_id",    limit: 4, null: false
    t.integer "facilitator_id", limit: 4, null: false
  end

  create_table "followers", force: :cascade do |t|
    t.integer  "user_id",         limit: 4, null: false
    t.integer  "student_user_id", limit: 4, null: false
    t.datetime "created_at"
    t.datetime "updated_at"
    t.integer  "section_id",      limit: 4
  end

  add_index "followers", ["section_id"], name: "index_followers_on_section_id", using: :btree
  add_index "followers", ["student_user_id"], name: "index_followers_on_student_user_id", using: :btree
  add_index "followers", ["user_id", "student_user_id"], name: "index_followers_on_user_id_and_student_user_id", unique: true, using: :btree

  create_table "frequent_unsuccessful_level_sources", force: :cascade do |t|
    t.integer  "level_source_id", limit: 4,                 null: false
    t.boolean  "active",                    default: false, null: false
    t.integer  "level_id",        limit: 4,                 null: false
    t.integer  "num_of_attempts", limit: 4
    t.datetime "created_at"
    t.datetime "updated_at"
  end

  create_table "gallery_activities", force: :cascade do |t|
    t.integer  "user_id",     limit: 4,                      null: false
    t.integer  "activity_id", limit: 4,                      null: false
    t.datetime "created_at"
    t.datetime "updated_at"
    t.boolean  "autosaved"
    t.string   "app",         limit: 255, default: "turtle", null: false
  end

  add_index "gallery_activities", ["app", "autosaved"], name: "index_gallery_activities_on_app_and_autosaved", using: :btree
  add_index "gallery_activities", ["user_id", "activity_id"], name: "index_gallery_activities_on_user_id_and_activity_id", unique: true, using: :btree

  create_table "games", force: :cascade do |t|
    t.string   "name",           limit: 255
    t.datetime "created_at"
    t.datetime "updated_at"
    t.string   "app",            limit: 255
    t.integer  "intro_video_id", limit: 4
  end

  add_index "games", ["intro_video_id"], name: "index_games_on_intro_video_id", using: :btree

  create_table "level_source_hints", force: :cascade do |t|
    t.integer  "level_source_id", limit: 4
    t.text     "hint",            limit: 65535
    t.integer  "times_proposed",  limit: 4
    t.float    "priority",        limit: 24
    t.datetime "created_at"
    t.datetime "updated_at"
    t.integer  "user_id",         limit: 4
    t.string   "status",          limit: 255
    t.string   "source",          limit: 255
  end

  add_index "level_source_hints", ["level_source_id"], name: "index_level_source_hints_on_level_source_id", using: :btree

  create_table "level_source_images", force: :cascade do |t|
    t.integer  "level_source_id", limit: 4
    t.binary   "image",           limit: 16777215
    t.datetime "created_at"
    t.datetime "updated_at"
  end

  add_index "level_source_images", ["level_source_id"], name: "index_level_source_images_on_level_source_id", using: :btree

  create_table "level_sources", force: :cascade do |t|
    t.integer  "level_id",   limit: 4
    t.string   "md5",        limit: 32,                    null: false
    t.string   "data",       limit: 20000,                 null: false
    t.datetime "created_at"
    t.datetime "updated_at"
    t.boolean  "hidden",                   default: false
  end

  add_index "level_sources", ["level_id", "md5"], name: "index_level_sources_on_level_id_and_md5", using: :btree

  create_table "levels", force: :cascade do |t|
    t.integer  "game_id",                  limit: 4
    t.string   "name",                     limit: 255,   null: false
    t.datetime "created_at"
    t.datetime "updated_at"
    t.string   "level_num",                limit: 255
    t.integer  "ideal_level_source_id",    limit: 4
    t.integer  "solution_level_source_id", limit: 4
    t.integer  "user_id",                  limit: 4
    t.text     "properties",               limit: 65535
    t.string   "type",                     limit: 255
    t.string   "md5",                      limit: 255
  end

  add_index "levels", ["game_id"], name: "index_levels_on_game_id", using: :btree

  create_table "prize_providers", force: :cascade do |t|
    t.string   "name",              limit: 255
    t.string   "url",               limit: 255
    t.string   "description_token", limit: 255
    t.string   "image_name",        limit: 255
    t.datetime "created_at"
    t.datetime "updated_at"
  end

  create_table "prizes", force: :cascade do |t|
    t.integer  "prize_provider_id", limit: 4,   null: false
    t.string   "code",              limit: 255, null: false
    t.integer  "user_id",           limit: 4
    t.datetime "created_at"
    t.datetime "updated_at"
  end

  add_index "prizes", ["prize_provider_id"], name: "index_prizes_on_prize_provider_id", using: :btree
  add_index "prizes", ["user_id"], name: "index_prizes_on_user_id", using: :btree

  create_table "script_levels", force: :cascade do |t|
    t.integer  "level_id",   limit: 4, null: false
    t.integer  "script_id",  limit: 4, null: false
    t.integer  "chapter",    limit: 4
    t.datetime "created_at"
    t.datetime "updated_at"
    t.integer  "stage_id",   limit: 4
    t.integer  "position",   limit: 4
    t.boolean  "assessment"
  end

  add_index "script_levels", ["level_id"], name: "index_script_levels_on_level_id", using: :btree
  add_index "script_levels", ["script_id"], name: "index_script_levels_on_script_id", using: :btree
  add_index "script_levels", ["stage_id"], name: "index_script_levels_on_stage_id", using: :btree

  create_table "scripts", force: :cascade do |t|
    t.string   "name",            limit: 255,                   null: false
    t.datetime "created_at"
    t.datetime "updated_at"
    t.integer  "wrapup_video_id", limit: 4
    t.boolean  "trophies",                      default: false, null: false
    t.boolean  "hidden",                        default: false, null: false
    t.integer  "user_id",         limit: 4
    t.boolean  "login_required",                default: false, null: false
    t.text     "properties",      limit: 65535
  end

  add_index "scripts", ["name"], name: "index_scripts_on_name", unique: true, using: :btree
  add_index "scripts", ["wrapup_video_id"], name: "index_scripts_on_wrapup_video_id", using: :btree

  create_table "secret_pictures", force: :cascade do |t|
    t.string   "name",       limit: 255, null: false
    t.string   "path",       limit: 255, null: false
    t.datetime "created_at"
    t.datetime "updated_at"
  end

  add_index "secret_pictures", ["name"], name: "index_secret_pictures_on_name", unique: true, using: :btree
  add_index "secret_pictures", ["path"], name: "index_secret_pictures_on_path", unique: true, using: :btree

  create_table "secret_words", force: :cascade do |t|
    t.string   "word",       limit: 255, null: false
    t.datetime "created_at"
    t.datetime "updated_at"
  end

  add_index "secret_words", ["word"], name: "index_secret_words_on_word", unique: true, using: :btree

  create_table "sections", force: :cascade do |t|
    t.integer  "user_id",    limit: 4,                     null: false
    t.string   "name",       limit: 255
    t.datetime "created_at"
    t.datetime "updated_at"
    t.string   "code",       limit: 255
    t.integer  "script_id",  limit: 4
    t.string   "grade",      limit: 255
    t.string   "admin_code", limit: 255
    t.string   "login_type", limit: 255, default: "email", null: false
  end

  add_index "sections", ["code"], name: "index_sections_on_code", unique: true, using: :btree
  add_index "sections", ["user_id"], name: "index_sections_on_user_id", using: :btree

  create_table "segments", force: :cascade do |t|
    t.integer  "workshop_id", limit: 4, null: false
    t.datetime "start",                 null: false
    t.datetime "end"
    t.datetime "created_at"
    t.datetime "updated_at"
  end

  add_index "segments", ["end"], name: "index_segments_on_end", using: :btree
  add_index "segments", ["start"], name: "index_segments_on_start", using: :btree
  add_index "segments", ["workshop_id"], name: "index_segments_on_workshop_id", using: :btree

  create_table "stages", force: :cascade do |t|
    t.string   "name",       limit: 255, null: false
    t.integer  "position",   limit: 4
    t.integer  "script_id",  limit: 4,   null: false
    t.datetime "created_at"
    t.datetime "updated_at"
  end

  create_table "teacher_bonus_prizes", force: :cascade do |t|
    t.integer  "prize_provider_id", limit: 4,   null: false
    t.string   "code",              limit: 255, null: false
    t.integer  "user_id",           limit: 4
    t.datetime "created_at"
    t.datetime "updated_at"
  end

  add_index "teacher_bonus_prizes", ["prize_provider_id"], name: "index_teacher_bonus_prizes_on_prize_provider_id", using: :btree
  add_index "teacher_bonus_prizes", ["user_id"], name: "index_teacher_bonus_prizes_on_user_id", using: :btree

  create_table "teacher_prizes", force: :cascade do |t|
    t.integer  "prize_provider_id", limit: 4,   null: false
    t.string   "code",              limit: 255, null: false
    t.integer  "user_id",           limit: 4
    t.datetime "created_at"
    t.datetime "updated_at"
  end

  add_index "teacher_prizes", ["prize_provider_id"], name: "index_teacher_prizes_on_prize_provider_id", using: :btree
  add_index "teacher_prizes", ["user_id"], name: "index_teacher_prizes_on_user_id", using: :btree

  create_table "trophies", force: :cascade do |t|
    t.string   "name",       limit: 255
    t.string   "image_name", limit: 255
    t.datetime "created_at"
    t.datetime "updated_at"
  end

  add_index "trophies", ["name"], name: "index_trophies_on_name", unique: true, using: :btree

  create_table "unexpected_teachers_workshops", id: false, force: :cascade do |t|
    t.integer "workshop_id",           limit: 4, null: false
    t.integer "unexpected_teacher_id", limit: 4, null: false
  end

  add_index "unexpected_teachers_workshops", ["unexpected_teacher_id"], name: "index_unexpected_teachers_workshops_on_unexpected_teacher_id", using: :btree
  add_index "unexpected_teachers_workshops", ["workshop_id"], name: "index_unexpected_teachers_workshops_on_workshop_id", using: :btree

  create_table "user_levels", force: :cascade do |t|
    t.integer  "user_id",         limit: 4,             null: false
    t.integer  "level_id",        limit: 4,             null: false
    t.integer  "attempts",        limit: 4, default: 0, null: false
    t.datetime "created_at"
    t.datetime "updated_at"
    t.integer  "best_result",     limit: 4
    t.integer  "script_id",       limit: 4
    t.integer  "level_source_id", limit: 4
  end

  add_index "user_levels", ["user_id", "level_id", "script_id"], name: "index_user_levels_on_user_id_and_level_id_and_script_id", unique: true, using: :btree

  create_table "user_permissions", force: :cascade do |t|
    t.integer  "user_id",    limit: 4,   null: false
    t.string   "permission", limit: 255, null: false
    t.datetime "created_at"
    t.datetime "updated_at"
  end

  add_index "user_permissions", ["user_id", "permission"], name: "index_user_permissions_on_user_id_and_permission", unique: true, using: :btree

  create_table "user_scripts", force: :cascade do |t|
    t.integer  "user_id",          limit: 4, null: false
    t.integer  "script_id",        limit: 4, null: false
    t.datetime "started_at"
    t.datetime "completed_at"
    t.datetime "assigned_at"
    t.datetime "last_progress_at"
    t.datetime "created_at"
    t.datetime "updated_at"
  end

  add_index "user_scripts", ["script_id"], name: "index_user_scripts_on_script_id", using: :btree
  add_index "user_scripts", ["user_id", "script_id"], name: "index_user_scripts_on_user_id_and_script_id", unique: true, using: :btree

  create_table "user_trophies", force: :cascade do |t|
    t.integer  "user_id",    limit: 4, null: false
    t.integer  "trophy_id",  limit: 4, null: false
    t.integer  "concept_id", limit: 4
    t.datetime "created_at"
    t.datetime "updated_at"
  end

  add_index "user_trophies", ["user_id", "trophy_id", "concept_id"], name: "index_user_trophies_on_user_id_and_trophy_id_and_concept_id", unique: true, using: :btree

  create_table "users", force: :cascade do |t|
    t.string   "email",                      limit: 255,   default: "",      null: false
    t.string   "encrypted_password",         limit: 255,   default: ""
    t.string   "reset_password_token",       limit: 255
    t.datetime "reset_password_sent_at"
    t.datetime "remember_created_at"
    t.integer  "sign_in_count",              limit: 4,     default: 0
    t.datetime "current_sign_in_at"
    t.datetime "last_sign_in_at"
    t.string   "current_sign_in_ip",         limit: 255
    t.string   "last_sign_in_ip",            limit: 255
    t.datetime "created_at"
    t.datetime "updated_at"
    t.string   "username",                   limit: 255
    t.string   "provider",                   limit: 255
    t.string   "uid",                        limit: 255
    t.boolean  "admin"
    t.string   "gender",                     limit: 1
    t.string   "name",                       limit: 255
    t.string   "locale",                     limit: 10,    default: "en-US", null: false
    t.date     "birthday"
    t.string   "parent_email",               limit: 255
    t.string   "user_type",                  limit: 16
    t.string   "school",                     limit: 255
    t.string   "full_address",               limit: 1024
    t.integer  "total_lines",                limit: 4,     default: 0,       null: false
    t.boolean  "prize_earned",                             default: false
    t.integer  "prize_id",                   limit: 4
    t.boolean  "teacher_prize_earned",                     default: false
    t.integer  "teacher_prize_id",           limit: 4
    t.boolean  "teacher_bonus_prize_earned",               default: false
    t.integer  "teacher_bonus_prize_id",     limit: 4
    t.string   "confirmation_token",         limit: 255
    t.datetime "confirmed_at"
    t.datetime "confirmation_sent_at"
    t.string   "unconfirmed_email",          limit: 255
    t.integer  "prize_teacher_id",           limit: 4
    t.boolean  "hint_access"
    t.integer  "secret_picture_id",          limit: 4
    t.boolean  "active",                                   default: true,    null: false
    t.string   "hashed_email",               limit: 255
    t.datetime "deleted_at"
    t.string   "secret_words",               limit: 255
    t.text     "properties",                 limit: 65535
    t.string   "invitation_token",           limit: 255
    t.datetime "invitation_created_at"
    t.datetime "invitation_sent_at"
    t.datetime "invitation_accepted_at"
    t.integer  "invitation_limit",           limit: 4
    t.integer  "invited_by_id",              limit: 4
    t.string   "invited_by_type",            limit: 255
    t.integer  "invitations_count",          limit: 4,     default: 0
  end

  add_index "users", ["confirmation_token", "deleted_at"], name: "index_users_on_confirmation_token_and_deleted_at", unique: true, using: :btree
  add_index "users", ["email", "deleted_at"], name: "index_users_on_email_and_deleted_at", using: :btree
  add_index "users", ["hashed_email", "deleted_at"], name: "index_users_on_hashed_email_and_deleted_at", using: :btree
  add_index "users", ["invitation_token"], name: "index_users_on_invitation_token", unique: true, using: :btree
  add_index "users", ["invitations_count"], name: "index_users_on_invitations_count", using: :btree
  add_index "users", ["invited_by_id"], name: "index_users_on_invited_by_id", using: :btree
  add_index "users", ["prize_id", "deleted_at"], name: "index_users_on_prize_id_and_deleted_at", unique: true, using: :btree
  add_index "users", ["provider", "uid", "deleted_at"], name: "index_users_on_provider_and_uid_and_deleted_at", unique: true, using: :btree
  add_index "users", ["reset_password_token", "deleted_at"], name: "index_users_on_reset_password_token_and_deleted_at", unique: true, using: :btree
  add_index "users", ["teacher_bonus_prize_id", "deleted_at"], name: "index_users_on_teacher_bonus_prize_id_and_deleted_at", unique: true, using: :btree
  add_index "users", ["teacher_prize_id", "deleted_at"], name: "index_users_on_teacher_prize_id_and_deleted_at", unique: true, using: :btree
  add_index "users", ["unconfirmed_email", "deleted_at"], name: "index_users_on_unconfirmed_email_and_deleted_at", using: :btree
  add_index "users", ["username", "deleted_at"], name: "index_users_on_username_and_deleted_at", unique: true, using: :btree

  create_table "videos", force: :cascade do |t|
    t.string   "key",          limit: 255
    t.string   "youtube_code", limit: 255
    t.datetime "created_at"
    t.datetime "updated_at"
    t.string   "download",     limit: 255
  end

  create_table "workshop_attendance", force: :cascade do |t|
    t.integer  "teacher_id", limit: 4,     null: false
    t.integer  "segment_id", limit: 4,     null: false
    t.string   "status",     limit: 255
    t.datetime "created_at"
    t.datetime "updated_at"
    t.text     "notes",      limit: 65535
  end

  add_index "workshop_attendance", ["segment_id"], name: "index_workshop_attendance_on_segment_id", using: :btree
  add_index "workshop_attendance", ["teacher_id"], name: "index_workshop_attendance_on_teacher_id", using: :btree

  create_table "workshop_cohorts", force: :cascade do |t|
    t.integer  "workshop_id", limit: 4, null: false
    t.integer  "cohort_id",   limit: 4, null: false
    t.datetime "created_at"
    t.datetime "updated_at"
  end

  create_table "workshops", force: :cascade do |t|
    t.string   "name",         limit: 255
    t.string   "program_type", limit: 255,   null: false
    t.string   "location",     limit: 255
    t.string   "instructions", limit: 255
    t.datetime "created_at"
    t.datetime "updated_at"
<<<<<<< HEAD
    t.text     "phase",        limit: 65535
=======
    t.integer  "phase"
>>>>>>> e4f788cd
  end

  add_index "workshops", ["name"], name: "index_workshops_on_name", using: :btree
  add_index "workshops", ["program_type"], name: "index_workshops_on_program_type", using: :btree

end<|MERGE_RESOLUTION|>--- conflicted
+++ resolved
@@ -531,11 +531,7 @@
     t.string   "instructions", limit: 255
     t.datetime "created_at"
     t.datetime "updated_at"
-<<<<<<< HEAD
     t.text     "phase",        limit: 65535
-=======
-    t.integer  "phase"
->>>>>>> e4f788cd
   end
 
   add_index "workshops", ["name"], name: "index_workshops_on_name", using: :btree
