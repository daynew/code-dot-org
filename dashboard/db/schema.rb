--- conflicted
+++ resolved
@@ -11,11 +11,7 @@
 #
 # It's strongly recommended that you check this file into your version control system.
 
-<<<<<<< HEAD
-ActiveRecord::Schema.define(version: 20141016193651) do
-=======
 ActiveRecord::Schema.define(version: 20141017233919) do
->>>>>>> b7cc4644
 
   create_table "activities", force: true do |t|
     t.integer  "user_id"
