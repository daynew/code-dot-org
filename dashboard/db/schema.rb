# encoding: UTF-8
# This file is auto-generated from the current state of the database. Instead
# of editing this file, please use the migrations feature of Active Record to
# incrementally modify your database, and then regenerate this schema definition.
#
# Note that this schema.rb definition is the authoritative source for your
# database schema. If you need to create the application database on another
# system, you should be using db:schema:load, not running all the migrations
# from scratch. The latter is a flawed and unsustainable approach (the more migrations
# you'll amass, the slower it'll run and the greater likelihood for issues).
#
# It's strongly recommended that you check this file into your version control system.

ActiveRecord::Schema.define(version: 20150804213021) do

  create_table "activities", force: :cascade do |t|
    t.integer  "user_id",         limit: 4
    t.integer  "level_id",        limit: 4
    t.string   "action",          limit: 255
    t.string   "url",             limit: 255
    t.datetime "created_at"
    t.datetime "updated_at"
    t.integer  "attempt",         limit: 4
    t.integer  "time",            limit: 4
    t.integer  "test_result",     limit: 4
    t.integer  "level_source_id", limit: 4
    t.integer  "lines",           limit: 4,   default: 0, null: false
  end

  add_index "activities", ["level_source_id"], name: "index_activities_on_level_source_id", using: :btree
  add_index "activities", ["user_id", "level_id"], name: "index_activities_on_user_id_and_level_id", using: :btree

  create_table "activity_hints", force: :cascade do |t|
    t.integer  "activity_id",          limit: 4, null: false
    t.integer  "level_source_hint_id", limit: 4
    t.datetime "created_at"
    t.datetime "updated_at"
    t.integer  "hint_visibility",      limit: 4
    t.integer  "ip_hash",              limit: 4
  end

  add_index "activity_hints", ["activity_id"], name: "index_activity_hints_on_activity_id", using: :btree
  add_index "activity_hints", ["level_source_hint_id"], name: "index_activity_hints_on_level_source_hint_id", using: :btree

  create_table "callouts", force: :cascade do |t|
    t.string   "element_id",       limit: 1024,  null: false
    t.string   "localization_key", limit: 1024,  null: false
    t.datetime "created_at"
    t.datetime "updated_at"
    t.integer  "script_level_id",  limit: 4
    t.text     "qtip_config",      limit: 65535
    t.string   "on",               limit: 255
    t.string   "callout_text",     limit: 255
  end

  create_table "channel_tokens", force: :cascade do |t|
    t.string   "channel",    limit: 255, null: false
    t.integer  "user_id",    limit: 4,   null: false
    t.integer  "level_id",   limit: 4,   null: false
    t.datetime "created_at"
    t.datetime "updated_at"
  end

  add_index "channel_tokens", ["user_id", "level_id"], name: "index_channel_tokens_on_user_id_and_level_id", unique: true, using: :btree

  create_table "cohorts", force: :cascade do |t|
    t.datetime "created_at"
    t.datetime "updated_at"
    t.string   "name",         limit: 255
    t.string   "program_type", limit: 255
    t.datetime "cutoff_date"
    t.integer  "script_id",    limit: 4
  end

  add_index "cohorts", ["name"], name: "index_cohorts_on_name", using: :btree
  add_index "cohorts", ["program_type"], name: "index_cohorts_on_program_type", using: :btree

  create_table "cohorts_deleted_users", id: false, force: :cascade do |t|
    t.integer "user_id",   limit: 4, null: false
    t.integer "cohort_id", limit: 4, null: false
  end

  add_index "cohorts_deleted_users", ["cohort_id", "user_id"], name: "index_cohorts_deleted_users_on_cohort_id_and_user_id", using: :btree
  add_index "cohorts_deleted_users", ["user_id", "cohort_id"], name: "index_cohorts_deleted_users_on_user_id_and_cohort_id", using: :btree

  create_table "cohorts_districts", force: :cascade do |t|
    t.integer "cohort_id",    limit: 4, null: false
    t.integer "district_id",  limit: 4, null: false
    t.integer "max_teachers", limit: 4
  end

  add_index "cohorts_districts", ["cohort_id", "district_id"], name: "index_cohorts_districts_on_cohort_id_and_district_id", using: :btree
  add_index "cohorts_districts", ["district_id", "cohort_id"], name: "index_cohorts_districts_on_district_id_and_cohort_id", using: :btree

  create_table "cohorts_users", id: false, force: :cascade do |t|
    t.integer "user_id",   limit: 4, null: false
    t.integer "cohort_id", limit: 4, null: false
  end

  add_index "cohorts_users", ["cohort_id", "user_id"], name: "index_cohorts_users_on_cohort_id_and_user_id", using: :btree
  add_index "cohorts_users", ["user_id", "cohort_id"], name: "index_cohorts_users_on_user_id_and_cohort_id", using: :btree

  create_table "concepts", force: :cascade do |t|
    t.string   "name",       limit: 255
    t.datetime "created_at"
    t.datetime "updated_at"
    t.integer  "video_id",   limit: 4
  end

  add_index "concepts", ["video_id"], name: "index_concepts_on_video_id", using: :btree

  create_table "concepts_levels", force: :cascade do |t|
    t.integer "concept_id", limit: 4
    t.integer "level_id",   limit: 4
  end

  add_index "concepts_levels", ["concept_id"], name: "index_concepts_levels_on_concept_id", using: :btree
  add_index "concepts_levels", ["level_id"], name: "index_concepts_levels_on_level_id", using: :btree

  create_table "districts", force: :cascade do |t|
    t.string   "name",       limit: 255, null: false
    t.string   "location",   limit: 255
    t.integer  "contact_id", limit: 4
    t.datetime "created_at"
    t.datetime "updated_at"
  end

  add_index "districts", ["contact_id"], name: "index_districts_on_contact_id", using: :btree
  add_index "districts", ["name"], name: "index_districts_on_name", using: :btree

  create_table "districts_users", id: false, force: :cascade do |t|
    t.integer "user_id",     limit: 4, null: false
    t.integer "district_id", limit: 4, null: false
  end

  add_index "districts_users", ["district_id", "user_id"], name: "index_districts_users_on_district_id_and_user_id", using: :btree
  add_index "districts_users", ["user_id", "district_id"], name: "index_districts_users_on_user_id_and_district_id", using: :btree

  create_table "experiment_activities", force: :cascade do |t|
    t.integer  "activity_id",     limit: 4,   null: false
    t.string   "feedback_design", limit: 255
    t.datetime "created_at"
    t.datetime "updated_at"
  end

  create_table "facilitators_workshops", id: false, force: :cascade do |t|
    t.integer "workshop_id",    limit: 4, null: false
    t.integer "facilitator_id", limit: 4, null: false
  end

  create_table "followers", force: :cascade do |t|
    t.integer  "user_id",         limit: 4, null: false
    t.integer  "student_user_id", limit: 4, null: false
    t.datetime "created_at"
    t.datetime "updated_at"
    t.integer  "section_id",      limit: 4
  end

  add_index "followers", ["section_id"], name: "index_followers_on_section_id", using: :btree
  add_index "followers", ["student_user_id"], name: "index_followers_on_student_user_id", using: :btree
  add_index "followers", ["user_id", "student_user_id"], name: "index_followers_on_user_id_and_student_user_id", unique: true, using: :btree

  create_table "frequent_unsuccessful_level_sources", force: :cascade do |t|
    t.integer  "level_source_id", limit: 4,                 null: false
    t.boolean  "active",                    default: false, null: false
    t.integer  "level_id",        limit: 4,                 null: false
    t.integer  "num_of_attempts", limit: 4
    t.datetime "created_at"
    t.datetime "updated_at"
  end

  create_table "gallery_activities", force: :cascade do |t|
    t.integer  "user_id",     limit: 4,                      null: false
    t.integer  "activity_id", limit: 4,                      null: false
    t.datetime "created_at"
    t.datetime "updated_at"
    t.boolean  "autosaved"
    t.string   "app",         limit: 255, default: "turtle", null: false
  end

  add_index "gallery_activities", ["app", "autosaved"], name: "index_gallery_activities_on_app_and_autosaved", using: :btree
  add_index "gallery_activities", ["user_id", "activity_id"], name: "index_gallery_activities_on_user_id_and_activity_id", unique: true, using: :btree

  create_table "games", force: :cascade do |t|
    t.string   "name",           limit: 255
    t.datetime "created_at"
    t.datetime "updated_at"
    t.string   "app",            limit: 255
    t.integer  "intro_video_id", limit: 4
  end

  add_index "games", ["intro_video_id"], name: "index_games_on_intro_video_id", using: :btree

  create_table "level_source_hints", force: :cascade do |t|
    t.integer  "level_source_id", limit: 4
    t.text     "hint",            limit: 65535
    t.integer  "times_proposed",  limit: 4
    t.float    "priority",        limit: 24
    t.datetime "created_at"
    t.datetime "updated_at"
    t.integer  "user_id",         limit: 4
    t.string   "status",          limit: 255
    t.string   "source",          limit: 255
  end

  add_index "level_source_hints", ["level_source_id"], name: "index_level_source_hints_on_level_source_id", using: :btree

  create_table "level_source_images", force: :cascade do |t|
    t.integer  "level_source_id", limit: 4
    t.binary   "image",           limit: 16777215
    t.datetime "created_at"
    t.datetime "updated_at"
  end

  add_index "level_source_images", ["level_source_id"], name: "index_level_source_images_on_level_source_id", using: :btree

  create_table "level_sources", force: :cascade do |t|
    t.integer  "level_id",   limit: 4
    t.string   "md5",        limit: 32,                    null: false
    t.string   "data",       limit: 20000,                 null: false
    t.datetime "created_at"
    t.datetime "updated_at"
    t.boolean  "hidden",                   default: false
  end

  add_index "level_sources", ["level_id", "md5"], name: "index_level_sources_on_level_id_and_md5", using: :btree

  create_table "levels", force: :cascade do |t|
    t.integer  "game_id",                  limit: 4
    t.string   "name",                     limit: 255,   null: false
    t.datetime "created_at"
    t.datetime "updated_at"
    t.string   "level_num",                limit: 255
    t.integer  "ideal_level_source_id",    limit: 4
    t.integer  "solution_level_source_id", limit: 4
    t.integer  "user_id",                  limit: 4
    t.text     "properties",               limit: 65535
    t.string   "type",                     limit: 255
    t.string   "md5",                      limit: 255
  end

  add_index "levels", ["game_id"], name: "index_levels_on_game_id", using: :btree

  create_table "prize_providers", force: :cascade do |t|
    t.string   "name",              limit: 255
    t.string   "url",               limit: 255
    t.string   "description_token", limit: 255
    t.string   "image_name",        limit: 255
    t.datetime "created_at"
    t.datetime "updated_at"
  end

  create_table "prizes", force: :cascade do |t|
    t.integer  "prize_provider_id", limit: 4,   null: false
    t.string   "code",              limit: 255, null: false
    t.integer  "user_id",           limit: 4
    t.datetime "created_at"
    t.datetime "updated_at"
  end

  add_index "prizes", ["prize_provider_id"], name: "index_prizes_on_prize_provider_id", using: :btree
  add_index "prizes", ["user_id"], name: "index_prizes_on_user_id", using: :btree

  create_table "script_levels", force: :cascade do |t|
    t.integer  "level_id",   limit: 4, null: false
    t.integer  "script_id",  limit: 4, null: false
    t.integer  "chapter",    limit: 4
    t.datetime "created_at"
    t.datetime "updated_at"
    t.integer  "stage_id",   limit: 4
    t.integer  "position",   limit: 4
    t.boolean  "assessment"
  end

  add_index "script_levels", ["level_id"], name: "index_script_levels_on_level_id", using: :btree
  add_index "script_levels", ["script_id"], name: "index_script_levels_on_script_id", using: :btree
  add_index "script_levels", ["stage_id"], name: "index_script_levels_on_stage_id", using: :btree

  create_table "scripts", force: :cascade do |t|
    t.string   "name",            limit: 255,                   null: false
    t.datetime "created_at"
    t.datetime "updated_at"
    t.integer  "wrapup_video_id", limit: 4
    t.boolean  "trophies",                      default: false, null: false
    t.boolean  "hidden",                        default: false, null: false
    t.integer  "user_id",         limit: 4
    t.boolean  "login_required",                default: false, null: false
    t.text     "properties",      limit: 65535
  end

  add_index "scripts", ["name"], name: "index_scripts_on_name", unique: true, using: :btree
  add_index "scripts", ["wrapup_video_id"], name: "index_scripts_on_wrapup_video_id", using: :btree

  create_table "secret_pictures", force: :cascade do |t|
    t.string   "name",       limit: 255, null: false
    t.string   "path",       limit: 255, null: false
    t.datetime "created_at"
    t.datetime "updated_at"
  end

  add_index "secret_pictures", ["name"], name: "index_secret_pictures_on_name", unique: true, using: :btree
  add_index "secret_pictures", ["path"], name: "index_secret_pictures_on_path", unique: true, using: :btree

  create_table "secret_words", force: :cascade do |t|
    t.string   "word",       limit: 255, null: false
    t.datetime "created_at"
    t.datetime "updated_at"
  end

  add_index "secret_words", ["word"], name: "index_secret_words_on_word", unique: true, using: :btree

  create_table "sections", force: :cascade do |t|
    t.integer  "user_id",    limit: 4,                     null: false
    t.string   "name",       limit: 255
    t.datetime "created_at"
    t.datetime "updated_at"
    t.string   "code",       limit: 255
    t.integer  "script_id",  limit: 4
    t.string   "grade",      limit: 255
    t.string   "admin_code", limit: 255
    t.string   "login_type", limit: 255, default: "email", null: false
  end

  add_index "sections", ["code"], name: "index_sections_on_code", unique: true, using: :btree
  add_index "sections", ["user_id"], name: "index_sections_on_user_id", using: :btree

  create_table "segments", force: :cascade do |t|
    t.integer  "workshop_id", limit: 4, null: false
    t.datetime "start",                 null: false
    t.datetime "end"
    t.datetime "created_at"
    t.datetime "updated_at"
  end

  add_index "segments", ["end"], name: "index_segments_on_end", using: :btree
  add_index "segments", ["start"], name: "index_segments_on_start", using: :btree
  add_index "segments", ["workshop_id"], name: "index_segments_on_workshop_id", using: :btree

  create_table "stages", force: :cascade do |t|
    t.string   "name",       limit: 255, null: false
    t.integer  "position",   limit: 4
    t.integer  "script_id",  limit: 4,   null: false
    t.datetime "created_at"
    t.datetime "updated_at"
  end

  create_table "teacher_bonus_prizes", force: :cascade do |t|
    t.integer  "prize_provider_id", limit: 4,   null: false
    t.string   "code",              limit: 255, null: false
    t.integer  "user_id",           limit: 4
    t.datetime "created_at"
    t.datetime "updated_at"
  end

  add_index "teacher_bonus_prizes", ["prize_provider_id"], name: "index_teacher_bonus_prizes_on_prize_provider_id", using: :btree
  add_index "teacher_bonus_prizes", ["user_id"], name: "index_teacher_bonus_prizes_on_user_id", using: :btree

  create_table "teacher_prizes", force: :cascade do |t|
    t.integer  "prize_provider_id", limit: 4,   null: false
    t.string   "code",              limit: 255, null: false
    t.integer  "user_id",           limit: 4
    t.datetime "created_at"
    t.datetime "updated_at"
  end

  add_index "teacher_prizes", ["prize_provider_id"], name: "index_teacher_prizes_on_prize_provider_id", using: :btree
  add_index "teacher_prizes", ["user_id"], name: "index_teacher_prizes_on_user_id", using: :btree

  create_table "trophies", force: :cascade do |t|
    t.string   "name",       limit: 255
    t.string   "image_name", limit: 255
    t.datetime "created_at"
    t.datetime "updated_at"
  end

  add_index "trophies", ["name"], name: "index_trophies_on_name", unique: true, using: :btree

  create_table "unexpected_teachers_workshops", id: false, force: :cascade do |t|
    t.integer "workshop_id",           limit: 4, null: false
    t.integer "unexpected_teacher_id", limit: 4, null: false
  end

  add_index "unexpected_teachers_workshops", ["unexpected_teacher_id"], name: "index_unexpected_teachers_workshops_on_unexpected_teacher_id", using: :btree
  add_index "unexpected_teachers_workshops", ["workshop_id"], name: "index_unexpected_teachers_workshops_on_workshop_id", using: :btree

  create_table "user_levels", force: :cascade do |t|
    t.integer  "user_id",         limit: 4,             null: false
    t.integer  "level_id",        limit: 4,             null: false
    t.integer  "attempts",        limit: 4, default: 0, null: false
    t.datetime "created_at"
    t.datetime "updated_at"
    t.integer  "best_result",     limit: 4
    t.integer  "script_id",       limit: 4
    t.integer  "level_source_id", limit: 4
  end

  add_index "user_levels", ["user_id", "level_id", "script_id"], name: "index_user_levels_on_user_id_and_level_id_and_script_id", unique: true, using: :btree

  create_table "user_permissions", force: :cascade do |t|
    t.integer  "user_id",    limit: 4,   null: false
    t.string   "permission", limit: 255, null: false
    t.datetime "created_at"
    t.datetime "updated_at"
  end

  add_index "user_permissions", ["user_id", "permission"], name: "index_user_permissions_on_user_id_and_permission", unique: true, using: :btree

  create_table "user_scripts", force: :cascade do |t|
    t.integer  "user_id",          limit: 4, null: false
    t.integer  "script_id",        limit: 4, null: false
    t.datetime "started_at"
    t.datetime "completed_at"
    t.datetime "assigned_at"
    t.datetime "last_progress_at"
    t.datetime "created_at"
    t.datetime "updated_at"
  end

  add_index "user_scripts", ["script_id"], name: "index_user_scripts_on_script_id", using: :btree
  add_index "user_scripts", ["user_id", "script_id"], name: "index_user_scripts_on_user_id_and_script_id", unique: true, using: :btree

  create_table "user_trophies", force: :cascade do |t|
    t.integer  "user_id",    limit: 4, null: false
    t.integer  "trophy_id",  limit: 4, null: false
    t.integer  "concept_id", limit: 4
    t.datetime "created_at"
    t.datetime "updated_at"
  end

  add_index "user_trophies", ["user_id", "trophy_id", "concept_id"], name: "index_user_trophies_on_user_id_and_trophy_id_and_concept_id", unique: true, using: :btree

  create_table "users", force: :cascade do |t|
    t.string   "email",                      limit: 255,   default: "",      null: false
    t.string   "encrypted_password",         limit: 255,   default: ""
    t.string   "reset_password_token",       limit: 255
    t.datetime "reset_password_sent_at"
    t.datetime "remember_created_at"
    t.integer  "sign_in_count",              limit: 4,     default: 0
    t.datetime "current_sign_in_at"
    t.datetime "last_sign_in_at"
    t.string   "current_sign_in_ip",         limit: 255
    t.string   "last_sign_in_ip",            limit: 255
    t.datetime "created_at"
    t.datetime "updated_at"
    t.string   "username",                   limit: 255
    t.string   "provider",                   limit: 255
    t.string   "uid",                        limit: 255
    t.boolean  "admin"
    t.string   "gender",                     limit: 1
    t.string   "name",                       limit: 255
    t.string   "locale",                     limit: 10,    default: "en-US", null: false
    t.date     "birthday"
    t.string   "parent_email",               limit: 255
    t.string   "user_type",                  limit: 16
    t.string   "school",                     limit: 255
    t.string   "full_address",               limit: 1024
    t.integer  "total_lines",                limit: 4,     default: 0,       null: false
    t.boolean  "prize_earned",                             default: false
    t.integer  "prize_id",                   limit: 4
    t.boolean  "teacher_prize_earned",                     default: false
    t.integer  "teacher_prize_id",           limit: 4
    t.boolean  "teacher_bonus_prize_earned",               default: false
    t.integer  "teacher_bonus_prize_id",     limit: 4
    t.string   "confirmation_token",         limit: 255
    t.datetime "confirmed_at"
    t.datetime "confirmation_sent_at"
    t.string   "unconfirmed_email",          limit: 255
    t.integer  "prize_teacher_id",           limit: 4
    t.boolean  "hint_access"
    t.integer  "secret_picture_id",          limit: 4
    t.boolean  "active",                                   default: true,    null: false
    t.string   "hashed_email",               limit: 255
    t.datetime "deleted_at"
    t.string   "secret_words",               limit: 255
    t.text     "properties",                 limit: 65535
    t.string   "invitation_token",           limit: 255
    t.datetime "invitation_created_at"
    t.datetime "invitation_sent_at"
    t.datetime "invitation_accepted_at"
    t.integer  "invitation_limit",           limit: 4
    t.integer  "invited_by_id",              limit: 4
    t.string   "invited_by_type",            limit: 255
    t.integer  "invitations_count",          limit: 4,     default: 0
  end

  add_index "users", ["confirmation_token", "deleted_at"], name: "index_users_on_confirmation_token_and_deleted_at", unique: true, using: :btree
  add_index "users", ["email", "deleted_at"], name: "index_users_on_email_and_deleted_at", using: :btree
  add_index "users", ["hashed_email", "deleted_at"], name: "index_users_on_hashed_email_and_deleted_at", using: :btree
  add_index "users", ["invitation_token"], name: "index_users_on_invitation_token", unique: true, using: :btree
  add_index "users", ["invitations_count"], name: "index_users_on_invitations_count", using: :btree
  add_index "users", ["invited_by_id"], name: "index_users_on_invited_by_id", using: :btree
  add_index "users", ["prize_id", "deleted_at"], name: "index_users_on_prize_id_and_deleted_at", unique: true, using: :btree
  add_index "users", ["provider", "uid", "deleted_at"], name: "index_users_on_provider_and_uid_and_deleted_at", unique: true, using: :btree
  add_index "users", ["reset_password_token", "deleted_at"], name: "index_users_on_reset_password_token_and_deleted_at", unique: true, using: :btree
  add_index "users", ["teacher_bonus_prize_id", "deleted_at"], name: "index_users_on_teacher_bonus_prize_id_and_deleted_at", unique: true, using: :btree
  add_index "users", ["teacher_prize_id", "deleted_at"], name: "index_users_on_teacher_prize_id_and_deleted_at", unique: true, using: :btree
  add_index "users", ["unconfirmed_email", "deleted_at"], name: "index_users_on_unconfirmed_email_and_deleted_at", using: :btree
  add_index "users", ["username", "deleted_at"], name: "index_users_on_username_and_deleted_at", unique: true, using: :btree

  create_table "videos", force: :cascade do |t|
    t.string   "key",          limit: 255
    t.string   "youtube_code", limit: 255
    t.datetime "created_at"
    t.datetime "updated_at"
    t.string   "download",     limit: 255
  end

  create_table "workshop_attendance", force: :cascade do |t|
    t.integer  "teacher_id", limit: 4,     null: false
    t.integer  "segment_id", limit: 4,     null: false
    t.string   "status",     limit: 255
    t.datetime "created_at"
    t.datetime "updated_at"
    t.text     "notes",      limit: 65535
  end

  add_index "workshop_attendance", ["segment_id"], name: "index_workshop_attendance_on_segment_id", using: :btree
  add_index "workshop_attendance", ["teacher_id"], name: "index_workshop_attendance_on_teacher_id", using: :btree

  create_table "workshop_cohorts", force: :cascade do |t|
    t.integer  "workshop_id", limit: 4, null: false
    t.integer  "cohort_id",   limit: 4, null: false
    t.datetime "created_at"
    t.datetime "updated_at"
  end

  create_table "workshops", force: :cascade do |t|
    t.string   "name",         limit: 255
<<<<<<< HEAD
    t.string   "program_type", limit: 255,   null: false
=======
    t.string   "program_type", limit: 255, null: false
>>>>>>> 579475b7d60f9ac88208dddc731de8f007c5f3cb
    t.string   "location",     limit: 255
    t.string   "instructions", limit: 255
    t.datetime "created_at"
    t.datetime "updated_at"
<<<<<<< HEAD
    t.text     "phase",        limit: 65535
=======
    t.integer  "phase",        limit: 4
>>>>>>> 579475b7d60f9ac88208dddc731de8f007c5f3cb
  end

  add_index "workshops", ["name"], name: "index_workshops_on_name", using: :btree
  add_index "workshops", ["program_type"], name: "index_workshops_on_program_type", using: :btree

end<|MERGE_RESOLUTION|>--- conflicted
+++ resolved
@@ -526,20 +526,12 @@
 
   create_table "workshops", force: :cascade do |t|
     t.string   "name",         limit: 255
-<<<<<<< HEAD
-    t.string   "program_type", limit: 255,   null: false
-=======
     t.string   "program_type", limit: 255, null: false
->>>>>>> 579475b7d60f9ac88208dddc731de8f007c5f3cb
     t.string   "location",     limit: 255
     t.string   "instructions", limit: 255
     t.datetime "created_at"
     t.datetime "updated_at"
-<<<<<<< HEAD
-    t.text     "phase",        limit: 65535
-=======
     t.integer  "phase",        limit: 4
->>>>>>> 579475b7d60f9ac88208dddc731de8f007c5f3cb
   end
 
   add_index "workshops", ["name"], name: "index_workshops_on_name", using: :btree
