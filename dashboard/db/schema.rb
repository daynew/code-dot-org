--- conflicted
+++ resolved
@@ -11,11 +11,7 @@
 #
 # It's strongly recommended that you check this file into your version control system.
 
-<<<<<<< HEAD
 ActiveRecord::Schema.define(version: 20160210194205) do
-=======
-ActiveRecord::Schema.define(version: 20160210025746) do
->>>>>>> 5af414c3
 
   create_table "activities", force: :cascade do |t|
     t.integer  "user_id",         limit: 4
