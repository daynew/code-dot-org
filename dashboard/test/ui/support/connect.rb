--- conflicted
+++ resolved
@@ -128,21 +128,14 @@
   log_result all_passed
 end
 
-<<<<<<< HEAD
 After do |s|
-  # clear session state
-  if slow_browser?
-    @browser.execute_script 'sessionStorage.clear()'
-  else
-    @browser.quit unless @browser.nil?
-=======
   unless @browser.nil?
+    # clear session state (or get a new browser)
     if slow_browser?
       @browser.execute_script 'sessionStorage.clear()'
     else
-      @browser.quit
+      @browser.quit unless @browser.nil?
     end
->>>>>>> ba2a6df1
   end
 end
 
