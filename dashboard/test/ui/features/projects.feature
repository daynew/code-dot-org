Feature: Projects

Scenario: Save Artist Project
  Given I am on "http://learn.code.org/projects/artist"
  And I get redirected to "/projects/artist/([^\/]*?)/edit" via "dashboard"
  And I rotate to landscape
  And I wait to see "#runButton"
  And element "#runButton" is visible
  And element ".project_updated_at" contains text "Saved"
  Then I open the topmost blockly category "Color"
  And I drag block matching selector "#draw-color" to block matching selector "#when_run"
  Then I click selector ".project_share"
  And I wait to see "#x-close"
  And I navigate to the share URL
<<<<<<< HEAD
  And I wait to see "#runButton"
=======
  And I wait until element "#visualization" is visible
>>>>>>> 067b7282
  Then element "#draw-color" is a child of element "#when_run"

# dashboard_db_access for sign in
# no_mobile because we don't end up with open-workspace on mobile
# no_ie because applab is broken on IE9, and on IE10 this test crashes when we
#   try to execute any JS after our redirect on line 42
@dashboard_db_access @no_mobile @no_ie
Scenario: Applab Flow
  Given I am on "http://studio.code.org/"
  And I am a student
  And I am on "http://studio.code.org/users/sign_in"
  And I reload the page
  Then I am on "http://studio.code.org/projects/applab"
  And I get redirected to "/projects/applab/([^\/]*?)/edit" via "dashboard"
  And I rotate to landscape
  Then evaluate JavaScript expression "localStorage.setItem('is13Plus', 'true'), true"
  # TODO  ideally we should probably create some code and/or design elements here
  # looks like we have add_code_to_editor
  And I wait to see "#runButton"
  And element "#runButton" is visible
  And element ".project_updated_at" contains text "Saved"
  Then I click selector ".project_share"
  And I wait to see "#x-close"

  Then I navigate to the share URL
  And I wait to see "#footerDiv"
  And element "#codeWorkspace" is hidden
  And I press the first "#footerDiv .more-link" element
  And I press a button with xpath "//div[@id = 'footerDiv']//a[text() = 'How It Works']"

  # We'll originally go to /view, then get pushStated to /edit
  And I get redirected to "/projects/applab/([^\/]*?)/edit" via "pushState"
  And I wait to see "#codeWorkspace"
  And selector "#codeWorkspace" doesn't have class "readonly"

  Then I am on "http://studio.code.org/users/sign_out"
  And I navigate to the last shared URL
  And I wait to see "#footerDiv"
  And element "#codeWorkspace" is hidden
  And I press the first "#footerDiv .more-link" element
  And I press a button with xpath "//div[@id = 'footerDiv']//a[text() = 'How It Works']"

  # Don't actually get redirect this time (stay on /view)
  And I get redirected to "/projects/applab/([^\/]*?)/view" via "nothing"
  And I wait to see "#codeWorkspace"
  And selector "#codeWorkspace" has class "readonly"

  # Now view the /edit page as a signed in, non-owner
  Given I am on "http://studio.code.org/"
  And I am a teacher
  And I am on "http://studio.code.org/users/sign_in"
  And I reload the page
  And I navigate to the last shared URL
  Then I append "/edit" to the URL
  And I get redirected to "/projects/applab/([^\/]*?)/view" via "pushState"
  And I wait to see "#codeWorkspace"
  And selector "#codeWorkspace" has class "readonly"

  Then I am on "http://studio.code.org/users/sign_out"
  And I am on "http://studio.code.org/"

  # TODO - maybe we do a remix and/or create new as well<|MERGE_RESOLUTION|>--- conflicted
+++ resolved
@@ -12,11 +12,7 @@
   Then I click selector ".project_share"
   And I wait to see "#x-close"
   And I navigate to the share URL
-<<<<<<< HEAD
-  And I wait to see "#runButton"
-=======
   And I wait until element "#visualization" is visible
->>>>>>> 067b7282
   Then element "#draw-color" is a child of element "#when_run"
 
 # dashboard_db_access for sign in
