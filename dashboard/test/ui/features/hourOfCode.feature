--- conflicted
+++ resolved
@@ -35,11 +35,7 @@
   Then element ".header_middle a:first" has class "level_link attempted"
 
 @no_mobile
-<<<<<<< HEAD
-Scenario: Go to puzzle 10, see video, go somewhere else, return to puzzle 10, should not see video
-=======
 Scenario: Go to puzzle 10, see video, go somewhere else, return to puzzle 10, should not see video, comes back on link
->>>>>>> f17bb3c9
   Given I am on "http://studio.code.org/hoc/10"
   And I rotate to landscape
   Then I wait until element "#video" is visible
@@ -50,11 +46,8 @@
   Then I wait to see a dialog titled "Puzzle 11 of 20"
   Then I am on "http://studio.code.org/hoc/10"
   Then I wait to see a dialog titled "Puzzle 10 of 20"
-<<<<<<< HEAD
-=======
   Then I close the dialog
   Then I click selector ".reference_area a:last"
->>>>>>> f17bb3c9
 
 Scenario: Go to puzzle 9, see callouts, go somewhere else, return to puzzle 9, should not see callouts
   Given I am on "http://studio.code.org/hoc/9"
@@ -64,9 +57,6 @@
   Then element "#qtip-4-content" is visible
   Then I am on "http://studio.code.org/hoc/10"
   Then I am on "http://studio.code.org/hoc/9"
-<<<<<<< HEAD
-=======
   Then I wait to see a dialog titled "Puzzle 9 of 20"
   And I close the dialog
->>>>>>> f17bb3c9
   Then element "#qtip-4-content" does not exist