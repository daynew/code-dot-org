@no_mobile
Feature: Feedback Tab Visibility

Background:
  Given I create a teacher-associated student named "Lillian"
  And I am on "http://studio.code.org/s/allthethings/stage/38/puzzle/1?noautoplay=true"
  Then I rotate to landscape
  And I wait to see "#runButton"
  And I press "runButton"
  And I wait to see "#finishButton"
  And I press "finishButton"

Scenario: As student 'Feedback' tab is not visible if no feedback
  #As student, with no feedback, can see Key Concept tab on rubric level
  And I am on "http://studio.code.org/s/allthethings/stage/38/puzzle/1"
  And I wait to see ".uitest-feedback"
  And element ".editor-column" contains text "Key Concept"
  Then I click selector ".uitest-feedback"
  And I wait to see ".editor-column"
  And element ".editor-column" contains text "This is the key concept for this mini rubric."
  And element "#rubric-input-performanceLevel1" does not exist
  And element "#ui-test-submit-feedback" does not exist
  And element "#ui-test-feedback-time" does not exist
  And element "ui-test-feedback-input" does not exist
  Then I sign out

@no_ie
# Disabling IE due to bug where text changes in the feedback text input are not registered
# so submit button remains disabled
Scenario: As teacher, when viewing a level with student work,
feedback can be submitted and displayed. If there is a mini rubric, teacher can give feedback on rubric.
If a teacher on a level with mini rubric can see the rubric without viewing student work.
Otherwise don't show feedback tab
  Then I sign in as "Teacher_Lillian"

  #Not automatically visible on contained levels with no mini rubric
  Then I am on "http://studio.code.org/s/allthethings/stage/18/puzzle/15"
  And I wait for the page to fully load
  And element ".uitest-feedback" is not visible

  #Not automatically visible on un-contained levels with no mini rubric
  Then I am on "http://studio.code.org/s/allthethings/stage/18/puzzle/7"
  And I wait for the page to fully load
  And element ".uitest-feedback" is not visible

  And I am on "http://studio.code.org/s/allthethings/stage/38/puzzle/1"
  And I wait for the page to fully load
  And I wait to see ".uitest-feedback"
  And element ".editor-column" contains text "Key Concept"
  Then I click selector ".uitest-feedback"
  And I wait to see ".editor-column"
  And element ".editor-column" contains text "This is the key concept for this mini rubric."
  And element "#rubric-input-performanceLevel1" does not exist
  And element "#ui-test-submit-feedback" does not exist
  And element "#ui-test-feedback-time" does not exist
  And element "ui-test-feedback-input" does not exist

  #As teacher, reviewing work, submit feedback
  And I wait to see ".show-handle"
  Then I click selector ".show-handle .fa-chevron-left"
  And I wait until element ".student-table" is visible
  And I click selector "#teacher-panel-container tr:nth(1)" to load a new page
  And I wait to see ".editor-column"
  And I wait to see "#ui-test-submit-feedback"
  And element ".editor-column" contains text "This is the key concept for this mini rubric."
  And element "#ui-test-submit-feedback" contains text "Save and share"
  And element "#ui-test-feedback-time" does not exist
  And I wait to see "#rubric-input-performanceLevel1"
  And I press "#rubric-input-performanceLevel1" using jQuery
  And I wait to see "#ui-test-feedback-input"
  And I press the first "#ui-test-feedback-input" element
  And I press keys "Nice!" for element "#ui-test-feedback-input"
  And I press "#ui-test-submit-feedback" using jQuery
  And element ".editor-column" contains text "Nice!"
  And element "#rubric-input-performanceLevel1" is checked
  And I wait until "#ui-test-feedback-time" contains text "Last updated"
  And element "#ui-test-submit-feedback" contains text "Update"

  #As teacher, refresh page and latest feedback is visible
  And I reload the page
  And I wait for the page to fully load
  And I wait until ".editor-column" contains text "Nice!"
  And I wait to see "#rubric-input-performanceLevel1"
  And element "#rubric-input-performanceLevel1" is checked
  And element ".editor-column" contains text matching "Last updated .* ago"
  And element "#ui-test-submit-feedback" contains text "Update"

<<<<<<< HEAD
=======
  #Tab not visible unless viewing student work
  And I am on "http://studio.code.org/s/allthethings/stage/38/puzzle/1?disableExperiments=2019-mini-rubric"
  And I wait for the page to fully load
  And element ".uitest-feedback" is not visible

  #As teacher, reviewing work, feedback tab is visible
  And I wait to see ".show-handle"
  Then I click selector ".show-handle .fa-chevron-left"
  And I wait until element ".student-table" is visible
  And I click selector "#teacher-panel-container tr:nth(1)" to load a new page
  And I wait to see ".uitest-feedback"
  And I wait until ".editor-column" contains text "Nice!"
  And element "#rubric-input-performanceLevel1" is not visible
  And I wait to see "#ui-test-submit-feedback"
  And element "#ui-test-submit-feedback" contains text "Update"
  And element ".editor-column" contains text matching "Last updated .* ago"

>>>>>>> bc98552a
  #As student, latest feedback from teacher is displayed
  Then I sign out
  And I sign in as "Lillian"
  And I am on "http://studio.code.org/s/allthethings/stage/38/puzzle/1"
  And I wait to see ".uitest-feedback"
  And I press the first ".uitest-feedback" element
  And I wait until ".editor-column" contains text "Nice!"
  And element "#rubric-input-performanceLevel1" is checked
  And element ".editor-column" contains text matching "Last updated .* ago"<|MERGE_RESOLUTION|>--- conflicted
+++ resolved
@@ -84,27 +84,7 @@
   And element "#rubric-input-performanceLevel1" is checked
   And element ".editor-column" contains text matching "Last updated .* ago"
   And element "#ui-test-submit-feedback" contains text "Update"
-
-<<<<<<< HEAD
-=======
-  #Tab not visible unless viewing student work
-  And I am on "http://studio.code.org/s/allthethings/stage/38/puzzle/1?disableExperiments=2019-mini-rubric"
-  And I wait for the page to fully load
-  And element ".uitest-feedback" is not visible
-
-  #As teacher, reviewing work, feedback tab is visible
-  And I wait to see ".show-handle"
-  Then I click selector ".show-handle .fa-chevron-left"
-  And I wait until element ".student-table" is visible
-  And I click selector "#teacher-panel-container tr:nth(1)" to load a new page
-  And I wait to see ".uitest-feedback"
-  And I wait until ".editor-column" contains text "Nice!"
-  And element "#rubric-input-performanceLevel1" is not visible
-  And I wait to see "#ui-test-submit-feedback"
-  And element "#ui-test-submit-feedback" contains text "Update"
-  And element ".editor-column" contains text matching "Last updated .* ago"
-
->>>>>>> bc98552a
+  
   #As student, latest feedback from teacher is displayed
   Then I sign out
   And I sign in as "Lillian"
