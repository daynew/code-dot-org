--- conflicted
+++ resolved
@@ -1515,12 +1515,9 @@
 
 Then /^I hide unit "([^"]+)"$/ do |unit_name|
   @browser.execute_script("$('.uitest-CourseScript:contains(#{unit_name}) .fa-eye-slash').click();")
-<<<<<<< HEAD
-=======
   wait_short_until do
     @browser.execute_script("return window.__TestInterface.toggleHiddenUnitComplete;")
   end
->>>>>>> c6ce7fdc
 end
 
 Then /^unit "([^"]+)" is marked as (not )?visible$/ do |unit_name, negation|
