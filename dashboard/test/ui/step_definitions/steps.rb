--- conflicted
+++ resolved
@@ -805,11 +805,7 @@
   steps %Q{
     Then I am on "http://code.org/teacher-dashboard#/sections"
     And I wait to see ".jumbotron"
-<<<<<<< HEAD
-    And I wait for 3 seconds
-=======
     And I dismiss the language selector
->>>>>>> 30aec466
     And I click selector ".btn-white:contains('New section')" once I see it
     Then execute JavaScript expression "$('input').first().val('SectionName').trigger('input')"
     Then execute JavaScript expression "$('select').first().val('2').trigger('change')"
