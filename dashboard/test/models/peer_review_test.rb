--- conflicted
+++ resolved
@@ -19,21 +19,15 @@
   end
 
   def track_progress(level_source_id)
-    User.track_level_progress_sync(user_id: @user.id, level_id: @script_level.level_id, script_id: @script_level.script_id, new_result: Activity::UNSUBMITTED_RESULT, submitted: true, level_source_id: level_source_id)
+    User.track_level_progress_sync(user_id: @user.id, level_id: @script_level.level_id, script_id: @script_level.script_id, new_result: Activity::UNSUBMITTED_RESULT, submitted: true, level_source_id: level_source_id, pairing_user_ids: nil)
   end
 
   test 'submitting a peer reviewed level should create PeerReview objects' do
     level_source = create :level_source, data: 'My submitted answer'
 
-<<<<<<< HEAD
     assert_difference('PeerReview.count', PeerReview::REVIEWS_PER_SUBMISSION) do
-      @user.track_level_progress_async(script_level: @script_level, new_result: 100, submitted: true, level_source_id: level_source.id, pairings: nil)
+      track_progress level_source.id
     end
-=======
-    initial = PeerReview.count
-
-    track_progress level_source.id
-    assert_equal PeerReview::REVIEWS_PER_SUBMISSION, PeerReview.count - initial
   end
 
   test 'resubmitting for review should remove unassigned PeerReview objects' do
@@ -91,6 +85,5 @@
     review2.update! reviewer: create(:user), status: 'rejected'
     user_level.reload
     assert_equal Activity::REVIEW_REJECTED_RESULT, user_level.best_result
->>>>>>> fbc0e100
   end
 end