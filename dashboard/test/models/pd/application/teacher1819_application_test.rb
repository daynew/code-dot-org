require 'test_helper'
require 'cdo/shared_constants/pd/teacher1819_application_constants'

module Pd::Application
  class Teacher1819ApplicationTest < ActiveSupport::TestCase
    include Teacher1819ApplicationConstants
    include ApplicationConstants

    freeze_time

    test 'application guid is generated on create' do
      teacher_application = build :pd_teacher1819_application
      assert_nil teacher_application.application_guid

      teacher_application.save!
      assert_not_nil teacher_application.application_guid
    end

    test 'existing guid is preserved' do
      guid = SecureRandom.uuid
      teacher_application = create :pd_teacher1819_application, application_guid: guid
      assert_equal guid, teacher_application.application_guid

      # save again
      teacher_application.save!
      assert_equal guid, teacher_application.application_guid
    end

    test 'principal_greeting' do
      hash_with_principal_title = build :pd_teacher1819_application_hash
      hash_without_principal_title = build :pd_teacher1819_application_hash, principal_title: nil

      application_with_principal_title = build :pd_teacher1819_application, form_data_hash: hash_with_principal_title
      application_without_principal_title = build :pd_teacher1819_application, form_data_hash: hash_without_principal_title

      assert_equal 'Dr. Dumbledore', application_with_principal_title.principal_greeting
      assert_equal 'Albus Dumbledore', application_without_principal_title.principal_greeting
    end

    test 'meets criteria says an application meets critera when all YES_NO fields are marked yes' do
      teacher_application = build :pd_teacher1819_application, course: 'csp',
        response_scores: Teacher1819ApplicationConstants::CRITERIA_SCORE_QUESTIONS_CSP.map {|x| [x, 'Yes']}.to_h.to_json
      assert_equal 'Yes', teacher_application.meets_criteria

      teacher_application = build :pd_teacher1819_application, course: 'csd',
        response_scores: Teacher1819ApplicationConstants::CRITERIA_SCORE_QUESTIONS_CSD.map {|x| [x, 'Yes']}.to_h.to_json
      assert_equal 'Yes', teacher_application.meets_criteria
    end

    test 'meets criteria says an application does not meet criteria when any YES_NO fields are marked NO' do
      teacher_application = build :pd_teacher1819_application, response_scores: {
        committed: 'No'
      }.to_json
      assert_equal 'No', teacher_application.meets_criteria
    end

    test 'meets criteria returns incomplete when an application does not have YES on all YES_NO fields but has no NOs' do
      teacher_application = build :pd_teacher1819_application, response_scores: {
        committed: 'Yes'
      }.to_json
      assert_equal 'Reviewing incomplete', teacher_application.meets_criteria
    end

    test 'total score calculates the sum of all response scores' do
      teacher_application = build :pd_teacher1819_application, response_scores: {
        free_lunch_percent: '5',
        underrepresented_minority_percent: '5',
        able_to_attend_single: 'Yes',
        csp_which_grades: nil
      }.to_json

      assert_equal 10, teacher_application.total_score
    end

    test 'autoscore does not override existing scores' do
      application_hash = build :pd_teacher1819_application_hash
      application_hash.merge!(
        {
          committed: YES,
          able_to_attend_single: YES,
          csp_which_grades: ['12'],
          csp_course_hours_per_year: Pd::Application::ApplicationBase::COMMON_OPTIONS[:course_hours_per_year].first,
          previous_yearlong_cdo_pd: ['CS Discoveries'],
          csp_ap_exam: Pd::Application::Teacher1819Application.options[:csp_ap_exam].first,
          taught_in_past: ['Hour of Code']
        }
      )

      application = create(:pd_teacher1819_application, course: 'csp', form_data: application_hash.to_json, regional_partner: (create :regional_partner))
      application.auto_score!

      assert_equal(
        {
          regional_partner_name: YES,
          committed: YES,
          able_to_attend_single: YES,
          csp_which_grades: YES,
          csp_course_hours_per_year: YES,
          previous_yearlong_cdo_pd: YES,
          csp_ap_exam: YES,
          taught_in_past: 2
        }, application.response_scores_hash
      )

      application.update_form_data_hash(
        {
          principal_approval: YES,
          schedule_confirmed: YES,
          diversity_recruitment: YES,
          free_lunch_percent: '50.1%',
          underrepresented_minority_percent: '50.1%',
          wont_replace_existing_course: Pd::Application::PrincipalApproval1819Application.options[:replace_course].second,
        }
      )

      application.update(response_scores: application.response_scores_hash.merge({regional_partner_name: NO}).to_json)

      application.auto_score!
      application.reload
      assert_equal(
        {
          regional_partner_name: NO,
          committed: YES,
          able_to_attend_single: YES,
          principal_approval: YES,
          schedule_confirmed: YES,
          diversity_recruitment: YES,
          free_lunch_percent: 5,
          underrepresented_minority_percent: 5,
          wont_replace_existing_course: 5,
          csp_which_grades: YES,
          csp_course_hours_per_year: YES,
          previous_yearlong_cdo_pd: YES,
          csp_ap_exam: YES,
          taught_in_past: 2
        }, application.response_scores_hash
      )
    end

    test 'autoscore for a CSP application where they should get YES/Points for everything' do
      application_hash = build :pd_teacher1819_application_hash
      application_hash.merge!(
        {
          committed: YES,
          able_to_attend_single: YES,
          principal_approval: YES,
          schedule_confirmed: YES,
          diversity_recruitment: YES,
          free_lunch_percent: '50.1%',
          underrepresented_minority_percent: '50.1%',
          wont_replace_existing_course: Pd::Application::PrincipalApproval1819Application.options[:replace_course].second,
          csp_which_grades: ['12'],
          csp_course_hours_per_year: Pd::Application::ApplicationBase::COMMON_OPTIONS[:course_hours_per_year].first,
          previous_yearlong_cdo_pd: ['CS Discoveries'],
          csp_ap_exam: Pd::Application::Teacher1819Application.options[:csp_ap_exam].first,
          taught_in_past: ['Hour of Code']
        }
      )

      application = create :pd_teacher1819_application, course: 'csp', form_data: application_hash.to_json
      application.update(regional_partner: (create :regional_partner))
      application.auto_score!

      assert_equal(
        {
          regional_partner_name: YES,
          committed: YES,
          able_to_attend_single: YES,
          principal_approval: YES,
          schedule_confirmed: YES,
          diversity_recruitment: YES,
          free_lunch_percent: 5,
          underrepresented_minority_percent: 5,
          wont_replace_existing_course: 5,
          csp_which_grades: YES,
          csp_course_hours_per_year: YES,
          previous_yearlong_cdo_pd: YES,
          csp_ap_exam: YES,
          taught_in_past: 2
        }, application.response_scores_hash
      )
    end

    test 'autoscore for a CSP application where they should get NO/No points for everything' do
      application_hash = build :pd_teacher1819_application_hash
      application_hash.merge!(
        {
          committed: Pd::Application::Teacher1819Application.options[:committed].last,
          able_to_attend_single: NO,
          principal_approval: YES,
          schedule_confirmed: NO,
          diversity_recruitment: NO,
          free_lunch_percent: '49.9%',
          underrepresented_minority_percent: '49.9%',
          wont_replace_existing_course: YES,
          csp_which_grades: ['12'],
          csp_course_hours_per_year: Pd::Application::ApplicationBase::COMMON_OPTIONS[:course_hours_per_year].last,
          previous_yearlong_cdo_pd: ['CS Principles'],
          csp_ap_exam: Pd::Application::Teacher1819Application.options[:csp_ap_exam].last,
          taught_in_past: ['AP CS A']
        }
      )

      application = create :pd_teacher1819_application, course: 'csp', form_data: application_hash.to_json, regional_partner: nil
      application.auto_score!

      assert_equal(
        {
          regional_partner_name: NO,
          committed: NO,
          able_to_attend_single: NO,
          principal_approval: YES, # Keep this as yes to test additional fields
          schedule_confirmed: NO,
          diversity_recruitment: NO,
          free_lunch_percent: 0,
          underrepresented_minority_percent: 0,
          wont_replace_existing_course: nil,
          csp_which_grades: YES, # Not possible to select responses for which this would be No
          csp_course_hours_per_year: NO,
          previous_yearlong_cdo_pd: NO,
          csp_ap_exam: NO,
          taught_in_past: 0
        }, application.response_scores_hash
      )
    end

    test 'autoscore for a CSD application where they should get YES/Points for everything' do
      application_hash = build :pd_teacher1819_application_hash, program: Pd::Application::Teacher1819Application::PROGRAM_OPTIONS.first
      application_hash.merge!(
        {
          committed: YES,
          able_to_attend_single: YES,
          principal_approval: YES,
          schedule_confirmed: YES,
          diversity_recruitment: YES,
          free_lunch_percent: '50.1%',
          underrepresented_minority_percent: '50.1%',
          wont_replace_existing_course: Pd::Application::PrincipalApproval1819Application.options[:replace_course].second,
          csd_which_grades: ['10', '11'],
          csd_course_hours_per_year: Pd::Application::ApplicationBase::COMMON_OPTIONS[:course_hours_per_year].first,
          previous_yearlong_cdo_pd: ['CS in Science'],
          taught_in_past: Pd::Application::Teacher1819Application.options[:taught_in_past].last
        }
      )

      application = create :pd_teacher1819_application, course: 'csd', form_data: application_hash.to_json
      application.update(regional_partner: (create :regional_partner))
      application.auto_score!

      assert_equal(
        {
          regional_partner_name: YES,
          committed: YES,
          able_to_attend_single: YES,
          principal_approval: YES,
          schedule_confirmed: YES,
          diversity_recruitment: YES,
          free_lunch_percent: 5,
          underrepresented_minority_percent: 5,
          wont_replace_existing_course: 5,
          csd_which_grades: YES,
          csd_course_hours_per_year: YES,
          previous_yearlong_cdo_pd: YES,
          taught_in_past: 2
        }, application.response_scores_hash
      )
    end

    test 'autoscore for a CSD application where they should get NO/No points for everything' do
      application_hash = build :pd_teacher1819_application_hash, program: Pd::Application::Teacher1819Application::PROGRAM_OPTIONS.first
      application_hash.merge!(
        {
          committed: Pd::Application::Teacher1819Application.options[:committed].last,
          able_to_attend_single: NO,
          principal_approval: YES,
          schedule_confirmed: NO,
          diversity_recruitment: NO,
          free_lunch_percent: '49.9%',
          underrepresented_minority_percent: '49.9%',
          wont_replace_existing_course: YES,
          csd_which_grades: ['12'],
          csd_course_hours_per_year: Pd::Application::ApplicationBase::COMMON_OPTIONS[:course_hours_per_year].last,
          previous_yearlong_cdo_pd: ['Exploring Computer Science'],
          taught_in_past: ['Exploring Computer Science']
        }
      )

      application = create :pd_teacher1819_application, course: 'csd', form_data: application_hash.to_json, regional_partner: nil
      application.auto_score!

      assert_equal(
        {
          regional_partner_name: NO,
          committed: NO,
          able_to_attend_single: NO,
          principal_approval: YES, # Keep this as yes to test additional fields
          schedule_confirmed: NO,
          diversity_recruitment: NO,
          free_lunch_percent: 0,
          underrepresented_minority_percent: 0,
          wont_replace_existing_course: nil,
          csd_which_grades: NO,
          csd_course_hours_per_year: NO,
          previous_yearlong_cdo_pd: NO,
          taught_in_past: 0
        }, application.response_scores_hash
      )
    end

    test 'send_decision_notification_email only sends to G3 and unmatched' do
      application = create :pd_teacher1819_application
      application.update(status: 'waitlisted')

      mock_mail = stub
      mock_mail.stubs(:deliver_now).returns(nil)

      Pd::Application::Teacher1819ApplicationMailer.expects(:waitlisted).times(1).returns(mock_mail)
      application.send_decision_notification_email

      partner = create :regional_partner
      application.update(regional_partner: partner)

      partner.update(group: 1)
      Pd::Application::Teacher1819ApplicationMailer.expects(:waitlisted).times(0).returns(mock_mail)
      application.send_decision_notification_email

      partner.update(group: 2)
      Pd::Application::Teacher1819ApplicationMailer.expects(:waitlisted).times(0).returns(mock_mail)
      application.send_decision_notification_email

      partner.update(group: 3)
      Pd::Application::Teacher1819ApplicationMailer.expects(:waitlisted).times(1).returns(mock_mail)
      application.send_decision_notification_email
    end

    test 'send_decision_notification_email only sends to finalized' do
      mock_mail = stub
      mock_mail.stubs(:deliver_now).returns(nil)

      Pd::Application::Teacher1819ApplicationMailer.expects(:pending).times(0)
      Pd::Application::Teacher1819ApplicationMailer.expects(:unreviewed).times(0)
      Pd::Application::Teacher1819ApplicationMailer.expects(:withdrawn).times(0)

      Pd::Application::Teacher1819ApplicationMailer.expects(:teachercon_accepted).times(0).returns(mock_mail)
      Pd::Application::Teacher1819ApplicationMailer.expects(:local_summer_accepted).times(0).returns(mock_mail)
      Pd::Application::Teacher1819ApplicationMailer.expects(:declined).times(1).returns(mock_mail)
      Pd::Application::Teacher1819ApplicationMailer.expects(:waitlisted).times(1).returns(mock_mail)

      application = create :pd_teacher1819_application
      Pd::Application::Teacher1819Application.statuses.values.each do |status|
        application.update(status: status)
        application.send_decision_notification_email
      end
    end

<<<<<<< HEAD
=======
    test 'send_decision_notification_email only send acceptances if there is an associated workshop' do
      Pd::Workshop.any_instance.stubs(:process_location)

      mock_mail = stub
      mock_mail.stubs(:deliver_now).returns(nil)

      application = create :pd_teacher1819_application
      application.update(status: 'accepted')
      Pd::Application::Teacher1819ApplicationMailer.expects(:teachercon_accepted).times(0).returns(mock_mail)
      application.send_decision_notification_email

      workshop = create(:pd_workshop, :teachercon, location_address: "Seattle, Washington")
      application.pd_workshop_id = workshop.id
      assert workshop.teachercon?
      Pd::Application::Teacher1819ApplicationMailer.expects(:teachercon_accepted).times(1).returns(mock_mail)
      application.send_decision_notification_email
    end

>>>>>>> 05abbd19
    test 'accepted_at updates times' do
      today = Date.today.to_time
      tomorrow = Date.tomorrow.to_time
      application = create :pd_teacher1819_application
      assert_nil application.accepted_at

      Timecop.freeze(today) do
        application.update(status: 'accepted')
        application.reload
        assert_equal today, application.accepted_at.to_time

        application.update(status: 'declined')
        application.reload
        assert_nil application.accepted_at
      end

      Timecop.freeze(tomorrow) do
        application.update(status: 'accepted')
        application.reload
        assert_equal tomorrow, application.accepted_at.to_time
      end
    end
  end
end<|MERGE_RESOLUTION|>--- conflicted
+++ resolved
@@ -353,8 +353,6 @@
       end
     end
 
-<<<<<<< HEAD
-=======
     test 'send_decision_notification_email only send acceptances if there is an associated workshop' do
       Pd::Workshop.any_instance.stubs(:process_location)
 
@@ -373,7 +371,6 @@
       application.send_decision_notification_email
     end
 
->>>>>>> 05abbd19
     test 'accepted_at updates times' do
       today = Date.today.to_time
       tomorrow = Date.tomorrow.to_time
