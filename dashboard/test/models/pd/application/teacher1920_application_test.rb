--- conflicted
+++ resolved
@@ -669,7 +669,6 @@
       end
     end
 
-<<<<<<< HEAD
     test 'autoscore with everything getting positive response for csd' do
       options = Pd::Application::Teacher1920Application.options
       principal_options = Pd::Application::PrincipalApproval1920Application.options
@@ -927,10 +926,7 @@
       assert_equal YES, JSON.parse(application.response_scores)['regional_partner_name']
     end
 
-    test 'principal_approval' do
-=======
     test 'principal_approval_state' do
->>>>>>> fc7e3681
       application = create :pd_teacher1920_application
       assert_nil application.principal_approval_state
 
