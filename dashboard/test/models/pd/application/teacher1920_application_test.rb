--- conflicted
+++ resolved
@@ -916,25 +916,6 @@
       assert_equal %w(cspWhichGrades cspHowOffer), application.errors.messages[:form_data]
     end
 
-<<<<<<< HEAD
-    test 'should_send_decision_email?' do
-      application = build :pd_teacher1920_application, status: :pending
-
-      # no auto-email status: no email
-      refute application.should_send_decision_email?
-
-      # auto-email status with no partner: yes email
-      application.status = :accepted_no_cost_registration
-      assert application.should_send_decision_email?
-
-      # auto-email status, partner with sent_by_system: yes email
-      application.regional_partner = build(:regional_partner, applications_decision_emails: RegionalPartner::SENT_BY_SYSTEM)
-      assert application.should_send_decision_email?
-
-      # auto-email status, partner with sent_by_partner: no email
-      application.regional_partner.applications_decision_emails = RegionalPartner::SENT_BY_PARTNER
-      refute application.should_send_decision_email?
-=======
     test 'queue_email skips principal_approval_completed_partner with no partner email address' do
       application = build :pd_teacher1920_application
       application.expects(:formatted_partner_contact_email).returns(nil)
@@ -953,7 +934,25 @@
       assert_creates Email do
         application.queue_email :principal_approval_completed_partner
       end
->>>>>>> 67e17a77
+    end
+
+    test 'should_send_decision_email?' do
+      application = build :pd_teacher1920_application, status: :pending
+
+      # no auto-email status: no email
+      refute application.should_send_decision_email?
+
+      # auto-email status with no partner: yes email
+      application.status = :accepted_no_cost_registration
+      assert application.should_send_decision_email?
+
+      # auto-email status, partner with sent_by_system: yes email
+      application.regional_partner = build(:regional_partner, applications_decision_emails: RegionalPartner::SENT_BY_SYSTEM)
+      assert application.should_send_decision_email?
+
+      # auto-email status, partner with sent_by_partner: no email
+      application.regional_partner.applications_decision_emails = RegionalPartner::SENT_BY_PARTNER
+      refute application.should_send_decision_email?
     end
 
     private
