--- conflicted
+++ resolved
@@ -394,20 +394,12 @@
       csv_header_csd = CSV.parse(Teacher1920Application.csv_header('csd'))[0]
       assert csv_header_csd.include? "To which grades does your school plan to offer CS Discoveries in the 2019-20 school year?"
       refute csv_header_csd.include? "To which grades does your school plan to offer CS Principles in the 2019-20 school year?"
-<<<<<<< HEAD
-      assert_equal 107, csv_header_csd.length
-=======
-      assert_equal 102, csv_header_csd.length
->>>>>>> fe3c45d5
+      assert_equal 106, csv_header_csd.length
 
       csv_header_csp = CSV.parse(Teacher1920Application.csv_header('csp'))[0]
       refute csv_header_csp.include? "To which grades does your school plan to offer CS Discoveries in the 2019-20 school year?"
       assert csv_header_csp.include? "To which grades does your school plan to offer CS Principles in the 2019-20 school year?"
-<<<<<<< HEAD
-      assert_equal 109, csv_header_csp.length
-=======
-      assert_equal 104, csv_header_csp.length
->>>>>>> fe3c45d5
+      assert_equal 108, csv_header_csp.length
     end
 
     test 'school cache' do
