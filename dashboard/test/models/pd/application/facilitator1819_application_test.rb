--- conflicted
+++ resolved
@@ -305,7 +305,6 @@
       end
     end
 
-<<<<<<< HEAD
     test 'fit_cohort' do
       included = [
         create(:pd_facilitator1819_application, :locked, fit_workshop_id: @fit_workshop.id, status: :accepted),
@@ -331,7 +330,8 @@
       excluded.each do |application|
         refute fit_cohort.include? application
       end
-=======
+    end
+
     test 'memoized filtered_labels' do
       Facilitator1819Application::FILTERED_LABELS.clear
 
@@ -344,7 +344,6 @@
       refute filtered_labels_csf.key? :csd_csp_fit_availability
       assert filtered_labels_csf.key? :csf_availability
       assert_equal ['csd', 'csf'], Facilitator1819Application::FILTERED_LABELS.keys
->>>>>>> 0f9dfe5e
     end
   end
 end