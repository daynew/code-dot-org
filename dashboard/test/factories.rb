FactoryGirl.define do
<<<<<<< HEAD

  factory :level_group do
    game_id 1
    name "MyString"
    created_at "2016-02-19 20:19:50"
    updated_at "2016-02-19 20:19:50"
    level_num "MyString"
    ideal_level_source_id 1
    solution_level_source_id 1
    user_id 1
    properties "MyText"
    type ""
    md5 "MyString"
    published false
  end

=======
  factory :plc_learning_resource_task, parent: :plc_task, class: 'Plc::LearningResourceTask' do
    resource_url nil
  end

  factory :plc_script_completion_task, parent: :plc_task, class: 'Plc::ScriptCompletionTask' do
    script_id nil
  end


>>>>>>> a57cc0eb
  factory :plc_evaluation_answer, :class => 'Plc::EvaluationAnswer' do
    answer "MyString"
    plc_evaluation_question nil
    plc_task nil
  end

  factory :plc_evaluation_question, :class => 'Plc::EvaluationQuestion' do
    question "MyString"
    plc_course nil
  end

  factory :plc_enrollment_task_assignment, :class => 'Plc::EnrollmentTaskAssignment' do
    status "MyString"
    plc_enrollment_module_assignment nil
    plc_task nil
  end
  factory :plc_enrollment_module_assignment, :class => 'Plc::EnrollmentModuleAssignment' do
    plc_user_course_enrollment nil
    plc_learning_module nil
  end
  factory :plc_user_course_enrollment, :class => 'Plc::UserCourseEnrollment' do
    status "MyString"
    plc_course nil
    user nil
  end

  factory :plc_task, :class => 'Plc::Task' do
    name "MyString"
    plc_learning_module nil
  end

  factory :plc_learning_module, :class => 'Plc::LearningModule' do
    name "MyString"
  end
  factory :plc_course, :class => 'Plc::Course' do
    name "MyString"
  end

  factory :user_professional_learning_course_enrollment do
    user nil
    professional_learning_course nil
  end

  factory :survey_result do
    user { create :teacher }
    properties {{survey2016_ethnicity_asian: "1"}}
    properties {{survey2016_foodstamps: "3"}}
  end

  factory :professional_learning_course do
    name "Some course"
  end

  factory :professional_learning_module do
    name "Some module"
    learning_module_type "Some learning module type"
  end

  factory :professional_learning_task do
    name "Some task"
    professional_learning_module nil
  end

  factory :user do
    birthday Date.new(1991, 03, 14)
    sequence(:email) { |n| "testuser#{n}@example.com.xx" }
    password "00secret"
    locale 'en-US'
    sequence(:name) { |n| "User#{n} Codeberg" }
    user_type User::TYPE_STUDENT
    confirmed_at Time.now

    # Child of :user factory, since it's in the `factory :user` block
    factory :admin do
      admin true
    end

    factory :teacher do
      user_type User::TYPE_TEACHER
      birthday Date.new(1980, 03, 14)
      factory :facilitator do
        name 'Facilitator Person'
        after(:create) do |facilitator|
          facilitator.permission = 'facilitator'
          facilitator.save
        end
      end
      factory :district_contact do
        name 'District Contact Person'
        ops_first_name 'District'
        ops_last_name 'Person'
      end
    end

    factory :student do
      user_type User::TYPE_STUDENT
    end

    factory :young_student do
      user_type User::TYPE_STUDENT
      birthday Time.zone.today - 10.years
    end
  end

  factory :section do
    sequence(:name) { |n| "Section #{n}"}
    user { create :teacher }
  end

  factory :game do
    sequence(:name) { |n| "game#{n}.com"}
    app "maze"
  end

  factory :level, :class => Blockly do
    sequence(:name) { |n| "Level_#{n}" }
    sequence(:level_num) {|n| "1_2_#{n}" }

    # User id must be non-nil for custom level
    user_id '1'
    game

    trait :with_autoplay_video do
      video_key {create(:video).key}
    end

    trait :never_autoplay_video_true do
      with_autoplay_video
      after(:create) do |level|
        level.never_autoplay_video = 'true'
        level.save!
      end
    end

    trait :never_autoplay_video_false do
      with_autoplay_video
      after(:create) do |level|
        level.never_autoplay_video = 'false'
        level.save!
      end
    end

    trait :blockly do
      game {create(:game, app: "maze", name: "Maze")}
    end

    trait :unplugged do
      game {create(:game, app: "unplug")}
    end

    trait :with_ideal_level_source do
      after :create do |level, _|
        level.ideal_level_source = create(:level_source, level: level)
        level.save!
      end
    end

    trait :script do
      create(:script_level)
    end
  end

  factory :unplugged, :parent => Level, :class => Unplugged do
    game {create(:game, app: "unplug")}
  end

  factory :match, :parent => Level, :class => Match do
    game {create(:game, app: "match")}
    properties{{title: 'title', answers: [{text: 'test', correct: true}], questions: [{text: 'test'}], options: {hide_submit: false}}}
  end

  factory :text_match, :parent => Level, :class => TextMatch do
    game {create(:game, app: "textmatch")}
    properties{{title: 'title', questions: [{text: 'test'}], options: {hide_submit: false}}}
  end

  factory :artist, :parent => Level, :class => Artist do
  end

  factory :maze, :parent => Level, :class => Maze do
    skin 'birds'
  end

  factory :applab, :parent => Level, :class => Applab do
    game {Game.applab}
  end

  factory :multi, :parent => Level, :class => Applab do
    game {Game.multi}
  end

  factory :level_source do
    level
    data '<xml/>'
    md5 { Digest::MD5.hexdigest(data) }
    trait :with_image do
      level { create(:level, game: Game.find_by_app(Game::ARTIST))}
      after :create do |level_source, _|
        create :level_source_image, level_source: level_source
      end
    end
  end

  factory :level_source_image do
    level_source
  end

  factory :gallery_activity do
    user
    activity { create(:activity, level_source: create(:level_source, :with_image)) }
  end

  factory :script do
    sequence(:name) { |n| "bogus_script_#{n}" }
  end

  factory :script_level do
    script

    stage do |script_level|
      create(:stage, script: script_level.script)
    end

    trait :with_autoplay_video do
      level {create(:level, :with_autoplay_video)}
    end

    level

    trait :never_autoplay_video_true do
      level {create(:level, :never_autoplay_video_true)}
    end

    trait :never_autoplay_video_false do
      level {create(:level, :never_autoplay_video_false)}
    end

    chapter do |script_level|
      (script_level.script.script_levels.maximum(:chapter) || 0) + 1
    end

    position do |script_level|
      (script_level.stage.script_levels.maximum(:position) || 0) + 1 if script_level.stage
    end
  end

  factory :stage do
    sequence(:name) { |n| "Bogus Stage #{n}" }
    script

    position do |stage|
      (stage.script.stages.maximum(:position) || 0) + 1
    end
  end

  factory :callout do
    sequence(:element_id) { |n| "#pageElement#{n}" }
    localization_key 'drag_blocks'
    script_level
  end

  factory :activity do
    level
    user
    level_source
  end

  factory :concept do
    sequence(:name) { |n| "Algorithm #{n}" }
    trait :with_video do
      video
    end
  end

  factory :video do
    sequence(:key) { |n| "concept_#{n}" }
    youtube_code 'Bogus text'
  end

  factory :prize do
    prize_provider
    sequence(:code) { |n| "prize_code_#{n}" }
  end

  factory :prize_provider do
  end

  factory :follower do
    section
    user { section.user }
    student_user { create :student }
  end

  factory :level_source_hint do
    level_source
    sequence(:hint) { |n| "Hint #{n}" }
  end

  factory :activity_hint do
    activity
  end

  factory :user_level do
    user {create :student}
    level {create :applab}
  end

  factory :user_script do
    user {create :student}
    script
  end

  factory :cohorts_district do
    cohort
    district
    max_teachers 5
  end

  factory :cohort do
    name 'Test Cohort'
  end

  factory :district do
    sequence(:name) { |n| "District #{n}" }
    location 'Panem'
    contact {create(:district_contact).tap{|dc|dc.permission = 'district_contact'}}
  end

  factory :workshop do
    sequence(:name) { |n| "My Workshop #{n}" }
    program_type '1'
    location 'Somewhere, USA'
    instructions 'Test workshop instructions.'
    facilitators {[create(:facilitator)]}
    cohorts {[create(:cohort)]}
    after :create do |workshop, _|
      create_list :segment, 1, workshop: workshop
    end
  end

  factory :segment do
    workshop
    start DateTime.now.utc
    self.send(:end, DateTime.now.utc + 1.day)
  end

  factory :attendance, class: WorkshopAttendance do
    segment
    teacher {create :teacher}

    status 'present'
  end
end<|MERGE_RESOLUTION|>--- conflicted
+++ resolved
@@ -1,6 +1,4 @@
 FactoryGirl.define do
-<<<<<<< HEAD
-
   factory :level_group do
     game_id 1
     name "MyString"
@@ -16,7 +14,6 @@
     published false
   end
 
-=======
   factory :plc_learning_resource_task, parent: :plc_task, class: 'Plc::LearningResourceTask' do
     resource_url nil
   end
@@ -25,8 +22,6 @@
     script_id nil
   end
 
-
->>>>>>> a57cc0eb
   factory :plc_evaluation_answer, :class => 'Plc::EvaluationAnswer' do
     answer "MyString"
     plc_evaluation_question nil
