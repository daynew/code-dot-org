--- conflicted
+++ resolved
@@ -5,10 +5,7 @@
 class ActivitiesControllerTest < ActionController::TestCase
   include Devise::TestHelpers
   include LevelsHelper
-<<<<<<< HEAD
-=======
   include UsersHelper
->>>>>>> 579475b7d60f9ac88208dddc731de8f007c5f3cb
   include Mocha::API
 
   setup do
@@ -165,15 +162,9 @@
       log_string !~ regexp
     end
   end
-<<<<<<< HEAD
+
 
   test "logged in milestone does not allow negative lines of code" do
-
-=======
-
-  test "logged in milestone does not allow negative lines of code" do
-
->>>>>>> 579475b7d60f9ac88208dddc731de8f007c5f3cb
     expect_controller_logs_milestone_regexp(/-20/)
     @controller.expects :slog
 
@@ -227,10 +218,6 @@
     assert_equal 1000, Activity.last.lines
   end
 
-<<<<<<< HEAD
-<<<<<<< HEAD
-=======
->>>>>>> 3c95d2a4
   test "anonymous milestone does not allow unreasonably high lines of code" do
     sign_out(@user)
 
@@ -260,11 +247,6 @@
     assert_equal_expected_keys expected_response, JSON.parse(@response.body)
   end
 
-<<<<<<< HEAD
-=======
->>>>>>> 579475b7d60f9ac88208dddc731de8f007c5f3cb
-=======
->>>>>>> 3c95d2a4
   test "logged in milestone with messed up email" do
     # use update_attribute to bypass validations
     @user.update_attribute(:email, '')
