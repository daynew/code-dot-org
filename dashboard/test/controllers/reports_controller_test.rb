require 'test_helper'

class ReportsControllerTest < ActionController::TestCase
  include Devise::TestHelpers

  setup do
    @admin = create(:admin)
    sign_in(@admin)

    @not_admin = create(:user, username: 'notadmin')

    @script = create(:script, name: 'Report Script')
    @stage = create(:stage, script: @script, name: 'Report Stage 1')
    @stage2 = create(:stage, script: @script, name: 'Report Stage 2')
    @script_level = create(:script_level, script: @script, stage: @stage)
    @script_level2 = create(:script_level, script: @script, stage: @stage2)
    @script_level.move_to_bottom
    @script_level2.move_to_bottom

    @teacher = create(:teacher)
    @teacher_section = create(:section, :user => @teacher)

    @student = create(:user)
    @follower = Follower.create(:section => @teacher_section, :user => @teacher, :student_user => @student)

    @other_student = create(:user)
  end

  test "should setup properly" do
    assert_equal @script_level.script, @script_level2.script
  end

  test "should have two game groups if two stages" do
    get :header_stats, script_id: @script_level.script.id, user_id: @not_admin.id
    css = css_select "div.game-group"
    assert_equal 2, css.count
  end

  test 'should show lesson plan link if course[1,2,3], not if legacy curriculum' do
    sign_out(@not_admin)
    teacher = create(:teacher)
    sign_in(teacher)

    get :header_stats, script_id: Script::COURSE1_NAME, user_id: teacher.id
    assert_select '.stage-lesson-plan-link'

    get :header_stats, script_id: Script::COURSE2_NAME, user_id: teacher.id
    assert_select '.stage-lesson-plan-link'

    get :header_stats, script_id: Script::COURSE3_NAME, user_id: teacher.id
    assert_select '.stage-lesson-plan-link'

    get :header_stats, script_id: Script::COURSE4_NAME, user_id: teacher.id
    assert_select '.stage-lesson-plan-link'

    get :header_stats, script_id: Script::TWENTY_HOUR_NAME, user_id: teacher.id
    assert_select '.stage-lesson-plan-link', 0
  end

  test 'should show lesson plan link only if teacher' do
    sign_out(@not_admin)

    get :header_stats, script_id: Script::COURSE1_NAME
    assert_select '.stage-lesson-plan-link', 0

    teacher = create(:teacher)
    sign_in(teacher)

    get :header_stats, script_id: Script::COURSE1_NAME, user_id: teacher.id
    assert_select '.stage-lesson-plan-link'

    # Sign in as a student and make sure we're forbidden.
    sign_out(teacher)
    student = create(:student)
    sign_in(student)

    get :header_stats, script_id: Script::COURSE1_NAME, user_id: student.id
    assert_response :forbidden
  end

  test "should not show lesson plan link if student" do
    sign_out(@not_admin)
    student = create(:student)
    sign_in(student)

    get :header_stats, script_id: Script::COURSE1_NAME, user_id: student.id
    assert_select '.stage-lesson-plan-link', 0
  end

  test "should have valid lesson plan link if shown" do
    sign_out(@not_admin)
    teacher = create(:teacher)
    sign_in(teacher)

    course1 = Script.get_from_cache(Script::COURSE1_NAME)

    get :header_stats, script_id: course1.id, user_id: teacher.id

    unplugged_curriculum_path_start = "curriculum/#{course1.name}/"
    assert_select '.stage-lesson-plan-link a' do
      assert_select ":match('href', ?)", /.*#{unplugged_curriculum_path_start}\d.*/
    end
  end

  test "should get header_stats" do
    sign_out @admin

    get :header_stats
    assert_response :success
  end

  test "should get header_stats with user_id" do
    follower = create :follower

    sign_in follower.user

    get :header_stats, user_id: follower.student_user
    assert_response :success
  end

  test "should not get header_stats with unauthorized user_id" do
    sign_in @not_admin

    get :header_stats, user_id: @admin.id
    assert_response :forbidden
  end

  test "should not get header_stats with user_id when not signed in" do
    sign_out @admin

    get :header_stats, user_id: @admin.id
    assert_redirected_to_sign_in
  end

  test "should get header_stats with empty user_id" do
    get :header_stats, user_id: ''
    assert_response :success
  end

  test "should get header_stats if not signed in" do
    sign_out @admin
    get :header_stats
    assert_response :success
  end

  test "should get prizes" do
    get :prizes
    assert_response :success
  end

  test "should get prizes if not admin" do
    sign_in @not_admin
    get :prizes
    assert_response :success
  end

  test "should not get prizes if not signed in" do
    sign_out @admin
    get :prizes

    assert_redirected_to_sign_in
  end

<<<<<<< HEAD
=======
  generate_admin_only_tests_for :assume_identity_form

  test "should assume_identity" do
    post :assume_identity, {:user_id => @not_admin.id}
    assert_redirected_to '/'

    assert_equal @not_admin.id, session['warden.user.user.key'].first.first
  end

  test "should assume_identity by username" do
    post :assume_identity, {:user_id => @not_admin.username}
    assert_redirected_to '/'

    assert_equal @not_admin.id, session['warden.user.user.key'].first.first
  end

  test "should assume_identity by email" do
    post :assume_identity, {:user_id => @not_admin.email}
    assert_redirected_to '/'

    assert_equal @not_admin.id, session['warden.user.user.key'].first.first
  end

  test "should assume_identity by hashed email" do
    email = 'someone_under13@somewhere.xx'
    user = create :user, age: 12, email: email

    post :assume_identity, {:user_id => email}
    assert_redirected_to '/'

    assert_equal user.id, session['warden.user.user.key'].first.first
  end

  test "should assume_identity error if not found" do
    post :assume_identity, {:user_id => 'asdkhaskdj'}

    assert_response :success

    assert_select '.container .alert-danger', 'User not found'
  end

  test "should not assume_identity if not admin" do
    sign_in @not_admin
    post :assume_identity, {:user_id => @admin.id}
    assert_response :forbidden
    assert_equal @not_admin.id, session['warden.user.user.key'].first.first # no change
  end

  test "should not assume_identity if not signed in" do
    sign_out @admin
    post :assume_identity, {:user_id => @admin.id}

    assert_redirected_to_sign_in
  end

>>>>>>> 991018b8
  # 'report-stage-1' instead of 'report-stage-1: Report Stage 1'
  test "should render single stage name for custom script" do
    # first script has 1 stage, second script has 2 stages
    create(:script_level, script: @script, stage: @stage2)
    get :header_stats, script_id: @script.id
    # render string from test translation data
    assert_select 'div.stage', 2
    assert_select 'div.stage', 'Stage 1: report-stage-1'
  end

end<|MERGE_RESOLUTION|>--- conflicted
+++ resolved
@@ -161,64 +161,6 @@
     assert_redirected_to_sign_in
   end
 
-<<<<<<< HEAD
-=======
-  generate_admin_only_tests_for :assume_identity_form
-
-  test "should assume_identity" do
-    post :assume_identity, {:user_id => @not_admin.id}
-    assert_redirected_to '/'
-
-    assert_equal @not_admin.id, session['warden.user.user.key'].first.first
-  end
-
-  test "should assume_identity by username" do
-    post :assume_identity, {:user_id => @not_admin.username}
-    assert_redirected_to '/'
-
-    assert_equal @not_admin.id, session['warden.user.user.key'].first.first
-  end
-
-  test "should assume_identity by email" do
-    post :assume_identity, {:user_id => @not_admin.email}
-    assert_redirected_to '/'
-
-    assert_equal @not_admin.id, session['warden.user.user.key'].first.first
-  end
-
-  test "should assume_identity by hashed email" do
-    email = 'someone_under13@somewhere.xx'
-    user = create :user, age: 12, email: email
-
-    post :assume_identity, {:user_id => email}
-    assert_redirected_to '/'
-
-    assert_equal user.id, session['warden.user.user.key'].first.first
-  end
-
-  test "should assume_identity error if not found" do
-    post :assume_identity, {:user_id => 'asdkhaskdj'}
-
-    assert_response :success
-
-    assert_select '.container .alert-danger', 'User not found'
-  end
-
-  test "should not assume_identity if not admin" do
-    sign_in @not_admin
-    post :assume_identity, {:user_id => @admin.id}
-    assert_response :forbidden
-    assert_equal @not_admin.id, session['warden.user.user.key'].first.first # no change
-  end
-
-  test "should not assume_identity if not signed in" do
-    sign_out @admin
-    post :assume_identity, {:user_id => @admin.id}
-
-    assert_redirected_to_sign_in
-  end
-
->>>>>>> 991018b8
   # 'report-stage-1' instead of 'report-stage-1: Report Stage 1'
   test "should render single stage name for custom script" do
     # first script has 1 stage, second script has 2 stages
