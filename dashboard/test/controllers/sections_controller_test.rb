--- conflicted
+++ resolved
@@ -178,8 +178,6 @@
     }
     assert_response :forbidden
   end
-<<<<<<< HEAD
-=======
 
   test "update: cannot update section if not logged in " do
     post :update, params: {
@@ -188,40 +186,4 @@
     }
     assert_response :redirect
   end
-
-  test 'returns all sections belonging to teacher' do
-    sign_in @teacher
-
-    get :index
-    assert_response :success
-    json = JSON.parse(@response.body)
-
-    expected = @teacher.sections.map {|section| section.summarize.with_indifferent_access}
-    assert_equal expected, json
-  end
-
-  test 'students own zero sections' do
-    sign_in @word_user_1
-
-    get :index
-    assert_response :success
-    assert_equal '[]', @response.body
-  end
-
-  test 'logged out cannot list sections' do
-    get :index
-    assert_response :forbidden
-  end
-
-  test 'specifies course_id for sections that have one assigned' do
-    sign_in @teacher
-
-    get :index
-    assert_response :success
-    json = JSON.parse(@response.body)
-
-    course_id = json.find {|section| section['id'] == @section_with_course.id}['courseId']
-    assert_equal @course.id, course_id
-  end
->>>>>>> 5379f6fa
 end