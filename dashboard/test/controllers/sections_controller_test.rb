--- conflicted
+++ resolved
@@ -20,14 +20,8 @@
   end
 
   setup do
-<<<<<<< HEAD
     # Expect any courses to be valid section courses unless specified by test
     Course.stubs(:valid_course_id?).returns(true)
-=======
-    # Expect any scripts/courses to be valid unless specified by test
-    Course.stubs(:valid_course_id?).returns(true)
-    Script.stubs(:valid_script_id?).returns(true)
->>>>>>> 1aca739c
 
     # place in setup instead of setup_all otherwise course ends up being serialized
     # to a file if levelbuilder_mode is true
