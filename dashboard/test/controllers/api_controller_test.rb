--- conflicted
+++ resolved
@@ -134,61 +134,69 @@
     assert_equal 'perfect', body['levels'][level_id.to_s]['status']
     assert_equal 100, body['levels'][level_id.to_s]['result']
 
-<<<<<<< HEAD
-    # Test user_progress_for_stage.
-    # Configure a fake slogger to verify that the correct data is logged.
+    # Test user_progress_for_all_scripts.
+    get :user_progress_for_all_scripts
+    assert_response :success
+    body = JSON.parse(response.body)
+    assert_equal 2, body['linesOfCode']
+    assert_equal 1, body['scripts'].size
+    assert_equal 'perfect', body['scripts'][script.name]['levels'][level_id.to_s]['status']
+  end
+
+  test "should get user progress for stage" do
     slogger = FakeSlogger.new
     CDO.set_slogger_for_test(slogger)
+    script = Script.hoc_2014_script
+
+    user = create :user, total_lines: 2
+    sign_in user
+
+    script_level = script.script_levels[0]
+    level = script_level.level
+    create :user_level, user: user, best_result: 100, script: script, level: level
+
+    create(:activity, user: user, level: level,
+           level_source: create(:level_source, level: level, data: 'level source'))
 
     get :user_progress_for_stage, script_name: script.name, stage_position: 1, level_position: 1
     assert_response :success
     body = JSON.parse(response.body)
-    puts body
-    assert_equal 2, body['linesOfCode']
-    assert_equal 0, body['trophies']['current']
-    assert_equal 27, body['trophies']['max']
-    assert_equal 'perfect', body['levels'][level_id.to_s]['status']
-    assert_equal 100, body['levels'][level_id.to_s]['result']
+    assert_equal false, body['disableSocialShare']
+    assert_equal false, body['disablePostMilestone']
+    assert_equal 100, body['progress'][level.id.to_s]
+    assert_equal 'level source', body['lastAttempt']['source']
+
     assert_equal([{
                       application: :dashboard,
                       tag: 'activity_start',
                       script_level_id: script_level.id,
-                      level_id: level_id,
+                      level_id: level.id,
                       user_agent: 'Rails Testing',
                       locale: :'en-us'
                   }],
                  slogger.records)
-=======
->>>>>>> e0a5adef
-
-    # Test user_progress_for_all_scripts.
-    get :user_progress_for_all_scripts
-    assert_response :success
-    body = JSON.parse(response.body)
-    assert_equal 2, body['linesOfCode']
-    assert_equal 1, body['scripts'].size
-    assert_equal 'perfect', body['scripts'][script.name]['levels'][level_id.to_s]['status']
-  end
-
-  test "should get user progress for stage" do
+  end
+
+
+  test "should get user progress for unsigned-in user" do
+    slogger = FakeSlogger.new
+    CDO.set_slogger_for_test(slogger)
     script = Script.twenty_hour_script
 
-    user = create :user, total_lines: 2
-    sign_in user
-
-    level = script.script_levels[0].level
-    create :user_level, user: user, best_result: 100, script: script, level: level
-
-    create(:activity, user: user, level: level,
-           level_source: create(:level_source, level: level, data: 'level source'))
-
     get :user_progress_for_stage, script_name: script.name, stage_position: 1, level_position: 1
     assert_response :success
     body = JSON.parse(response.body)
-    assert_equal false, body['disableSocialShare']
-    assert_equal false, body['disablePostMilestone']
-    assert_equal 100, body['progress'][level.id.to_s]
-    assert_equal 'level source', body['lastAttempt']['source']
+    puts body
+
+    assert_equal([{
+                      application: :dashboard,
+                      tag: 'activity_start',
+                      script_level_id: script_level.id,
+                      level_id: level.id,
+                      user_agent: 'Rails Testing',
+                      locale: :'en-us'
+                  }],
+                 slogger.records)
   end
 
   test "should get user progress for stage with young student" do
