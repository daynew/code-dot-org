--- conflicted
+++ resolved
@@ -391,16 +391,41 @@
     end
   end
 
-<<<<<<< HEAD
+  test 'login: oauth takeover does not happen if takeover is expired' do
+    User::OAUTH_PROVIDERS_UNTRUSTED_EMAIL.each do |provider|
+      teacher = create :teacher
+      section = create :section, user: teacher, login_type: 'clever'
+      oauth_student = create :student, provider: provider, uid: '12345'
+      student = create :student
+
+      oauth_students = [oauth_student]
+      section.set_exact_student_list(oauth_students)
+
+      # Pull sections_as_student from the database and store them in an array to compare later
+      sections_as_student = oauth_student.sections_as_student.to_ary
+
+      @request.cookies[:pm] = 'clever_takeover'
+      @request.session[ACCT_TAKEOVER_EXPIRATION] = 5.minutes.ago
+      @request.session[ACCT_TAKEOVER_PROVIDER] = provider
+      @request.session[ACCT_TAKEOVER_UID] = oauth_student.uid
+      @request.session[ACCT_TAKEOVER_OAUTH_TOKEN] = '54321'
+      check_and_apply_oauth_takeover(student)
+
+      assert_equal sections_as_student, oauth_student.sections_as_student
+      refute_equal sections_as_student, student.sections_as_student
+    end
+  end
+
   test 'login: oauth takeover takes over account when account has no activity' do
     User::OAUTH_PROVIDERS_UNTRUSTED_EMAIL.each do |provider|
       oauth_student = create :student, provider: provider, uid: '12345'
       student = create :student
 
-      @request.cookies[:pm] = 'clever_takeover'
-      @request.session['clever_link_flag'] = provider
-      @request.session['clever_takeover_id'] = oauth_student.uid
-      @request.session['clever_takeover_token'] = '54321'
+      @request.session[ACCT_TAKEOVER_EXPIRATION] = 5.minutes.from_now
+      @request.session[ACCT_TAKEOVER_PROVIDER] = provider
+      @request.session[ACCT_TAKEOVER_UID] = oauth_student.uid
+      @request.session[ACCT_TAKEOVER_OAUTH_TOKEN] = '54321'
+
       check_and_apply_oauth_takeover(student)
 
       oauth_student.reload
@@ -423,38 +448,15 @@
 
       Honeybadger.expects(:notify).at_least_once
 
-      @request.cookies[:pm] = 'clever_takeover'
-      @request.session['clever_link_flag'] = provider
-      @request.session['clever_takeover_id'] = oauth_student.uid
-      @request.session['clever_takeover_token'] = '54321'
-      check_and_apply_oauth_takeover(student)
-
-      assert_nil oauth_student.deleted_at
-      assert_nil student.provider
-=======
-  test 'login: oauth takeover does not happen if takeover is expired' do
-    User::OAUTH_PROVIDERS_UNTRUSTED_EMAIL.each do |provider|
-      teacher = create :teacher
-      section = create :section, user: teacher, login_type: 'clever'
-      oauth_student = create :student, provider: provider, uid: '12345'
-      student = create :student
-
-      oauth_students = [oauth_student]
-      section.set_exact_student_list(oauth_students)
-
-      # Pull sections_as_student from the database and store them in an array to compare later
-      sections_as_student = oauth_student.sections_as_student.to_ary
-
-      @request.cookies[:pm] = 'clever_takeover'
-      @request.session[ACCT_TAKEOVER_EXPIRATION] = 5.minutes.ago
+      @request.session[ACCT_TAKEOVER_EXPIRATION] = 5.minutes.from_now
       @request.session[ACCT_TAKEOVER_PROVIDER] = provider
       @request.session[ACCT_TAKEOVER_UID] = oauth_student.uid
       @request.session[ACCT_TAKEOVER_OAUTH_TOKEN] = '54321'
+
       check_and_apply_oauth_takeover(student)
 
-      assert_equal sections_as_student, oauth_student.sections_as_student
-      refute_equal sections_as_student, student.sections_as_student
->>>>>>> 275e91b6
+      assert_nil oauth_student.deleted_at
+      assert_nil student.provider
     end
   end
 
