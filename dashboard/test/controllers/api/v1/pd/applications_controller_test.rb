--- conflicted
+++ resolved
@@ -527,15 +527,11 @@
             assigned_workshop: 'January 1-3, 2017, Orchard Park NY',
             registered_workshop: 'Yes',
             status: 'accepted_not_notified',
-<<<<<<< HEAD
-            tags: [],
             notes: nil,
             notes_2: nil,
             notes_3: nil,
             notes_4: nil,
             notes_5: nil,
-=======
->>>>>>> fe3c45d5
             friendly_scholarship_status: nil
           }.stringify_keys, JSON.parse(@response.body).first
         )
@@ -573,15 +569,11 @@
             assigned_workshop: nil,
             registered_workshop: nil,
             status: 'accepted_not_notified',
-<<<<<<< HEAD
-            tags: [],
             notes: nil,
             notes_2: nil,
             notes_3: nil,
             notes_4: nil,
             notes_5: nil,
-=======
->>>>>>> fe3c45d5
             friendly_scholarship_status: nil
           }.stringify_keys, JSON.parse(@response.body).first
         )
@@ -620,15 +612,11 @@
             assigned_workshop: nil,
             registered_workshop: nil,
             status: 'accepted',
-<<<<<<< HEAD
-            tags: [],
             notes: nil,
             notes_2: nil,
             notes_3: nil,
             notes_4: nil,
             notes_5: nil,
-=======
->>>>>>> fe3c45d5
             assigned_fit: nil,
             registered_fit: 'No',
             locked: true
@@ -673,15 +661,11 @@
             assigned_workshop: 'January 1-3, 2017, Orchard Park NY',
             registered_workshop: 'Yes',
             status: 'accepted_not_notified',
-<<<<<<< HEAD
-            tags: [],
             notes: nil,
             notes_2: nil,
             notes_3: nil,
             notes_4: nil,
             notes_5: nil,
-=======
->>>>>>> fe3c45d5
             friendly_scholarship_status: 'No'
           }.stringify_keys, JSON.parse(@response.body).first
         )
@@ -718,15 +702,11 @@
             assigned_workshop: nil,
             registered_workshop: nil,
             status: 'accepted_not_notified',
-<<<<<<< HEAD
-            tags: [],
             notes: nil,
             notes_2: nil,
             notes_3: nil,
             notes_4: nil,
             notes_5: nil,
-=======
->>>>>>> fe3c45d5
             friendly_scholarship_status: nil
           }.stringify_keys, JSON.parse(@response.body).first
         )
@@ -766,15 +746,11 @@
             assigned_fit: nil,
             registered_fit: 'No',
             status: 'accepted',
-<<<<<<< HEAD
-            tags: [],
             notes: nil,
             notes_2: nil,
             notes_3: nil,
             notes_4: nil,
             notes_5: nil,
-=======
->>>>>>> fe3c45d5
             locked: true
           }.stringify_keys, JSON.parse(@response.body).first
         )
@@ -799,14 +775,10 @@
         "Scholarship teacher?",
         "Bonus Points",
         "Notes",
-<<<<<<< HEAD
         "Notes 2",
         "Notes 3",
         "Notes 4",
         "Notes 5",
-        "Tags",
-=======
->>>>>>> fe3c45d5
         "Title",
         "First name",
         "Last name",
