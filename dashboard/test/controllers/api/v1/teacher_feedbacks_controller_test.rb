--- conflicted
+++ resolved
@@ -6,18 +6,14 @@
   test 'can be created' do
     teacher = create :teacher
     student = create :student
-<<<<<<< HEAD
-    section.add_student(student)
-=======
     section = create :section, user: teacher
     section.add_student(student)
     level = create :level
 
     sign_in teacher
->>>>>>> f9f5fb6b
     params = {
       student_id: student.id,
-      level_id:  1,
+      level_id:  level.id,
       section_id: section.id,
       comment: "good job"
     }
@@ -26,6 +22,10 @@
       post API, params: {teacher_feedback: params}
       assert_response :success
     end
+
+    teacher_feedback = TeacherFeedback.last
+    assert_equal student.id, teacher_feedback.student_id
+    assert_equal level.id, teacher_feedback.level_id
   end
 
   test 'missing parameters' do
@@ -37,26 +37,25 @@
     }
     post API, params: {teacher_feedback: params}
 
-    assert_response :bad_request
+    assert_response :forbidden
   end
 
-  test 'wrong parameters' do
+  test 'forbidden to leave feedback for student not in teacher section' do
     teacher = create :teacher
+    student = create :student
+    section = create :section, user: teacher
+    level = create :level
+
     sign_in teacher
     params = {
-      course_id: 1,
-      level_id: ActiveRecord::FixtureSet.identify(:level_1),
-      section_id: 1,
+      student_id: student.id,
+      level_id:  level.id,
+      section_id: section.id,
       comment: "good job"
     }
+
     post API, params: {teacher_feedback: params}
 
-<<<<<<< HEAD
-    assert_response :bad_request
-=======
-    teacher_feedback = TeacherFeedback.last
-    assert_equal student.id, teacher_feedback.student_id
-    assert_equal level.id, teacher_feedback.level_id
->>>>>>> f9f5fb6b
+    assert_response :forbidden
   end
 end