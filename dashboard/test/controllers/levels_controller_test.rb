--- conflicted
+++ resolved
@@ -877,11 +877,7 @@
     sign_in @not_admin
     get :show, params: {id: level}
     assert_response :success
-<<<<<<< HEAD
-    assert_select '#markdown', "this is the markdown for #{@not_admin.id}"
-=======
     assert_select '.markdown-container[data-markdown=?]', "this is the markdown for #{@not_admin.id}"
->>>>>>> 319fbd6c
   end
 
   # test_platformization_partner_calling_get_new_should_receive_success
