# -*- coding: utf-8 -*-
require 'test_helper'

module RegistrationsControllerTests
  #
  # Tests over DELETE /users
  #
  class DestroyTest < ActionDispatch::IntegrationTest
    setup do
      @password = 'mypassword'

      @teacher = create :teacher, password: @password
      @section = create :section, user: @teacher

      @word_section_teacher = create :teacher, password: @password
      word_section = create :section, user: @word_section_teacher, login_type: Section::LOGIN_TYPE_WORD
      @word_section_student = create :student, encrypted_password: nil, provider: 'sponsored'
      create(:follower, student_user: @word_section_student, section: word_section)
    end

    #
    # Tests for old destroy flow
    #

    test "destroys the user" do
      user = create :user
      sign_in user
      assert_destroys(User) do
        delete '/users'
      end
      assert_redirected_to '/'
    end

    #
    # Tests for new destroy flow
    #

    test "returns bad request if user cannot delete own account" do
      user = create :user
      user.stubs(:can_delete_own_account?).returns(false)
      sign_in user
      assert_does_not_destroy(User) do
        delete '/users', params: {new_destroy_flow: true}
      end
      assert_response :bad_request
    end

    test "returns bad request if password is required and not provided" do
      user = create :user, password: 'password'
      sign_in user
      assert_does_not_destroy(User) do
        delete '/users', params: {new_destroy_flow: true}
      end
      assert_response :bad_request
    end

    test "returns bad request if password is required and incorrect" do
      user = create :user, password: 'password'
      sign_in user
      assert_does_not_destroy(User) do
        delete '/users', params: {new_destroy_flow: true, password_confirmation: 'notmypassword'}
      end
      assert_response :bad_request
    end

    test "destroys the user if password is required and correct" do
      user = create :user, password: 'password'
      sign_in user
      assert_destroys(User) do
        delete '/users', params: {new_destroy_flow: true, password_confirmation: 'password'}
      end
      assert_response :success
    end

    test "destroys the user if password is not required" do
      user = create :user, :with_migrated_google_authentication_option
      user.update_attribute(:encrypted_password, nil)
      sign_in user
      assert_destroys(User) do
        delete '/users', params: {new_destroy_flow: true}
      end
      assert_response :success
    end

<<<<<<< HEAD
    test "sends email when teacher destroyed in new flow" do
      default_params = {
        name: 'A name',
        password: 'apassword',
        email: 'an@email.address',
        gender: 'F',
        age: '21',
        user_type: 'teacher'
      }
      teacher_params = default_params.update(user_type: 'teacher', email_preference_opt_in: 'yes')
      assert_creates(User) do
        post '/users', params: {user: teacher_params}
      end

      user = User.last
      sign_in user
      assert_destroys(User) do
        delete '/users', params: {new_destroy_flow: true, password_confirmation: 'apassword'}
      end

      assert_equal 2, ActionMailer::Base.deliveries.length
      mail = ActionMailer::Base.deliveries.last
      assert_equal I18n.t('teacher_mailer.delete_teacher_subject'), mail.subject
      assert_equal [user.email], mail.to
      assert_equal ['noreply@code.org'], mail.from
      assert_match 'Your account has been deleted', mail.body.encoded
=======
    test "destroys teacher and dependent students" do
      sign_in @word_section_teacher

      assert_difference('User.count', -2) do
        delete '/users', params: {new_destroy_flow: true, password_confirmation: @password}
      end
      assert_response :success
      assert_raises(ActiveRecord::RecordNotFound) {User.find(@word_section_student.id)}
      assert_raises(ActiveRecord::RecordNotFound) {User.find(@word_section_teacher.id)}
    end

    test "destroying teacher does not destroy another teacher in their section" do
      another_teacher = create :teacher
      @section.students << another_teacher
      sign_in @teacher

      assert_destroys(User) do
        delete '/users', params: {new_destroy_flow: true, password_confirmation: 'mypassword'}
      end
      assert_response :success
      assert_raises(ActiveRecord::RecordNotFound) {User.find(@teacher.id)}
      refute_nil User.find(another_teacher.id)
    end

    test "destroying teacher does not destroy student with personal login" do
      student = create(:follower, section: @section).student_user
      sign_in @teacher

      assert_destroys(User) do
        delete '/users', params: {new_destroy_flow: true, password_confirmation: 'mypassword'}
      end
      assert_response :success
      assert_raises(ActiveRecord::RecordNotFound) {User.find(@teacher.id)}
      refute_nil User.find(student.id)
    end

    test "destroying teacher does not destroy student in another section" do
      another_section = create :section
      another_section.students << @word_section_student
      sign_in @word_section_teacher

      assert_destroys(User) do
        delete '/users', params: {new_destroy_flow: true, password_confirmation: @password}
      end
      assert_response :success
      assert_raises(ActiveRecord::RecordNotFound) {User.find(@word_section_teacher.id)}
      refute_nil User.find(@word_section_student.id)
    end

    test "destroying student does not destroy any other accounts" do
      student = create :student, password: 'mypassword'
      sign_in student

      assert_destroys(User) do
        delete '/users', params: {new_destroy_flow: true, password_confirmation: 'mypassword'}
      end
      assert_response :success
      assert_raises(ActiveRecord::RecordNotFound) {User.find(student.id)}
>>>>>>> d72b946a
    end
  end
end<|MERGE_RESOLUTION|>--- conflicted
+++ resolved
@@ -82,34 +82,6 @@
       assert_response :success
     end
 
-<<<<<<< HEAD
-    test "sends email when teacher destroyed in new flow" do
-      default_params = {
-        name: 'A name',
-        password: 'apassword',
-        email: 'an@email.address',
-        gender: 'F',
-        age: '21',
-        user_type: 'teacher'
-      }
-      teacher_params = default_params.update(user_type: 'teacher', email_preference_opt_in: 'yes')
-      assert_creates(User) do
-        post '/users', params: {user: teacher_params}
-      end
-
-      user = User.last
-      sign_in user
-      assert_destroys(User) do
-        delete '/users', params: {new_destroy_flow: true, password_confirmation: 'apassword'}
-      end
-
-      assert_equal 2, ActionMailer::Base.deliveries.length
-      mail = ActionMailer::Base.deliveries.last
-      assert_equal I18n.t('teacher_mailer.delete_teacher_subject'), mail.subject
-      assert_equal [user.email], mail.to
-      assert_equal ['noreply@code.org'], mail.from
-      assert_match 'Your account has been deleted', mail.body.encoded
-=======
     test "destroys teacher and dependent students" do
       sign_in @word_section_teacher
 
@@ -168,7 +140,34 @@
       end
       assert_response :success
       assert_raises(ActiveRecord::RecordNotFound) {User.find(student.id)}
->>>>>>> d72b946a
+    end
+
+    test "sends email when teacher destroyed in new flow" do
+      default_params = {
+          name: 'A name',
+          password: 'apassword',
+          email: 'an@email.address',
+          gender: 'F',
+          age: '21',
+          user_type: 'teacher'
+      }
+      teacher_params = default_params.update(user_type: 'teacher', email_preference_opt_in: 'yes')
+      assert_creates(User) do
+        post '/users', params: {user: teacher_params}
+      end
+
+      user = User.last
+      sign_in user
+      assert_destroys(User) do
+        delete '/users', params: {new_destroy_flow: true, password_confirmation: 'apassword'}
+      end
+
+      assert_equal 2, ActionMailer::Base.deliveries.length
+      mail = ActionMailer::Base.deliveries.last
+      assert_equal I18n.t('teacher_mailer.delete_teacher_subject'), mail.subject
+      assert_equal [user.email], mail.to
+      assert_equal ['noreply@code.org'], mail.from
+      assert_match 'Your account has been deleted', mail.body.encoded
     end
   end
 end