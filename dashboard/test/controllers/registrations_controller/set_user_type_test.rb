# -*- coding: utf-8 -*-
require 'test_helper'

module RegistrationsControllerTests
  #
  # Tests over PATCH /users/user_type
  #
  class SetUserTypeTest < ActionDispatch::IntegrationTest
    test "update user type without user param returns 400 BAD REQUEST" do
      student = create :student
      sign_in student
      assert_does_not_create(User) do
        patch '/users/user_type', as: :json, params: {}
      end
      assert_response :bad_request
    end

    test "update user type without user_type param returns 400 BAD REQUEST" do
      student = create :student
      sign_in student
      assert_does_not_create(User) do
        patch '/users/user_type', as: :json, params: {user: {}}
      end
      assert_response :bad_request
    end

    test 'update rejects unwanted parameters' do
      user = create :teacher, name: 'non-admin'
      sign_in user
      patch '/users/user_type', as: :json, params: {user: {user_type: 'student', admin: true}}
      assert_response :success

      user.reload
      assert user.student?
      refute user.admin?
    end

    test "converting student to teacher" do
      test_email = 'me@example.com'
      student = create :student, email: test_email
      original_hashed_email = student.hashed_email
      assert_empty student.email
      sign_in student

      patch '/users/user_type', as: :json, params: {
        user: {
          user_type: 'teacher',
          email: test_email,
          hashed_email: student.hashed_email
        }
      }
      assert_response :success

      student.reload
      assert_equal 'teacher', student.user_type
      assert_equal test_email, student.email
      assert_equal original_hashed_email, student.hashed_email

      refute EmailPreference.find_by_email(test_email)
    end

    test "converting student to teacher with positive email opt-in" do
      test_email = 'me@example.com'
      student = create :student, email: test_email
      sign_in student

      patch '/users/user_type', as: :json, params: {
        user: {
          user_type: 'teacher',
          email: test_email,
          hashed_email: student.hashed_email,
          email_preference_opt_in: 'yes'
        }
      }
<<<<<<< HEAD
    }
    assert_response :success

    preference = EmailPreference.find_by_email(test_email)
    refute_nil preference
    assert_equal true, preference.opt_in
    assert_equal request.ip, preference.ip_address
    assert_equal EmailPreference::ACCOUNT_TYPE_CHANGE, preference.source
    assert_equal "0", preference.form_kind
  end
=======
      assert_response :success

      preference = EmailPreference.find_by_email(test_email)
      refute_nil preference
      assert_equal true, preference.opt_in
      assert_equal request.env['REMOTE_ADDR'], preference.ip_address
      assert_equal EmailPreference::ACCOUNT_TYPE_CHANGE, preference.source
      assert_equal "0", preference.form_kind
    end
>>>>>>> 11944f63

    test "converting student to teacher with negative email opt-in" do
      test_email = 'me@example.com'
      student = create :student, email: test_email
      sign_in student

      patch '/users/user_type', as: :json, params: {
        user: {
          user_type: 'teacher',
          email: test_email,
          hashed_email: student.hashed_email,
          email_preference_opt_in: 'no'
        }
      }
<<<<<<< HEAD
    }
    assert_response :success

    student.reload
    assert_equal 'teacher', student.user_type
    assert_equal test_email, student.email

    preference = EmailPreference.find_by_email(test_email)
    refute_nil preference
    assert_equal false, preference.opt_in
    assert_equal request.ip, preference.ip_address
    assert_equal EmailPreference::ACCOUNT_TYPE_CHANGE, preference.source
    assert_equal "0", preference.form_kind
  end
=======
      assert_response :success

      student.reload
      assert_equal 'teacher', student.user_type
      assert_equal test_email, student.email

      preference = EmailPreference.find_by_email(test_email)
      refute_nil preference
      assert_equal false, preference.opt_in
      assert_equal request.env['REMOTE_ADDR'], preference.ip_address
      assert_equal EmailPreference::ACCOUNT_TYPE_CHANGE, preference.source
      assert_equal "0", preference.form_kind
    end
>>>>>>> 11944f63

    test "converting student to teacher fails when email doesn't match" do
      test_email = 'me@example.com'
      student = create :student, email: test_email
      original_hashed_email = student.hashed_email
      sign_in student

      patch '/users/user_type', as: :json, params: {
        user: {
          user_type: 'teacher',
          email: 'wrong_email@example.com',
          hashed_email: student.hashed_email
        }
      }
      assert_response :unprocessable_entity

      student.reload
      assert_equal 'student', student.user_type
      assert_empty student.email
      assert_equal original_hashed_email, student.hashed_email

      refute EmailPreference.find_by_email(test_email)
    end

    test "converting student to teacher doesn't cause email opt-in when email doesn't match" do
      test_email = 'me@example.com'
      student = create :student, email: test_email
      sign_in student

      patch '/users/user_type', as: :json, params: {
        user: {
          user_type: 'teacher',
          email: 'wrong_email@example.com',
          hashed_email: student.hashed_email,
          email_preference_opt_in: 'yes'
        }
      }
      assert_response :unprocessable_entity

      refute EmailPreference.find_by_email(test_email)
    end

    test "converting teacher to student without password succeeds" do
      test_email = 'me@example.com'
      teacher = create :teacher, email: test_email
      original_hashed_email = teacher.hashed_email
      sign_in teacher

      patch '/users/user_type', as: :json, params: {
        user: {
          user_type: 'student',
          email: '',
          hashed_email: teacher.hashed_email
        }
      }
      assert_response :success

      teacher.reload
      assert_equal 'student', teacher.user_type
      assert_empty teacher.email
      assert_equal original_hashed_email, teacher.hashed_email

      refute EmailPreference.find_by_email(test_email)
    end

    test "converting teacher to student ignores email opt-in" do
      test_email = 'me@example.com'
      teacher = create :teacher, email: test_email
      sign_in teacher

      patch '/users/user_type', as: :json, params: {
        user: {
          user_type: 'student',
          email: '',
          hashed_email: teacher.hashed_email,
          email_preference_opt_in: 'yes'
        }
      }
      assert_response :success

      refute EmailPreference.find_by_email(test_email)
    end
  end
end<|MERGE_RESOLUTION|>--- conflicted
+++ resolved
@@ -72,28 +72,15 @@
           email_preference_opt_in: 'yes'
         }
       }
-<<<<<<< HEAD
-    }
-    assert_response :success
-
-    preference = EmailPreference.find_by_email(test_email)
-    refute_nil preference
-    assert_equal true, preference.opt_in
-    assert_equal request.ip, preference.ip_address
-    assert_equal EmailPreference::ACCOUNT_TYPE_CHANGE, preference.source
-    assert_equal "0", preference.form_kind
-  end
-=======
       assert_response :success
 
       preference = EmailPreference.find_by_email(test_email)
       refute_nil preference
       assert_equal true, preference.opt_in
-      assert_equal request.env['REMOTE_ADDR'], preference.ip_address
+      assert_equal request.ip, preference.ip_address
       assert_equal EmailPreference::ACCOUNT_TYPE_CHANGE, preference.source
       assert_equal "0", preference.form_kind
     end
->>>>>>> 11944f63
 
     test "converting student to teacher with negative email opt-in" do
       test_email = 'me@example.com'
@@ -108,22 +95,6 @@
           email_preference_opt_in: 'no'
         }
       }
-<<<<<<< HEAD
-    }
-    assert_response :success
-
-    student.reload
-    assert_equal 'teacher', student.user_type
-    assert_equal test_email, student.email
-
-    preference = EmailPreference.find_by_email(test_email)
-    refute_nil preference
-    assert_equal false, preference.opt_in
-    assert_equal request.ip, preference.ip_address
-    assert_equal EmailPreference::ACCOUNT_TYPE_CHANGE, preference.source
-    assert_equal "0", preference.form_kind
-  end
-=======
       assert_response :success
 
       student.reload
@@ -133,11 +104,10 @@
       preference = EmailPreference.find_by_email(test_email)
       refute_nil preference
       assert_equal false, preference.opt_in
-      assert_equal request.env['REMOTE_ADDR'], preference.ip_address
+      assert_equal request.ip, preference.ip_address
       assert_equal EmailPreference::ACCOUNT_TYPE_CHANGE, preference.source
       assert_equal "0", preference.form_kind
     end
->>>>>>> 11944f63
 
     test "converting student to teacher fails when email doesn't match" do
       test_email = 'me@example.com'
