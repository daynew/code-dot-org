FactoryGirl.allow_class_lookup = false

FactoryGirl.define do
  factory :pd_workshop, class: 'Pd::Workshop' do
    association :organizer, factory: :workshop_organizer
    on_map true
    funded true
    course Pd::Workshop::COURSES.first
    subject {Pd::Workshop::SUBJECTS[course].try(&:first)}
    trait :teachercon do
      course Pd::Workshop::COURSE_CSP
      subject Pd::Workshop::SUBJECT_CSP_TEACHER_CON
    end
    trait :local_summer_workshop do
      course Pd::Workshop::COURSE_CSP
      subject Pd::Workshop::SUBJECT_CSP_SUMMER_WORKSHOP
    end
    capacity 10
    transient do
      num_sessions 0
      num_facilitators 0
      sessions_from Date.today + 9.hours # Start time of the first session, then one per day after that.
      each_session_hours 6
      num_enrollments 0
      enrolled_and_attending_users 0
      enrolled_unattending_users 0
      num_completed_surveys 0
      randomized_survey_answers false
    end
    after(:build) do |workshop, evaluator|
      # Sessions, one per day starting today
      evaluator.num_sessions.times do |i|
        workshop.sessions << build(
          :pd_session,
          workshop: workshop,
          start: evaluator.sessions_from + i.days,
          duration_hours: evaluator.each_session_hours
        )
      end
      evaluator.num_enrollments.times do
        workshop.enrollments << build(:pd_enrollment, workshop: workshop)
      end
      evaluator.enrolled_and_attending_users.times do
        teacher = create :teacher
        workshop.enrollments << build(:pd_enrollment, workshop: workshop, user: teacher)
        workshop.sessions.each do |session|
          session.attendances << build(:pd_attendance, session: session, teacher: teacher)
        end
      end
      evaluator.enrolled_unattending_users.times do
        teacher = create :teacher
        workshop.enrollments << build(:pd_enrollment, workshop: workshop, user: teacher)
      end
    end

    after(:create) do |workshop, evaluator|
      workshop.sessions.map(&:save)

      evaluator.num_facilitators.times do
        workshop.facilitators << (create :facilitator)
      end

      evaluator.num_completed_surveys.times do
        enrollment = create :pd_enrollment, workshop: workshop
        if workshop.teachercon?
          create :pd_teachercon_survey, pd_enrollment: enrollment, randomized_survey_answers: evaluator.randomized_survey_answers
        elsif workshop.local_summer?
          create :pd_local_summer_workshop_survey, pd_enrollment: enrollment, randomized_survey_answers: evaluator.randomized_survey_answers
        else
          raise 'Num_completed_surveys trait unsupported for this workshop type'
        end
      end
    end
  end

  factory :pd_ended_workshop, parent: :pd_workshop, class: 'Pd::Workshop' do
    num_sessions 1
    started_at {Time.zone.now}
    ended_at {Time.zone.now}
  end

  factory :pd_session, class: 'Pd::Session' do
    transient do
      duration_hours 6
    end
    association :workshop, factory: :pd_workshop
    start {Date.today + 9.hours}
    self.end {start + duration_hours.hours}
  end

  factory :pd_teacher_application, class: 'Pd::TeacherApplication' do
    association :user, factory: :teacher, strategy: :create
    transient do
      application_hash {build :pd_teacher_application_hash, user: user}
    end
    application {application_hash.to_json}
    primary_email {application_hash['primaryEmail']}
    secondary_email {application_hash['secondaryEmail']}
  end

  # The raw attributes as returned by the teacher application form, and saved in Pd::TeacherApplication.application.
  factory :pd_teacher_application_hash, class: 'Hash' do
    transient do
      user nil
      association :school, factory: :public_school, strategy: :build
      association :school_district, strategy: :build
      course 'csd'
    end

    initialize_with do
      {
        school: school.id,
        'school-district' => school_district.id,
        firstName: 'Rubeus',
        lastName: 'Hagrid',
        primaryEmail: user ? user.email : 'rubeus@hogwarts.co.uk',
        secondaryEmail: 'rubeus+also@hogwarts.co.uk',
        principalPrefix: 'Mrs.',
        principalFirstName: 'Minerva',
        principalLastName: 'McGonagall',
        principalEmail: 'minerva@hogwarts.co.uk',
        selectedCourse: course,
        phoneNumber: '555-555-5555',
        gradesAtSchool: [10],
        genderIdentity: 'Male',
        grades2016: [7, 8],
        subjects2016: ['Math', 'Care of Magical Creatures'],
        grades2017: [10, 11],
        subjects2017: ['Computer Science', 'Care of Magical Creatures'],
        committedToSummer: 'Yes',
        ableToAttendAssignedSummerWorkshop: 'Yes',
        allStudentsShouldLearn: '4',
        allStudentsCanLearn: '4',
        newApproaches: '4',
        allAboutContent: '4',
        allAboutProgramming: '4',
        csCreativity: '4',
        currentCsOpportunities: ['lunch clubs'],
        whyCsIsImportant: 'robots',
        whatTeachingSteps: 'learn and practice'
      }.stringify_keys
    end
  end

  factory :pd_payment_term, class: 'Pd::PaymentTerm' do
    start_date {Date.today}
    fixed_payment 50
  end

  factory :pd_facilitator_program_registration, class: 'Pd::FacilitatorProgramRegistration' do
    transient do
      form_data_hash {build :pd_facilitator_program_registration_hash}
    end
    association :user, factory: :facilitator, strategy: :create
    teachercon 1
    form_data {form_data_hash.to_json}
  end

  # The raw attributes as returned by the teacher application form, and saved in Pd::FacilitatorProgramRegistration.form_data.
  factory :pd_facilitator_program_registration_hash, class: 'Hash' do
    initialize_with do
      {
        confirmTeacherconDate: "Yes",
        addressStreet: "123 Main st",
        addressCity: "Anywhere",
        addressState: "AK",
        addressZip: "12345",
        contactName: "Fred",
        contactRelationship: "Imaginary Friend",
        contactPhone: "123-456-7890",
        liveFarAway: "Yes",
        dietaryNeeds: ["Gluten Free"],
        howTraveling: "Flying",
        needHotel: "Yes",
        needAda: "Yes",
        photoRelease: ["Yes"],
        gender: "Female",
        race: ["Hispanic or Latino"],
        age: "26-30",
        yearsTaught: "1",
        gradesTaught: ["Middle School/Junior High"],
        gradesPlanningToTeach: ["Middle School/Junior High"],
        subjectsTaught: ["Science"],
        csYearsTaught: "1",
        liabilityWaiver: ["Yes"]
      }.stringify_keys
    end
  end

  factory :pd_regional_partner_program_registration, class: 'Pd::RegionalPartnerProgramRegistration' do
    transient do
      form_data_hash {build :pd_regional_partner_program_registration_hash}
      regional_partner {create :regional_partner}
    end
    user {regional_partner.contact}
    teachercon 1
    form_data {form_data_hash.to_json}
  end

  factory :pd_regional_partner_program_registration_hash, class: 'Hash' do
    initialize_with do
      {
        confirmTeacherconDate: 'Yes',
        fullName: 'Imaginary RP',
        email: 'rp@example.com',
        contactName: 'Fred',
        contactRelationship: 'Imaginary Friend',
        contactPhone: '123-456-7890',
        dietaryNeeds: ['Gluten Free'],
        liveFarAway: 'Yes',
        howTraveling: 'Flying',
        needHotel: 'Yes',
        needAda: 'Yes',
        photoRelease: ['Yes'],
        liabilityWaiver: ['Yes']
      }.stringify_keys
    end
  end

  factory :pd_teachercon_survey, class: 'Pd::TeacherconSurvey' do
    association :pd_enrollment, factory: :pd_enrollment, strategy: :create

    transient do
      randomized_survey_answers false
    end

    after(:build) do |survey, evaluator|
      if survey.form_data.presence.nil?
        enrollment = survey.pd_enrollment
        workshop = enrollment.workshop

        survey_hash = build :pd_teachercon_survey_hash

        if evaluator.randomized_survey_answers
          survey_hash.each do |k, _|
            survey_hash[k] =
              if Pd::TeacherconSurvey.options.key? k.underscore.to_sym
                Pd::TeacherconSurvey.options[k.underscore.to_sym].sample
              else
                SecureRandom.hex[0..8]
              end
          end
        end

        Pd::TeacherconSurvey.facilitator_required_fields.each do |field|
          survey_hash[field] = {}
        end

        survey_hash['whoFacilitated'] = workshop.facilitators.map(&:name)

        workshop.facilitators.each do |facilitator|
          Pd::TeacherconSurvey.facilitator_required_fields.each do |field|
            if Pd::TeacherconSurvey.options.key? field
              answers = Pd::TeacherconSurvey.options.key? field
              survey_hash[field][facilitator.name] = evaluator.randomized_survey_answers ? answers.sample : answers.last
            else
              survey_hash[field][facilitator.name] = evaluator.randomized_survey_answers ? SecureRandom.hex[0..8] : 'Free Response'
            end
          end
        end

        if Pd::TeacherconSurvey::DISAGREES.include?(survey_hash['personalLearningNeedsMet'])
          survey_hash[:how_could_improve] = evaluator.randomized_survey_answers ? SecureRandom.hex[0..8] : 'Rant about how to improve things'
        end

        survey.update_form_data_hash(survey_hash)
      end
    end
  end

  factory :pd_teachercon_survey_hash, class: 'Hash' do
    initialize_with do
      {
        "personalLearningNeedsMet": "Strongly Agree",
        "haveIdeasAboutFormative": "Strongly Disagree",
        "haveIdeasAboutSummative": "Disagree",
        "haveConcreteIdeas": "Slightly Disagree",
        "toolsWillHelp": "Slightly Agree",
        "learnedEnoughToMoveForward": "Agree",
        "feelConfidentUsingMaterials": "Strongly Agree",
        "feelConfidentCanHelpStudents": "Agree",
        "havePlan": "Slightly Agree",
        "feelComfortableLeading": "Slightly Disagree",
        "haveLessAnxiety": "Disagree",
        "whatHelpedMost": "helped learn most",
        "whatDetracted": "detracted",
        "receivedClearCommunication": "Strongly Agree",
        "venueFeedback": "venue feedback",
        "knowWhereToGoForHelp": "Strongly Disagree",
        "suitableForMyExperience": "Disagree",
        "practicingTeachingHelped": "Slightly Disagree",
        "seeingOthersTeachHelped": "Slightly Agree",
        "facilitatorsPresentedInformationClearly": "Agree",
        "facilitatorsProvidedFeedback": "Strongly Agree",
        "feltComfortableAskingQuestions": "Agree",
        "morePreparedThanBefore": "Slightly Agree",
        "lookForwardToContinuing": "Slightly Disagree",
        "partOfCommunity": "Disagree",
        "allStudentsShouldTake": "Strongly Disagree",
        "wouldRecommend": "Disagree",
        "bestPdEver": "Slightly Disagree",
        "howMuchParticipated": "A tremendous amount",
        "howOftenLostTrackOfTime": "Almost always",
        "howHappyAfter": "Extremely happy",
        "howExcitedBefore": "Extremely excited",
        "facilitatorsDidWell": "facilitators did well",
        "facilitatorsCouldImprove": "facilitators could improve",
        "likedMost": "liked most",
        "wouldChange": "would change",
        "givePermissionToQuote": "Yes, I give Code.org permission to quote me and use my name.",
        "instructionFocus": "Strongly aligned with A",
        "teacherResponsibility": "Strongly aligned with A",
        "teacherTime": "Strongly aligned with A",
      }.stringify_keys
    end
  end

  factory :pd_workshop_survey, class: 'Pd::WorkshopSurvey' do
    transient do
      form_data_hash {build :pd_workshop_survey_hash}
    end
    association :pd_enrollment, factory: :pd_enrollment, strategy: :create
    form_data {form_data_hash.to_json}
  end

  factory :pd_workshop_survey_hash, class: 'Hash' do
    initialize_with do
      {
        "willTeach": "Yes",
        "reasonForAttending": [
          "Personal interest"
        ],
        "howHeard": [
          "Email from Code.org"
        ],
        "receivedClearCommunication": "Strongly Agree",
        "schoolHasTech": "Yes",
        "venueFeedback": "feedback about venue",
        "howMuchLearned": "A tremendous amount",
        "howMotivating": "Extremely motivating",
        "howMuchParticipated": "A tremendous amount",
        "howOftenTalkAboutIdeasOutside": "Almost always",
        "howOftenLostTrackOfTime": "Almost always",
        "howExcitedBefore": "Extremely excited",
        "overallHowInterested": "Extremely interested",
        "morePreparedThanBefore": "Strongly Agree",
        "knowWhereToGoForHelp": "Strongly Agree",
        "suitableForMyExperience": "Strongly Agree",
        "wouldRecommend": "Strongly Agree",
        "bestPdEver": "Strongly Agree",
        "partOfCommunity": "Strongly Agree",
        "thingsYouLiked": "liked most",
        "thingsYouWouldChange": "would change",
        "anythingElse": "like to tell",
        "willingToTalk": "No",
        "gender": "Male",
        "race": [
          "White"
        ],
        "age": "21 - 25",
        "yearsTaught": "2",
        "gradesTaught": [
          "pre-K"
        ],
        "gradesPlanningToTeach": [
          "pre-K"
        ],
        "subjectsTaught": [
          "English\/Language Arts"
        ]
      }.stringify_keys
    end
  end

  factory :pd_local_summer_workshop_survey, class: 'Pd::LocalSummerWorkshopSurvey' do
    association :pd_enrollment, factory: :pd_enrollment, strategy: :create

    transient do
      randomized_survey_answers false
    end

    after(:build) do |survey, evaluator|
      if survey.form_data.nil?
        enrollment = survey.pd_enrollment
        workshop = enrollment.workshop

        survey_hash = build :pd_local_summer_workshop_survey_hash

        if evaluator.randomized_survey_answers
          survey_hash.each do |k, _|
            survey_hash[k] =
              if Pd::LocalSummerWorkshopSurvey.options.key? k.underscore.to_sym
                Pd::LocalSummerWorkshopSurvey.options[k.underscore.to_sym].sample
              else
                SecureRandom.hex[0..8]
              end
          end
        end

        Pd::LocalSummerWorkshopSurvey.facilitator_required_fields.each do |field|
          survey_hash[field] = {}
        end

        survey_hash['whoFacilitated'] = workshop.facilitators.map(&:name)

        workshop.facilitators.each do |facilitator|
          Pd::LocalSummerWorkshopSurvey.facilitator_required_fields.each do |field|
            if Pd::LocalSummerWorkshopSurvey.options.key? field
              answers = Pd::LocalSummerWorkshopSurvey.options[field]
              survey_hash[field][facilitator.name] = evaluator.randomized_survey_answers ? answers.sample : answers.last
            else
              survey_hash[field][facilitator.name] = evaluator.randomized_survey_answers ? SecureRandom.hex[0..8] : 'Free Response'
            end
          end
        end

        survey.update_form_data_hash(survey_hash)
      end
    end
  end

  factory :pd_local_summer_workshop_survey_hash, class: 'Hash' do
    initialize_with do
      {
        "receivedClearCommunication": "Strongly Agree",
        "venueFeedback": "venue feedback",
        "howMuchLearned": "A tremendous amount",
        "howMotivating": "Extremely motivating",
        "howMuchParticipated": "A tremendous amount",
        "howOftenTalkAboutIdeasOutside": "Almost always",
        "howOftenLostTrackOfTime": "Almost always",
        "howExcitedBefore": "Extremely excited",
        "overallHowInterested": "Extremely interested",
        "morePreparedThanBefore": "Strongly Agree",
        "knowWhereToGoForHelp": "Strongly Agree",
        "suitableForMyExperience": "Strongly Agree",
        "wouldRecommend": "Strongly Agree",
        "anticipateContinuing": "Strongly Agree",
        "confidentCanTeach": "Strongly Agree",
        "believeAllStudents": "Strongly Agree",
        "bestPdEver": "Strongly Agree",
        "partOfCommunity": "Strongly Agree",
        "thingsYouLiked": "liked most",
        "thingsYouWouldChange": "would change",
        "givePermissionToQuote": "Yes, I give Code.org permission to quote me and use my name.",
        "race": "White",
        "highestEducation": "High school diploma",
        "degreeField": "Education",
        "yearsTaughtStem": "1",
        "yearsTaughtCs": "2",
        "haveRequiredLicenses": "Yes",
      }.stringify_keys
    end
  end

  factory :pd_accepted_program, class: 'Pd::AcceptedProgram' do
    workshop_name '2017: workshop'
    course 'csd'
    association :user, factory: :teacher, strategy: :create
    association :teacher_application, factory: :pd_teacher_application, strategy: :create
  end

  factory :pd_facilitator_teachercon_attendance, class: 'Pd::FacilitatorTeacherconAttendance' do
    association :user, factory: :facilitator, strategy: :create
    tc1_arrive Date.new(2017, 8, 23)
    tc1_depart Date.new(2017, 8, 29)
  end

  factory :pd_enrollment, class: 'Pd::Enrollment' do
    association :workshop, factory: :pd_workshop
    sequence(:first_name) {|n| "Participant#{n}"}
    last_name 'Codeberg'
    sequence(:email) {|n| "participant#{n}@example.com.xx"}
    association :school_info
    code {SecureRandom.hex(10)}

    trait :from_user do
      user {create :teacher}
      full_name {user.name} # sets first_name and last_name
      email {user.email}
    end
  end

  factory :pd_attendance, class: 'Pd::Attendance' do
    association :session, factory: :pd_session
    association :teacher
  end

  factory :pd_attendance_no_account, class: 'Pd::Attendance' do
    association :session, factory: :pd_session
    association :enrollment, factory: :pd_enrollment
  end

  factory :pd_district_payment_term, class: 'Pd::DistrictPaymentTerm' do
    association :school_district
    course Pd::Workshop::COURSES.first
    rate_type Pd::DistrictPaymentTerm::RATE_TYPES.first
    rate 10
  end

  factory :pd_course_facilitator, class: 'Pd::CourseFacilitator' do
    association :facilitator
    course Pd::Workshop::COURSES.first
  end

  factory :pd_workshop_material_order, class: 'Pd::WorkshopMaterialOrder' do
    association :enrollment, factory: :pd_enrollment
    association :user, factory: :teacher
    street '1501 4th Ave'
    apartment_or_suite 'Suite 900'
    city 'Seattle'
    state 'WA'
    add_attribute :zip_code, '98101'
    phone_number '555-111-2222'
    address_override "0"
  end

  factory :pd_pre_workshop_survey, class: 'Pd::PreWorkshopSurvey' do
    association :pd_enrollment
  end

  factory :pd_regional_partner_contact, class: 'Pd::RegionalPartnerContact' do
    user nil
    regional_partner nil
    form_data nil
  end

  factory :pd_regional_partner_cohort, class: 'Pd::RegionalPartnerCohort' do
    course Pd::Workshop::COURSE_CSP
  end

  factory :pd_regional_partner_mapping, class: 'Pd::RegionalPartnerMapping' do
    association :regional_partner
    state 'WA'
  end

  factory :pd_facilitator1819_application_hash, class: 'Hash' do
    transient do
      program Pd::Application::Facilitator1819Application::PROGRAM_OPTIONS.first
      state 'Washington'
      add_attribute :zip_code, '98101'
    end

    initialize_with do
      {
        firstName: 'Rubeus',
        lastName: 'Hagrid',
        phone: '555-555-5555',
        address: '101 Hogwarts Ave',
        city: 'Seattle',
        state: state,
        zipCode: zip_code,
        genderIdentity: 'Male',
        race: ['Other'],
        institutionType: ['Institute of higher education'],
        currentEmployer: 'Gryffindor House',
        jobTitle: 'Keeper of Keys and Grounds of Hogwarts',
        resumeLink: 'linkedin.com/rubeus_hagrid',
        workedInCsJob: 'No',
        completedCsCoursesAndActivities: ['Advanced CS in high school or college'],
        diversityTraining: 'No',
        howHeard: ['Code.org email'],
        program: program,
        planOnTeaching: ['Yes'],
        abilityToMeetRequirements: '4',
        ledCsExtracurriculars: ['Hour of Code'],
        teachingExperience: 'No',
        gradesTaught: ['Grade 1', 'Grade 2', 'Grade 3', 'Grade 4', 'Grade 5', 'Grade 6', 'Grade 7'],
        gradesCurrentlyTeaching: ['Grade 7'],
        subjects_taught: ['Computer Science'],
        yearsExperience: 'None',
        experienceLeading: ['AP CS A', 'Hour of Code'],
        completedPd: ['CS Fundamentals (1 day workshop)'],
        codeOrgFacilitator: 'No',
        haveLedPd: 'Yes',
        groupsLedPd: ['None'],
        describePriorPd: 'PD description',
        whoShouldHaveOpportunity: 'all students',
        howSupportEquity: 'support equity',
        expectedTeacherNeeds: 'teacher needs',
        describeAdaptingLessonPlan: 'adapt lesson plan',
        describeStrategies: 'strategies',
        exampleHowUsedFeedback: 'used feedback',
        exampleHowProvidedFeedback: 'provided feedback',
        hopeToLearn: 'many things',
        availableDuringWeek: 'Yes',
        weeklyAvailability: ['10am ET / 7am PT'],
        travelDistance: 'Within my city',
        additionalInfo: 'none',
        agree: true
      }.tap do |hash|
        if program == Pd::Application::Facilitator1819Application::PROGRAMS[:csf]
          hash[:csfAvailability] = 'Yes'
        else
          hash[:csdCspTeacherconAvailability] = 'TeacherCon 1: June 17 - 22, 2018'
          hash[:csdCspFitAvailability] = 'June 23 - 24, 2018 (immediately following TeacherCon 1)'
        end
      end.stringify_keys
    end

    trait :with_csf_specific_fields do
      after :build do |hash|
        hash['csfAvailability'] = Pd::Application::Facilitator1819Application::ONLY_WEEKEND
        hash['csfPartialAttendanceReason'] = 'reasons'
      end
    end

    trait :with_csd_csp_specific_fields do
      after :build do |hash|
        hash['csdCspFitAvailability'] = Pd::Application::Facilitator1819Application.options[:csd_csp_fit_availability].first
        hash['csdCspTeacherconAvailability'] = Pd::Application::Facilitator1819Application.options[:csd_csp_teachercon_availability].first
      end
    end
  end

  factory :pd_facilitator1819_application, class: 'Pd::Application::Facilitator1819Application' do
    association :user, factory: :teacher, strategy: :create
    transient do
      form_data_hash {build :pd_facilitator1819_application_hash}
    end
    form_data {form_data_hash.to_json}
  end

  factory :pd_teacher1819_application_hash, class: 'Hash' do
    transient do
      program Pd::Application::Teacher1819Application::PROGRAM_OPTIONS.first
      state 'Washington'
      add_attribute :zip_code, '98101'
      association :school
      principal_title 'Dr.'
    end

    initialize_with do
      {
        country: 'United States',
        title: 'Mr.',
        first_name: 'Severus',
        preferred_first_name: 'Sevvy',
        last_name: 'Snape',
        account_meail: 'severus@hogwarts.edu',
        alternate_email: 'ilovepotions@gmail.com',
        phone: '5558675309',
        address: '123 Fake Street',
        city: 'Buffalo',
        state: state,
        zip_code: zip_code,
        gender_identity: 'Male',
        race: ['Other'],
        school: school.id,
        principal_first_name: 'Albus',
        principal_last_name: 'Dumbledore',
        principal_title: principal_title,
        principal_email: 'socks@hogwarts.edu',
        principal_confirm_email: 'socks@hogwarts.edu',
        principal_phone_number: '5555882300',
        current_role: 'Teacher',
        program: program,
        grades_at_school: ['Grade 1', 'Grade 2', 'Grade 3', 'Grade 4', 'Grade 5', 'Grade 6', 'Grade 7'],
        grades_teaching: ['Grade 7'],
        grades_expect_to_teach: ['Grade 6', 'Grade 7'],
        does_school_require_cs_license: 'Yes',
        have_cs_license: 'Yes',
        subjects_teaching: ['Computer Science'],
        subjects_expect_to_teach: ['Computer Science'],
        subjects_licensed_to_teach: ['Computer Science'],
        taught_in_past: ['Hour of Code'],
        previous_yearlong_cdo_pd: ['CS in Science'],
        cs_offered_at_school: ['AP CS A'],
        cs_opportunities_at_school: ['Courses for credit'],
        plan_to_teach: 'Yes, I plan to teach this course',
        able_to_attend_single: 'Yes',
        able_to_attend_multiple: 'Yes',
        committed: 'Yes',
        willing_to_travel: 'More than 50 miles',
        agree: 'Yes'
      }.tap do |hash|
        if program == 'Computer Science Principles (appropriate for 9th - 12th grade, and can be implemented as an AP or introductory course)'
          hash['csp_which_grades'] = ['11', '12']
          hash['csp_course_hours_per_week'] = 'More than 5 course hours per week'
          hash['csp_course_hours_per_year'] = 'At least 100 course hours'
          hash['csp_terms_per_year'] = '1 quarter'
          hash['csp_how_offer'] = 'As an AP course'
          hash['csp_ap_exam'] = 'Yes, all students will be expected to take the AP CS Principles exam'
        else
          hash['csd_which_grades'] = ['6', '7']
          hash['csd_course_hours_per_week'] = '5 or more course hours per week'
          hash['csd_course_hours_per_year'] = 'At least 100 course hours'
          hash['csd_terms_per_year'] = '1 quarter'
        end
      end.stringify_keys
    end
  end

  factory :pd_teacher1819_application, class: 'Pd::Application::Teacher1819Application' do
    association :user, factory: :teacher, strategy: :create
    course 'csp'
    form_data {build(:pd_teacher1819_application_hash, program: Pd::Application::Teacher1819Application::PROGRAMS[course.to_sym]).to_json}
  end

  factory :pd_principal_approval1819_application_hash, class: 'Hash' do
    transient do
      approved 'Yes'
      replace_course Pd::Application::PrincipalApproval1819Application.options[:replace_course][1]
      course 'csp'
    end
    initialize_with do
      {
        first_name: 'Albus',
        last_name: 'Dumbledore',
        title: 'Dr.',
        email: 'albus@hogwarts.edu',
        do_you_approve: approved,
        confirm_principal: true
      }.tap do |hash|
        unless approved == Pd::Application::ApplicationBase::NO
          hash.merge! (
            {
              school: 'Hogwarts Academy of Witchcraft and Wizardry',
              total_student_enrollment: 200,
              free_lunch_percent: '50%',
              white: '16%',
              black: '15%',
              hispanic: '14%',
              asian: '13%',
              pacific_islander: '12%',
              american_indian: '11%',
              other: '10%',
              committed_to_master_schedule: 'Yes',
              hours_per_year: 'At least 100 course hours',
              terms_per_year: '1 quarter',
              replace_course: replace_course,
              committed_to_diversity: 'Yes',
              understand_fee: 'Yes',
              pay_fee: 'Yes, my school or my teacher will be able to pay the full summer workshop program fee'
            }
          )

          if replace_course == Pd::Application::ApplicationBase::YES
            if course == 'csp'
              hash[:replace_which_course_csp] = ['Beauty and Joy of Computing']
            elsif course == 'csd'
              hash[:replace_which_course_csd] = ['CodeHS']
            end
          end
        end
      end.stringify_keys
    end
  end

  factory :pd_principal_approval1819_application, class: 'Pd::Application::PrincipalApproval1819Application' do
<<<<<<< HEAD
    association :teacher_application, factory: :pd_teacher1819_application
=======
>>>>>>> a3253b4f
    transient do
      approved 'Yes'
      replace_course Pd::Application::PrincipalApproval1819Application.options[:replace_course][1]
    end
    course 'csp'
<<<<<<< HEAD
    form_data {build(:pd_principal_approval1819_application_hash).to_json}
=======
    form_data {build(:pd_principal_approval1819_application_hash, course: course, approved: approved, replace_course: replace_course).to_json}
>>>>>>> a3253b4f
  end
end<|MERGE_RESOLUTION|>--- conflicted
+++ resolved
@@ -748,19 +748,12 @@
   end
 
   factory :pd_principal_approval1819_application, class: 'Pd::Application::PrincipalApproval1819Application' do
-<<<<<<< HEAD
     association :teacher_application, factory: :pd_teacher1819_application
-=======
->>>>>>> a3253b4f
     transient do
       approved 'Yes'
       replace_course Pd::Application::PrincipalApproval1819Application.options[:replace_course][1]
     end
     course 'csp'
-<<<<<<< HEAD
-    form_data {build(:pd_principal_approval1819_application_hash).to_json}
-=======
     form_data {build(:pd_principal_approval1819_application_hash, course: course, approved: approved, replace_course: replace_course).to_json}
->>>>>>> a3253b4f
   end
 end