--- conflicted
+++ resolved
@@ -13,12 +13,7 @@
 
     default_props = {
       course: Pd::Workshop::COURSE_CSD,
-<<<<<<< HEAD
       subject: Pd::Workshop::SUBJECT_CSD_WORKSHOP_1,
-      num_sessions: 1,
-=======
-      subject: Pd::Workshop::SUBJECT_CSD_UNITS_2_3,
->>>>>>> 382e68c3
       sessions_from: Date.new(2018, 7, 1),
     }
 
