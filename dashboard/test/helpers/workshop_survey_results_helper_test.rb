--- conflicted
+++ resolved
@@ -25,11 +25,7 @@
     workshops = [enrollment_1.workshop, enrollment_2.workshop]
     workshops.each {|w| w.update(course: Pd::Workshop::COURSE_CSP, subject: Pd::Workshop::SUBJECT_CSP_TEACHER_CON)}
 
-<<<<<<< HEAD
-    result_hash = summarize_workshop_surveys(workshops)
-=======
     result_hash = summarize_workshop_surveys(workshops: workshops)
->>>>>>> dd952f8a
     assert_equal 3.5, result_hash[:personal_learning_needs_met]
     assert_equal 1, result_hash[:have_ideas_about_formative]
     assert_equal ['venue feedback', 'more venue feedback'], result_hash[:venue_feedback]
@@ -39,11 +35,7 @@
     assert_equal({'Facilitator Bob' => ['Bob could improve'], 'Facilitator Jane' => ['Jane could improve']}, result_hash[:things_facilitator_could_improve])
 
     # When viewing workshop surveys for just Facilitator Bob, expect to only see bob's feedback
-<<<<<<< HEAD
-    result_hash = summarize_workshop_surveys(workshops, 'Facilitator Bob')
-=======
     result_hash = summarize_workshop_surveys(workshops: workshops, facilitator_name: 'Facilitator Bob')
->>>>>>> dd952f8a
     assert_equal ['Bob did well'], result_hash[:things_facilitator_did_well]
     assert_equal ['Bob could improve'], result_hash[:things_facilitator_could_improve]
   end
@@ -95,11 +87,7 @@
     workshops.each {|w| w.update(course: Pd::Workshop::COURSE_CSP, subject: Pd::Workshop::SUBJECT_CSP_SUMMER_WORKSHOP)}
     create :pd_enrollment, workshop: workshops.first
 
-<<<<<<< HEAD
-    result_hash = summarize_workshop_surveys(workshops)
-=======
     result_hash = summarize_workshop_surveys(workshops: workshops)
->>>>>>> dd952f8a
     assert_equal 4, result_hash[:num_enrollments]
     assert_equal 3, result_hash[:num_surveys]
     assert_equal 4, result_hash[:how_much_learned]
@@ -108,22 +96,14 @@
     assert_equal({'Facilitator Bert' => 5.0, 'Facilitator Ernie' => 3.0}, result_hash[:how_clearly_presented])
     assert_equal({'Facilitator Bert' => ['Bert was very strict'], 'Facilitator Ernie' => ['Ernie did not put down the ducky', 'Ernie was disorganized']}, result_hash[:things_facilitator_could_improve])
 
-<<<<<<< HEAD
-    result_hash = summarize_workshop_surveys(workshops, 'Facilitator Ernie')
-=======
     result_hash = summarize_workshop_surveys(workshops: workshops, facilitator_name: 'Facilitator Ernie')
->>>>>>> dd952f8a
     assert_equal 4.0, result_hash[:how_much_learned]
     assert_equal ['venue feedback', 'venue feedback', 'venue feedback'], result_hash[:venue_feedback]
     assert_equal [['Facilitator Bert'], ['Facilitator Ernie'], ['Facilitator Ernie']], result_hash[:who_facilitated]
     assert_equal 3.0, result_hash[:how_clearly_presented]
     assert_equal ['Ernie did not put down the ducky', 'Ernie was disorganized'], result_hash[:things_facilitator_could_improve]
 
-<<<<<<< HEAD
-    result_hash = summarize_workshop_surveys(workshops, nil, false)
-=======
     result_hash = summarize_workshop_surveys(workshops: workshops, facilitator_breakdown: false)
->>>>>>> dd952f8a
     assert_equal 3.67, result_hash[:how_clearly_presented]
   end
 
@@ -134,14 +114,7 @@
     teachercon = create(:pd_teachercon_survey).pd_enrollment.workshop
     teachercon.update(course: Pd::Workshop::COURSE_CSP, subject: Pd::Workshop::SUBJECT_CSP_TEACHER_CON)
     assert_raise RuntimeError do
-<<<<<<< HEAD
-      summarize_workshop_surveys(
-        [create(:pd_local_summer_workshop_survey).pd_enrollment.workshop, create(:pd_teachercon_survey).pd_enrollment.workshop],
-        Pd::TeacherconSurvey.options
-      )
-=======
       summarize_workshop_surveys(workshops: [local_workshop, teachercon])
->>>>>>> dd952f8a
     end
   end
 end