--- conflicted
+++ resolved
@@ -119,21 +119,6 @@
 
   def progress_hash
     migrate_cookies
-<<<<<<< HEAD
-    progress_json = cookies[:progress]
-    if progress_json
-      begin
-        return JSON.parse(progress_json)
-      rescue JSON::ParserError
-        # fall through to return the empty hash.
-      end
-    end
-    return {}
-  end
-
-  # Migrates session state to unencrypted cookies.  This is currently used in tests only
-  # but will be enabled in the main code path in a future update.
-=======
     progress = cookies[:progress]
     progress ? JSON.parse(progress) : {}
   rescue JSON::ParserError
@@ -141,7 +126,6 @@
   end
 
   # Migrates session state to unencrypted cookies.
->>>>>>> 70b43228
   def migrate_cookies
     if session[:progress]
       cookies.permanent[:progress] = JSON.generate(session[:progress])
