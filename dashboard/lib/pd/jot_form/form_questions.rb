--- conflicted
+++ resolved
@@ -78,12 +78,8 @@
       # @param answers_data [Hash] {question_id => answer_data (format depends on the question type)}
       # @param show_hidden_questions [Boolean] optional, default false
       # @return [Hash] {question_name => answer_data}, sorted by appearance order in the form
-<<<<<<< HEAD
-      def process_answers(answers_data)
-=======
       # @see Question#process_answers
       def process_answers(answers_data, show_hidden_questions: false)
->>>>>>> 37c8ef30
         questions_with_form_data = answers_data.map do |question_id, answer_data|
           question = get_question_by_id(question_id)
           raise "Unrecognized question id #{question_id}" unless question
