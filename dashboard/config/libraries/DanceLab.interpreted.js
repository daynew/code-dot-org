// Low bandwidth pressure valve
var LOW_BAND = false;
if (LOW_BAND) console.log("Running in low bandwidth mode. A limited set of sprites are available (including cat, dog, duck, and moose)");

// Event handlers, loops, and callbacks
var inputEvents = [];
var touchEvents = [];
var collisionEvents = [];
var callbacks = [];
var setupCallbacks = [];
var loops = [];

// Sprites
var sprites = createGroup();
var sprites_by_type = {};

if (LOW_BAND) {
  var SPRITE_NAMES = ["CAT", "DOG", "DUCK", "MOOSE"];
  var img_base = "https://curriculum.code.org/images/sprites/spritesheet_exsm/";
  var SIZE = 200;
} else {
  var SPRITE_NAMES = ["ALIEN", "BEAR", "CAT", "DOG", "DUCK", "FROG", "MOOSE", "PINEAPPLE", "ROBOT", "SHARK", "UNICORN"];
  var img_base = "https://curriculum.code.org/images/sprites/spritesheet_sm/";
  var SIZE = 300;
}

var MOVE_NAMES = [
  {
    name: "Rest",
    mirror: true
  },
  {
    name: "ClapHigh",
    mirror: true
  },
  {
    name: "Clown",
    mirror: false
  },
  {
    name: "Dab",
    mirror: true
  },
  {
    name: "DoubleJam",
    mirror: false
  },
  {
    name: "Drop",
    mirror: true
  },
  {
    name: "Floss",
    mirror: true
  },
  {
    name: "Fresh",
    mirror: true
  },
  {
    name: "Kick",
    mirror: true
  },
  {
    name: "Roll",
    mirror: true
  },
  {
    name: "ThisOrThat",
    mirror: false
  },
  {
    name: "Thriller",
    mirror: true
  }
];

var MOVES = {
  Rest: 0,
  ClapHigh: 1,
  Clown: 2,
  Dab: 3,
  DoubleJam: 4,
  Drop: 5,
  Floss: 6,
  Fresh: 7,
  Kick: 8,
  Roll: 9,
  ThisOrThat: 10,
  Thriller: 11
};

var ANIMATIONS = {};
var FRAMES = 24;

var processed_peaks;
var lead_dancers = createGroup();
var backup_dancers = createGroup();

function preload() {
  // Load song
  Dance.song.load();

  // Load spritesheets
  for (var i = 0; i < SPRITE_NAMES.length; i++) {
    var this_sprite = SPRITE_NAMES[i];
    ANIMATIONS[this_sprite] = [];
    for (var j = 0; j < MOVE_NAMES.length; j++) {
      var url = img_base + this_sprite + "_" + MOVE_NAMES[j].name + ".png";
      var dance = {
        spritesheet: loadSpriteSheet(url, SIZE, SIZE, FRAMES),
        mirror: MOVE_NAMES[j].mirror
      };
      ANIMATIONS[this_sprite].push(dance);
    }
  }
}

function setup() {
  // Create animations from spritesheets
  for (var i = 0; i < SPRITE_NAMES.length; i++) {
    var this_sprite = SPRITE_NAMES[i];
    for (var j = 0; j < ANIMATIONS[this_sprite].length; j++) {
      ANIMATIONS[this_sprite][j].animation = loadAnimation(ANIMATIONS[this_sprite][j].spritesheet);
    }
  }

  setupCallbacks.forEach(function (callback) {
    callback();
  });

  Dance.fft.createPeakDetect(20, 200, 0.8, Math.round((60 / Dance.song.songData().bpm) * World.frameRate));
  Dance.fft.createPeakDetect(400, 2600, 0.4, Math.round((60 / Dance.song.songData().bpm) * World.frameRate));
  Dance.fft.createPeakDetect(2700, 4000, 0.5, Math.round((60 / Dance.song.songData().bpm) * World.frameRate));
  /*
  Dance.song.processPeaks(0, function(peaks) {
    console.log(peaks);
    processed_peaks = peaks;
  });
  */

  Dance.song.start();
}

// Using the same base set of effecgts for BG and FG effects,
// but exposing different lists in the block dropdowns
function Effects(alpha, blend) {
  var self = this;
  this.alpha = alpha || 1;
  this.blend = blend || BLEND;
  this.none = {
    draw: function () {
      background(World.background_color || "white");
    }
  };
  this.rainbow = {
    color: color('hsla(0, 100%, 80%, ' + self.alpha + ')'),
    update: function () {
      push();
      colorMode(HSL);
      this.color = color(this.color._getHue() + 10, 100, 80, self.alpha);
      pop();
    },
    draw: function () {
      if (Dance.fft.isPeak()) this.update();
      background(this.color);
    }
  };
  this.disco = {
    colors: [],
    update: function () {
      if (this.colors.length < 16) {
        this.colors = [];
        for (var i = 0; i < 16; i++) {
          this.colors.push(color("hsla(" + randomNumber(0, 359) + ", 100%, 80%, " + self.alpha + ")"));
        }
      } else {
        for (var j = randomNumber(5, 10); j > 0; j--) {
          this.colors[randomNumber(0, this.colors.length - 1)] = color("hsla(" + randomNumber(0, 359) + ", 100%, 80%, " + self.alpha + ")");
        }
      }
    },
    draw: function () {
      if (Dance.fft.isPeak() || World.frameCount == 1) this.update();
      push();
      noStroke();
      for (var i = 0; i < this.colors.length; i++) {
        fill(this.colors[i]);
        rect((i % 4) * 100, Math.floor(i / 4) * 100, 100, 100);
      }
      pop();
    }
  };
  this.diamonds = {
    hue: 0,
    update: function () {
      this.hue += 25;
    },
    draw: function () {
      if (Dance.fft.isPeak()) this.update();
      push();
      colorMode(HSB);
      rectMode(CENTER);
      translate(200, 200);
      rotate(45);
      noFill();
      strokeWeight(map(Dance.fft.getCentroid(), 0, 4000, 0, 50));
      for (var i = 5; i > -1; i--) {
        stroke((this.hue + i * 10) % 360, 100, 75, self.alpha);
        rect(0, 0, i * 100 + 50, i * 100 + 50);
      }
      pop();
    }
  };
  this.strobe = {
    waitTime: 0,
    flashing: false,
    update: function () {
      this.flashing = true;
      this.waitTime = 6;
    },
    draw: function () {
      var bgcolor = rgb(1, 1, 1);
      if (Dance.fft.isPeak()) this.update();
      if (this.flashing) {
        bgcolor = rgb(255, 255, 255);
        this.waitTime--;
      }
      if (this.waitTime <= 0) {
        bgcolor = rgb(1, 1, 1);
        this.flashing = false;
      }
      background(bgcolor);
    }
  };
  this.rain = {
    drops: [],
    init: function () {
      for (var i = 0; i < 20; i++) {
        this.drops.push({
          x: randomNumber(0, 380),
          y: randomNumber(0, 380),
          length: randomNumber(10, 20)
        });
      }
    },
    color: rgb(127, 127, 255, 0.5),
    update: function () {
      this.color = rgb(127, 127, randomNumber(127, 255), 0.5);
    },
    draw: function () {
      if (this.drops.length < 1) this.init();
      strokeWeight(3);
      stroke(this.color);
      push();
      for (var i = 0; i < this.drops.length; i++) {
        push();
        translate(this.drops[i].x - 20, this.drops[i].y - 20);
        line(0, 0, this.drops[i].length, this.drops[i].length * 2);
        pop();
        this.drops[i].y = (this.drops[i].y + this.drops[i].length) % 420;
        this.drops[i].x = (this.drops[i].x + (this.drops[i].length / 2)) % 420;
      }
      pop();
    }
  };
  this.raining_tacos = {
    emoji: "tacos",
    tacos: [],
    size: 50,
    init: function () {
      for (var i = 0; i < 20; i++) {
        this.tacos.push({
          x: randomNumber(20, 380),
          y: randomNumber(20, 380),
          rot: randomNumber(0, 359),
          speed: randomNumber(2, 5)
        });
      }
    },
    update: function () {
      this.size += randomNumber(-5, 5);
    },
    draw: function () {
      if (this.tacos.length < 1) this.init();
      for (var i = 0; i < this.tacos.length; i++) {
        push();
        var taco = this.tacos[i];
        translate(taco.x, taco.y);
        rotate(taco.rot);
        textAlign(CENTER, CENTER);
        textSize(this.size);
        text(emoji, 0, 0);
        taco.y += taco.speed;
        taco.rot++;
        if (taco.y > 450) {
          taco.x = randomNumber(20, 380);
          taco.y = -50;
        }
        pop();
      }
    }
  };
}
var bg_effects = new Effects(1);
var fg_effects = new Effects(0.8);

World.bg_effect = bg_effects.none;
World.fg_effect = fg_effects.none;

function setBackground(color) {
  World.background_color = color;
}

function setBackgroundEffect(effect) {
  World.bg_effect = bg_effects[effect];
}

function setForegroundEffect(effect) {
  World.fg_effect = fg_effects[effect];
}

function initialize(setupHandler) {
  setupHandler();
}

//
// Block Functions
//


function makeNewDanceSprite(costume, name, location) {
  
  // Default to first dancer if selected a dancer that doesn't exist
  // to account for low-bandwidth mode limited character set
  if (SPRITE_NAMES.indexOf(costume) < 0) {
    costume = SPRITE_NAMES[0];
  }

  if (!location) {
    location = {
      x: 200,
      y: 200
    };
  }

  var sprite = createSprite(location.x, location.y);

  sprite.style = costume;
  if (!sprites_by_type.hasOwnProperty(costume)) {
    sprites_by_type[costume] = createGroup();
  }
  sprites_by_type[costume].add(sprite);

  sprite.mirroring = 1;
  sprite.looping_move = 0;
  sprite.looping_frame = 0;
  sprite.current_move = 0;
  sprite.previous_move = 0;

  for (var i = 0; i < ANIMATIONS[costume].length; i++) {
    sprite.addAnimation("anim" + i, ANIMATIONS[costume][i].animation);
  }
  sprite.animation.stop();
  sprites.add(sprite);
  sprite.speed = 10;
  sprite.sinceLastFrame = 0;
  sprite.dance_speed = 1;
  sprite.previous_speed = 1;
  sprite.behaviors = [];

  // Add behavior to control animation
  addBehavior(sprite, function () {
    var delta = 1 / (frameRate() + 0.01) * 1000;
    sprite.sinceLastFrame += delta;
    var msPerBeat = 60 * 1000 / (Dance.song.songData().bpm * (sprite.dance_speed / 2));
    var msPerFrame = msPerBeat / FRAMES;
    while (sprite.sinceLastFrame > msPerFrame) {
      sprite.sinceLastFrame -= msPerFrame;
      sprite.looping_frame++;
      if (sprite.animation.looping) {
        sprite.animation.changeFrame(sprite.looping_frame % sprite.animation.images.length);
      } else {
        sprite.animation.nextFrame();
      }

      if (sprite.looping_frame % FRAMES === 0) {
        if (ANIMATIONS[sprite.style][sprite.current_move].mirror) sprite.mirroring *= -1;
        if (sprite.animation.looping) {
          sprite.mirrorX(sprite.mirroring);
        }
      }

      var currentFrame = sprite.animation.getFrame();
      if (currentFrame === sprite.animation.getLastFrame() && !sprite.animation.looping) {
        //changeMoveLR(sprite, sprite.current_move, sprite.mirroring);
        sprite.changeAnimation("anim" + sprite.current_move);
        sprite.animation.changeFrame(sprite.looping_frame % sprite.animation.images.length);
        sprite.mirrorX(sprite.mirroring);
        sprite.animation.looping = true;
      }
    }
  });

  sprite.setTint = function (color) {
    sprite.tint = color;
  };
  sprite.removeTint = function () {
    sprite.tint = null;
  };

  sprite.setPosition = function (position) {
    if (position === "random") {
      sprite.x = randomNumber(50, 350);
      sprite.y = randomNumber(50, 350);
    } else {
      sprite.x = position.x;
      sprite.y = position.y;
    }
  };
  sprite.setScale = function (scale) {
    sprite.scale = scale;
  };
  sprite.getScale = function () {
    return sprite.scale * 100;
  };
  return sprite;
}

// Dance Moves

function changeMoveLR(sprite, move, dir) {
  if (!spriteExists(sprite)) return;
  if (move == "next") {
    move = 1 + ((sprite.current_move + 1) % (ANIMATIONS[sprite.style].length - 1));
  } else if (move == "prev") {
    move = 1 + ((sprite.current_move - 1) % (ANIMATIONS[sprite.style].length - 1));
  } else if (move == "rand") {
    // Make sure random switches to a new move
    move = sprite.current_move;
    while (move == sprite.current_move) {
      move = randomNumber(1, ANIMATIONS[sprite.style].length - 1);//Mike set minimum from 0 to 1 on 10/3/18 to prevent random move choosing "rest"
    }
  }
  sprite.mirroring = dir;
  sprite.mirrorX(dir);
  sprite.changeAnimation("anim" + move);
  if (sprite.animation.looping) sprite.looping_frame = 0;
  sprite.animation.looping = true;
  sprite.current_move = move;
}

function doMoveLR(sprite, move, dir) {
  if (!spriteExists(sprite)) return;
  if (move == "next") {
    move = (sprite.current_move + 1) % ANIMATIONS[sprite.style].length;
  } else if (move == "prev") {
    move = (sprite.current_move - 1) % ANIMATIONS[sprite.style].length;
  } else if (move == "rand") {
    move = sprite.current_move;
    while (move == sprite.current_move) {
      move = randomNumber(0, ANIMATIONS[sprite.style].length - 1);
    }
  }
  sprite.mirrorX(dir);
  sprite.changeAnimation("anim" + move);
  sprite.animation.looping = false;
  sprite.animation.changeFrame(FRAMES / 2);
}

function ifDanceIs(sprite, dance, ifStatement, elseStatement) {
  if (!spriteExists(sprite)) return;
  if (sprite.current_dance == dance) {
    ifStatement();
  } else {
    elseStatement();
  }
}

// Group Blocks

function changeMoveEachLR(group, move, dir) {
  if (typeof (group) == "string") {
    if (!sprites_by_type.hasOwnProperty(group)) {
      console.log("There is no group of " + group);
      return;
    }
    group = sprites_by_type[group];
  }
  group.forEach(function (sprite) {
    changeMoveLR(sprite, move, dir);
  });
}

function doMoveEachLR(group, move, dir) {
    if (typeof(group) == "string") {
      if (!sprites_by_type.hasOwnProperty(group)) {
        console.log("There is no group of " + group);
        return;
      }
      group = sprites_by_type[group];
    }
	group.forEach(function(sprite) { doMoveLR(sprite, move, dir);});
}

function layoutSprites(group, format) {
    if (typeof(group) == "string") {
      if (!sprites_by_type.hasOwnProperty(group)) {
        console.log("There is no group of " + group);
        return;
      }
      group = sprites_by_type[group];
      if (!group) return;
    }
    var count = group.length;
    var sprite, i, j;
    if (format == "grid") {
      var cols = Math.ceil(Math.sqrt(count));
      var rows = Math.ceil(count / cols);
      var current = 0;
      for (i=0; i<rows; i++) {
        if (count - current >= cols) {
          for (j=0; j<cols; j++) {
            sprite = group[current];
            sprite.x = (j+1) * (400 / (cols + 1));
            sprite.y = (i+1) * (400 / (rows + 1));
            current++;
          }
        } else {
          var remainder = count - current;
          for (j=0; j<remainder; j++) {
            sprite = group[current];
            sprite.x = (j+1) * (400 / (remainder + 1));
            sprite.y = (i+1) * (400 / (rows + 1));
            current++;
          }
        }
      }
    } else if (format == "row") {
      for (i=0; i<count; i++) {
        sprite = group[i];
        sprite.x = (i+1) * (400 / (count + 1));
        sprite.y = 200;
      }
    } else {
      for (i=0; i<count; i++) {
        sprite = group[i];
        sprite.x = 200;
        sprite.y = (i+1) * (400 / (count + 1));
      }
    }
}

// Properties

function setTint(sprite, val) {
  setProp(sprite, "tint", val);
}

function setProp(sprite, property, val) {
  if (!spriteExists(sprite) || val === undefined) return;
  
  if (property == "scale") {
    sprite.scale = val / 100;
  } else if (property == "width" || property == "height") {
    sprite[property] = SIZE * (val / 100);
  } else if (property=="y"){
    sprite.y = World.height - val;
  } else if (property == "costume") {
    sprite.setAnimation(val);
  } else if (property == "tint" && typeof (val) == "number") {
    sprite.tint = "hsb(" + (Math.round(val) % 360) + ", 100%, 100%)";
  } else {
    sprite[property] = val;
  }
}

function setPropRandom(sprite, property) {
  if (!spriteExists(sprite)) return;

  if (property == "scale") {
    sprite.scale = randomNumber(0,100)/100;
  } else if (property == "width" || property == "height") {
    sprite[property] = SIZE * (randomNumber(0,100)/100);
  } else if (property=="y" || property =="x"){
    sprite[property] = randomNumber(50, 350);
  } else if (property=="rotation"){
    sprite[property] = randomNumber(0, 359);
  } else if (property == "tint") {
    sprite.tint = "hsb(" + (randomNumber(0, 359)) + ", 100%, 100%)";
  } else return;
}

function getProp(sprite, property) {
  if (!spriteExists(sprite)) return;

  if (property == "scale") {
    return sprite.scale * 100;
  } else if (property == "width" || property == "height") {
    return (sprite[property] / SIZE) * 100;
  } else if (property=="y"){
    return World.height - sprite.y;
  } else if (property == "costume") {
    return sprite.getAnimationLabel();
  } else if (property == "direction") {
    return getDirection(sprite);
  } else {
    return sprite[property];
  }
}

function changePropBy(sprite,  property, val) {
  if (!spriteExists(sprite) || val === undefined) return;
  
  if (property == "scale") {
    sprite.setScale(sprite.getScale() + val / 100);
    if (sprite.scale < 0) {
      sprite.scale = 0;
    }
  } else if (property == "width" || property == "height") {
    sprite[property] = getProp(sprite, property) + (SIZE * (val / 100));
  } else if (property=="direction") {
   	sprite.direction = getDirection(sprite) + val;
  } else if (property=="y"){
    sprite.y-=val;
  } else {
    sprite[property] += val;
  }
}

function jumpTo(sprite, location) {
  if (!spriteExists(sprite)) return;
  sprite.x = location.x;
  sprite.y = location.y;
}

function setDanceSpeed(sprite, speed) {
  if (!spriteExists(sprite)) return;
  sprite.dance_speed = speed;
}

// Music Helpers

function getEnergy(range) {
  if (range == "low") {
    return Dance.fft.getEnergy(20, 200);
  } else if (range == "mid") {
    return Dance.fft.getEnergy(400, 2600);
  } else {
    return Dance.fft.getEnergy(2700, 4000);
  }
}

function nMeasures(n) {
  return (240 * n) / Dance.song.songData().bpm;
}

function getTime(unit) {
  if (unit == "measures") {
<<<<<<< HEAD
    return Dance.song.songData().bpm * (Dance.song.currentTime(0) / 240);
=======
    return song_meta.bpm * ((Dance.song.currentTime(0) - song_meta.delay) / 240) + 1;
>>>>>>> 44028c54
  } else {
    return Dance.song.currentTime(0);
  }
}

// Music Events

function atTimestamp(timestamp, unit, event) {
  registerSetup(function () {
    if (unit == "measures") {
      timestamp = nMeasures(timestamp);
      timestamp += Dance.song.songData().delay;
    }
    Dance.song.addCue(0, timestamp, event);
  });
}

function everySeconds(n, unit, event) {
  registerSetup(function () {
    if (unit == "measures") n = nMeasures(n);
    if (n > 0) {
      var timestamp = Dance.song.songData().delay;
      while (timestamp < Dance.song.duration()) {
        Dance.song.addCue(0, timestamp, event);
        timestamp += n;
      }
    }
  });
}

function everySecondsRange(n, start, stop, event) {
  registerSetup(function () {
    if (unit == "measures") n = nMeasures(n);
    if (n > 0) {
      var timestamp = start;
      while (timestamp < stop) {
        Dance.song.addCue(0, timestamp, event);
        timestamp += n;
      }
    }
  });
}

function everyVerseChorus(unit, event) {
  registerSetup(function(){
    if(unit === 'verse'){
      Dance.song.songData().verse.forEach(function(timestamp){
        Dance.song.addCue(0, timestamp, event);
	  });
    } else {
	  Dance.song.songData().chorus.forEach(function(timestamp){
        Dance.song.addCue(0, timestamp, event);
      });
    }
  });
}

// Behaviors

function Behavior(func, extraArgs) {
  if (!extraArgs) {
    extraArgs = [];
  }
  this.func = func;
  this.extraArgs = extraArgs;
}

function addBehavior(sprite, behavior) {
  if (!spriteExists(sprite) || behavior === undefined) return;
  
  behavior = normalizeBehavior(behavior);

  if (findBehavior(sprite, behavior) !== -1) {
    return;
  }
  sprite.behaviors.push(behavior);
}

function removeBehavior(sprite, behavior) {
  if (!spriteExists(sprite) || behavior === undefined) return;
  
  behavior = normalizeBehavior(behavior);

  var index = findBehavior(sprite, behavior);
  if (index === -1) {
    return;
  }
  sprite.behaviors.splice(index, 1);
}

function normalizeBehavior(behavior) {
  if (typeof behavior === 'function') {
    return new Behavior(behavior);
  }
  return behavior;
}

function findBehavior(sprite, behavior) {
  for (var i = 0; i < sprite.behaviors.length; i++) {
    var myBehavior = sprite.behaviors[i];
    if (behaviorsEqual(behavior, myBehavior)) {
      return i;
    }
  }
  return -1;
}

function behaviorsEqual(behavior1, behavior2) {
  if (behavior1.func.name && behavior2.func.name) {
    // These are legacy behaviors, check for equality based only on the name.
    return behavior1.func.name === behavior2.func.name;
  }
  if (behavior1.func !== behavior2.func) {
    return false;
  }
  if (behavior2.extraArgs.length !== behavior1.extraArgs.length) {
    return false;
  }
  var extraArgsEqual = true;
  for (var j = 0; j < behavior1.extraArgs.length; j++) {
    if (behavior2.extraArgs[j] !== behavior1.extraArgs[j]) {
      extraArgsEqual = false;
      break;
    }
  }
  return extraArgsEqual;
}

function startMapping(sprite, property, range) {
  var behavior = new Behavior(function(sprite) {
    var energy = Dance.fft.getEnergy(range);
    if (property == "x") {
      energy = Math.round(map(energy, 0, 255, 50, 350));
    } else if (property == "y") {
      energy = Math.round(map(energy, 0, 255, 350, 50));
    } else if (property == "scale") {
      energy = map(energy, 0, 255, 0.5, 1.5);
    } else if (property == "width" || property == "height") {
      energy = map(energy, 0, 255, 50, 150);
    } else if (property == "rotation" || property == "direction") {
      energy = Math.round(map(energy, 0, 255, -180, 180));
    } else if (property == "tint") {
      energy = Math.round(map(energy, 0, 255, 0, 360));
      energy = "hsb(" + energy + ",100%,100%)";
    }
    sprite[property] = energy;
  }, [property, range]);
  behavior.func.name = "mapping" + property + range;
  addBehavior(sprite, behavior);
}

function stopMapping(sprite, property, range) {
  var behavior = new Behavior(function(sprite) {
    var energy = Dance.fft.getEnergy(range);
    if (property == "x") {
      energy = Math.round(map(energy, 0, 255, 50, 350));
    } else if (property == "y") {
      energy = Math.round(map(energy, 0, 255, 350, 50));
    } else if (property == "scale") {
      energy = map(energy, 0, 255, 0.5, 1.5);
    } else if (property == "width" || property == "height") {
      energy = map(energy, 0, 255, 50, 159);
    } else if (property == "rotation" || property == "direction") {
      energy = Math.round(map(energy, 0, 255, -180, 180));
    } else if (property == "tint") {
      energy = Math.round(map(energy, 0, 255, 0, 360));
      energy = "hsb(" + energy + ",100%,100%)";
    }
    sprite[property] = energy;
  }, [property, range]);
  behavior.func.name = "mapping" + property + range;
  removeBehavior(sprite, behavior);
}

//Events

function whenSetup(event) {
  setupCallbacks.push(event);
}

function whenSetupSong(song, event) {
  setupCallbacks.push(event);
}

function spriteDestroyed(sprite, event) {
  inputEvents.push({
    type: isDestroyed,
    event: event,
    param: sprite
  });
}

function whenKey(key, event) {
  inputEvents.push({
    type: keyWentDown,
    event: event,
    param: key
  });
}

function whenPeak(range, event) {
  /*
  // This approach only allows one event handler per beat detector
  Dance.fft.onPeak(range, event);
  */
  inputEvents.push({
    type: Dance.fft.isPeak,
    event: event,
    param: range
  });
}

// Loops

function repeatWhile(condition, loop) {
  loops.push({
    'condition': condition,
    'loop': loop
  });
}

function forever(loop) {
  loops.push({
    'condition': function () {
      return true;
    },
    'loop': loop
  });
}

// Draw loop callbacks

function register(callback) {
  callbacks.push(callback);
}

function registerSetup(callback) {
  setupCallbacks.push(callback);
}

// Sprite and Group creation

function makeNewSpriteLocation(animation, loc) {
  return makeNewSprite(animation, loc.x, loc.y);
}

function makeNewGroup() {
  var group = createGroup();
  group.addBehaviorEach = function (behavior) {
    for (var i = 0; i < group.length; i++) {
      addBehavior(group[i], behavior);
    }
  };
  group.destroy = group.destroyEach;
  return group;
}

// Miscellaneus Helpers

function changeColorBy(input, method, amount) {
  push();
  colorMode(HSB, 100);
  var c = color(input);
  var hsb = {
    hue: c._getHue(),
    saturation: c._getSaturation(),
    brightness: c._getBrightness()
  };
  hsb[method] = Math.round((hsb[method] + amount) % 100);
  var new_c = color(hsb.hue, hsb.saturation, hsb.brightness);
  pop();
  return new_c;
}

function mixColors(color1, color2) {
  return lerpColor(color(color1), color(color2), 0.5);
}

function randomColor() {
  return color('hsb(' + randomNumber(0, 359) + ', 100%, 100%)').toString();
}

function isDestroyed(sprite) {
  return World.allSprites.indexOf(sprite) === -1;
}

function showTitleScreen(titleArg, subTitleArg) {
  title = titleArg;
  subTitle = subTitleArg;
}

function hideTitleScreen() {
  title = subTitle = '';
}

function shouldUpdate() {
  return World.frameCount > 2;
}

function spriteExists(sprite) {
  return World.allSprites.indexOf(sprite) > -1;
}

function draw() {
  Dance.fft.analyze();

  background("white");
  if (World.bg_effect) {
    World.bg_effect.draw();
  } else {
    bg_effects.none.draw();
  }

  callbacks.forEach(function (callback) {
    callback();
  });

  if (shouldUpdate()) {
    // Perform sprite behaviors
    sprites.forEach(function (sprite) {
      sprite.behaviors.forEach(function (behavior) {
        behavior.func.apply(null, [sprite].concat(behavior.extraArgs));
      });
    });

    var i;
    var eventType;
    var event;
    var param;
    var validType;
    var validParam;
    var validPre;
    var validPost;

    // Run key events
    for (i = 0; i < inputEvents.length; i++) {
      eventType = inputEvents[i].type;
      event = inputEvents[i].event;
      param = inputEvents[i].param;
      if (eventType(param)) {
        event();
        var event_run = false;
        // if has validator, run it
        if (typeof (validationProps) == "object") {
          if (validationProps.hasOwnProperty("events")) {
            for (var j = 0; j < validationProps.events.length; j++) {
              // TODO check for existence before trying to run these events
              validType = validationProps.events[j].type;
              validParam = validationProps.events[j].param;
              validPre = validationProps.events[j].pre;
              validPost = validationProps.events[j].post;
              if (eventType == validType && param == validParam) {
                validPre();
                event();
                event_run = true;
                validPost();
              }
            }
          }
        }
        if (!event_run) event();
      }
    }

    // Run touch events
    for (i = 0; i < touchEvents.length; i++) {
      eventType = touchEvents[i].type;
      event = touchEvents[i].event;
      param = touchEvents[i].sprite ?
        touchEvents[i].sprite() :
        touchEvents[i].param;
      if (param && eventType(param)) {
        event();
      }
    }

    var createCollisionHandler = function (collisionEvent) {
      return function (sprite1, sprite2) {
        if (!collisionEvent.touching || collisionEvent.keepFiring) {
          collisionEvent.event(sprite1, sprite2);
        }
      };
    };
    // Run collision events
    for (i = 0; i < collisionEvents.length; i++) {
      var collisionEvent = collisionEvents[i];
      var a = collisionEvent.a && collisionEvent.a();
      var b = collisionEvent.b && collisionEvent.b();
      if (!a || !b) {
        continue;
      }
      if (a.overlap(b, createCollisionHandler(collisionEvent))) {
        collisionEvent.touching = true;
      } else {
        if (collisionEvent.touching && collisionEvent.eventEnd) {
          collisionEvent.eventEnd(a, b);
        }
        collisionEvent.touching = false;
      }
    }

    // Run loops
    for (i = 0; i < loops.length; i++) {
      var loop = loops[i];
      if (!loop.condition()) {
        loops.splice(i, 1);
      } else {
        loop.loop();
      }
    }

    drawSprites();

    if (World.fg_effect != fg_effects.none) {
      push();
      blendMode(fg_effects.blend);
      World.fg_effect.draw();
      pop();
    }

    fill("black");
    textStyle(BOLD);
    textAlign(TOP, LEFT);
    textSize(20);
<<<<<<< HEAD
    text("Measure: " + (Math.floor(((Dance.song.currentTime() - Dance.song.songData().delay) * Dance.song.songData().bpm) / 240) + 1), 10, 20);
=======
    //text("Measure: " + (Math.floor(((Dance.song.currentTime() - song_meta.delay) * song_meta.bpm) / 240) + 1), 10, 20);
    text("Measure: " + Math.floor(getTime("measures")), 10, 20);
>>>>>>> 44028c54
    /*text("time: " + Dance.song.currentTime().toFixed(3) + " | bass: " + Math.round(Dance.fft.getEnergy("bass")) + " | mid: " + Math.round(Dance.fft.getEnergy("mid")) + " | treble: " + Math.round(Dance.fft.getEnergy("treble")) + " | framerate: " + World.frameRate, 20, 20);*/
  }
}<|MERGE_RESOLUTION|>--- conflicted
+++ resolved
@@ -657,11 +657,7 @@
 
 function getTime(unit) {
   if (unit == "measures") {
-<<<<<<< HEAD
-    return Dance.song.songData().bpm * (Dance.song.currentTime(0) / 240);
-=======
-    return song_meta.bpm * ((Dance.song.currentTime(0) - song_meta.delay) / 240) + 1;
->>>>>>> 44028c54
+    return Dance.song.songData().bpm * ((Dance.song.currentTime(0) - song_meta.delay) / 240) + 1;
   } else {
     return Dance.song.currentTime(0);
   }
@@ -1086,12 +1082,8 @@
     textStyle(BOLD);
     textAlign(TOP, LEFT);
     textSize(20);
-<<<<<<< HEAD
-    text("Measure: " + (Math.floor(((Dance.song.currentTime() - Dance.song.songData().delay) * Dance.song.songData().bpm) / 240) + 1), 10, 20);
-=======
     //text("Measure: " + (Math.floor(((Dance.song.currentTime() - song_meta.delay) * song_meta.bpm) / 240) + 1), 10, 20);
     text("Measure: " + Math.floor(getTime("measures")), 10, 20);
->>>>>>> 44028c54
     /*text("time: " + Dance.song.currentTime().toFixed(3) + " | bass: " + Math.round(Dance.fft.getEnergy("bass")) + " | mid: " + Math.round(Dance.fft.getEnergy("mid")) + " | treble: " + Math.round(Dance.fft.getEnergy("treble")) + " | framerate: " + World.frameRate, 20, 20);*/
   }
 }