{
  "description": "Queue processors for async user level progress",
  "queues": [
    {
      "name": "ActivityQueue",
      "handler_class": "AsyncProgressHandler",
      "queue_url": "<%= CDO.activity_queue_url %>",
      "num_processors": 1,
<<<<<<< HEAD
      "num_workers_per_processor": 10,
      "initial_max_rate": 1000,
=======
      "num_workers_per_processor": 32,
      "initial_max_rate": 3000,
>>>>>>> 64521f6d
      "dcdo_max_rate_key": "activity_max_rate"
    }
  ]
}<|MERGE_RESOLUTION|>--- conflicted
+++ resolved
@@ -6,13 +6,8 @@
       "handler_class": "AsyncProgressHandler",
       "queue_url": "<%= CDO.activity_queue_url %>",
       "num_processors": 1,
-<<<<<<< HEAD
       "num_workers_per_processor": 10,
       "initial_max_rate": 1000,
-=======
-      "num_workers_per_processor": 32,
-      "initial_max_rate": 3000,
->>>>>>> 64521f6d
       "dcdo_max_rate_key": "activity_max_rate"
     }
   ]
