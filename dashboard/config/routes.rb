--- conflicted
+++ resolved
@@ -8,15 +8,8 @@
 Dashboard::Application.routes.draw do
   resources :survey_results, only: [:create], defaults: { format: 'json' }
 
-<<<<<<< HEAD
-  def redirect_to_teacher_dashboard
-    redirect CDO.code_org_url('/teacher-dashboard')
-  end
-
   resource :pairing, only: [:show, :update]
 
-=======
->>>>>>> 2e4c9666
   resources :user_levels, only: [:update]
 
   get '/download/:product', to: 'hoc_download#index'
