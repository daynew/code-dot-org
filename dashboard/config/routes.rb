--- conflicted
+++ resolved
@@ -22,14 +22,10 @@
     end
   end
 
-<<<<<<< HEAD
-  resources :level_sources, path: '/sh/', only: [:show, :edit, :update] do
-=======
   get '/sh/:id', to: redirect('/u/%{id}')
   get '/sh/:id/:action', to: redirect('/u/%{id}/%{action}')
 
-  resources :level_sources, path: '/u/', only: [:show, :edit] do
->>>>>>> c95238cd
+  resources :level_sources, path: '/u/', only: [:show, :edit, :update] do
     member do
       get 'generate_image'
       get 'original_image'
