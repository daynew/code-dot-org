# For documentation see, e.g., http://guides.rubyonrails.org/routing.html.

module OPS
  API = 'api' unless defined? API
  DASHBOARDAPI = 'dashboardapi' unless defined? DASHBOARDAPI
end

Dashboard::Application.routes.draw do
  resources :survey_results, only: [:create], defaults: {format: 'json'}

  resource :pairing, only: [:show, :update]

  resources :user_levels, only: [:update, :destroy]

  get '/download/:product', to: 'hoc_download#index'

  get '/terms-and-privacy', to: 'home#terms_and_privacy'
  get '/dashboardapi/terms-and-privacy', to: "home#terms_and_privacy"
  get '/dashboardapi/teacher-announcements', to: "home#teacher_announcements"
  get '/dashboardapi/hoc-courses-narrow', to: "home#hoc_courses_narrow"
  get '/dashboardapi/hoc-courses-challenge', to: "home#hoc_courses_challenge"

  get "/home", to: "home#home"

  get "/congrats", to: "congrats#index"

  resources :gallery_activities, path: '/gallery' do
    collection do
      get 'art', to: 'gallery_activities#index', app: Game::ARTIST
      get 'apps', to: 'gallery_activities#index', app: Game::PLAYLAB
    end
  end
  resources :activity_hints, only: [:update]

  resources :hint_view_requests, only: [:create]
  resources :authored_hint_view_requests, only: [:create]

  resources :puzzle_ratings, only: [:create]
  resources :callouts
  resources :videos do
    collection do
      get 'test'
      get 'embed/:key', to: 'videos#embed', as: 'embed'
    end
  end

  get 'maker/setup', to: 'maker#setup'
  get 'maker/discountcode', to: 'maker#discountcode'
  post 'maker/apply', to: 'maker#apply'
  post 'maker/schoolchoice', to: 'maker#schoolchoice'

  # Media proxying
  get 'media', to: 'media_proxy#get', format: false

  # XHR proxying
  get 'xhr', to: 'xhr_proxy#get', format: false

  get 'redirected_url', to: 'redirect_proxy#get', format: false

  get 'docs/*docs_route', to: 'docs_proxy#get'

  # User-facing section routes
  resources :sections, only: [:show, :update] do
    member do
      post 'log_in'
    end
  end
  # Section API routes (JSON only)
  concern :section_api_routes do
    resources :sections, only: [:index, :show, :create, :destroy] do
      resources :students, only: [:index], controller: 'sections_students'
      member do
        post 'join'
        post 'leave'
        post 'update_sharing_disabled'
      end
    end
  end

  post '/dashboardapi/sections/transfers', to: 'transfers#create'
  post '/api/sections/transfers', to: 'transfers#create'

  get '/sh/:id', to: redirect('/c/%{id}')
  get '/sh/:id/:action_id', to: redirect('/c/%{id}/%{action_id}')

  get '/u/:id', to: redirect('/c/%{id}')
  get '/u/:id/:action_id', to: redirect('/c/%{id}/%{action_id}')

  # These links should no longer be created (August 2017), though we will continue to support
  # existing links. Instead, create /r/ links.
  resources :level_sources, path: '/c/', only: [:show, :edit, :update] do
    member do
      get 'generate_image'
      get 'original_image'
    end
  end
  # These routes are being created to replace the /c/ routes (August 2017) so as to include the ID
  # of the sharing user in the URL. Doing so allows us to block showing the level source if the user
  # deletes themself.
  resources :obfuscated_level_sources, path: '/r/', controller: :level_sources, param: :level_source_id_and_user_id, only: [:show, :edit, :update] do
    member do
      get 'generate_image'
      get 'original_image'
    end
  end

  get '/share/:id', to: redirect('/c/%{id}')

  devise_scope :user do
    get '/oauth_sign_out/:provider', to: 'sessions#oauth_sign_out', as: :oauth_sign_out
    patch '/dashboardapi/users', to: 'registrations#update'
    patch '/users/upgrade', to: 'registrations#upgrade'
    patch '/users/set_age', to: 'registrations#set_age'
    get '/users/clever_takeover', to: 'sessions#clever_takeover'
    get '/users/clever_modal_dismissed', to: 'sessions#clever_modal_dismissed'
  end
  devise_for :users, controllers: {
    omniauth_callbacks: 'omniauth_callbacks',
    registrations: 'registrations',
    confirmations: 'confirmations',
    sessions: 'sessions',
    passwords: 'passwords'
  }
  get 'discourse/sso' => 'discourse_sso#sso'
  post '/auth/lti', to: 'lti_provider#sso'

  root to: "home#index"
  get '/home_insert', to: 'home#home_insert'
  get '/health_check', to: 'home#health_check'
  namespace :home do
    HomeController.instance_methods(false).each do |action|
      get action, action: action
    end
  end

  resources :p, path: '/p/', only: [:index] do
    collection do
      ProjectsController::STANDALONE_PROJECTS.each do |key, value|
        get '/' + key.to_s, to: 'projects#redirect_legacy', key: value[:name], as: key.to_s
      end
      get '/', to: redirect('/projects')
    end
  end

  get '/projects/public', to: 'projects#public'
  resources :projects, path: '/projects/', only: [:index] do
    collection do
      ProjectsController::STANDALONE_PROJECTS.each do |key, _|
        get "/#{key}", to: 'projects#load', key: key.to_s, as: "#{key}_project"
        get "/#{key}/new", to: 'projects#create_new', key: key.to_s, as: "#{key}_project_create_new"
        get "/#{key}/:channel_id", to: 'projects#show', key: key.to_s, as: "#{key}_project_share", share: true
        get "/#{key}/:channel_id/edit", to: 'projects#edit', key: key.to_s, as: "#{key}_project_edit"
        get "/#{key}/:channel_id/view", to: 'projects#show', key: key.to_s, as: "#{key}_project_view", readonly: true
        get "/#{key}/:channel_id/embed", to: 'projects#show', key: key.to_s, as: "#{key}_project_iframe_embed", iframe_embed: true
        get "/#{key}/:channel_id/remix", to: 'projects#remix', key: key.to_s, as: "#{key}_project_remix"
      end
      get '/angular', to: 'projects#angular'
    end
  end

  post '/locale', to: 'home#set_locale', as: 'locale'

  # quick links for cartoon network arabic
  get '/flappy/lang/ar', to: 'home#set_locale', as: 'flappy/lang/ar', locale: 'ar-SA', user_return_to: '/flappy/1'
  get '/playlab/lang/ar', to: 'home#set_locale', as: 'playlab/lang/ar', locale: 'ar-SA', user_return_to: '/s/playlab/stage/1/puzzle/1'
  get '/artist/lang/ar', to: 'home#set_locale', as: 'artist/lang/ar', locale: 'ar-SA', user_return_to: '/s/artist/stage/1/puzzle/1'

  # /lang/xx shortcut for all routes
  get '/lang/:locale', to: 'home#set_locale', user_return_to: '/'
  get '*i18npath/lang/:locale', to: 'home#set_locale'

  resources :levels do
    get 'edit_blocks/:type', to: 'levels#edit_blocks', as: 'edit_blocks'
    get 'embed_level', to: 'levels#embed_level', as: 'embed_level'
    post 'update_blocks/:type', to: 'levels#update_blocks', as: 'update_blocks'
    post 'clone', to: 'levels#clone'
  end

  post 'level_assets/upload', to: 'level_assets#upload'

  resources :scripts, path: '/s/' do
    # /s/xxx/reset
    get 'reset', to: 'script_levels#reset'
    get 'next', to: 'script_levels#next'
    get 'hidden_stages', to: 'script_levels#hidden_stage_ids'
    post 'toggle_hidden', to: 'script_levels#toggle_hidden'

    get 'instructions', to: 'scripts#instructions'

    # /s/xxx/stage/yyy/puzzle/zzz
    resources :stages, only: [], path: "/stage", param: 'position', format: false do
      get 'extras', to: 'script_levels#stage_extras', format: false
      get 'summary_for_lesson_plans', to: 'script_levels#summary_for_lesson_plans', format: false
      resources :script_levels, only: [:show], path: "/puzzle", format: false do
        member do
          # /s/xxx/stage/yyy/puzzle/zzz/page/ppp
          get 'page/:puzzle_page', to: 'script_levels#show', as: 'puzzle_page', format: false
        end
      end
    end

    # /s/xxx/lockable/yyy/puzzle/zzz
    resources :lockable_stages, only: [], path: "/lockable", param: 'position', format: false do
      get 'summary_for_lesson_plans', to: 'script_levels#summary_for_lesson_plans', format: false
      resources :script_levels, only: [:show], path: "/puzzle", format: false do
        member do
          # /s/xxx/stage/yyy/puzzle/zzz/page/ppp
          get 'page/:puzzle_page', to: 'script_levels#show', as: 'puzzle_page', format: false
        end
      end
    end

    get 'preview-assignments', to: 'plc/enrollment_evaluations#preview_assignments', as: 'preview_assignments'
    post 'confirm_assignments', to: 'plc/enrollment_evaluations#confirm_assignments', as: 'confirm_assignments'

    get 'pull-review', to: 'peer_reviews#pull_review', as: 'pull_review'
  end

  resources :courses, param: 'course_name'
  get '/course/:course_name', to: redirect('/courses/%{course_name}')

  get '/beta', to: redirect('/')

  get 'reset_session', to: 'application#reset_session_endpoint'

  get '/hoc/reset', to: 'script_levels#reset', script_id: Script::HOC_NAME, as: 'hoc_reset'
  get '/hoc/:chapter', to: 'script_levels#show', script_id: Script::HOC_NAME, as: 'hoc_chapter', format: false

  get '/flappy/:chapter', to: 'script_levels#show', script_id: Script::FLAPPY_NAME, as: 'flappy_chapter', format: false
  get '/jigsaw/:chapter', to: 'script_levels#show', script_id: Script::JIGSAW_NAME, as: 'jigsaw_chapter', format: false

  get '/weblab/host', to: 'weblab_host#index'

  resources :followers, only: [:create]
  post '/followers/remove', to: 'followers#remove', as: 'remove_follower'

  get '/join(/:section_code)', to: 'followers#student_user_new', as: 'student_user_new'
  post '/join(/:section_code)', to: 'followers#student_register', as: 'student_register'

  post '/milestone/:user_id/level/:level_id', to: 'activities#milestone', as: 'milestone_level'
  post '/milestone/:user_id/:script_level_id', to: 'activities#milestone', as: 'milestone'
  post '/milestone/:user_id/:script_level_id/:level_id', to: 'activities#milestone', as: 'milestone_script_level'

  get '/admin', to: 'admin_reports#directory', as: 'admin_directory'
  resources :regional_partners
  post 'regional_partners/:id/assign_program_manager', controller: 'regional_partners', action: 'assign_program_manager'
  get 'regional_partners/:id/remove_program_manager/:program_manager_id', controller: 'regional_partners', action: 'remove_program_manager'
  post 'regional_partners/:id/add_mapping', controller: 'regional_partners', action: 'add_mapping'
  get 'regional_partners/:id/remove_mapping/:id', controller: 'regional_partners', action: 'remove_mapping'

  # HOC dashboards.
  get '/admin/hoc/students_served', to: 'admin_hoc#students_served', as: 'hoc_students_served'

  # internal report dashboards
  get '/admin/levels', to: 'admin_reports#level_completions', as: 'level_completions'
  get '/admin/level_answers(.:format)', to: 'admin_reports#level_answers', as: 'level_answers'
  get '/admin/pd_progress(/:script)', to: 'admin_reports#pd_progress', as: 'pd_progress'
  get '/admin/debug', to: 'admin_reports#debug'

  # internal search tools
  get '/admin/find_students', to: 'admin_search#find_students', as: 'find_students'
  get '/admin/lookup_section', to: 'admin_search#lookup_section', as: 'lookup_section'
  post '/admin/lookup_section', to: 'admin_search#lookup_section'
  post '/admin/undelete_section', to: 'admin_search#undelete_section', as: 'undelete_section'

  # internal engineering dashboards
  get '/admin/dynamic_config', to: 'dynamic_config#show', as: 'dynamic_config_state'
  get '/admin/feature_mode', to: 'feature_mode#show', as: 'feature_mode'
  post '/admin/feature_mode', to: 'feature_mode#update', as: 'feature_mode_update'

  # internal support tools
  get '/admin/account_repair', to: 'admin_users#account_repair_form', as: 'account_repair_form'
  post '/admin/account_repair', to: 'admin_users#account_repair', as: 'account_repair'
  get '/admin/assume_identity', to: 'admin_users#assume_identity_form', as: 'assume_identity_form'
  post '/admin/assume_identity', to: 'admin_users#assume_identity', as: 'assume_identity'
  post '/admin/undelete_user', to: 'admin_users#undelete_user', as: 'undelete_user'
  get '/admin/manual_pass', to: 'admin_users#manual_pass_form', as: 'manual_pass_form'
  post '/admin/manual_pass', to: 'admin_users#manual_pass', as: 'manual_pass'
  get '/admin/permissions', to: 'admin_users#permissions_form', as: 'permissions_form'
  post '/admin/grant_permission', to: 'admin_users#grant_permission', as: 'grant_permission'
  get '/admin/revoke_permission', to: 'admin_users#revoke_permission', as: 'revoke_permission'
  post '/admin/bulk_grant_permission', to: 'admin_users#bulk_grant_permission', as: 'bulk_grant_permission'
  get '/admin/studio_person', to: 'admin_users#studio_person_form', as: 'studio_person_form'
  post '/admin/studio_person_merge', to: 'admin_users#studio_person_merge', as: 'studio_person_merge'
  post '/admin/studio_person_split', to: 'admin_users#studio_person_split', as: 'studio_person_split'
  post '/admin/studio_person_add_email_to_emails', to: 'admin_users#studio_person_add_email_to_emails', as: 'studio_person_add_email_to_emails'

  get '/admin/styleguide', to: redirect('/styleguide/')

  get '/admin/gatekeeper', to: 'dynamic_config#gatekeeper_show', as: 'gatekeeper_show'
  post '/admin/gatekeeper/delete', to: 'dynamic_config#gatekeeper_delete', as: 'gatekeeper_delete'
  post '/admin/gatekeeper/set', to: 'dynamic_config#gatekeeper_set', as: 'gatekeeper_set'

  get '/notes/:key', to: 'notes#index'

  resources :zendesk_session, only: [:index]

  post '/report_abuse', to: 'report_abuse#report_abuse'
  get '/report_abuse', to: 'report_abuse#report_abuse_form'

  get '/too_young', to: 'too_young#index'

  post '/sms/send', to: 'sms#send_to_phone', as: 'send_to_phone'

  get '/experiments/set_course_experiment/:experiment_name', to: 'experiments#set_course_experiment'

  get '/peer_reviews/dashboard', to: 'peer_reviews#dashboard'
  resources :peer_reviews

  concern :ops_routes do
    # /ops/district/:id
    resources :districts do
      member do
        get 'teachers'
      end
    end
    resources :cohorts do
      member do
        get 'teachers'
        delete 'teachers/:teacher_id', action: 'destroy_teacher'
      end
    end
    resources :workshops do
      resources :segments, shallow: true do # See http://guides.rubyonrails.org/routing.html#shallow-nesting
        resources :workshop_attendance, path: '/attendance', shallow: true do
        end
      end
      member do
        get 'teachers'
      end
    end

    get 'attendance/download/:workshop_id', action: 'attendance', controller: 'workshop_attendance'
    get 'attendance/teacher/:teacher_id', action: 'teacher', controller: 'workshop_attendance'
    get 'attendance/cohort/:cohort_id', action: 'cohort', controller: 'workshop_attendance'
    get 'attendance/workshop/:workshop_id', action: 'workshop', controller: 'workshop_attendance'
    post 'segments/:segment_id/attendance/batch', action: 'batch', controller: 'workshop_attendance'
  end

  namespace :ops, path: ::OPS::API, shallow_path: ::OPS::API do
    concerns :ops_routes
  end

  namespace :ops, path: ::OPS::DASHBOARDAPI, shallow_path: ::OPS::DASHBOARDAPI do
    concerns :ops_routes
  end

  get '/plc/user_course_enrollments/group_view', to: 'plc/user_course_enrollments#group_view'
  get '/plc/user_course_enrollments/manager_view/:id', to: 'plc/user_course_enrollments#manager_view', as: 'plc_user_course_enrollment_manager_view'

  namespace :plc do
    root to: 'plc#index'
    resources :user_course_enrollments
  end

  concern :api_v1_pd_routes do
    namespace :pd do
      resources :workshops do
        collection do
          get :filter
        end
        member do # See http://guides.rubyonrails.org/routing.html#adding-more-restful-actions
          post :start
          post :end
          get  :summary
        end
        resources :enrollments, controller: 'workshop_enrollments', only: [:index, :destroy]

        get :attendance, action: 'index', controller: 'workshop_attendance'
        get 'attendance/:session_id', action: 'show', controller: 'workshop_attendance'
        put 'attendance/:session_id/user/:user_id', action: 'create', controller: 'workshop_attendance'
        delete 'attendance/:session_id/user/:user_id', action: 'destroy', controller: 'workshop_attendance'
        put 'attendance/:session_id/enrollment/:enrollment_id', action: 'create_by_enrollment', controller: 'workshop_attendance'
        delete 'attendance/:session_id/enrollment/:enrollment_id', action: 'destroy_by_enrollment', controller: 'workshop_attendance'

        get :workshop_survey_report, action: :workshop_survey_report, controller: 'workshop_survey_report'
        get :local_workshop_survey_report, action: :local_workshop_survey_report, controller: 'workshop_survey_report'
        get :teachercon_survey_report, action: :teachercon_survey_report, controller: 'workshop_survey_report'
        get :workshop_organizer_survey_report, action: :workshop_organizer_survey_report, controller: 'workshop_organizer_survey_report'
      end
      resources :workshop_summary_report, only: :index
      resources :teacher_attendance_report, only: :index
      resources :course_facilitators, only: :index
      resources :workshop_organizers, only: :index
      get 'workshop_organizer_survey_report_for_course/:course', action: :index, controller: 'workshop_organizer_survey_report'

      get :teacher_applications, to: 'teacher_applications#index'
      post :teacher_applications, to: 'teacher_applications#create'

      post :facilitator_program_registrations, to: 'facilitator_program_registrations#create'
      post :regional_partner_program_registrations, to: 'regional_partner_program_registrations#create'

      post :pre_workshop_surveys, to: 'pre_workshop_surveys#create'
      post :workshop_surveys, to: 'workshop_surveys#create'
      post :teachercon_surveys, to: 'teachercon_surveys#create'
      post :regional_partner_contacts, to: 'regional_partner_contacts#create'
      get :regional_partner_workshops, to: 'regional_partner_workshops#index'
      get 'regional_partner_workshops/find', to: 'regional_partner_workshops#find'

      namespace :application do
        post :facilitator, to: 'facilitator_applications#create'
        post :teacher, to: 'teacher_applications#create'
      end

      resources :applications, controller: 'applications', only: [:index, :show, :update] do
        collection do
          get :quick_view
        end
      end
    end
  end

  get 'my-professional-learning', to: 'pd/professional_learning_landing#index', as: 'professional_learning_landing'

  namespace :pd do
    # React-router will handle sub-routes on the client.
    get 'workshop_dashboard/*path', to: 'workshop_dashboard#index'
    get 'workshop_dashboard', to: 'workshop_dashboard#index'

    get 'teacher_application', to: 'teacher_application#new'
    get 'teacher_application/international_teachers', to: 'teacher_application#international_teachers'
    get 'teacher_application/thanks', to: 'teacher_application#thanks'
    get 'teacher_application/manage', to: 'teacher_application#manage'
    get 'teacher_application/manage/:teacher_application_id', to: 'teacher_application#edit'
    patch 'teacher_application/manage/:teacher_application_id', to: 'teacher_application#update'
    post 'teacher_application/manage/:teacher_application_id/upgrade_to_teacher', to: 'teacher_application#upgrade_to_teacher'
    get 'teacher_application/manage/:teacher_application_id/email', to: 'teacher_application#construct_email'
    post 'teacher_application/manage/:teacher_application_id/email', to: 'teacher_application#send_email'

    namespace :application do
      get 'facilitator', to: 'facilitator_application#new'
<<<<<<< HEAD
=======
      get 'teacher', to: 'teacher_application#new'
>>>>>>> 4ba7ef4e
      get 'principal_approval/:application_guid', to: 'principal_approval_application#new'
    end

    get 'facilitator_program_registration', to: 'facilitator_program_registration#new'
    get 'regional_partner_program_registration', to: 'regional_partner_program_registration#new'

    get 'workshops/:workshop_id/enroll', action: 'new', controller: 'workshop_enrollment'
    post 'workshops/:workshop_id/enroll', action: 'create', controller: 'workshop_enrollment'
    get 'workshop_enrollment/:code', action: 'show', controller: 'workshop_enrollment'
    get 'workshop_enrollment/:code/thanks', action: 'thanks', controller: 'workshop_enrollment'
    get 'workshop_enrollment/:code/cancel', action: 'cancel', controller: 'workshop_enrollment'

    get 'workshop_materials/:enrollment_code', action: 'new', controller: 'workshop_material_orders'
    post 'workshop_materials/:enrollment_code', action: 'create', controller: 'workshop_material_orders'
    get 'workshop_materials', action: 'admin_index', controller: 'workshop_material_orders'

    get 'pre_workshop_survey/:enrollment_code', action: 'new', controller: 'pre_workshop_survey', as: 'new_pre_workshop_survey'
    get 'workshop_survey/:enrollment_code', action: 'new', controller: 'workshop_survey', as: 'new_workshop_survey'
    get 'teachercon_survey/:enrollment_code', action: 'new', controller: 'teachercon_survey', as: 'new_teachercon_survey'

    get 'generate_csf_certificate/:enrollment_code', controller: 'csf_certificate', action: 'generate_certificate'
    get 'generate_workshop_certificate/:enrollment_code', controller: 'workshop_certificate', action: 'generate_certificate'

    get 'attend/:session_code', controller: 'session_attendance', action: 'attend'
    post 'attend/:session_code', controller: 'session_attendance', action: 'select_enrollment'
    get 'attend/:session_code/join', controller: 'workshop_enrollment', action: 'join_session'
    post 'attend/:session_code/join', controller: 'workshop_enrollment', action: 'confirm_join_session'
    get 'attend/:session_code/upgrade', controller: 'session_attendance', action: 'upgrade_account'
    post 'attend/:session_code/upgrade', controller: 'session_attendance', action: 'confirm_upgrade_account'

    get 'workshop_admins', controller: 'workshop_admins', action: 'directory', as: 'workshop_admins'
    get 'workshop_user_management/facilitator_courses', controller: 'workshop_user_management', action: 'facilitator_courses_form', as: 'facilitator_courses'
    post 'workshop_user_management/assign_course', controller: 'workshop_user_management', action: 'assign_course_to_facilitator'
    # TODO: change remove_course to use http delete method
    get 'workshop_user_management/remove_course', controller: 'workshop_user_management', action: 'remove_course_from_facilitator'

    get 'regional_partner_contact/new', to: 'regional_partner_contact#new'
    get 'regional_partner_contact/:contact_id/thanks', to: 'regional_partner_contact#thanks'

    # React-router will handle sub-routes on the client.
    get 'application_dashboard/*path', to: 'application_dashboard#index'
    get 'application_dashboard', to: 'application_dashboard#index'
  end

  get '/dashboardapi/section_progress/:section_id', to: 'api#section_progress'
  get '/dashboardapi/section_text_responses/:section_id', to: 'api#section_text_responses'
  get '/dashboardapi/section_assessments/:section_id', to: 'api#section_assessments'
  get '/dashboardapi/section_surveys/:section_id', to: 'api#section_surveys'
  get '/dashboardapi/student_progress/:section_id/:student_id', to: 'api#student_progress'
  scope 'dashboardapi', module: 'api/v1' do
    concerns :section_api_routes
  end

  # Wildcard routes for API controller: select all public instance methods in the controller,
  # and all template names in `app/views/api/*`.
  api_methods = (ApiController.instance_methods(false) +
    Dir.glob(File.join(Rails.application.config.paths['app/views'].first, 'api/*')).map do |file|
      File.basename(file).to_s.gsub(/\..*$/, '')
    end).uniq

  namespace :dashboardapi, module: :api do
    api_methods.each do |action|
      get action, action: action
    end
  end
  get '/dashboardapi/v1/pd/k5workshops', to: 'api/v1/pd/workshops#k5_public_map_index'
  get '/api/v1/pd/workshops_user_enrolled_in', to: 'api/v1/pd/workshops#workshops_user_enrolled_in'

  post '/api/lock_status', to: 'api#update_lockable_state'
  get '/api/lock_status', to: 'api#lockable_state'
  get '/api/script_structure/:script', to: 'api#script_structure'
  get '/api/section_progress/:section_id', to: 'api#section_progress', as: 'section_progress'
  get '/api/student_progress/:section_id/:student_id', to: 'api#student_progress', as: 'student_progress'
  get '/api/user_progress/:script', to: 'api#user_progress', as: 'user_progress'
  get '/api/user_progress/:script/:stage_position/:level_position', to: 'api#user_progress_for_stage', as: 'user_progress_for_stage'
  get '/api/user_progress/:script/:stage_position/:level_position/:level', to: 'api#user_progress_for_stage', as: 'user_progress_for_stage_and_level'
  get '/api/user_progress', to: 'api#user_progress_for_all_scripts', as: 'user_progress_for_all_scripts'
  namespace :api do
    api_methods.each do |action|
      get action, action: action
    end
  end

  namespace :api do
    namespace :v1 do
      concerns :api_v1_pd_routes
      concerns :section_api_routes
      post 'users/:user_id/using_text_mode', to: 'users#post_using_text_mode'
      get 'users/:user_id/using_text_mode', to: 'users#get_using_text_mode'

      post 'users/:user_id/post_ui_tip_dismissed', to: 'users#post_ui_tip_dismissed'

      get 'school-districts/:state', to: 'school_districts#index', defaults: {format: 'json'}
      get 'schools/:school_district_id/:school_type', to: 'schools#index', defaults: {format: 'json'}
      get 'schools/:id', to: 'schools#show', defaults: {format: 'json'}
      get 'regional-partners/:school_district_id/:course', to: 'regional_partners#index', defaults: {format: 'json'}

      get 'projects/gallery/public/:project_type/:limit(/:published_before)', to: 'projects/public_gallery#index', defaults: {format: 'json'}

      # Routes used by UI test status pages
      get 'test_logs/*prefix/since/:time', to: 'test_logs#get_logs_since', defaults: {format: 'json'}
      get 'test_logs/*prefix/:name', to: 'test_logs#get_log_details', defaults: {format: 'json'}

      # Routes used by the peer reviews admin pages
      get 'peer_review_submissions/index', to: 'peer_review_submissions#index'
      get 'peer_review_submissions/report_csv', to: 'peer_review_submissions#report_csv'
    end
  end

  get '/dashboardapi/v1/school-districts/:state', to: 'api/v1/school_districts#index', defaults: {format: 'json'}
  get '/dashboardapi/v1/schools/:school_district_id/:school_type', to: 'api/v1/schools#index', defaults: {format: 'json'}
  get '/dashboardapi/v1/schools/:id', to: 'api/v1/schools#show', defaults: {format: 'json'}

  # Routes used by census
  post '/dashboardapi/v1/census/:form_version', to: 'api/v1/census/census#create', defaults: {format: 'json'}

  # We want to allow searchs with dots, for instance "St. Paul", so we specify
  # the constraint on :q to match anything but a slash.
  # @see http://guides.rubyonrails.org/routing.html#specifying-constraints
  get '/dashboardapi/v1/districtsearch/:q/:limit', to: 'api/v1/school_districts#search', defaults: {format: 'json'}, constraints: {q: /[^\/]+/}
  get '/dashboardapi/v1/schoolsearch/:q/:limit', to: 'api/v1/schools#search', defaults: {format: 'json'}, constraints: {q: /[^\/]+/}

  get '/dashboardapi/v1/regional-partners/:school_district_id', to: 'api/v1/regional_partners#index', defaults: {format: 'json'}
  get '/dashboardapi/v1/projects/section/:section_id', to: 'api/v1/projects/section_projects#index', defaults: {format: 'json'}
  get '/dashboardapi/courses', to: 'courses#index', defaults: {format: 'json'}
end<|MERGE_RESOLUTION|>--- conflicted
+++ resolved
@@ -429,10 +429,7 @@
 
     namespace :application do
       get 'facilitator', to: 'facilitator_application#new'
-<<<<<<< HEAD
-=======
       get 'teacher', to: 'teacher_application#new'
->>>>>>> 4ba7ef4e
       get 'principal_approval/:application_guid', to: 'principal_approval_application#new'
     end
 
