"es":
  errors:
    messages:
      not_saved: 'Corrige los siguientes errores:'
      too_young: https://code.org/mc
      teacher_must_accept_terms: Este contenido tiene restricciones de edad asignadas
        y no está disponible para alumnos mas jóvenes. Pide a tu maestro que acepte
        los Términos de Servicio actualizados para darte acceso a este contenido.
        Tu maestro puede hacer esto ingresando en Code Studio y dando clic en el botón
        "Revisar términos actualizados" cerca de la parte superior de la pagina inicial
        del Code Studio.
      pair_programmer: Estás trabajando en programación por pares con un alumno que
        no tiene acceso a este contenido. Para acceder a este contenido, anula la
        programación por pares e intenta de nuevo.
  activerecord:
    errors:
      messages:
        blank: es requerido
        blank_plural: son requeridos
        invalid_plural: son inválidos
    attributes:
      user:
        name: Nombre a mostrar
        name_example: Nombre para mostrar <br/> (codificador fresco o Jane S.)
        email: Correo electrónico
        parent_email: Email del padre o guardián
        personal_email: Dirección de email personal <a href="%{url}">(haz click aquí
          si no tienes una dirección email)</a>
        username: nombre de usuario
        password: contraseña
        password_confirmation: Confirmación de la contraseña
        current_password: Contraseña actual
        locale: Idioma
        age: Edad
        gender: Género
        edit_header: Editar información de la cuenta
        error:
          future: No puede ser en el futuro
  hello: Hola mundo
  welcome_back: Bienvenido, %{name}
  your_professional_learning_plan: Tu Plan de aprendizaje profesional
  see_your_learning_plan: Ver tu plan de aprendizaje
  submit: Enviar
  unsubmit: NO enviado
  previous_page: Página anterior
  next_page: Siguiente pagina
  next_resource: Siguiente recurso
  done_with_module: Done with this Learning Module
  cancel: Cancelar
  okay: De acuerdo
  heading_x_of_y: "%{heading} (página %{x} de %{y})"
  add_teacher_form:
    code:
      label: 'Agregar un maestro:'
      placeholder: Código de sección (ABCDEF)
      instructions: Introduce el código que tu profesor ha compartido contigo. Es
        un código de seis letras como "ABCDEF".
      instructions_short: Ingresa tu código de sección de 6 letras
    submit: Añadir maestro
  add_hint_form:
    placeholder: Introduce aquí tu pista
    submit: Agregar pista
  appname: Code.org
  stage: etapa
  stage_number: Etapa %{number}
  puzzle: Rompecabezas
  trophies: trofeos
  courses: Cursos
  courses_page:
    title_student: Aprender en Code Studio
    title_teacher: Enseña con Code Studio
  unplugged_activity: Actividad fuera de línea
  of: de
  more: MÁS
  less: MENOS
  beta: beta
  try_hoc: 'Prueba la Hora del Code, haz clic aquí >> '
  try_k8intro: Prueba nuestro curso de Introducción a la informática K-8 (15-25 horas)
  k8intro: Curso de Introducción a las Ciencias de la Computación K-8 (15-25 horas)
  already_started: "¿Ya empezaste? Reanudar aquí >> "
  demos: 'Administrador: Todas las Demostraciones'
  continue: Continuar
  prize: Premio
  more_info: 'Más información '
  auth:
    sign_in_with: Iniciar sesión con %{provider}
    signed_in: "¡Sesión iniciada!"
    signed_out: Has finalizado tu sesión en <a href="%{url}">Code.org</a>.
    sign_out_of: Has utilizado %{provider} para entrar. <a href="%{url}">Toca aquí</a>
      para salir de %{provider}.
    already_signedup: "¿Ya estás registrado?"
    notyet_signedup: "¿Aún no te has unido?"
    google_oauth2: Cuenta de Google
    twitter: Twitter
    facebook: Facebook
    windowslive: Cuenta de Microsoft
    clever: Cuenta inteligente
    forgot_password: "¿Olvidaste tu contraseña?"
    need_confirmation: "¿No recibiste las instrucciones de confirmación?"
    need_unlock: "¿No recibiste las instrucciones de desbloqueo?"
    not_linked: Lo sentimos, tu cuenta de Code.org no está conectada a tu %{provider}.
      Tendrás que iniciar sesión escribiendo tu contraseña debajo.
    use_clever: Lo sentimos, tu cuenta de Code.org no está conectada a tu %{provider}.
      Por favor inicia sesión a través de tu Portal Inteligente.
  signup_form:
    student_count: "%{count} estudiantes ya se han registrado."
    teacher_count: "%{count} profesores ya se han registrado."
    overview: Regístrate para darle seguimiento a tu avance o administrar tu salón
      de clases. <a href="/">Puedes explorar varias etapas y rompecabezas</a> si una
      cuenta, pero necesitarás registrarte para guardar tus avances y proyectos.
    hoc_already_signed_up_heading: Empezar sin iniciar sesión
    hoc_already_signed_up_content: ¡Se inscribió a una hora de código! Usted y sus
      estudiantes no necesitan ingresar a Code Studio para participar en este evento.
      Para comenzar, <a href="https://code.org/learn">seleccione un tutorial</a> para
      su clase y comparta el enlace con ellos. <br/><br/>Si le ha gustado la hora
      de código y quiere ir mas lejos, puede establecer una contraseña y crear una
      cuenta de Code Studio debajo para inscribir a sus estudiantes en cualquiera
      de nuestros <a href="https://code.org/educate">cursos más largos</a>.
    hoc_already_signed_up_content_post_hoc: Gracias por hospedar una Hora de Código.
      Para ingresar en "Code Studio, tienes que establecer una contraseña para tu
      cuenta. Esto te dejara guardar tu progreso y manejar tu clase. Podrás asignar
      cursos a estudiantes y ver su progreso. <a href="%{studio_url}">También puedes
      continuar con los varios niveles y rompecabezas</a> sin crear una cuenta.
    teacher_educator_guide: Consulta la Guía del educador
    title: Regístrate en Code.org
    school_name: Nombre de la escuela (opcional)
    school_address: Dirección de la escuela (opcional)
    address_placeholder: Dirección, ciudad, estado/provincia, código postal
    gender: Sexo (opcional)
    birthday: Cumpleaños (opcional)
    age: Edad
    user_type: "¿Eres estudiante o profesor?"
    submit: Registrarse
    teacher: "¿Eres profesor/a?"
    valid_username: "¡Disponible!"
    invalid_username: El Nombre de usuario debe tener al menos 5 caracteres
    taken_username: El nombre de usuario ya ha sido asignado
    valid_password: Contraseña válida!
    invalid_password: La Contraseña debe tener al menos 6 caracteres
    mismatch_password: Las dos contraseñas  introducidas no coinciden
<<<<<<< HEAD
    under_13_consent: Si soy menor de 13 años, confirmo que tengo la autorización de mis padres o tutores legales para utilizar los servicios de Code.org.
    agree_us_website: Estoy de acuerdo con el uso de un sitio web con sede en los Estados Unidos.
    my_data_to_us: Los datos de mi uso de este sitio pueden ser enviados y almacenados o procesados en los Estados Unidos.
=======
    agree_tos_privacy: I agree to the <a href='http://code.org/tos'>Terms of Service</a>
      and <a href='http://code.org/privacy'>Privacy Policy</a>.
    under_13_consent: If I am under 13 years of age, I confirm that I have my parent
      or legal guardian's permission to use the Code.org services.
    agree_us_website: I agree to using a website based in the United States.
    my_data_to_us: Data from my use of this site may be sent to and stored or processed
      in the United States.
>>>>>>> 018c8651
    student_terms: Estoy de acuerdo a regirme por los <a href='http://code.org/tos'>términos
      de servicio</a> de Code.org. Si tengo menos de 13 años, confirmo al enviar este
      formulario que tengo el permiso de mi padre o tutor legal para usar los servicios
      de Code.org. <br/><br/>Las direcciones de correo electrónico no se almacenan
      de forma que nos permita contactar a los alumnos. Los alumnos nunca recibirán
      correos electrónicos de Code.org excepto para la recuperación de su contraseña.
      Vea nuestra <a href='http://code.org/privacy'>política de privacidad</a> para
      mayor información.
    teacher_terms: Estoy de acuerdo en regirme por los términos de servicio de Code.org.
      Para más información acerca de la privacidad, vea nuestra <a href='http://code.org/privacy'>política
      de privacidad</a>.
    additional_information: Necesitamos alguna información adicional para continuar
      con tu registro.
    user_type_button: Update Account Type
    user_type_label: Tipo de cuenta
    user_type_teacher: Profesor
    user_type_student: estudiante
    field_is_required: es requerido
    accept_terms: Debes estar de acuerdo para crear una cuenta
    error: Un error ha ocurrido.
    email_preference_question: ¿Podemos enviarle por correo electrónico las actualizaciones a nuestros
      cursos, oportunidades locales u otras noticias de informática?
    email_preference_privacy: (Consulte nuestra política de privacidad)
    email_preference_yes: Sí
    email_preference_no: 'No'
    email_preference_required: You must specify an email preference.
  school_info:
    title: Información escolar (opcional)
    school_country: País de escuela
    select_school_type: Tipo de escuela
    charter: Tabla
    private: Privado
    public: Público
    homeschool: Escuela en casa
    after_school: Luego de la escuela
    other: Otros
    state: Estado
    district: Distrito
    other_district_not_listed: Otro distrito que no esté listado arriba
    district_name: Nombre del distrito
    school: Escuela
    other_school_not_listed: Otra escuela que no esté listada arriba
    school_name: Nombre de la escuela
    school_zip: Código zip de la escuela
    school_address: Dirección de la escuela
    school_organization_name: Nombre de la escuela/organización
    school_organization_zip: Código zip de la escuela /organización
  signin_form:
    title: "¿Ya tienes una cuenta? Inicia sesión"
    login: Correo electrónico
    login_username: Email o Nombre de usuario
    password: Contraseña
    remember: Recordarme
    submit: Iniciar Sesión
  signin:
    try_heading: "¿Deseas intentar codificar sin registrarse?"
    try_hoc: Prueba primero una Hora de Code
    try_20hours: Prueba ahora Introducción a la Informática en 20 horas
  signinsection:
    welcome: Bienvenido a %{section_name}
    name: Elige tu nombre
    picture: Ahora encuentra tu foto secreta
    words: Introduce ahora tus palabras secretas
    login: Iniciar Sesión
    invalid_login: Inicio de sesión no válido, por favor intente de nuevo
    pair_programming: Tengo a mi pareja en mi ordenador
    student_privacy: Aprende más acerca de por qué no estás viendo tu nombre completo
      <a href='%{student_privacy_blog}' target='_blank'>aquí</a>.
  password:
    reset_form:
      title: "¿Olvidaste tu contraseña?"
      instructions: Introduce tu dirección de correo electrónico a continuación y
        te enviaremos las instrucciones para restablecer tu contraseña.
      email: Dirección de correo electrónico
      submit: Enviar
    reset_errors:
      captcha_required: Por favor complete el CAPTCHA para restablecer su contraseña.
      invalid_email: Se ve como si te hubieras registrado con una dirección email
        inválida. Por favor escríbele a support@code.org para recibir un link y obtener
        una contraseña de recuperación.
    change_form:
      title: Cambiar tu contraseña
      new_password: Nueva contraseña
      confirm_password: Confirmar nueva contraseña
      submit: Cambiar mi contraseña
  welcome_email:
    subject: Unirme a mi clase (en Code.org)
    body: 'Haz clic en el vínculo de más abajo para registrarte y usar tutoriales
      de ciencias de la computación en Code.org (conmigo como tu "profesor"): %{link}
      Los tutoriales son divertidos, visualmente atractivos, y enseñan los conceptos
      básicos de las ciencias de la computación usando una experiencia sencilla y
      guiada, similar a un juego. ¡Aprende a programar con Bill Gates, Mark Zuckerberg,
      Angry Birds y Plantas vs. Zombis! :-) %{name}

'
  parent_mailer:
    student_associated_subject: Información de inicio de sesión para Code.org
  teacher_mailer:
    new_teacher_subject: "¡Bienvenido a Code.org!"
  section:
    your_section:
      one: 'Tu sección:'
      other: 'Tus secciones:'
    code_with_teacher: "%{section_code} con %{teacher_name}"
    confirm:
      remove: "¿Estás seguro que quieres abandonar esta sección?"
    remove: "(remover sección)"
    type:
      picture: Foro contraseña
      word: Palabras secretas
      email: Correo electrónico
      google_classroom: Google Classroom
      clever: Clever
  follower:
    invite_sent: Invitación enviada
    added_teacher: "%{name} añadido como tu profesor"
    registered: Se/te ha/has inscrito en % {section_name}.
    error:
      signed_in: Cierra la sesión antes de continuar
      username_not_found: Usuario %{username} no encontrado
      username_in_use: "%{username} ya está ocupado, elije otro"
      no_teacher: No se pudo encontrar a nadie que haya iniciado sesión con '%{teacher_email_or_code}'.
        Pídeles que se registren aquí e intenta agregarlos otra vez
      section_not_found: No pudimos encontrar una sección con el código '%{section_code}'.
      blank_code: Introduce un código de sección
      cant_join_own_section: Lo sentimos, no te puedes unir a tu propia sección.
      provider_managed_section: Esta sección es manejada por otro proveedor y no puede
        ser unido. Por favor pidele a tu profesor que te agregue a través de %{provider}
        y volver a sincronizar sus secciones.
    mail:
      student_disassociated:
        subject: 'Notificación Code.org: %{student_name} ya no está asociado como
          tu estudiante.'
  reports:
    error:
      access_denied: No tienes acceso a las estadísticas de esta persona
  crud:
    new_model: Nuevo %{model}
    show: Mostrar
    edit: Editar
    edit_model: Editar %{model}
    update: Actualizar
    submit: Enviar
    destroy: Destruir
    back: Atrás
    confirm: "¿Estás seguro?"
    created: "%{model} se ha creado correctamente."
    updated: "%{model} se actualizó correctamente."
    destroyed: "%{model} fue eliminado correctamente."
    access_denied: No tienes acceso a este %{model}.
  devise:
    registrations:
      user:
        user_type_change_email_mismatch: La dirección email que tu proporcionaste
          no coincide con la dirección email de esta cuenta
        personal_login_created_email: Haz creado un inicio de sesión personalizado
          de manera exitosa. Ahora puedes iniciar sesión en tu cuenta con tu email
          y contraseña
        personal_login_created_username: Haz creado un inicio de sesión personalizado.
          Ahora puedes iniciar sesión en tu cuenta con tu nombre de usuario (%{username})
          y contraseña
  nav:
    header:
      finished_hoc: He terminado mi Hora de Code
      sign_in_to_save: Inicia sesión para guardar tu progreso
      free_play:
        playlab: Hacer una aplicación para el laboratorio de juegos
        artist: Dibuja Algo
        calculate: Calculate Something
        applab: Hacer una aplicación para el Laboratorio de Aplicaciones
        gamelab: Hacer un proyecto de laboratorio de Juegos
        weblab: Hacer un proyecto de laboratorio de Juegos (beta)
      home: Inicio
      my_dashboard: Mi Panel de Control
      courses: Cursos
      course_catalog: Catálogo de cursos
      project_gallery: Proyectos
      sections: Secciones
      help_support: Ayuda y soporte
      report_bug: Reportar un error
      teacher_community: Comunidad de profesores
      professional_learning: Aprendizaje Profesional
      documentation: Documentación
      tutorials: Tutoriales
      educate_overview: Resumen del docente
      educate_elementary: Primaria
      educate_middle: Secundaria
      educate_high: Escuela Secundaria
      educate_hoc: Hora del Código
      educate_partner: Asociese con nosotros
      educate_beyond: Más allá de Code.org
      educate_inspire: Inspire a un estudiante
      educate_community: Comunidad en línea
      educate_tools: Herramientas y videos
      about_us: Acerca de nosotros
      about_leadership: Liderazgo
      about_donors: Donantes
      about_partners: Socios
      about_team: Equipo completo
      about_news: Sala de prensa
      about_evaluation: Evaluación
      about_jobs: Empleos
      about_contact: Contáctanos
      about_faqs: Preguntas Frecuentes
      learn: Aprenda
      stats: Estadísticas
      help_us: Ayudenos
      teach: Enseñar
      about: Acerca de
    user:
      classroom: Página de inicio del maestro
      district_dashboard: Tablero de distrito
      label: Hola %{username}
      stats: Mi progreso
      settings: Mi cuenta
      logout: Cerrar sesión
      signin: Iniciar Sesión
      signup: Crea una cuenta
      already_registered: "¿Ya estás registrado?"
      pair_programming: Programación de pares
      team: Equipo
      driver: Conductor
      navigator: Navegador
    popup:
      progress_for_user: progreso de %{name}
      progress: Tu progreso
      lines: 'Total de líneas de código: %{lines}'
      close: CERRAR
      mastery: Conceptos
      puzzle_map: Etapas
      prizes: "¡Recoger los %{total_trophies} trofeos y ganar premios!"
      prize_earned: Se han recogido %{total_trophies} trofeos. ¡Premio ganado!
      prize_us_only: "(Sólo estudiantes de Estados Unidos)"
      prizes_link: 'Más información '
  teacher:
    answer: Respuesta
    for_teachers_only: Sólo para profesores
    title:
      one: 'Tu profesor:'
      other: 'Tus profesores:'
    remove: "(eliminar profesor)"
    confirm:
      remove: "¿Estás seguro de que quieres eliminar a este profesor?"
    students:
      dashboard: Ir al panel del profesor
    user_not_found: No se ha podido encontrar al profesor.
    student_teacher_disassociated: Has eliminado a %{teacher_name} como tu profesor.
    panel:
      answer_viewer: Panel de maestro
      student: estudiante
      viewing_solution: Ver la solución
      try_it_yourself: Inténtalo tú mismo
      section: Sección
      example: Solución de ejemplo
      example_with_number: Ejemplo de solución %{solution_number}
      submitted_on: Enviado el %{date}
      unsubmit: NO enviado
      worked_with: Trabajado con
      update_lock_settings: Actualiza las opciones de bloqueo aquí.
      clear_response: Respuesta clara
  user:
    email_confirm_needed: 'La dirección de correo electrónico no ha sido confirmada:'
    email_confirm_needed_required: 'Tu dirección de correo electrónico %{email} no
      ha sido confirmada:'
    email_confirm_wrong_email: "(¿Dirección de correo electrónico equivocada?)"
    email_resend_confirm: Reenviar las instrucciones de confirmación
    new_password_hint: "(déjalo en blanco si no quieres cambiarlo)"
    current_password_hint: "(necesitamos tu contraseña actual para confirmar los cambios)"
    delete: Eliminar tu cuenta
    delete_text: Haz click en el botón de abajo para eliminar tu cuenta.
    delete_text_teacher_note: 'Nota: Al eliminar tu cuenta no eliminarás la cuenta
      de tus alumnos.'
    delete_confirm: "¿Estás seguro de que deseas eliminar tu cuenta?"
    deleted_user: usuario borrado
    no_password_because_oauth: No tienes contraseña porque iniciaste sesión con un
      proveedor tercero.
    no_password_because_sponsored: Dile a tu maestro que maneje tu contraseña.
    create_personal_login: Crea un inicio de sesión personal
    create_personal_login_under_13_info: Si quieres seguir usando tu cuenta de Code.org
      incluso luego del final del año escolar, pídele a tu padre o tutor que te ayude
      a crear tu inicio de sesión personalizado debajo.
    create_personal_login_under_13_username: Nombre de usuario (¡no uses tu verdadero
      nombre!)
    create_personal_login_under_13_parent_email: Dirección email de tu padre o tutor
    create_personal_login_info: Si quieres seguir usando tu cuenta de Code.org incluso
      luego del final de tu año escolar, puedes crear tu propio inicio de sesión debajo.
    create_personal_login_terms: Al crear un inicio de sesión personal, estoy de acuerdo
      a verme obligado a cumplir los <a href='%{terms_of_service_url}', target='_blank'>términos
      y servicios</a> de Code.org. Si soy menor de 13 años de edad, yo confirmo que
      tengo el permiso de mi padre o tutor legal para usar los servicios de Code.org
      incluso sin un profesor.
    create_personal_login_email_note: 'Nota: las direcciones email no son guardadas
      en una forma que permite contactar a los estudiantes. Los estudiantes nunca
      recibirán emails de Code.org excepto para recuperar su contraseña- Mira nuestra
      <a href=''%{privacy_policy_url}'', target=''_blank''>política de privacidad</a>
      para más información.'
    enter_new_login_info: Ingresa tu nueva información de inicio de sesión
    confirm_secret_words: Confirma que eres tú al ingresar tus palabras secretas actuales
    enter_parent_email: Ingresa el email de tu padre o tutor (para recuperar la clave)
    update: Update Account
  user_level:
    completed: Completada
    tried: Prueba
  home:
    title: Code Studio
    description: Code Studio es la página principal de los cursos en línea creados
      por Code.org
    lines_of_code: "%{lines_count} LÍNEAS DE CÓDIGO ESCRITAS POR ESTUDIANTES"
    lines_of_code_linebreak: "%{lines_count} LÍNEAS DE CÓDIGO<br/>ESCRITAS POR %{students_count}
      MILLONES DE ALUMNOS"
    all_courses: Resumen de los cursos 1, 2 y 3
    lesson_plans: Plan de estudio
    signin_message: "¿Ya estás registrado? %{link}"
    student_reg_link: Registro de alumno
    teacher_reg_link: Registro de profesores
    signin_directions: Utiliza una cuenta para seguir tu progreso.<br/>Profesores,
      lleven el seguimiento de toda su clase.
    teacher_dashboard: Ver panel de progreso
    teacher_student_count_one: Tienes %{count} estudiante(s).
    teacher_student_count: Tienes %{count} estudiantes.
    teacher_averages: Un promedio de tus estudiantes han ganado %{trophy_average}
      de %{trophy_max} trofeos "Dominio del Concepto".
    teacher_print_certificates: Imprimir certificados para los alumnos que terminan
      este curso
    teacher_read_blog: Lee noticias y actualizaciones de nuestro material en nuestro
      Blog del Educador
    classroom: Tu aula
    student_progress: Tu progreso de aprendizaje
    student_stats: Has ganado %{trophy_count} de %{trophy_max} trofeos de "Maestría
      de Conceptos".
    student_left_off: 'Donde lo dejaste:'
    student_finished: Has completado todos los tutoriales, elige otra clase en %{online_link}
      o en %{local_school_link}
    local_school: escuela local
    online: en línea
    see_details: Ver detalles
    view_course: Ver el curso
    prize_info: 'Premio por participación (solo profesores de escuelas públicas de
      Estados Unidos): hasta 1.000 dólares en material escolar.'
    tryfirst: 'O puedes probarlo primero y registrarte más adelante:'
    trynow: Probar ahora
    add_hint_help: Ayúdenos a agregar consejos útiles a los tutoriales de Code.org
    20hour_overview: 'Este curso de 20 horas introduce los principios de la informática
      y los conceptos de programación. El curso está diseñado para su uso en aulas
      para los grados K-8, pero es divertido para todas las edades.  '
    test_videos_help: Prueba nuestro nuevo reproductor de vídeo en tu escuela
    try_beta_courses: "¡Nuevo! Prueba nuestros cursos en beta para estudiantes de
      6 a 11 años K-5"
    use_as_teacher: Utilizar sitio como profesor
    heading_hoc2014: "<h2>La Hora de Code para</h2><h1>Todas las edades</h1>"
    heading_elementary: "<h2>Cursos de 20 horas sobre</h2><h1>Fundamentos de la Ciencia
      de la Computación (todas las edades)</h1>"
    heading_apps: "<h2>Diversión para</h2><h1>Todos</h1>"
    heading_tools: "<h2>¿Listo para el siguiente paso?</h2><h1>Herramientas JavaScript
      para la escuela secundaria</h1>"
    heading_legacy: "<h2>Nuestro curso acelerado para</h2><h1>Todas las edades</h1>"
    your_gallery: Galería
    no_primary_course: Prueba un curso de Code Studio
    choose_next_course: Prueba un curso de Código Studio eligiendo uno a continuación
    print_certificate: Imprimir Certificado
    announcement_title: Anuncios
    announcement_message_fall2016_features: Pasamos el verano convirtiendo tus comentarios
      en nuevas características. AHora, puedes <a href="%{pp_url}" target="_blank">dar
      seguimiento al progreso de varios alumnos</a> aún si hacen programación por
      pares en un sólo dispositivo. Puedes usar <a href="%{csp_widgets_url}" target="_blank">las
      mejores herramientas interactivas</a> de nuestro curso de Principios de CS en
      <i>cualquier</i> salón de clases. ¡Y tus alumnos pueden <a href="%{unused_code_url}"
      target="_blank">mantener código sin usar</a> en su espacio de trabajo para fomentar
      la experimentación! Consulta todas las nuevas características y déjanos saber
      que piensas de ellas.
    announcement_csp_widgets_message: "¿Estás buscando maneras divertidas de enseñar
      acerca de cómo funciona el internet, cómo la criptografía mantiene la data segura
      y otros conceptos? ¡Hemos tomado las mejores herramientas interactivas de nuestro
      currículo de Principios de Informática y creado widgets únicos que puedes usar
      en cualquier momento!"
    announcement_learn_more_button: Aprende más
    announcement_try_now_button: Probar ahora
    announcement_host_an_hour_button: Anfitrión una hora
    announcement_watch_video_button: Ver video
    announcement_petition: Como profesor, está liderando el camino de un movimiento
      para dar a cada estudiante en todas las escuelas la oportunidad de aprender
      informática. Ahora, es tiempo de dejar que sus representantes escuchen de usted.
      Esta semana, los líderes de la educación, los 28 gobernadores y CEO's de las
      compañías más grandes de América se unieron en una carta abierta pidiendo al
      congreso de los Estados Unidos financiar la educación en informática para K-12.
    announcement_petition_button: Agrega tu nombre
    announcement_go_beyond_button: Ve más allá
    announcement_apply_now: Aplícalo ahora
    announcement_all: Manténte al día con las nuevas características y actualizaciones
      en nuestro blog del maestro. <a href='%{teacher_blog_url}' target='_blank'>Ver
      anuncios anteriores.</a>
    announcement_hoc_launch: Miles de educadores en más de 180 países comenzarán a
      enseñar informática durante la hora del código del 5 al 11 de diciembre. Nosotros
      estamos contando contigo para que nos ayudes a llegar a más estudiantes que
      nunca antes. <a href='%{signup_url}' target='_blank'> Registre su evento hora
      del código</a> y haga saber a otros profesores que cualquiera puede empezar
      a enseñar informática.
    announcement_mc_launch: "¡Uno de nuestros más populares tutoriales tiene ahora
      una secuela! El totalmente nuevo Diseñador de Hora del código de Minecraft le
      permite a los estudiantes hacer las reglas del mundo de Minecraft. Ellos pueden
      crear una experiencia Minecraft totalmente única, y luego compartirla con amigos
      o jugarla en sus teléfonos. Hazlo con tu clase para la Hora del código."
    announcement_how_code_studio: No necesita ninguna experiencia para empezar a enseñar
      informática en el aula. Code.org ofrece plan de estudios, planificaciones, programas
      de aprendizaje profesional de alta calidad y toneladas de excelentes herramientas
      para todos los niveles&mdash; todo lo que necesita, sin costo. ¿Se pregunta
      dónde empezar? Descarga <a href='%{video_download_url}'>this video</a>!
    announcement_go_beyond: Ve mas allá de Hour of Code y explora las ciencias de
      la computación con tus estudiantes cada semana. Code.org ofrece currículum,
      planes de enseñanza, planes profesionales de aprendizaje, y toneladas de buenas
      herramientas para todos los niveles&mdash;y es todo gratis. :) No necesitas
      ninguna experiencia para empezar a enseñar ciencias de la computación en tu
      clase.<b>Encuentra el proximo paso que es correcto para tu clase.</b>
    announcement_teacher_recruitment: Profesores como tú están liderando el movimiento
      de educación de la informática. Puedes participar en programas de grado profesional
      K-12th de alta calidad <strong>sin ningún tipo de costo a ti o a tu escuela</strong>.
      Toma la delantera en informática en tu escuela, y aplica para un aprendizaje
      profesional.
    announcement_teacher_recruitment2: Profesores como tú están liderando el movimiento
      educativo de la Informática. Puedes participar en programas de aprendizaje de
      grando profesional K-12th de alta calidad <strong>sin ningún tipo de costo para
      ti o para tu escuela</strong>. Toma la delantera en informática en tu escuela
      y aplica para el aprendizaje profesional. Profesores de secundaria y primaria
      aplican el 17 de marzo.
    announcement_csf_pilot: "<strong>Profesores de escuelas elementarias:</strong>
      ¡Sean parte de actualizar nuestros cursos de CS Fundamentales! Estamos buscando
      profesores para pilotear un currículo actualizado de CS Fundamentals durante
      el invierno y primavera de 2017. Estamos impacientes de escuchar sus críticas
      antes de que estás actualizaciones se apiquen en agosto de 2017."
    announcement_student_privacy: En Code.org nos tomamos la privacidad del estudiante
      muy en serio. Para proteger tu privacidad como estudiante, hemos hecho un cambio
      a tu sección de la página de inicio para evitar que se muestren los nombres
      completos, de todas maneras animamos a los usuarios a que <i>no usen sus nombres
      completos como estudiantes</i>.
    announcement_apcsp_recruitment: '<strong>Principales profesores de informática:</strong>
      Tus estudiantes pueden ser incluidos en nuestros siguiente video viral de Code.org,
      animando a estudiantes a tomar el examen de AP CS Principles de este año. Estamos
      invitando todos los estudiantes de CS Principles a enviar un video de 10-20
      segundos en Twitter, Instagram o Facebook diciendo "Estoy tomando el examen
      #APCSP porque..." ¡Los mejores videos serán incluidos en nuestro video y los
      estudiantes ganadores recibirán un swag de Code.org!'
    announcement_apcsp_recruitment2: 'El examen de AP CS Principles va a romper récords.
      La participación estudiantil en el examen podría cambiar dramáticamente en AP
      Informática, pero necesitamos de tu ayuda. Anima a cada estudiante de CS Principles
      a tomar el examen y nosotros te <a href=''%{gift_url}'' target=''_blank''>enviaremos
      un regalo</a>. Los estudiantes también pueden animar a pares alrededor del país
      en nuestro <a href=''%{challenge_url}'' target=''_blank''>desafío de video #APCSP</a>.'
    announcement_apcsp_recruitment3: Este año el examen de Principios avanzados de
      CC está destinado a romper records. La participación de los estudiantes podría
      cambiar drásticamente la diversidad en Ciencias de la Computación Avanzado,
      pero necesitamos de su ayuda. Incentive a cada uno de los estudiantes de Principios
      de CC a realizar el examen de PCC para avanzados y usted puede ganar ¡<a href='%{gift_url}'
      target='_blank'>una tarjeta de regalo, laptop o cualquier otro premio</a>! Comparta
      <a href='%{video_url}' target='_blank'>este video</a> para que sus estudiantes
      puedan enterarse sobre sus similares alrededor del país que también aplicarán
      al examen.
    announcement_csp_deadline: "¡Última llamada para los profesores de secundaria!
      Toma la delantera de informática en tu escuela y aplica para programas de aprendizaje
      de alta calidad <strong>sin ningún tipo de precio para ti o para tu escuela</strong>.
      Las aplicaciones cerrarán el 14 de abril."
    announcement_applab_export: "¡App Lab, nuestra web basada en el ambiente de programación,
      ahora soporta exportar tu código! Puedes empezar a construir aplicaciones con
      bloques de JavaScript de jalar y soltar, entonces puedes exportar el código
      para continuar editando en cualquier ambiente de desarrollo profesional de tu
      elección."
    announcement_csp_survey: "<b>¡Felicidades profesores de Principios de CC!</b><br/>
      Su estudiante de Principios de CC que realizó el examen de CC para avanzados
      se unirá con otros 50,000 estudiantes en el examen para avanzados mas largo
      que se ha realizado en la historia. Ahora, permitamos que las voces de sus estudiantes
      sean oídas - ¡recuérdele que debe completar la encuesta de fin de curso! Usted
      podrá revisar las respuestas de sus estudiantes y compartiremos también un reporte
      nacional con usted."
    announcement_navigation_redesign: "<b>Próximos cambios en el sitio de navegación</b><br/>Próximamente
      este verano, estaremos mejorando la navegación dentro del sitio web de Code.org
      para que siempre tengas acceso a sus principales recursos desde cualquier parte
      del sitio. Tan pronto como inicie sesión en su cuenta de profesor, cada página
      tendrá una nueva barra de navegación con enlaces a su página de inicio, cursos,
      galería de proyectos, secciones y aprendizaje profesional."
  move_students:
    new_section_dne: Lo sentimos, pero no existe la sección %{new_section_code}. Introduce
      un código de sección diferente.
    section_code_cant_be_current_section: La sección actual no puede ser la misma
      que la de la nueva sección.
    current_section_dne: Lo sentimos, pero no existe la sección %{current_section_code}.
      Introduzca un código de sección diferente.
    student_ids_not_entered: Por favor, proporcione los student_ids.
    student_not_found: No se encontró uno o más estudiantes.
    all_students_must_be_in_current_section: Todos los estudiantes actualmente deben
      estar inscritos en su sección.
    already_enrolled_in_new_section: No puedes mover estos estudiantes porque este
      profesor ya los tiene en otra sección.
    third_party_login: You cannot move students to a section that is synced with a
      third party tool.
  share:
    title: Aprender en Code Studio
    description: Cualquier persona puede aprender informática. Crear juegos, aplicaciones
      y gráficos con Code.
    try_hour_of_code: "¡Prueba una Hora de Code!"
  gender:
    male: Varón
    female: Mujer
    none: Prefiero no contestar
  user_type:
    student: estudiante
    teacher: Profesor
  footer:
    thank_you: Agradecemos a nuestros <a href="https://code.org/about/donors">donantes</a>,
      <a href="https://code.org/about/partners">asociados</a>, a nuestro <a href="https://code.org/about/team">equipo
      ampliado</a> nuestro elenco de vídeo y a nuestros <a href="https://code.org/about/advisors">asesores
      académicos</a> su apoyo en la creación de Code Studio.
    help_from_html: En especial queremos reconocer el trabajo de los Ingenieros de
      Google, Microsoft, Facebook y Twitter que han ayudado a crear estos materiales
      educativos.
    help_from_html_old: Ingenieros de Google, Microsoft, Facebook y Twitter han ayudado
      a crear este material.
    art_from_html: Microsoft Minecraft™ © %{current_year}. Todos los derechos reservados.<br
      />Disney Star Wars™ © %{current_year} y Lucasfilm. Todos los derechos reservados.<br
      />Disney Frozen™ © %{current_year}. Todos los derechos reservados.<br />Ice
      Age™ © %{current_year} 20th Century Fox. Todos los derechos reservados.<br />Angry
      Birds™ © 2009-%{current_year} Rovio Entertainment Ltd. Todos los derechos reservados.<br
      />Plants contra Zombies™ © %{current_year} Electronic Arts Inc. Todos los derechos
      reservados.<br />El asombroso mundo de Gumball es marca comercial y © 2015 de
      Cartoon Network.
    art_from_html_old: Microsoft Minecraft™ © %{current_year}. All Rights Reserved.
      Disney Star Wars™ © %{current_year} y Lucasfilm. All Rights Reserved. Disney
      Frozen™ © %{current_year}. All Rights Reserved. Ice Age™ © %{current_year} 20th
      Century Fox. All Rights Reserved. Angry Birds™ © 2009-%{current_year} Rovio
      Entertainment Ltd. All Rights Reserved. Plants vs. Zombies™ © %{current_year}
      Electronic Arts Inc. All Rights Reserved. El asombroso mundo de Gumball es una
      marca comercial y © 2015 de Cartoon Network.
    code_from_html: Code.org utiliza p5.play, con la licencia <a href="http://www.gnu.org/licenses/old-licenses/lgpl-2.1-standalone.html">GNU
      LGPL 2.1</a>.
    powered_by_aws: Powered by Amazon Web Services
    trademark: "© Code.org, %{current_year}. Code.org®, el logotipo de CODE y el de
      Hora de Code ® son marcas registradas de Code.org."
    copyright: Derechos de autor
    more: Más
    feedback: Enviar comentarios
    translate: Ayúdanos a traducir a tu idioma
    support: Soporte
    support_url: http://support.code.org
    tos_short: Términos
    tos: Términos de uso
    privacy: Política de Privacidad
    secure: Versión segura
    report_abuse: Reportar Abuso
    built_on_code_studio: Construye en Code Studio
    make_my_own_app: Haz tu propia aplicación
    how_it_works: Cómo funciona
    try_hour_of_code: "¡Prueba una Hora de Code!"
  reference_area:
    title: "¿Necesitas ayuda?"
    subtitle: Ver estos vídeos y sugerencias
    teacher: Ver la solución
    teacher_no_solution: Detener la vista de soluciones
    auth_error: No estás autorizado para ver la solución.
    submit: Actualizar la ubicación del Artista
    direction: Dirección de inicio (en grados)
  video:
    tab: Vídeo.
    notes: "¿No hay vídeo? Mostrar notas."
    notes_coming_soon: Notas para este vídeo, próximamente.
    autoplay_option: Reproducir vídeos automáticamente
    download: Descargar vídeo
    show_notes: Mostrar notas
    show_video: Mostrar video
  compatibility:
    upgrade:
      unsupported_message: Su navegador no es compatible. Por favor, actualice su
        navegador a <a href='%{supported_browsers_url}', target='_blank'> uno de nuestros
        navegadores compatibles</a>. Puede tratar de ver la página, pero se espera
        una funcionalidad rota.
      link: Aprende más
      applab_unsupported_tablet: App Lab funciona mejor en un escritorio o en una
        computadora laptop con un mouse o un teclado. Puede que experiencies problemas
        usando esta herramienta en tu dispositivo actual.
      gamelab_unsupported_tablet: Game Lab funciona mejor en un escritorio o computadora
        laptop con un mouse y un teclado. Puede que experiencies problemas usando
        esta herramienta en tu dispositivo actual.
      weblab_unsupported_browser: Desafortunadamente, actualmente estamos pasando
        por algunos problemas para cargar Web Lab en este buscador. Puede que quieras
        usar un buscador distinto hasta que esto se resuelva. Disculpa por la inconveniencia.
      weblab_unsupported_locale_storage: Usted puede que experimente problemas usando
        Web Lab en el modo de navegación privada. Por favor, vuelva a cargar su proyecto
        en modo normal. Disculpe las molestias.
  slow_loading: Esto está tardando más tiempo de lo habitual...
  try_reloading: Intenta volver a cargar la página
  next_stage: "¡Finalizado! Sigue a la siguiente etapa"
  download_pdf: Abrir la planificación de la lección
  lesson_plan: Plan de clases
  view_lesson_plan: Ver el plan de estudios
  pdf_download: Descargar PDF
  download_coming_soon: Actividad descargable próximamente.
  video_coming_soon: "¡Vídeo próximamente!"
  not_started: El alumno no ha intentado este nivel.
  share_code:
    title: Haz clic en "Ejecutar" para ver el programa en acción
    bounce_og_title: Revisa mi juego Bounce
    flappy_og_title: Échale un vistazo a mi juego Flappy Bird
    studio_og_title: Échale un vistazo a mi aplicación Play Lab
    check_out_what_i_made: Mira lo que hice
    og_description: Yo escribí el código con Code.org
    phone_number_not_allowed: Parece que hay un número de teléfono en el texto. Trata
      de cambiarlo.
    address_not_allowed: Parece que hay una dirección en el texto. Trata de cambiarlo.
    email_not_allowed: Parece que hay una dirección de correo en el texto. Trata de
      cambiarlo.
    profanity_not_allowed: Parece que hay groserías en el texto. Trata de cambiarlo.
  builder:
    created: Has creado un nuevo código.
    destroyed: Has eliminado un código.
    manage: Construir niveles
    view: Ver
    back: Volver a códigos
    success: Has editado los bloques correctamente.
    level:
      create: Crear nuevo nivel
      current: Niveles actuales
      unused: Niveles no utilizados
  upsell:
    applab:
      title: Laboratorio de Aplicaciones
      body: App Lab es un entorno de programación en el que puedes hacer aplicaciones
        simples. Diseña una aplicación, codifícala con bloques o JavaScript para hacerla
        funcionar y luego compartela en segundos.
      body_short: Diseña una aplicación, codifícala con bloques o JavaScript para
        hacerla funcionar y luego compartela en segundos.
      audience: Edad 13+
      cta: Cómo hacerlo
    hoc:
      title: Laberinto clásico
      body: Prueba los fundamentos de la Ciencia de la Computación. Millones lo han
        intentado.
    flappy:
      title: Código Flappy
      body: "¿Quieres crear tu propio juego en menos de 10 minutos? ¡Prueba nuestro
        tutorial de Código Flappy!"
    20-hour:
      title: Curso acelerado
      body: 'Este curso de 20 horas introduce el núcleo de la informática y conceptos
        de programación. El curso está diseñado para su uso en aulas para los grados
        K-8, pero es divertido aprender en todas las edades.  '
      body_short: Aprende ciencias de la computación básicas con una versión acelerada
        de los cursos 2-4.
    hoc2014:
      try_new_tutorial: Prueba nuestro nuevo tutorial de la Hora de Code en beta
      try_frozen: Artista con Anna y Elsa de "Frozen"
    gallery:
      title: Galería
      body: Ver una galería de aplicaciones y de imágenes de artistas creadas por
        nuestros usuarios
    gamelab:
      title: Laboratorio de juego
      body: Game Lab es un ambiente de programación en donde puedes hacer animaciones
        sencillas y juegos con objetos y personajes que interactúan entre ellos.
      audience: Edad 13+
      cta: Cómo hacerlo
    hoc-encryption:
      title: Encripción simple
      body: Los estudiantes aprenderán técnicas para crear y modificar mensajes cifrados.
    weblab:
      title: Laboratorio Web (beta)
      body: Web Lab es un ambiente de programación dónde usted puede hacer páginas
        web simples usando HTML y CSS. Diseñe sus páginas web y comparta su sitio
        en segundos.
      audience: Edad 13+
      cta: Cómo hacerlo
    frozen:
      title: Frozen
    starwars:
      title: Star Wars
    infinity:
      title: Laboratorio de Juego Infinity
      body: Utiliza el laboratorio de juegos para crear una historia o un juego protagonizado
        por personajes de Disney Infinity.
    minecraft:
      title: Minecraft
      body: Explora un mundo de Minecraft, a través de Code.
    minecraft2016:
      title: Minecraft
      body: Construye tu propia versión de Minecraft. Crea tus propias versiones de
        las gallinas, ovejas, Creepers, zombis y más.
    hero:
      title: Minecraft
      body: Minecraft is back for the Hour of Code with a brand new activity! Journey
        through Minecraft with code.
    sports:
      title: Спорт
      body: Make a basketball game or mix and match across sports.
    text-compression:
      title: Compresión de texto
      body: En esta lección, los estudiantes usarán el Widget de Comprensión de Textos
        para comprimir texto sustituyendo los patrones con símbolos.
    unplugged:
      title: Lecciones sin conexión
      audience: Mayores de 6 años
      body: Hemos recopilado una lista de lecciones sin conexión para que las utilices
        en tu clase. Ahora puedes enseñar los fundamentos de informática, tengas un
        equipo en tu clase o no. Intenta utilizar estas lecciones como un curso independiente
        o complementario para cualquier curso de informática.
      body_short: Si no tienes equipos, prueba estas lecciones sin conexión en tu
        clase.
    unplugged_conditionals:
      title: Condicionales
      body: Aprena sobre algoritmos y sentencias condicionales en estas actividad
        "inactiva" usando una baraja de cartas.
    widgets:
      title: Widgets
      body: Los estudiantes pueden explorar conceptos de nuestro curso de Principios
        de Ciencia de la Computación de manera práctica usando estas herramientas
        digitales. Use los widgets por su cuenta, o cree una lección de concepto único
        para su clase.
      audience: Edad +14
      cta: Cómo hacerlo
  gallery:
    students_drew_these_with_code: "¡Los estudiantes dibujaron esto con Code!"
    students_made_these_with_code: "¡Los estudiantes hicieron esto con Code!"
    picture_count: En los últimos <b>%{days}</b> días, los estudiantes han dibujado
      <b>%{count}</b> imágenes con programas escritos por ellos mismos. Haz clic en
      las imágenes para ver cada programa en acción.
    activity_count: En los últimos <b>%{days}</b> días, los estudiantes han hecho
      <b>%{count}</b> aplicaciones y fotos escribiendo sus propios programas informáticos.
      Haz clic en las fotos y capturas de pantalla para ver cada programa en acción.
    want_to_make_your_own: "¿Quieres hacer el tuyo?"
    how_to_save: En el último nivel de estos tutoriales, pulsa "Terminar" y "Guardar"
      para guardar tu trabajo en la galería.
    more: Más →
    caption_by_name_age: por %{name}, edad %{age}
    caption_time_ago: hace %{time_ago}
    header: Galería
    header_playlab: Laboratorio de Juegos
    header_artist: Artista
    report_abuse: Reportar Abuso
  landing:
    prerelease: Este curso está en fase <span class='betatext'>beta</span>. Esto significa
      que no es la versión final del curso y está sujeta a revisión conforme recibimos
      comentarios y hacemos mejoras.
    prerelease_hoc2014: Este tutorial está en <span class='betatext'> beta</span>.
      Es objeto de revisión a medida que se reciben comentarios y se hacen mejoras.
    report_bug: Informar sobre un error
    support: Obtener ayuda
    support_url: "//support.code.org"
    help_resources: Ayuda y Recursos
    help_support: Ayuda y soporte
    documentation: Documentación
    tutorials: Tutoriales
  multi:
    wrong_title: Respuesta incorrecta
    wrong_body: La respuesta no es correcta. ¡Inténtalo de nuevo!
    correct_title: Correcto
    correct_body: Esta respuesta es la correcta.
    toofew_title: Too few answers.
    toofew_body: Please select two answers before submitting.
  multi-submittable:
    wrong_title: Gracias
    wrong_body: Gracias por enviarnos su respuesta.
    correct_title: Gracias
    correct_body: Gracias por enviarnos su respuesta.
    toofew_title: Too few answers.
    toofew_body: Please select two answers before submitting.
  level_group:
    wrong_title: Gracias
    wrong_body: Gracias por enviarnos su respuesta
    correct_title: Gracias
    correct_body: Gracias por enviarnos su respuesta
    hide_survey_last_answer: Esta encuesta es anónima.  Por favor visite el tablero
      para resultados agragantes.  Ten en cuenta que los resultados sólo son visibles,
      si por lo menos cinco estudiantes entregaron la encuesta.
    survey_submission_thankyou: "¡Gracias por enviar esta encuesta! La misma ha sido
      borrada para que sus respuestas se mantengan anónimas. Tenga en cuenta que su
      profesor podrá ver las respuestas de toda la clase, pero sin los nombres adjuntos."
  level_group-submittable:
    wrong_title: Gracias
    wrong_body: Gracias por enviarnos su respuesta
    correct_title: Gracias
    correct_body: Gracias por enviarnos su respuesta
    unsubmit-title: Cancelar tu evaluación
    unsubmit-body: Al cancelar tu evaluación se restablecerá la hora y fecha enviada.
      ¿Estás seguro?
    submit-incomplete-title: Enviar tu evaluación
    submit-incomplete-body: Te has dejado algunas preguntas sin responder. No puedes
      editar tu evaluación tras enviarla. ¿Estás seguro?
    submit-complete-title: Enviar tu evaluación
    submit-complete-body: No puedes editar tu evaluación después de enviarla. ¿Estás
      seguro?
  match:
    wrong_title: Solución incorrecta
    wrong_body: La solución introducida no es la correcta. ¡Inténtalo de nuevo!
    correct_title: Correcto
    correct_body: Esa respuesta es la correcta.
  contract_match:
    wrong_title: Respuesta incorrecta
    badname: El contrato tiene el nombre equivocado.
    badname_case: Los nombres de funciones distinguen mayúsculas de minúsculas. Intenta
      cambiar las mayúsculas o minúsculas del nombre de su contrato.
    badrange: El contrato tiene el nombre equivocado.
    baddomainsize: El contrato no tiene el número correcto de elementos en el dominio.
    baddomainname: Uno o más elementos de tu dominio tiene el nombre equivocado.
    baddomaintype: Uno o más elementos de tu dominio está mal escrito o se encuentra
      en el orden incorrecto.
  text_match:
    placeholder: Escribe aquí tu respuesta
    open_response_title: Gracias
    open_response_body: "¡Gracias por tu respuesta!"
    correct_title: Correcto
    correct_body: Esta respuesta es la correcta.
  dialog:
    ok: OK
    startover_title: "¿Seguro que quieres empezar de nuevo?"
    startover_body: Esto reiniciará el rompecabezas a su estado inicial y borrará
      todos los datos que hayas agregado o cambiado.
    startover_ok: Volver a empezar
    startover_cancel: Cancelar
  time:
    hour: 1 hora
    day: día
    week: semana
  age_interstitial:
    age: Tu edad
    header: Actualización de la información de tu cuenta
    message: 'Estamos actualizando nuestro servicio para ofrecerte una mayor protección
      de privacidad. Para hacerlo, necesitamos que los usuarios introduzcan aquí su
      edad. <br/>Como siempre, code.org nunca alquilará, venderá o compartirá esta
      información con terceros. '
    sign_out: Si no quieres indicar tu edad, puedes <a heref="%{url}">finalizar tu
      sesión</a>.
  terms_interstitial:
    title: Términos de Servicio y Política de Privacidad actualizados
    intro_desc: 'Hemos actualizado nuestros Términos de Servicio y Política de Privacidad,
      como se muestra a continuación. Los cambios son efectivos el 224 de agosto de
      2016. El cambio más grande: <i>no almacenaremos direcciones de correo electrónico
      para cuentas de alumnos en Code Studio.</i>Esto es un gran problema para nosotros,
      y esperamos que establezca un nuevo estándar para la privacidad de los alumnos
      en educación tecnológica. Hemos enviado un resumen de los otros cambios por
      correo electrónico.'
    intro_instructions: Deberás aceptar estos nuevos términos para alumnos menores
      de 13 años en tu salón de clases para tener acceso a todas las últimas características
      en Code Studio. Cuando registres una cuenta para un alumno menor de 13 años,
      se te pedirá que confirmes que tu escuela tiene el permiso de los padres o tutores
      legales para la recolección de la información personal de los alumnos para uso
      y beneficio de la escuela, incluyendo programas educativos tales como Code Studio.
    tos: Términos de uso
    privacy: Política de Privacidad
    privacy_notice: Aviso de privacidad
    accept_label: Estoy de acuerdo con los <a href="%{tos_url}" target="_blank"> Términos
      de Servcio</a> y la <a href="%{privacy_url}" target="_blank">Política de Privacidad</a>
      actualizados
    accept: Acepto
    print: Imprimir
    reminder_desc: Hemos actualizado nuestros <a href="%{tos_url}" target="_blank">Términos
      de Servicio</a> y <a href="%{privacy_url}" target="_blank">Política de Privacidad</a>.
      Por favor lee éstos cuidadosamente antes de aceptarlos. Nota que nuestras herramientas
      para aprender JavaScript pueden no estar disponibles a tus alumnos antes de
      aceptar explícitamente estos términos actualizados.
    review_terms: Revisa los términos actualizados
  school_info_interstitial:
    title: Queremos llevar la Informática a cada estudiante - ¡Ayúdanos a seguir nuestro
      proyecto!
    message: Por favor ingrese la información escolar a continuación.
    message_with_suggestion: Por favor verifique que la información siguiente es correcta,
      o actualicelo si es necesario.
    save: Guardar
  race_interstitial:
    title: 'Opcional: Ayudanos a guardar nuestro progreso hacia la mejora de la diversidad
      en informática'
    message: Por favor díganos su raza (marque todo lo que aplique)
    races:
    - white: Blanco
    - black: Negro o Afroamericano
    - hispanic: Hispano o Latino
    - asian: Asiático
    - hawaiian: Nativo Hawaiano o de otra Isla del Pacífico
    - american_indian: Indio Americano/Nativo de Alaska
    - other: Otros
    - opt_out: Prefiero no decir
    submit: Enviar
    decline: Cerrar
  zendesk_too_young_message: Lo sentimos, los usuarios más jóvenes no pueden registrarse
    en nuestro sitio de soporte. Puedes navegar por <a href="http://support.code.org">support.code.org</a>
    sin registrarte o pedir a tus padres o profesores que nos contacten en tu nombre.
  progress:
    not_started: No iniciado
    in_progress: En progreso
    completed_too_many_blocks: completado, pero tiene demasiados bloques
    completed_perfect: completado, perfecto
    furthest_level_attempted: Nivel más alto intentado
    assessment: evaluación
    submitted: enviado
  studio:
    courses_working_on: Cursos en los que estás participando
    completed_courses: Cursos finalizados
    all_courses: Todos los cursos
  project:
    projects: Proyectos
    create: Crear proyecto
    create_a_project: 'Crear un nuevo proyecto:'
    new: Crear nuevo
    rename: Cambiar nombre
    save: Guardar
    delete: Borrar
    import: Importar
    share_link_import_bad_link_header: El enlace compartido no ha sido reconocido
    share_link_import_bad_link_body: 'No hemos podido importar el enlace compartido.
      Asegúrate de que estás utilizando un enlace de un rompecabezas de Minecraft:
      Agent, y de que has copiado el enlace al completo.'
    share_link_import_error_header: Algo salió mal.
    share_link_import_error_body: Ha habido un problema al importar ese enlace compartido.
      Por favor, vuelve a intentarlo.
    exit: Volver al curso
    my_projects: Mis proyectos
    project_gallery: Proyectos
    publish: Publicar
    unpublish: No publicar
    share: Compartir
    share_title: Compartir tu proyecto
    share_copy_link: 'Copiar el enlace:'
    share_embed_description: Puedes pegar el código escondido en una página HTML para
      mostrar el proyecto en una página web.
    share_u13_warning: Pregunta a tu maestro antes de compartor. Comparte únicamente
      con otras personas en tu misma escuela.
    embed: Insertar
    advanced_share: Mostrar opciones avanzadas
    no_projects: Actualmente usted no posee proyectos. Haga clic en uno de los siguientes
      botones para empezar un proyecto.
    close: Cerrar
    more: Más
    name: Nombre
    updated: Actualizado
    project_type: Tipo de Proyecto
    help_text: "¡Haz clic en <strong>Hacer una Aplicación</strong> o <strong>Dibujar
      Algo</strong> más abajo para hacer un nuevo proyecto de Artista o de Laboratorio
      Lúdico! <br/>Puedes volver y trabajar en tus proyectos en cualquier momento."
    need_help: "¿Necesitas ayuda para empezar?"
    thumbnail_help: "¿No ven la imagen miniatura correcta para su proyecto? Ejecute
      la aplicación para generar una nueva imagen miniatura. Tenga en cuenta que pueda
      tardar un par de horas para que la miniatura se actualice en todos lados."
    really_delete: "¿Borrar?"
    delete_yes: Sí
    delete_no: 'No'
    saved: Guardado
    not_saved: No guardado
    cancel: Cancelar
    delete_confirm_title: "¿Estás seguro de que quieres eliminar este proyecto?"
    delete_confirm_text: Al borrar tu proyecto se eliminará permanentemente de tu
      Lista de proyectos. Las personas que tengan un enlace al mismo no podrán seguir
      viendo el proyecto una vez que haya sido eliminado.
    view_all: Ver Mis proyectos
    remix: Remezclar
    click_to_remix: "¡Haz clic en 'Remezclar' para obtener tu propia versión!"
    edit_project: Editar proyecto
    sharing_disabled: Lo sentimos, este proyecto no está disponible para compartirse.
      Si este es tu proyecto o el proyecto de uno de tus estudiantes, por favor <a
      href='https://studio.code.org/users/sign_in'>inicia sesión</a> a tu cuenta para
      ver el proyecto.
    abuse:
      tos: Este proyecto ha sido denunciado por violar los <a href='http://code.org/tos'>Términos
        de Uso</a> y no puede ser compartido con otros.
      policy_violation: Este proyecto contiene información que no puede compartirse
        con otros. Por favor contacta al propietario de la aplicación para arreglar
        su contenido.
      contact_us: Si crees que esto es un error, <a href='https://code.org/contact'>contacta
        con nosotros.</a>
      go_to_code_studio: Ve a Code Studio
      report_abuse_form:
        intro: Si has encontrado contenido ofensivo, amenazas, intimidación, acoso
          o alguna instancia de infracción de tus Derechos de Autor por medio del
          uso de aplicaciones hechas en Code Studio, rellena el siguiente formulario.
          Tomaremos muy en serio tu informe, investigaremos y tomaremos las medidas
          correspondientes.
        validation:
          email: Indica una dirección de correo electrónico
          age: Especifica tu edad
          abuse_type: Describe cómo este contenido viola los términos del servicio
          abuse_detail: Proporciona detalles sobre el contenido del que estás informando
        abusive_url: URL de los contenidos que estás reportando
        abuse_type:
          question: "¿Cómo este contenido viola los %{link_start}Términos del servicio%{link_end}?"
          harassment: Amenazas, cíber acoso, acoso
          offensive: Contenido ofensivo
          infringement: Infracción de Derechos de Autor
          other: Otros
        detail: Proporciona tantos detalles como sea posible sobre el contenido del
          que estás informando.
        acknowledge: Al enviar esta información, reconoces que se tratará deacuerdo
          con los términos de %{link_start_privacy}Política de privacidad%{link_end}%
          y los %{link_start_tos}Términos del Servicio%{link_end}
  peer_review:
    accepted:
      name: Aceptado/a
      description: "<strong>Sí</strong>, esta presentación <strong>cumple</strong>
        con los requisitos"
    rejected:
      name: Rechazado/a
      description: "<strong>No</strong>, esta presentación <strong>no cumple</strong>
        con los requisitos"
    escalated:
      name: Escalado
      description: Me gustaría un instructor para revisar esta presentación.
    instructor_feedback: Retroalimentación del instructor
    peer_feedback: Retroalimentación de los compañeros
    outdated: Esta retroalimientación se añadió para una versión previamente presentada
    review_in_progress: Ready to review
    link_to_submitted_review: Link to submitted review
    reviews_unavailable: Reviews unavailable at this time
    review_count: You must complete %{review_count} reviews for this unit
    must_be_enrolled: You must be enrolled in this course to review peers
    no_reviews_at_this_moment_notice: There are no peer reviews available at this
      moment, please check back soon
    review_submitted: Your peer review was submitted
    review_new_submission: Review a new submission
  flex_category:
    required: Vista previa
    content: Contenido
    practice: El profesor practica
    peer_review: Revisión por pares
    ramp_up: Avanzar
    end_of_course_project: End of Course Project
    optional_stages: Optional Stages
    main_course: Curso principal
    extra_course_content: Contenido adicional del curso
    csf_e_1: Aavnzar al Curso E (Opcional)
    csf_e_2: Contenido del Curso E
    csf_f_1: Avanzar al Curso F (Opcional)
    csf_f_2: Contenido del Curso F
    csd1_1: 'Capítulo 1: El proceso de resolución de problemas'
    csd1_2: 'Capítulo 2: Computadoras y resolución de problemas'
    csd2_1: 'Capítulo 1: Contenido Web y HTML'
    csd2_2: 'Capítulo 2: Estilo y CCS'
    csd3_1: 'Capítulo 1: Imágenes y animaciones'
    csd3_2: 'Capítulo 2: Construcción de juegos'
    csd4_1: 'Capítulo 1: Diseño orientado al usuario'
    csd4_2: 'Capítulo 2: Prototipo de aplicaciones'
    csd5_1: 'Capítulo 1: Representación de la información'
    csd5_2: 'Capítulo 2: Resolviendo problemas de datos'
    csd6_1: 'Capítulo 1: Programación con Hardware'
    csd6_2: 'Capítulo 2: Construcción de prototipos físicos'
    csd_survey: Post-Course Survey
    csp1_1: 'Capítulo 1: Representación y transmisión de información'
    csp1_2: 'Capítulo 2: Inventando el Internet'
    csp2_1: 'Capítulo 1: Codificación y compresión de información compleja'
    csp2_2: 'Capítulo 2: Manipulación y visualización de datos'
    csp3_1: 'Capítulo 1: Lenguajes de programación y algoritmos'
    csp4_1: 'Capítulo 1: El mundo de los grandes datos y la encriptación'
    csp5_1: 'Capítulo 1: Programación orientada a eventos'
    csp5_2: 'Capítulo 2: Programación con estructuras de datos'
    cspSurvey: Encuesta
    cspAssessment: Evaluación del capítulo
    csp_ap_1: 'Capítulo 1: Configuración de AP Tech'
    csp_ap_2: 'Capítulo 2: AP Examinar tareas de rendimiento'
    csp_ap_3: 'Capítulo 3: AP Crear tareas de rendimiento'
    csp_postap_1: 'Capítulo 1: Manipulación y visualización de datos'
    csp_postap_2: 'Capítulo 2: Aplicaciones y bases de datos'
    csp2_1_2018: 'Unidad 2: Información Digital'
    csp3_1_2018: 'Unit 3: Intro to Programming'
    csp4_1_2018: 'Unit 4: Big Data and Privacy'
    dlp: Reflection Prompts
  external_links:
    disclaimer: Descargo de responsabilidad
    leaving_domain: Estás saliendo de este dominio hacia un sitio que no es operado
      por Code.org.
    disclaimer_text: Este sitio puede tener políticas de privacidad diferentes a las
      de Code.org. Hemos seleccionado los recursos de éste pues pensamos que te pueden
      ser útiles. Aunque no somos directamente responsables del contenido de este
      sitio, por favor <a href='%{support_url}'>contacta a soporte</a> si encuentras
      contenido cuestionable, o si el sitio enlazado ya no se encuentra disponible.
  hoc_download:
    title: Descargas de una Hora de Código
    capsule_title: "¿Tiene Internet?"
    capsule_desc: Utilizar el online, basado en la web <a href="%{url}">%{app_name}</a>.
    instructions_headline: "¿Sin Internet?"
    instructions: 'Instrucciones para maestros: Si tiene un mal servicio de Internet,
      estos tutoriales Hora de Código están disponibles para descargar e instalar
      para uso sin conexión. Elija su idioma y plataforma, descargue e instale en
      todas las computadoras en el aula. Puede que desee utilizar una unidad USB para
      descargar un vez e instalar en todos los equipos. Nota: los estudiantes no serán
      capaces de iniciar sesión en Code Studio, guardar progreso o imprimir certificados.
      Los maestros pueden imprimir certificados antes de tiempo <a href="%{url}">aquí</a>.'
    minecraft_name: Hora de código de Minecraft
    starwars_blocks_name: 'Guerra de las Galaxias: Construir una Galaxia con código
      (Bloques)'
    starwars_javascript_name: 'Guerra de las Galaxias: construir una Galaxia con Código
      (JavaScript)'
    download_message: Descargar %{app_name} para uso sin conexión (136MB)
    download_in_Albanian: 'Descargar en albanés:'
    download_in_Arabic: 'Descargar en árabe:'
    download_in_Azerbaijani: 'Descargar en azerí:'
    download_in_Basque: 'Descarga en el Vasco:'
    download_in_Bosnian: 'Descargar en Bosnio:'
    download_in_Bulgarian: 'Descarga en alemán:'
    download_in_Catalan: 'Descargar en catalán:'
    download_in_Chinese-Taiwan: 'Descargar en chino:'
    download_in_Chinese: 'Descargar en chino:'
    download_in_Croatian: 'Descargar en croata:'
    download_in_Czech: 'Descargar en Checo:'
    download_in_Danish: 'Descargar en Danés:'
    download_in_Dutch: 'Descargar en Holandés:'
    download_in_English: 'Descargar en inglés:'
    download_in_Finnish: 'Descargar en finlandés:'
    download_in_French: 'Descarga en francés:'
    download_in_German: 'Descarga en alemán:'
    download_in_Greek: 'Descargar en griego:'
    download_in_Hebrew: 'Descargar en Hebreo:'
    download_in_Hungarian: 'Descargar en Húngaro:'
    download_in_Icelandic: 'Descargar en islandés:'
    download_in_Indonesian: 'Descargar en indonesio:'
    download_in_Irish: 'Descargar en irlandés:'
    download_in_Italian: 'Descargar en Italiano:'
    download_in_Japanese: 'Descarga en Japonés:'
    download_in_Korean: 'Descargar en Coreano:'
    download_in_Latvian: 'Descarga en Inglés:'
    download_in_Lithuanian: 'Descargar en Lituano:'
    download_in_Norwegian: 'Descargar en noruego:'
    download_in_Norwegian-Nynorsk: 'Descargar en noruego Nynorsk:'
    download_in_Polish: 'Descargar en Polaco:'
    download_in_Portuguese-Brazil: 'Descargar en Portugués de Brasil:'
    download_in_Portuguese: 'Descargar en Portugués:'
    download_in_Romanian: 'Descargar en rumano:'
    download_in_Russian: 'Descarga en ruso:'
    download_in_Serbian: 'Descargar en serbio:'
    download_in_Slovenian: 'Descargar en esloveno:'
    download_in_Spanish: 'Descargar en Español:'
    download_in_Swedish: 'Descargar en sueco:'
    download_in_Turkish: 'Descargar en Turco:'
    download_in_Ukrainian: 'Descargar en ucraniano:'
    download_in_Vietnamese: 'Descargar en vietnamita:'
    windows: Windows
    mac: Mac OS X
  plc:
    preview_assignments:
      content_focus_header: Content Focus Area
      practice_focus_header: Practice Focus Area
      content_focus_strong: Based on your self-assessment answers, we chose one content
        focus area for you.
      practice_focus_strong: Based on your self-assessment answers, we chose one teaching
        practice focus area for you.
      choose_different_focus_area: You can choose a different focus area if you think
        that it would help you better prepare to teach.
      other_focus_areas_available: No matter what focus area you choose, all other
        resources will still be available for reference.
      confirm_focus_areas: Confirm Focus Areas
  locked_stage: Los contenidos de esta etapa no son visibles ya que se encuentra actualmente
    bloqueada. Tu maestro puede desbloquear esta etapa cuando sea tiempo de trabajar
    en ella o para revisar tus respuestas.
  hidden_stage: Tu maestro no espera que estés aquí. Por favor pregúntale a tu maestro
    en cual lección deberías estar.
  hidden_script: Tu maestro no esparaba que estuvieras aquí. Por favor pregúntale
    a tu maestro en cual unidad deberías estar.
  return_unit_overview: Ir al resumen de la unidad
  return_course_overview: Ir al resumen de la unidad
  view_all_units: Ver todas las unidades
  pd:
    survey:
      number_teachers: Number of attending teachers
      response_count: Number of survey responses
      facilitator_effectiveness: Facilitator Effectiveness (out of 5)
      teacher_engagement: Teacher Engagement (out of 5)
      overall_success: Overall Success Score (out of 6)
      how_much_learned_s: Overall, how much have you learned from your workshop about
        computer science?
      how_motivating_s: During your workshop, how motivating were the activities that
        this program had you do?
      how_clearly_presented_s: For this workshop, how clearly did your facilitator
        present the information that you needed to learn?
      how_interesting_s: How interesting did your facilitator make what you learned
        in the workshop?
      how_often_given_feedback_s: How often did your facilitator give you feedback
        that helped you learn?
      how_comfortable_asking_questions_s: How comfortable were you asking your facilitator
        questions about what you were learning in his or her workshop?
      how_often_taught_new_things_s: How often did your facilitator teach you things
        that you didn't know before taking this workshop?
      how_much_participated_s: During your workshop, how much did you participate?
      how_often_talk_about_ideas_outside_s: When you are not in Code.org workshops
        how often do you talk about the ideas from the workshops?
      how_often_lost_track_of_time_s: How often did you get so focused on Code.org
        workshop activities that you lost track of time?
      how_excited_before_s: Before the workshop, how excited were you about going
        to your Code.org workshop?
      overall_how_interested_s: Overall, how interested were you in the Code.org in-person
        workshop?
      more_prepared_than_before_s: I feel more prepared to teach the material covered
        in this workshop than before I came.
      know_where_to_go_for_help_s: I know where to go if I need help preparing to
        teach this material.
      suitable_for_my_experience_s: This professional development was suitable for
        my level of experience with teaching CS.
      would_recommend_s: I would recommend this professional development to others.
      part_of_community_s: I feel like I am a part of a community of teachers.
      things_facilitator_did_well_s: What were two things your facilitator(s) did
        well?
      things_facilitator_could_improve_s: What were two things your facilitator(s)
        could do better?
      things_you_liked_s: What were the two things you liked most about the activities
        you did in this workshop and why?
      things_you_would_change_s: What are the two things you would change about the
        activities you did in this workshop?
      anything_else_s: Is there anything else you’d like to tell us about your experience
        at this workshop?
  courses_category: Full Courses
  cookie_banner:
    message: By continuing to browse our site or clicking "I agree," you agree to
      the storing of cookies on your computer or device.
    more_information: See Code.org's Privacy Policy.
    accept: De acuerdo
  gdpr_dialog:
    heading: Do you agree to using a web site based in the United States?
    message: Data from your use of this site may be sent to and stored or processed
      in the United States.
    link_intro: For details see our
    privacy_policy: privacy policy
    logout: Logout
    true: Sí<|MERGE_RESOLUTION|>--- conflicted
+++ resolved
@@ -138,19 +138,13 @@
     valid_password: Contraseña válida!
     invalid_password: La Contraseña debe tener al menos 6 caracteres
     mismatch_password: Las dos contraseñas  introducidas no coinciden
-<<<<<<< HEAD
-    under_13_consent: Si soy menor de 13 años, confirmo que tengo la autorización de mis padres o tutores legales para utilizar los servicios de Code.org.
-    agree_us_website: Estoy de acuerdo con el uso de un sitio web con sede en los Estados Unidos.
-    my_data_to_us: Los datos de mi uso de este sitio pueden ser enviados y almacenados o procesados en los Estados Unidos.
-=======
     agree_tos_privacy: I agree to the <a href='http://code.org/tos'>Terms of Service</a>
       and <a href='http://code.org/privacy'>Privacy Policy</a>.
-    under_13_consent: If I am under 13 years of age, I confirm that I have my parent
-      or legal guardian's permission to use the Code.org services.
-    agree_us_website: I agree to using a website based in the United States.
-    my_data_to_us: Data from my use of this site may be sent to and stored or processed
-      in the United States.
->>>>>>> 018c8651
+    under_13_consent: Si soy menor de 13 años, confirmo que tengo la autorización de mis
+      padres o tutores legales para utilizar los servicios de Code.org.
+    agree_us_website: Estoy de acuerdo con el uso de un sitio web con sede en los Estados Unidos.
+    my_data_to_us: Los datos de mi uso de este sitio pueden ser enviados y almacenados o procesados
+      en los Estados Unidos.
     student_terms: Estoy de acuerdo a regirme por los <a href='http://code.org/tos'>términos
       de servicio</a> de Code.org. Si tengo menos de 13 años, confirmo al enviar este
       formulario que tengo el permiso de mi padre o tutor legal para usar los servicios
