--- conflicted
+++ resolved
@@ -745,85 +745,6 @@
         - 
         - 
       courseC_multi_harvester_loops11_predict1_2018_2019:
-<<<<<<< HEAD
-        answers:
-        - 
-        - correct: true
-        - 
-        - 
-      courseC_multi_maze_debugging8_predict1:
-        answers:
-        - 
-        - correct: true
-        - 
-        - 
-      courseC_multi_maze_debugging8_predict1_2018:
-        answers:
-        - 
-        - correct: true
-        - 
-        - 
-      courseC_multi_maze_debugging8_predict1_2018_2019:
-        answers:
-        - 
-        - correct: true
-        - 
-        - 
-      courseC_multi_maze_programming8_predict1:
-        answers:
-        - 
-        - correct: true
-        - 
-        - 
-      courseC_multi_maze_programming8_predict1_2018:
-        answers:
-        - 
-        - correct: true
-        - 
-        - 
-      courseC_multi_maze_programming8_predict1_2018_2019:
-        answers:
-        - 
-        - correct: true
-        - 
-        - 
-      courseC_multi_starWars_predict1:
-        answers:
-        - 
-        - 
-        - correct: true
-        - 
-      courseC_multi_starWars_predict1_2018:
-        answers:
-        - 
-        - 
-        - correct: true
-        - 
-      courseC_multi_starWars_predict1_2018_2019:
-        answers:
-        - 
-        - 
-        - correct: true
-        - 
-      courseC_multi_starWars_predict2:
-        answers:
-        - 
-        - correct: true
-        - 
-        - 
-      courseC_multi_starWars_predict2_2018:
-        answers:
-        - 
-        - correct: true
-        - 
-        - 
-      courseC_multi_starWars_predict2_2018_2019:
-        answers:
-        - 
-        - correct: true
-        - 
-        - 
-=======
         '12': '12'
         '15': '15'
         '4': '4'
@@ -833,7 +754,6 @@
         I don't know: Ne vem
       courseC_multi_starWars_predict1_2018_2019:
         I don't know: Ne vem
->>>>>>> 1e931eb9
       courseD_multi_artist_binary8_predict1:
         answers:
         - text: A
@@ -958,325 +878,6 @@
         - 
         - 
       courseD_multi_bee_nestedLoops9_predict2_2018_2019:
-<<<<<<< HEAD
-        answers:
-        - 
-        - correct: true
-        - 
-        - 
-      courseD_multi_collector_debugging10_predict1:
-        answers:
-        - 
-        - 
-        - correct: true
-        - 
-      courseD_multi_farmer_condLoops9_predict1:
-        answers:
-        - 
-        - 
-        - correct: true
-        - 
-      courseD_multi_farmer_condLoops9_predict1_2018:
-        answers:
-        - 
-        - 
-        - correct: true
-        - 
-      courseD_multi_farmer_condLoops9_predict1_2018_2019:
-        answers:
-        - 
-        - 
-        - correct: true
-        - 
-      courseD_multi_farmer_ramp13:
-        answers:
-        - 
-        - correct: true
-        - 
-        - 
-      courseD_multi_farmer_while10_predict2:
-        answers:
-        - 
-        - correct: true
-        - 
-        - 
-      courseD_multi_farmer_while10_predict2_2018:
-        answers:
-        - 
-        - correct: true
-        - 
-        - 
-      courseD_multi_farmer_while10_predict2_2018_2019:
-        answers:
-        - 
-        - correct: true
-        - 
-        - 
-      courseD_multi_farmer_while4_predict1:
-        answers:
-        - 
-        - 
-        - correct: true
-        - 
-      courseD_multi_farmer_while4_predict1_2018:
-        answers:
-        - 
-        - 
-        - correct: true
-        - 
-      courseD_multi_farmer_while4_predict1_2018_2019:
-        answers:
-        - 
-        - 
-        - correct: true
-        - 
-      courseD_multi_maze_until10_predict2:
-        answers:
-        - correct: true
-        - 
-        - 
-        - 
-      courseD_multi_maze_until10_predict2_2018:
-        answers:
-        - correct: true
-        - 
-        - 
-        - 
-      courseD_multi_maze_until10_predict2_2018_2019:
-        answers:
-        - correct: true
-        - 
-        - 
-        - 
-      courseD_multi_maze_until2_predict1:
-        answers:
-        - 
-        - correct: true
-        - 
-        - 
-      courseD_multi_maze_until2_predict1_2018:
-        answers:
-        - 
-        - correct: true
-        - 
-        - 
-      courseD_multi_maze_until2_predict1_2018_2019:
-        answers:
-        - 
-        - correct: true
-        - 
-        - 
-      courseD_multi_scrat_predict1:
-        answers:
-        - 
-        - correct: true
-        - 
-        - 
-      courseE_multi_artist_predict1:
-        answers:
-        - correct: true
-        - 
-        - 
-        - 
-      courseE_multi_bee_functions_predict1:
-        answers:
-        - correct: true
-        - 
-        - 
-        - 
-      courseE_multi_farmer_functions11_predict:
-        answers:
-        - 
-        - 
-        - 
-        - correct: true
-      courseE_multi_farmer_functions11_predict_2018:
-        answers:
-        - 
-        - 
-        - correct: true
-        - 
-      courseE_multi_farmer_functions11_predict_2018_2019:
-        answers:
-        - 
-        - 
-        - correct: true
-        - 
-      courseE_multi_farmer_predict1:
-        answers:
-        - 
-        - 
-        - correct: true
-        - 
-      courseE_multi_farmer_predict2:
-        answers:
-        - 
-        - correct: true
-        - 
-        - 
-      courseE_multi_maze_predict1:
-        answers:
-        - 
-        - correct: true
-        - 
-        - 
-      courseE_prediction_artistFunction1:
-        answers:
-        - 
-        - 
-        - 
-        - correct: true
-      courseE_prediction_artistFunction1_2018:
-        answers:
-        - 
-        - 
-        - 
-        - correct: true
-      courseE_prediction_artistFunction1_2018_2019:
-        answers:
-        - 
-        - 
-        - 
-        - correct: true
-      courseF_bee_variables_8a_2018:
-        answers:
-        - 
-        - correct: true
-        - 
-        - 
-      courseF_bee_variables_8a_2018_2019:
-        answers:
-        - 
-        - correct: true
-        - 
-        - 
-      courseF_multi_artist_for10_predict1:
-        answers:
-        - 
-        - 
-        - correct: true
-        - 
-      courseF_multi_artist_for10_predict1_2018:
-        answers:
-        - 
-        - 
-        - correct: true
-        - 
-      courseF_multi_artist_for10_predict1_2018_2019:
-        answers:
-        - 
-        - 
-        - correct: true
-        - 
-      courseF_multi_artist_fwp2_predict1:
-        answers:
-        - correct: true
-        - 
-        - 
-        - 
-      courseF_multi_artist_predict1:
-        answers:
-        - correct: true
-        - 
-        - 
-        - 
-      courseF_multi_artist_variables3a_predict1:
-        answers:
-        - correct: true
-        - 
-        - 
-        - 
-      courseF_multi_artist_variables3a_predict1_2018:
-        answers:
-        - correct: true
-        - 
-        - 
-        - 
-      courseF_multi_artist_variables3a_predict1_2018_2019:
-        answers:
-        - correct: true
-        - 
-        - 
-        - 
-      courseF_multi_bee_conditionals1_predict1:
-        answers:
-        - 
-        - correct: true
-        - 
-        - 
-      courseF_multi_bee_conditionals7_predict2:
-        answers:
-        - correct: true
-        - 
-        - 
-        - 
-      courseF_multi_bee_for3_predict1:
-        answers:
-        - 
-        - correct: true
-        - 
-        - 
-      courseF_multi_bee_for3_predict1_2018:
-        answers:
-        - 
-        - correct: true
-        - 
-        - 
-      courseF_multi_bee_for3_predict1_2018_2019:
-        answers:
-        - 
-        - correct: true
-        - 
-        - 
-      courseF_multi_bee_fwp9_predict1:
-        answers:
-        - 
-        - correct: true
-        - 
-        - 
-      courseF_multi_playlab_variables4c_predictive1:
-        answers:
-        - correct: true
-        - 
-        - 
-        - 
-      coursee_prediction_artistfunction2:
-        answers:
-        - 
-        - correct: true
-        - 
-        - 
-      coursee_prediction_artistfunction2_2018:
-        answers:
-        - 
-        - correct: true
-        - 
-        - 
-      coursee_prediction_artistfunction2_2018_2019:
-        answers:
-        - 
-        - correct: true
-        - 
-        - 
-      grade2_multi_collector_A_predict1:
-        answers:
-        - 
-        - correct: true
-        - 
-        - 
-      grade2_multi_collector_A_predict1_2018:
-        answers:
-        - 
-        - correct: true
-        - 
-        - 
-      grade2_multi_collector_A_predict1_2018_2019:
-        answers:
-        - 
-        - correct: true
-        - 
-        - 
-=======
         '12': '12'
         '4': '4'
         '8': '8'
@@ -1305,5 +906,4 @@
           pick as much lettuce as there is and then turn left."
         3: ": The `if` statement will help the farmer check if there is a path ahead.
           \ If there is, she will move forward.  Else, if there is no path, she will
-          pick as much lettuce as there is and then turn left."
->>>>>>> 1e931eb9
+          pick as much lettuce as there is and then turn left."