---
en:
  data:
    callouts:
      2-3 Artist 1 new_callout: {}
      2-3 Artist Debugging 1_callout:
        2-3_Artist_Debugging_1_a: Artist doesn't have a "Step" button, but you can drag the slider left to watch your program run more carefully.
      2-3 Bee Conditionals 5_callout:
        Bee_Cond_5_1a: Purple flowers can have either 1 or 0 nectar...but you won't know until you run the code!
      4-5 Artist Patterns Free Play_callout:
        4-5_Artist_Patterns_Free_Play_1: All of your favorite blocks are now organized into categories.  Click on these words to see where everything went!
      4-5 Bee Conditionals - FC Test_callout:
        4_5_Bee_Conditionals_2_1: Remember, check to see if EVERY cloud has a FLOWER. You don't have to check for honeycombs at all.
      4-5 Bee Conditionals 2_callout:
        4_5_Bee_Conditionals_2_1: Remember, check to see if EVERY cloud has a FLOWER. You don't have to check for honeycombs at all.
      AppLab Intro 2 - Edit place1 2_callout:
        dragTextAreaIn: Click and drag a "Text Area" onto the screen
        screenSelectorCallout3: Pick the screen you made
      AppLab Intro 2 - Edit place1_callout:
        screenSelectorCallout2: This is the screen selector
        changePlace1ID: Change the id of your screen here.
      AppLab Intro 2 - Edit startScreen_callout:
        applabIntro2_1: Click the title of your app
        appLabIntro2_designMenu: Use these menus to change your app's "text"
        appLabIntro2_textColor: Scroll down to change the "text color"
      AppLab Intro 2 - Edit startScreen2_callout:
        applabIntro2storyText: Click the story text on this screen
        appLabIntro2_editStoryText: Drag out the bottom right hand corner of this text box for more space. Then fill in your story text
        appLabIntro2_textColor: Try out some of the different properties you can change below
      AppLab Intro 2 - add Button_callout:
        designToolboxCallOut: Drag a button onto your screen.
        changeButtonID: Choose a clear "id" for your button. For example "callFriendButton" or "goOutsideButton"
        screenSelectorCallout3: Go to your "startScreen"
      AppLab Intro 2 - add more buttons 2_callout: {}
      AppLab Intro 2 - add more buttons_callout: {}
      AppLab Intro 2 - add onEvent_callout:
        onEventFirstTime: Click and drag an "onEvent" block into the workspace to the right
        setScreenFirstTime: Click and drag into the space in your "onEvent" block
      AppLab Intro 7 - Change Screen Color_callout:
        applab_hoc_finish: Did the screen turn green? If so, hit 'Finish'. If not, hit 'Reset', change your code, and hit 'Run' again.
      AppLab Intro 7 - thisOrThatAddButton_callout:
        AppLabHoCFinal11: You're now in Design Mode.
      AppLab_test02_callout: {}
      Applab AllTheThings ResourcesTab AllResources_callout: {}
      Applab AllTheThings ResourcesTab MapReference_callout: {}
      Applab AllTheThings ResourcesTab ReferenceLinks_callout: {}
      Applab test_callout: {}
      Big Game Animation 1 (copy 1)_callout: {}
      Big Game Animation 1_callout: {}
      Big Game Animation 2 (copy 1)_callout:
        Big Game Animation 2: Edit this function to animate the target
      Big Game Animation 2_callout:
        Big Game Animation 2_callout1: Edit this function to animate the target
        Big Game Animation 2_callout2: Delete this block and complete the definition
      Big Game Animation 3_callout:
        Big Game Animation 3_callout1: Edit this function to animate the danger
        Big Game Animation 3_callout2: Delete this block and complete the definition
      Big Game Animation 4_callout: {}
      Big Game Booleans 1_callout: {}
      Big Game Booleans 2_callout:
        Big Game Booleans 2: Open this drawer to edit the safe-left? function
      Big Game Booleans 3_callout: {}
      Big Game Booleans 4_callout:
        Big Game Booleans 3: Edit the onscreen? function to check both safe-left? and safe-right?
      Big Game Booleans 5_callout: {}
      Big Game Collision 1 (copy 1)_callout: {}
      Big Game Collision 1_callout: {}
      Big Game Collision 2_callout: {}
      Big Game Collision 3_callout:
        Big Game Collision 3: Fix this 'distance' function to make your collision detection work. You can use the existing 'line-length' function to calculate the distance from px to cx, and from py to cy.
      Big Game Collision 4_callout:
        Big Game Collision 4: Complete the collide? function so that it checks whether the distance between a given pair of coordinates is close enough for them to be touching.
      Big Game Final_callout: {}
      Big Game Player 1_callout: {}
      Big Game Player 2_callout: {}
      Big Game Vars 1_callout:
        big_game_finish: Click the finish button when you're ready to move to the next level.
      Big Game Vars 2 (copy 1)_callout:
        big_game_title: Edit this variable to change the title of your game
      Big Game Vars 2_callout:
        Big Game Vars 2_callout1: Click "edit" to change the title of your game
        Big Game Vars 2_callout2: Change the value of the title variable here
      Big Game Vars 3 (copy 1)_callout:
        big_game_bg: Edit this variable to change the background image of your game
      Big Game Vars 3_callout:
        big_game_bg: Click "edit" to change the background image of your game
      Big Game Vars 4 (copy 1)_callout: {}
      Big Game Vars 4_callout: {}
      CSD U3 - complex - compound conditionals_callout: {}
      CSD U3 - complex - key up and down_callout: {}
      CSD U3 - complex - key up and down_2018_callout: {}
      CSD U3 - complex - mouse down_callout: {}
      CSD U3 - complex - mouse down_2018_callout: {}
      CSD U3 - complex - mouse move_callout: {}
      CSD U3 - complex - mouse move_2018_callout: {}
      CSD U3 - complex - nested conditional_callout: {}
      CSD U3 - conditionals - first conditional 2-2018_callout: {}
      CSD U3 - conditionals - first conditional 2_callout: {}
      CSD U3 - conditionals - first conditional 2_2018_callout: {}
      CSD U3 - conditionals - first conditional_callout: {}
      CSD U3 - conditionals - first conditional_2018_callout: {}
      CSD U3 - conditionals - transition 2_callout: {}
      CSD U3 - conditionals - transition_callout:
        CSD_U3_L8_S6_C1: Put the console log statement here
      CSD U3 - conditionals - transition_2018_callout:
        CSD_U3_L8_S6_C1: Put the console log statement here
      CSD U3 - images - first sprite with image_callout: {}
      CSD U3 Boolean Modify_callout: {}
      CSD U3 Boolean Modify_2018_callout: {}
      CSD U3 Boolean Predict_callout: {}
      CSD U3 Boolean Predict_2018_callout: {}
      CSD U3 Compound Nested Challenge_callout: {}
      CSD U3 Compound Nested Challenge_2018_callout: {}
      CSD U3 Compound Nested Examples_callout: {}
      CSD U3 Conditional Project_callout: {}
      CSD U3 Conditionals Apple 2-2018_callout: {}
      CSD U3 Conditionals Apple 2_callout: {}
      CSD U3 Conditionals Apple 2_2018_callout: {}
      CSD U3 Conditionals Apple-2018_callout: {}
      CSD U3 Conditionals Apple_callout: {}
      CSD U3 Conditionals Apple_2018_callout: {}
      CSD U3 Diagonal Movement_callout: {}
      CSD U3 Diagonal Movement_2018_callout: {}
      CSD U3 Direction Animations-2018_callout: {}
      CSD U3 Direction Animations_callout: {}
      CSD U3 Direction Animations_2018_callout: {}
      CSD U3 Direction Arrows-2018_callout: {}
      CSD U3 Direction Arrows_callout: {}
      CSD U3 Direction Arrows_2018_callout: {}
      CSD U3 Draw Loop Plugged update your scene_callout: {}
      CSD U3 Draw Loop Plugged update your scene_2018_callout: {}
      CSD U3 Draw Loop Plugged wiggle sprite y_2018_callout: {}
      CSD U3 Drawing Squares to Corners_callout: {}
      CSD U3 Drawing Squares to Corners_2018_callout: {}
      CSD U3 Else_callout: {}
      CSD U3 Else_2018_callout: {}
      CSD U3 If Else_callout: {}
      CSD U3 If Else_2018_callout: {}
      CSD U3 Keyboard Input Challenge-2018_callout: {}
      CSD U3 Keyboard Input Challenge_callout: {}
      CSD U3 Keyboard Input Challenge_2018_callout: {}
      CSD U3 Keypress Boolean-2018_callout: {}
      CSD U3 Keypress Boolean_callout: {}
      CSD U3 Keypress Boolean_2018_callout: {}
      CSD U3 Keypress Watchers_callout: {}
      CSD U3 Keypress Watchers_2018_callout: {}
      CSD U3 L11 Freeplay_callout: {}
      CSD U3 L11 Freeplay_2018_callout: {}
      CSD U3 L12 Freeplay_callout: {}
      CSD U3 L12 Freeplay_2018_callout: {}
      CSD U3 L13 Freeplay_callout: {}
      CSD U3 L13 Freeplay_2018_callout: {}
      CSD U3 L3 Freeplay_callout: {}
      CSD U3 L3 Freeplay_2018_callout: {}
      CSD U3 L4 Freeplay_callout: {}
      CSD U3 L4 Freeplay_2018_callout: {}
      CSD U3 L6 Freeplay_callout: {}
      CSD U3 L6 Freeplay_2018_callout: {}
      CSD U3 L7 Freeplay_callout: {}
      CSD U3 L7 Freeplay_2018_callout: {}
      CSD U3 Property Conditional Multi_callout: {}
      CSD U3 Property Conditional_callout: {}
      CSD U3 Random Choice_callout: {}
      CSD U3 Random Intro_callout: {}
      CSD U3 Random Min Max_callout: {}
      CSD U3 Simple Drawing - Animation 2_callout: {}
      CSD U3 Sprites anitab 1_callout: {}
      CSD U3 Sprites anitab 1_2018_callout: {}
      CSD U3 Sprites intro debug_callout: {}
      CSD U3 Sprites intro debug_2018_callout: {}
      CSD U3 Sprites intro predict_callout: {}
      CSD U3 Sprites intro predict_2018_callout: {}
      CSD U3 Sprites intro sprites_callout: {}
      CSD U3 Sprites intro sprites_2018 - Validation Test_callout: {}
      CSD U3 Sprites intro sprites_2018_callout: {}
      CSD U3 Sprites scene challenge_callout: {}
      CSD U3 Sprites scene challenge_2018_callout: {}
      CSD U3 Sprites scene drawing_callout: {}
      CSD U3 Sprites scene drawing_2018_callout: {}
      CSD U3 Sprites scene sprites_callout: {}
      CSD U3 Sprites scene sprites_2018_callout: {}
      CSD U3 Sprites scene template_callout: {}
      CSD U3 Sprites scene template_2018_callout: {}
      CSD U3 Sprites scene text_callout: {}
      CSD U3 Sprites scene text_2018_callout: {}
      CSD U3 Sprites text debug-2018_callout: {}
      CSD U3 Sprites text debug_callout: {}
      CSD U3 Sprites text debug_2018_callout: {}
      CSD U3 Sprites text_callout: {}
      CSD U3 Sprites text_2018_callout: {}
      CSD U3 UP_ARROW-2018_callout: {}
      CSD U3 UP_ARROW_callout: {}
      CSD U3 UP_ARROW_2018_callout: {}
      CSD U3 Variables Predict Where X_callout:
        CSD_U3_variables: Change the number here
      CSD U3 Variables Predict Where XY Embed_callout:
        grid: Click here to show the grid.
      CSD U3 Variables Predict Where XY Embed_2018_callout:
        grid: Click here to show the grid.
      CSD U3 Variables Predict Where XY_callout:
        grid: Click here to show the grid.
      CSD U3 Variables Predict Where XY_2018_callout:
        grid: Click here to show the grid.
      CSD U3 Variables Predict Where X_2018_callout:
        CSD_U3_variables: Change the number here
      CSD U3 Variables TEMPLATE square_callout: {}
      CSD U3 Variables make a big square_callout: {}
      CSD U3 Variables make a square_callout: {}
      CSD U3 Watcher Debug_callout: {}
      CSD U3 Watcher Debug_2018_callout: {}
      CSD U3 abstraction accelerateX_callout:
        CSD_U3_L11_S6_C1: Add your code here.
      CSD U3 abstraction accelerateX_2018_callout:
        CSD_U3_L11_S6_C1: Add your code here.
      CSD U3 abstraction accelerateY_callout:
        CSD_U3_L11_S7_C1: Add your code here.
      CSD U3 abstraction accelerateY_2018_callout:
        CSD_U3_L11_S7_C1: Add your code here.
      CSD U3 abstraction change velocityX_callout:
        CSD_U3_L11_S5_C1: Add your block here.
      CSD U3 abstraction change velocityXY_callout:
        CSD_U3_L12_S4_C1: The velocity is updated here.
      CSD U3 abstraction change velocityY_callout:
        CSD_U3_L11_S6_C1: Add your block here.
      CSD U3 abstraction circle_callout:
        CSD_U3_L12_S7_C1: Look at this line.
      CSD U3 abstraction dragonfly (OLD)_callout:
        CSD_U3_L11_S5_C1: Add your block here.
      CSD U3 abstraction dragonfly OLD_callout:
        CSD_U3_L11_S5_C1: Add your block here.
      CSD U3 abstraction horse_callout:
        CSD_U3_L11_S13_C1: Set your sprite's velocityX and velocityY here
        CSD_U3_L11_S13_C2: Change your sprite's velocityY here.
      CSD U3 abstraction horse2_callout:
        CSD_U3_L11_S15_C1: Set your sprite's velocityY here
      CSD U3 abstraction horse3_callout:
        CSD_U3_L11_S16_C1: Use the counter pattern to make the horse fall here.
        CSD_U3_L11_S16_C2: Stop the horse from falling here.
      CSD U3 abstraction jump-2018_callout:
        CSD_U3_L11_S17_C1: Look at this if statement
        CSD_U3_L11_S17_C2: Send the frog back down here
      CSD U3 abstraction jump_callout:
        CSD_U3_L11_S17_C1: Look at this if statement
        CSD_U3_L11_S17_C2: Send the frog back down here
      CSD U3 abstraction jump_2018_callout:
        CSD_U3_L11_S17_C1: Look at this if statement
        CSD_U3_L11_S17_C2: Send the frog back down here
      CSD U3 abstraction jumper intro_callout:
        CSD_U3_L11_S17_C1: Set the sprite's starting position here.
        CSD_U3_L11_S17_C2: Set the hay bale's velocity here
        CSD_U3_L11_S17_C3: Add your if statement here.
      CSD U3 abstraction jumper template_callout:
        CSD_U3_L11_S17_C1: Set the sprite's starting position here.
        CSD_U3_L11_S17_C2: Set the hay bale's velocity here
        CSD_U3_L11_S17_C3: Add your if statement here.
      CSD U3 abstraction jumping_callout:
        CSD_U3_L13_S8_C1: Set the velocity here
      CSD U3 abstraction jumping_2018_callout:
        CSD_U3_L13_S8_C1: Set the velocity here
      CSD U3 abstraction looping_callout:
        CSD_U3_L11_S17_C1: Look at this if statement
      CSD U3 abstraction looping_2018_callout:
        CSD_U3_L11_S17_C1: Look at this if statement
      CSD U3 abstraction parabola_callout:
        CSD_U3_L11_S13_C1: Add your block here.
      CSD U3 abstraction rotation accelerate_callout:
        CSD_U3_L11_S5_C1: Look at this code.
        CSD_U3_L11_S5_C2: Add your code here.
      CSD U3 abstraction rotation control_callout:
        CSD_U3_L11_S5_C1: Look at this code.
      CSD U3 abstraction rotation control_2018_callout:
        CSD_U3_L11_S5_C1: Look at this code.
      CSD U3 abstraction rotation_callout:
        CSD_U3_L11_S4_C1: Use the rotationSpeed block here
      CSD U3 abstraction rotation_2018_callout:
        CSD_U3_L11_S4_C1: Use the rotationSpeed block here
      CSD U3 abstraction setSpeed accelerate_callout:
        CSD_U3_L11_S14_C1: Add your code here.
      CSD U3 abstraction sidescroll intro_callout:
        CSD_U3_L11_S17_C1: Set the sprite's starting position here.
        CSD_U3_L11_S17_C2: Set the hay bale's velocity here
        CSD_U3_L11_S17_C3: Add your if statement here.
      CSD U3 abstraction sidescroll template-2018_callout:
        CSD_U3_L11_S17_C1: Set the sprite's starting position here.
        CSD_U3_L11_S17_C2: Set the hay bale's velocity here
        CSD_U3_L11_S17_C3: Add your if statement here.
      CSD U3 abstraction sidescroll template_callout:
        CSD_U3_L11_S17_C1: Set the sprite's starting position here.
        CSD_U3_L11_S17_C2: Set the hay bale's velocity here
        CSD_U3_L11_S17_C3: Add your if statement here.
      CSD U3 abstraction sidescroll template_2018_callout:
        CSD_U3_L11_S17_C1: Set the sprite's starting position here.
        CSD_U3_L11_S17_C2: Set the hay bale's velocity here
        CSD_U3_L11_S17_C3: Add your if statement here.
      CSD U3 abstraction sidescroll_callout:
        CSD_U3_L11_S17_C1: Set the sprite's starting position here.
        CSD_U3_L11_S17_C2: Set the hay bale's velocity here
        CSD_U3_L11_S17_C3: Add your if statement here.
      CSD U3 abstraction tumbleweed_callout:
        CSD_U3_L11_S17_C1: Look at this if statement
      CSD U3 abstraction tumbleweed_2018_callout:
        CSD_U3_L11_S17_C1: Look at this if statement
      CSD U3 abstraction velocityX control_callout:
        CSD_U3_L11_S5_C1: Look at this code.
      CSD U3 abstraction velocityX control_2018_callout:
        CSD_U3_L11_S5_C1: Look at this code.
      CSD U3 abstraction velocityX if-statements_callout:
        CSD_U3_L11_S5_C1: Look at this code.
      CSD U3 abstraction velocityX if-statements_2018_callout:
        CSD_U3_L11_S5_C1: Look at this code.
      CSD U3 abstraction velocityX_callout:
        CSD_U3_L11_S4_C1: Add your block here.
      CSD U3 abstraction velocityX_2018_callout:
        CSD_U3_L11_S4_C1: Add your block here.
      CSD U3 abstraction velocityY 2_callout:
        CSD_U3_L11_S5_C1: Add your block here.
      CSD U3 abstraction velocityY control_callout:
        CSD_U3_L11_S5_C1: Look at this code.
      CSD U3 abstraction velocityY control_2018_callout:
        CSD_U3_L11_S5_C1: Look at this code.
      CSD U3 abstraction velocityY_callout:
        CSD_U3_L11_S5_C1: Add your block here.
      CSD U3 abstraction velocityY_2018_callout:
        CSD_U3_L11_S5_C1: Add your block here.
      CSD U3 challenge face_callout: {}
      CSD U3 challenge face_2018_callout: {}
      CSD U3 challenge new shape_callout: {}
      CSD U3 challenge new shape_2018_callout: {}
      CSD U3 collisions getSpeed_callout:
        CSD_U3_L11_S2_C1: Add your code for the compass here.
        CSD_U3_L11_S2_C2: Change the code to display speed here.
      CSD U3 collisions isTouching intro_callout:
        CSD_U3_L12_S2_C1: Add your block here.
      CSD U3 collisions isTouching intro_2018_callout:
        CSD_U3_L12_S2_C1: Add your block here.
      CSD U3 collisions pinball2_callout:
        CSD_U3_L14_S16_C1: Sprite interactions go in this function.
      CSD U3 collisions scoreboard_callout:
        CSD_U3_L12_S8_C1: These blocks display the score.
        CSD_U3_L12_S8_C2: The blocks that determine whether the bunny has caught the carrot go here.
      CSD U3 collisions scoreboard_2018_callout:
        CSD_U3_L12_S8_C1: These blocks display the score.
        CSD_U3_L12_S8_C2: The blocks that determine whether the bunny has caught the carrot go here.
      CSD U3 collisions try blocks_callout:
        CSD_U3_L13_S6_C1: Change this block.
      CSD U3 collisions try blocks_2018_callout:
        CSD_U3_L13_S6_C1: Change this block.
      CSD U3 collisions types_callout:
        CSD_U3_L13_S6_C1: Add your code here.
      CSD U3 collisions types_2018_callout:
        CSD_U3_L13_S6_C1: Add your code here.
      CSD U3 debug_callout:
        CSD_U3_rect_c1: Here is the code
        CSD_U3_rect_c2: Drag this block into the code area.
      CSD U3 debug_2018_callout:
        CSD_U3_rect_c1: Here is the code
        CSD_U3_rect_c2: Drag this block into the code area.
      CSD U3 ellipse_callout:
        CSD_U3_rect_c1: Here is the code
        CSD_U3_rect_c2: Drag this block into the code area.
      CSD U3 ellipse_2018_callout:
        CSD_U3_rect_c1: Here is the code
        CSD_U3_rect_c2: Drag this block into the code area.
      CSD U3 fill_callout:
        CSD_U3_rect_c1: Here is the code
        CSD_U3_rect_c2: Drag this block into the code area.
      CSD U3 fill_2018_callout:
        CSD_U3_rect_c1: Here is the code
        CSD_U3_rect_c2: Drag this block into the code area.
      CSD U3 game backgrounds_callout:
        CSD_U3_S18_L4_C1: This block calls your function.
        CSD_U3_L18_S4_C2: Functions area
      CSD U3 game backgrounds_2018_callout:
        CSD_U3_S18_L4_C1: This block calls your function.
        CSD_U3_L18_S4_C2: Functions area
      CSD U3 game variables_callout:
        CSD_U3_S18_L3_C1: This block creates a new variable.
        CSD_U3_L18_S3_C2: Variables area
      CSD U3 game variables_2018_callout:
        CSD_U3_S18_L3_C1: This block creates a new variable.
        CSD_U3_L18_S3_C2: Variables area
      CSD U3 keydown conditional-2018_callout: {}
      CSD U3 keydown conditional_callout: {}
      CSD U3 keydown conditional_2018_callout: {}
      CSD U3 my-rect_callout:
        CSD_U3_rect_c1: Here is the code
        CSD_U3_rect_c2: Here is the "Run" button.
      CSD U3 picture_callout: {}
      CSD U3 picture_2018_callout: {}
      CSD U3 platform background1_callout:
        CSD_U3_L16_S3_C1: the function that draws the background
        CSD_U3_L16_S3_C2: the code that calls the function
        CSD_U3_L16_S3_C3: Change this function.
      CSD U3 platform background1_2018_callout:
        CSD_U3_L16_S3_C1: the function that draws the background
        CSD_U3_L16_S3_C2: the code that calls the function
        CSD_U3_L16_S3_C3: Change this function.
      CSD U3 platform platform1_callout:
        CSD_U3_S17_L8_C1: This block creates a new sprite.
      CSD U3 platform platform1_2018_callout:
        CSD_U3_S17_L8_C1: This block creates a new sprite.
      CSD U3 platform scoreboard_callout:
        CSD_U3_L17_S7_C1: Score is printed here.
      CSD U3 platform scoreboard_2018_callout:
        CSD_U3_L17_S7_C1: Score is printed here.
      CSD U3 platform variable1_callout:
        callout: This block creates a variable.
      CSD U3 platform variable1_2018_callout:
        callout: This block creates a variable.
      CSD U3 rect_callout:
        CSD_U3_rect_c1: Here is the code
        CSD_U3_rect_c2: Here is the "Run" button.
      CSD U3 rect_2018_callout:
        CSD_U3_rect_c1: Here is the code
      CSD U3 sequence_callout:
        CSD_U3_rect_c1: Here is the code
        CSD_U3_rect_c2: Drag this block into the code area.
      CSD U3 sequence_2018_callout:
        CSD_U3_rect_c1: Here is the code
        CSD_U3_rect_c2: Drag this block into the code area.
      CSD U6 colorLeds intensity_callout:
        CSDU6L10_rainbow: Add your code here
      CSD U6 colorLeds intensity_2018_callout:
        CSDU6L10_rainbow: Add your code here
      CSD U6 colorLeds predict_callout: {}
      CSD U6 colorLeds predict_2018_callout: {}
      CSD U6 getProperty input_callout:
        CSD_U6L06P03: Add your block here.
      CSD U6 getProperty input_2018_callout:
        CSD_U6L06P03: Add your block here.
      CSD U6 light show predict_callout:
        CSDUDL03P09: What does this line do?
      CSD U6 light show predict_2018_callout:
        CSDUDL03P09: What does this line do?
      CSD U6 light show_callout:
        CSDUDL03P09: What does this line do?
      CSD U6 light show_2018_callout:
        CSDUDL03P09: What does this line do?
      CSD U6 tugowar variables 1_callout:
        CSD_U6_startGame: Define startGame here
      CSD U6 tugowar variables 1_2018_callout:
        CSD_U6_startGame: Define startGame here
      CSD U6 tugowar variables 2_callout:
        CSD_U6_movePlayer: Define movePlayer() here
      CSD U6 tugowar variables 2_2018_callout:
        CSD_U6_movePlayer: Define movePlayer() here
      CSD U6 tugowar variables 3_callout:
        CSD_U6_checkWin: Check if the player has won
      CSD U6 tugowar variables 3_2018_callout:
        CSD_U6_checkWin: Check if the player has won
      CSDU4 - Design Mode - 3_callout: {}
      CSPU5_U3L16 - setPosition to fixed location_callout:
        firstTimeSetPosition: Drag this inside the event handler function. Then click the arrows to get rid of the width and height parameters.
      CSPU5_U3L16 - setPosition to move button_callout:
        randNumReminder: Use this as the the value for the x and y coordinates in setPosition.  Just drag it into the parameter you want.
      CSPU5_U3L16 - setPosition to move button_2018_callout:
        randNumReminder: Use this as the the value for the x and y coordinates in setPosition.  Just drag it into the parameter you want.
      CSPU5_setPosition to fixed location_callout:
        firstTimeSetPosition: Drag this inside the event handler function. Then click the arrows to get rid of the width and height parameters.
      CSPU5_setPosition to fixed location_2018_callout:
        firstTimeSetPosition: Drag this inside the event handler function. Then click the arrows to get rid of the width and height parameters.
      Calc Circles of Eval .1_callout:
        Calc Circles of Eval .1: This is the evaluation block. Click on the drop down box to change the number
      Calc Circles of Eval .2_callout:
        calc_question_marks: Select the right number from this dropdown
      Calc Circles of Eval 3_callout:
        Calc Circles of Eval 3_callout1: Replace the ???'s with the correct number to complete this puzzle
      Calc Design Recipe 1_callout:
        calc design recipe 1: Open the Functions drawer and click the "Create a Function" button
      Calc Vars 1.1_callout:
        Calc Vars 1.1_age: What number should you multiply to calculate age in days?
      Calc Vars 1_callout:
        Calc Vars 1_edit_option: Click on edit to change the value of this variable
      Calc Vars 2.1_callout:
        Calc Vars 2.1_num_months: Drop the number of months in a year here
      Code Studio Puzzle Challenge 1 - Artist_callout: {}
      Code Studio Puzzle Challenge 12 - Artist_callout:
        Code Studio Puzzle Challenge 12 - Artist_callout1: Click "Clear Puzzle" to return to the original code.
      Code Studio Puzzle Challenge 5 - Bee_callout:
        Code Studio Puzzle Challenge 5 - Bee_callout1: 3. Press "Run" to execute your code
        Code Studio Puzzle Challenge 5 - Bee_callout2: 2. Connect blocks to the "When Run" block
        Code Studio Puzzle Challenge 5 - Bee_callout3: 1. Drag blocks from the toolbox
      Code Studio Puzzle Challenge 6 - Bee_callout:
        Code Studio Puzzle Challenge 6 - Bee_callout1: Drag blocks into the trash can to delete them
      Code Studio Puzzle Challenge Var - Artist_callout: {}
      Counting_callout:
        New Play Lab Project_callout1: Click the categories to see the blocks in your toolbox! Drag blocks to the workspace add them to your program
        New Play Lab Project_callout2: Hit "Run" to save and run your program
        sign_in_to_save_project: Want to access your project later? Sign in to save this project to your account!
      Course 4 Artist 4_callout:
        repeat_full_circle: Enter in the number of times the zombie has to move to make a full circle
      Course 4 Artist 7_callout:
        repeat_blocks: Use the "Repeat" block and wrap it around the blocks in the workspace
      Course 4 Artist For Loops 4_callout:
        place_counter_variable: Drag your counter variable inside this block
      Course 4 Artist Functions 4_callout:
        create_function: Click here to open the "Functions" flyout, then click the "Create a Function" button.
      Course 4 Artist Functions 5 OLD_callout:
        house_hint: It's ok if the picture doesn't look like a house yet. We will fix it in the next puzzle.
      Course 4 Artist Functions 8_callout:
        edit_function: Click here to edit your function.
      Course 4 Artist Functions challenge_callout:
        Course_4_Artist_Functions_challenge_1: Notice that we've sorted all of blocks and put them behind categories to keep things tidy.  Click here to find all of the blocks that you need.
      Course 4 Artist Params 2_callout:
        length_parameter: Can you update this function so it uses the "length" parameter?
      Course 4 Artist Params 4_callout:
        create_function: Click here to open the "Functions" flyout, then click the "Create a Function" button.
      Course 4 Artist Vars 1_callout:
        repeat_blocks: Use the "Repeat" block and wrap it around the blocks in the workspace
      Course 4 Artist Vars 10_callout:
        set_sides: Use this block to set "sides" to the number needed to complete the puzzle.
      Course 4 Artist Vars 12_callout:
        set_length: Use this block to set "length" to the correct value.
      Course 4 Artist Vars 13_callout: {}
      Course 4 Artist Vars 2_callout:
        set_length: Use this block to set "length" to the correct value.
      Course 4 Artist Vars 3_callout:
        place_variable: Drag your variable inside this block
      Course 4 Artist Vars 6_callout:
        degrees_per_side: Divide 360 by the number of sides to get the size of each angle in degrees.
      Course 4 Artist Vars 8_callout:
        Course_4_Artist_Vars_8_a: Need more space?  Pull this bar over to make the coding area wider.
      Course 4 Artist Vars 9_callout:
        set_sides: Use this block to set "sides" to the number needed to complete the puzzle.
      Course 4 Bee 1_callout:
        if_bee_nectar: Use the "if" block to decide if the bee should get nectar or make honey
      Course 4 Bee 3_callout:
        if_else_bee: Use the "if/else" block so that the Bee gets nectar from a flower and makes honey if it's not a flower
      Course 4 Bee For Loops 1_callout:
        get_nectar: Use the new "get nectar" block.
      Course 4 Bee For Loops 6_callout:
        actions_category: The tool box got a new look! The "Actions" blocks are in here now.
      Course 4 Bee Params 2_callout:
        edit_get_nectar: Use this button to edit the function and change the direction the Bee will turn to get the nectar.
      Course 4 Bee Params 3_callout: {}
      Course 4 Bee Params 4 - Two WhenRun_callout:
        Course_4_Bee_Params_4: Setting these variables to either "0" or "1" is called setting a "flag". This flag can signal our function with the direction that our bee needs to go.
      Course 4 Bee Params 4_callout: {}
      Course 4 Maze 1_callout:
        Course 4 Maze 1_callout1: Hit "Run" to try your program
        Course 4 Maze 1_callout2: Drag the "move" block and snap it below the other blocks in the workspace
      Course 4 Maze 4_callout:
        repeat: Put blocks inside the loop to repeat commands
      Course 4 Play Lab Params 2_callout:
        Course_4 _Play_Lab_Params_2_1: Click "edit" to update this function so that it uses the height parameter.
      Course 4 Play Lab Params 3_callout:
        edit_function: Click here to edit your function.
      Course 4 Play Lab Params 5_callout: {}
      Course 4 Play Lab Params 6_callout:
        edit_add_parameter: Click edit to add a parameter in your function
      Course 4 Play Lab Vars 1_callout:
        arrows_move_actor: Use the arrows to move the actor
      Course 4 Play Lab Vars 6_callout: {}
      Course 4 Play Lab Vars 9_callout:
        Course_4_Play_Lab_Vars_9_1: All of your blocks are now organized behind categories! Click on a label to see the pieces inside.
      Course 4 Play Labs For Loops 5_callout:
        Course_4_Play_Labs_For_Loops_5: Woah!  My code exploded!  Can you put it back together to solve this puzzle?
      Course 4 Playlab For Loop Freeplay_callout: {}
      Course 4 Playlab For Loops 4b_callout:
        Course_4_Playlab_For_Loops_4b_1: Notice that the `counter` variable has a different name for each character?  That's so each `for` loop can control its own counter.
        Course_4_Playlab_For_Loops_4b_2: In this puzzle, you are only allowed to change the "increment" of the `for` loops.
      Course 4 Playlab For Loops 5b_callout: {}
      Course 4 Playlab For Loops 6b_callout: {}
      Course 4 SCV 6_callout:
        Course_4_SCV_6: This block allows you to customize your color to almost anything you want to see!  Play around with the numbers to see what happens!
      CourseF_PlayLab_vars1_callout:
        arrows_move_actor: Use the arrows to move the actor
      CourseF_PlayLab_vars10_callout:
        Course_4_Play_Lab_Vars_9_1: All of your blocks are now organized behind categories! Click on a label to see the pieces inside.
      CourseF_PlayLab_vars6_callout: {}
      CourseF_PlayLab_vars7_callout: {}
      CourseF_PlayLab_vars8_callout: {}
      Dance short test 2_callout: {}
      Dance short test_callout: {}
      Dance_Events_Example_Video_callout: {}
      Dance_Party_01_callout:
        dance_callout_01: Add this block to your program!
      Dance_Party_01_low_callout:
        dance_callout_01: Add this block to your program!
      Dance_Party_02_callout:
        dance_callout_02: Add this block to your program!
      Dance_Party_04_callout:
        dance_callout_04: Add this block to your program!
      Dance_Party_06_callout:
        dance_callout_06: Add your new dancer here
      Dance_Party_07_callout: {}
      Dance_Party_1_callout: {}
<<<<<<< HEAD
=======
      Dance_Party_11_5_callout:
        dance_party_11_5_groups: Look here for "all ducks" blocks
>>>>>>> bda27c65
      Dance_Party_11.5_test_callout:
        dance_party_11.5_groups: Look here for "all ducks" blocks
      Dance_Party_11_callout:
        dance_callout_11_a: New block!
        dance_callout_11_b: New block!
      Dance_Party_11_5_callout:
        dance_party_11.5_groups: Look here for "all ducks" blocks
      Dance_Party_11b_callout: {}
      Dance_Party_2_callout: {}
      Dance_Party_4_callout: {}
      Dance_Party_6_callout: {}
      Dance_Party_7_callout: {}
      Eval Booleans 2_callout:
        Eval Booleans 2 1: Select a number that will make this expression evaluate to true
      Eval Cond 1_callout:
        Eval Cond 1 1: Click edit to change the value of this variable
      Eval Define Funcs 2_callout:
        Eval Define Funcs 2 triangle: Change the triangle's style here
      Eval Define Funcs 3_callout:
        Eval Define Funcs 3: Make our function use the radius parameter instead of always having a radius of 50.
      Eval Define Funcs 4_callout:
        Eval Define Funcs 4: Go to the Functions drawer to "Create a Function"
        Eval Define Funcs 4B: Click "Add" to add a domain radius, of type Number
        Eval Define Funcs 4C: Set the range to Image
      Eval Define Funcs Test_callout:
        Eval Define Funcs 3: Make our function use the radius parameter instead of always having a radius of 50.
      Eval Design Recipe .1_callout:
        edit_function: Click here to edit your function.
      Eval Design Recipe 3_callout:
        eval_design_recipe_3: This is your function definition. This code runs every time you use the 'wide-rect' function
      Eval Strings Images .1_callout:
        type_string: 'Drag this string into the evaluate block in the workspace. '
      Eval Strings Images .2_callout: {}
      Eval Strings Images 1_callout:
        purple_image_block: Purple colored blocks output Image values
      Eval Strings Images 2_callout:
        string_block_color: Try typing in a color as a String here
      Eval Strings Images 3_callout:
        Eval Strings Images 3: Use this style block and select "outline"
      Eval Strings Images 5_callout:
        Eval Strings Images 5_callout1: Overlay a triangle by filling in this slot
      Eval Strings Images 7_callout: {}
      Fish Tank 2-validated_callout: {}
      Fish Tank 2-validated_2019_callout: {}
      Fish Tank 2-validated_simple_callout: {}
      Frozen Project Test Toolbox_callout:
        snowflake_dropdown: Use this drop-down to create different snowflakes!
      Frozen Project Toolbox (Old)_callout:
        snowflake_dropdown: Use this drop-down to create different snowflakes!
      Function intro Ryan_callout:
        Function_intro_Ryan_1: This little instruction tells the computer to run the BIG chunk of code with the same name in the workspace.
      Function intro Ryan_2019_callout:
        Function_intro_Ryan_1: This little instruction tells the computer to run the BIG chunk of code with the same name in the workspace.
      Geometric Pattern_callout:
        4-5_Artist_Patterns_Free_Play_1: All of your favorite blocks are now organized into categories.  Click on these words to see where everything went!
      Geometric Sun_callout:
        4-5_Artist_Patterns_Free_Play_1: All of your favorite blocks are now organized into categories.  Click on these words to see where everything went!
      Geometric Sun_2018_callout:
        4-5_Artist_Patterns_Free_Play_1: All of your favorite blocks are now organized into categories.  Click on these words to see where everything went!
      Geometric Sun_2019_callout:
        4-5_Artist_Patterns_Free_Play_1: All of your favorite blocks are now organized into categories.  Click on these words to see where everything went!
      HOC Dance 0_draft_callout: {}
      HOC Dance 1_callout: {}
      HOC Dance 1_draft_callout: {}
      HOC Dance 2_draft_callout: {}
      HOC Dance 3_draft_callout: {}
      HOC Dance 5_callout: {}
      HOC Dance 5_draft_callout: {}
      HOC Dance 6pre_draft_callout: {}
      HOC Dance 9_callout: {}
      HOC Dance 9_draft_callout: {}
      HOC Dance make group_callout: {}
      Infinity_move_collide_callout:
        Infinity_move_collide_callout: Play a sound when this event occurs.
      Infinity_move_directions_callout:
        Infinity_move_directions_callout: Which block will make Baymax move up when the up arrow is pressed?
        Infinity_move_directions_callout_arrow: Use these arrows to steer
      Infinity_move_right_callout:
        Infinity_move_right_runbutton: Add move block here
      Infinity_repeat_callout:
        Infinity_repeat_callout: Place Move blocks inside here
      InspirationalArtwork_callout:
        InspirationalArtwork_1: Try using the new `comment` block under this label to leave yourself notes inside your program!
      InspirationalArtwork_2018_callout:
        InspirationalArtwork_1: Try using the `comment` block under this label to leave yourself notes inside your program!
      InspirationalArtwork_2019_callout:
        InspirationalArtwork_1: Try using the `comment` block under this label to leave yourself notes inside your program!
      Luigi's Pizza 1 (copy 1)_callout:
        luigi's pizza 1: Try ordering a pepperoni pizza
      Luigi's Pizza 1_callout:
        luigi's pizza 1: Try ordering a pepperoni pizza
      Luigi's Pizza 2 (copy 1)_callout:
        luigi's pizza 2: Edit this function to add your own toppings
      Luigi's Pizza 2_callout:
        luigi_pizza_2: Edit this function to add your own toppings
      Luigi's Pizza 3 (copy 1)_callout: {}
      Luigi's Pizza 3_callout: {}
      Luigi's Pizza 4_callout: {}
      MC HOC 2016 Level 2-2_callout:
        craft2_run_button_callout: When you are ready, hit "Run" to try your program.
      MC HOC 2016 Level 6_callout: {}
      MC HOC 2016 New Drop_callout: {}
      MC HOC 2016 New Spawn_callout: {}
      MC HOC 2016 New Walk_callout:
        MC_HOC_2016_New_Walk_callout2: Hit "Run" to start moving.
      MC_HOC_2017_01_Cole_callout:
        MC_HOC_2017_01_Cole_2: Use the arrow keys or click here to start moving the player.
      MC_HOC_2017_01_Kiki_callout: {}
      MC_HOC_2017_02_Cole_callout: {}
      MC_HOC_2017_02_Cole_2019_callout: {}
      MC_HOC_2017_02_Will_callout:
        MC_HOC_2017_02_Cole_1: Now your player has a buddy!  You can write code for the Agent to help get you through the levels.
      MC_HOC_2017_03_Cole_callout:
        MC_HOC_2017_03_Cole_1: This is a `repeat` loop!  Click it into the workspace and add code that you want to run over and over.
      MC_HOC_2017_03_Cole_2019_callout:
        MC_HOC_2017_03_Cole_1: This is a `repeat` loop!  Click it into the workspace and add code that you want to run over and over.
      MC_HOC_2017_04_Cole_callout:
        MC_HOC_2017_04_Cole_a: The Agent can hover over water, but the player can't!
      MC_HOC_2017_04_Cole_2019_callout:
        MC_HOC_2017_04_Cole_a: The Agent can hover over water, but the player can't!
      MC_HOC_2017_04_Kiki_callout:
        MC_HOC_2017_04_Kiki_1: Click this into the workspace and add some code to repeat it over and over again!
      MC_HOC_2017_06_Cole_callout:
        MC_HOC_2017_06_Cole_1: You cannot throw these blocks away, but you can edit them!
      MC_HOC_2017_06_Cole_2019_callout:
        MC_HOC_2017_06_Cole_1: You cannot throw these blocks away, but you can edit them!
      MC_HOC_2017_08_RY_callout:
        MC_HOC_2017_08_RY_1: 'The Agent can hover over lava, but the player can''t!  '
      MC_HOC_2017_08_Will_callout:
        MC_HOC_2017_08_RY_1: 'The Agent can hover over lava, but the player can''t!  '
      MC_HOC_2017_Ali_callout:
        MC_HOC_2017_08_RY_1: 'The Agent can hover over lava, but Steve and Alex can''t!  '
      MC_HOC_2017_Ali_2019_callout:
        MC_HOC_2017_08_RY_1: 'The Agent can hover over lava, but Steve and Alex can''t!  '
      MSM Defining Vars 2_callout:
        MSM Defining Vars 2_callout1: Click "edit" to open the function editor to update the function
        MSM Defining Vars 2_callout2: Define the triangle here
      MSM Defining Vars 3_callout:
        MSM Defining Vars 3: Click here to find your variables
      Mike Playlab Project_callout:
        New Play Lab Project_callout1: Click the categories to see the blocks in your toolbox! Drag blocks to the workspace add them to your program
        New Play Lab Project_callout2: Hit "Run" to save and run your program
        sign_in_to_save_project: Want to access your project later? Sign in to save this project to your account!
      Modular Arithmetic_callout: {}
      NEW Course 4 Artist Functions 10_callout: {}
      NEW Course 4 Artist Functions 3_callout:
        NEW_Course_4_Artist_Functions_3_1: Click here to edit the new function so that it creates a square.
      NEW Course 4 Artist Functions 5_callout:
        edit_function: Click here to edit your function.
        function_editor_draw_square: This is your function definition. These blocks run everytime you use the "draw a square" block
      NEW Course 4 Artist Functions 7_callout:
        edit_function: Click here to edit your function.
      NEW Course 4 Artist Functions 8_callout:
        edit_function: Click here to edit your function.
      NEW Course 4 Artist Params 10_callout:
        create_function: Click here to open the "Functions" flyout, then click the "Create a Function" button.
      NEW Course 4 Artist Params 2_callout:
        create_function: 
        name_function: 
        write_draw_triangle_function: 
      NEW Course 4 Artist Params 9_callout:
        edit_add_parameter: Click edit to add a parameter in your function
        add_and_drag_parameter: Write in the name of your parameter here, click add, and then drag it into your function definition
      NEW Course 4 Artist Vars 6_callout:
        place_length_variable: Drag the length variable here to replace the question marks
      NEW Course 4 Bee For Loops 4_callout:
        bee_for_loop: Enter the largest number of nectar you want the bee to collect here
      NEW Course 4 Bee For Loops 5_callout:
        actions_category: The tool box got a new look! The "Actions" blocks are in here now.
      New App Lab Project_callout: {}
      New Artist Project_callout:
        New Artist Project_callout1: Click the categories to see the blocks in your toolbox! Drag blocks to the workspace to add them to your program
        New Artist Project_callout2: Hit "Run" to save and run your program
        sign_in_to_save_project: Want to access your project later? Sign in to save this project to your account!
      New Frozen Project_callout:
        snowflake_dropdown: Use this drop-down to create different snowflakes!
      New Maker Lab Project_callout: {}
      New Play Lab Project_callout:
        New Play Lab Project_callout1: Click the categories to see the blocks in your toolbox! Drag blocks to the workspace add them to your program
        New Play Lab Project_callout2: Hit "Run" to save and run your program
        sign_in_to_save_project: Want to access your project later? Sign in to save this project to your account!
      Ninjacat Demo B_callout:
        Ninjacat Demo B: Click `Run` to try out the game
      Ninjacat Demo No Animate_callout:
        Ninjacat Demo B: Click `Run` to try out the game
      Overworld Chop Trees_callout:
        craft_callout_preplaced: We've put some blocks here to get you started
      Overworld Chop Trees_2018_callout:
        craft_callout_preplaced: We've put some blocks here to get you started
      Overworld Chop Trees_2019_callout:
        craft_callout_preplaced: We've put some blocks here to get you started
      Overworld House Frame Chosen_callout:
        craft_callout_preplaced_house: This code will start building your house. Can you finish it?
      Overworld House Frame Chosen_2018_callout:
        craft_callout_preplaced_house: This code will start building your house. Can you finish it?
      Overworld House Frame Chosen_2019_callout:
        craft_callout_preplaced_house: This code will start building your house. Can you finish it?
      Overworld Move to Sheep_callout:
        craft_run_button_callout: Hit "Run" to try your program
        craft_drag_block_callout: Drag a "move forward" block and snap it below the other block
      Overworld Move to Sheep_2018_callout:
        craft_run_button_callout: Hit "Run" to try your program
        craft_drag_block_callout: Drag a "move forward" block and snap it below the other block
      Overworld Move to Sheep_2019_callout:
        craft_run_button_callout: Hit "Run" to try your program
        craft_drag_block_callout: Drag a "move forward" block and snap it below the other block
      Overworld Place Wall_callout:
        craft_inside_repeat: Repeat actions by placing blocks in here
      Overworld Place Wall_2018_callout:
        craft_inside_repeat: Repeat actions by placing blocks in here
      Overworld Place Wall_2019_callout:
        craft_inside_repeat: Repeat actions by placing blocks in here
      PDAlg 13-16 Sam Extension Puzzle_callout: {}
      PDAlg 17-20 Luigi Extension Puzzle_callout: {}
      PDAlg Big Game History_callout: {}
      PDAlg Big Game Remix_callout: {}
      PDAlg Design Recipe Delete_callout: {}
      PS clone CSD U3 Variables Predict Where XY_callout:
        grid: Click here to show the grid.
      PS copy - CSD U3 Variables Predict Where XY Embed_callout:
        grid: Click here to show the grid.
      PS copy 2-3 Bee Conditionals 5_callout:
        Bee_Cond_5_1a: Purple flowers can have either 1 or 0 nectar...but you won't know until you run the code!
      PS copy CSD U3 Variables Predict Where XY_callout:
        grid: Click here to show the grid.
      Pizza on a Plate_callout:
        4-5_Artist_Patterns_Free_Play_1: All of your favorite blocks are now organized into categories.  Click on these words to see where everything went!
      Play Lab Rocket 2_callout:
        pass_function: This start(function) block lets you pass your function (not the value your function returns with some input) into the rocket animation library. The animation you see on screen is actually using your function to move the rocket!
        play lab rocket 2: Define your rocket-height function here
      Play Lab Rocket 2B_callout:
        pass_function: This black block lets you pass your function (not the value your function returns with some input) into the rocket animation library. The animation you see on screen is actually using your function to move the rocket!
      Play Lab Rocket 3_callout:
        Play Lab Rocket 3 1: Update the purpose statement before moving on to the examples and definition.
      Play Lab Rocket Free Play_callout: {}
      Poorva copy U3L2 Using Simple Commands_callout: {}
      Quantum Bee - Ryan_callout:
        feeling_stuck_callout_test: " Feeling Stuck?<br />Click the lightbulb for a hint!"
      Robot Doodle_callout:
        4-5_Artist_Patterns_Free_Play_2: Try using the new `comment` block under this label to leave yourself notes inside your program!
      Robot Doodle_2018_callout:
        4-5_Artist_Patterns_Free_Play_2: Try using the new `comment` block under this label to leave yourself notes inside your program!
      Robot Doodle_2019_callout:
        4-5_Artist_Patterns_Free_Play_2: Try using the new `comment` block under this label to leave yourself notes inside your program!
      Robot Drawing_callout:
        4-5_Artist_Patterns_Free_Play_1: All of your favorite blocks are now organized into categories.  Click on these words to see where everything went!
      Robot_callout:
        4-5_Artist_Patterns_Free_Play_1: All of your favorite blocks are now organized into categories.  Click on these words to see where everything went!
      Rock Paper Scissors_callout:
        New Play Lab Project_callout1: Click the categories to see the blocks in your toolbox! Drag blocks to the workspace add them to your program
        New Play Lab Project_callout2: Hit "Run" to save and run your program
        sign_in_to_save_project: Want to access your project later? Sign in to save this project to your account!
      Rocket Height Course A_callout:
        pass_function: This start(function) block lets you pass your function (not the value your function returns with some input) into the rocket animation library. The animation you see on screen is actually using your function to move the rocket!
      Ryan - 4-5 Bee Conditionals 2_callout:
        4_5_Bee_Conditionals_2_1: Remember, check to see if EVERY cloud has a FLOWER. You don't have to check for honeycombs at all.
      Ryan - Bee Conditionals_callout:
        4_5_Bee_Conditionals_2_1: Remember, check to see if EVERY cloud has a FLOWER. You don't have to check for honeycombs at all.
      SG Add Subgoals practice_callout: {}
      SG U3L08 how to add comments_callout:
        comment_highlight: Drag a comment block from here into your code
      SG U3L2 Using Simple Commands part 1_callout: {}
      SG U3L2 Using Simple Commands_callout: {}
      SG U3L2_Add-subgoals_callout: {}
      SG U3L2_Turtle3by3Grid_callout:
        pen_functions: penUp and penDown are here now if you want to use them.
        goals_tab: drag goals out from here
      SG U3L2_TurtleSquare_right_callout: {}
      SGU3L2A Introducing Subgoals_callout:
        goals_palette_show: Here is a list of subgoals
        goals_workspace: Example of code with subgoals in it
      Sam the Butterfly 3_callout:
        Sam the Butterfly 3 1: Edit this function to keep Sam from going off the right side
      Sam the Butterfly 5_callout: {}
      Test Play Lab Project With Walls_callout:
        New Play Lab Project_callout1: Click the categories to see the blocks in your toolbox! Drag blocks to the workspace add them to your program
        New Play Lab Project_callout2: Hit "Run" to save and run your program
        sign_in_to_save_project: Want to access your project later? Sign in to save this project to your account!
      TestLab_callout: {}
      U3 - Simple Drawing - Ellipse and No Fill_callout: {}
      U3 - Simple Drawing - Fill_callout: {}
      U3 - Simple Drawing - No Fill_callout: {}
      U3 - Simple Drawing - Order of Blocks_callout: {}
      U3 - Simple Drawing - Oval_callout: {}
      U3 - Simple Drawing - Rectangle Width and Height_callout: {}
      U3 - Simple Drawing - Rectangle_callout: {}
      U3 - Simple Drawing - Stroke and Stroke Weight_callout: {}
      U3 - Simple Drawing - X and Y values_callout: {}
      U3 - Simple Drawing - regular polygon_callout: {}
      U3 - Simple Drawing - text_callout: {}
      U3 - Sprites - Intro Sprites_callout: {}
      U3 Variables flower example_callout: {}
      U3 Variables gray square_callout: {}
      U3 Variables make a square_callout: {}
      U3L05_3x3GridEfficiencyChallenge_callout: {}
      U3L05_draw3x3GridEfficiently_callout: {}
      U3L08 how to add comments_callout:
        comment_highlight: Drag a comment block from here into your code
      U3L08 how to add comments_2018_callout:
        comment_highlight: Drag a comment block from here into your code
      U3L2 Using Simple Commands (no tooltips)_callout: {}
      U3L2 Using Simple Commands_callout: {}
      U3L2 Using Simple Commands_2018_callout: {}
      U3L2_Turtle3by3Grid_callout: {}
      U3L2_Turtle3by3Grid_2018_callout: {}
      U3L2_TurtleSquare_right_callout: {}
      U3L2_TurtleSquare_right_2018_callout: {}
      U5 ColorSleuth Template_callout: {}
      U5 ColorSleuth Template_2018_callout: {}
      Underground Avoiding Lava_callout:
        craft_callout_moveforward: This code will check for lava, can you add a command to move forward?
      Underground Avoiding Lava_2018_callout:
        craft_callout_moveforward: This code will check for lava, can you add a command to move forward?
      Underground Avoiding Lava_2019_callout:
        craft_callout_moveforward: This code will check for lava, can you add a command to move forward?
      Underground Iron_callout:
        craft_what_is_iron: Mine this iron!
      Underground Iron_2018_callout:
        craft_what_is_iron: Mine this iron!
      Underground Iron_2019_callout:
        craft_what_is_iron: Mine this iron!
      WebLab PS test - 1-12_callout:
        version_history_button: Check out version history
      WhileAdventure_callout:
        sample1_1: This will be an adventurer collecting coins, not a farmer digging.
      aE1_callout:
        aE1_1: There will only be two of these and two turns
      aE2_callout:
        aE2_1: Still only two of these and two turns
      aE3_callout:
        aE3_1: Only a handful of these available
      aE3alternate_callout:
        aE3_1: Only a handful of these available
      aE3alternateB_callout:
        aE3_1: Only a handful of these available
      aE4_callout:
        aE3_1: Only a handful of these available
      aE5_callout:
        aE3_1: Only a handful of these available
      aE6_callout:
        aE6_1: Only 1 move forward and 1 turn block
      aEfreeplay_callout:
        aEfreeplay_1: Note that starting the artist in the middle can be awkward.  We're looking at adding actions that can move the artist to absolute positions.
      allthethings_U3 - Simple Drawing - Rectangle Width and Height_callout: {}
      artistLoopsK2_callout:
        artistLoopsK2_1: This number tells you how many of these blocks you can use in this puzzle.
      artistLoopsK2gradek_artist_loops3_callout:
        artistLoopsK2_1: This number tells you how many of these blocks you can use in this puzzle.
      comment_intro_maze_2018_callout: {}
      comment_intro_maze_2018_2019_callout: {}
      course2_artist_nestedLoops_challenge2_callout: {}
      course2_bee_conditionals_challenge2_callout:
        courseD_bee_conditionals_challenge2_1: Use this loop to collect all of the nectar (or honey) from one flower (or honeycomb).
      course2_collector_loops_challenge2_callout: {}
      course2_collector_prog_challenge1_callout: {}
      course2_collector_prog_challenge2_callout: {}
      course3_artist_functions_challenge1_callout:
        courseE_artist_functions_challenge1_callout1: Keep this program going by adding more code to the bottom.
        courseE_artist_functions_challenge1_callout2: If you don't like this design, change it to anything you want!
      course3_artist_functions_challenge2_callout:
        courseE_artist_functions_challenge2_callout1: Keep this program going by adding more code to the bottom.
        courseE_artist_functions_challenge2_callout2: If you don't like this design, change it to anything you want!
      course3_bee_debugging_challenge1_callout:
        courseD_bee_debugging_challenge1_callout1: Use this command to move the bee backward.
      course3_bee_functions_challenge3_callout:
        courseF_bee_functions_challenge1_1: What code should you put in this function?
        courseF_bee_functions_challenge1_2: The "check nectar or honey" function can be used here if edit it to make honey multiple times.
      course3_bee_functions_challenge4_callout: {}
      course3_collector_debugging_challenge2_callout: {}
      course3_farmer_until_challenge2_callout: {}
      course3_playLab_challenge1_callout:
        courseC_PlayLab_events_challenge1_1: This block lets you move actors to different parts of the game space.
      course4_artist_concept_challenge2_callout: {}
      course4_artist_functions_challenge2_callout:
        courseE_artist_functions_challenge2_callout1: Keep this program going by adding more code to the bottom.
        courseE_artist_functions_challenge2_callout2: If you don't like this design, change it to anything you want!
      course4_bee_for_challenge1_callout: {}
      course4_bee_fwp_challenge2_callout:
        courseF_bee_fwp_challenge2_callout1: This function will do a good job with corn, but what about the other vegetables?
      course4_collector_nested_loops_challenge2_callout: {}
      courseA_artist_loops4_callout:
        courseA_artist_loops4_1: This number tells you how many of these blocks you can use in this puzzle.
      courseA_artist_loops4_2018_callout:
        courseA_artist_loops4_1: This number tells you how many of these blocks you can use in this puzzle.
      courseA_artist_loops7_callout:
        courseA_artist_loops7_1: This number means that only one of this kind of block can be used in the final answer.
      courseA_artist_loops7_2018_callout:
        courseA_artist_loops7_1: This number means that only one of this kind of block can be used in the final answer.
      courseA_artist_loops7_forVideo_callout:
        courseA_artist_loops7_1: This number means that only one of this kind of block can be used in the final answer.
      courseA_artist_loops8_callout:
        courseA_artist_loops8_1: Did you know that you can draw back over a line whenever you need to?
      courseA_artist_loops8_2018_callout:
        courseA_artist_loops8_1: Did you know that you can draw back over a line whenever you need to?
      courseA_collector_loops1_callout:
        courseA_collector_loops1_1: Do you see some new blocks in the toolbox?  Don't worry, we will show you how to use them later in the stage.
      courseA_collector_loops1_2018_callout:
        courseA_collector_loops1_1: Do you see some new blocks in the toolbox?  Don't worry, we will show you how to use them later in the stage.
      courseA_collector_loops3_callout:
        gradek_adventurer_loops2_1: This number tells you how many of these blocks you can use in this puzzle.
      courseA_collector_loops3_2018_callout:
        gradek_adventurer_loops2_1: This number tells you how many of these blocks you can use in this puzzle.
      courseA_collector_loops3_predict1_callout: {}
      courseA_collector_preLoops1_callout:
        courseA_collector_preLoops1_1: Click here to watch the code run!
      courseA_collector_preLoops2_callout:
        courseA_collector_loops1_1: Do you see some new blocks in the toolbox?  Don't worry, we will show you how to use them later in the stage.
      courseA_collector_preLoops3_callout:
        courseA_collector_loops1_1: Do you see some new blocks in the toolbox?  Don't worry, we will show you how to use them later in the stage.
      courseA_collector_preLoops4_callout:
        courseA_collector_loops1_1: Do you see some new blocks in the toolbox?  Don't worry, we will show you how to use them later in the stage.
      courseA_collector_preLoops5_callout:
        courseA_collector_loops1_1: Do you see some new blocks in the toolbox?  Don't worry, we will show you how to use them later in the stage.
      courseA_collector_preLoops6_callout:
        courseA_collector_loops1_1: Do you see some new blocks in the toolbox?  Don't worry, we will show you how to use them later in the stage.
      courseA_forVideoTest_artist_callout: {}
      courseA_maze_ramp2_2018_callout:
        courseC_maze_programming2_1: This is the toolbox. It’s where you’ll find extra blocks to complete your puzzles.
      courseA_maze_ramp2a_2018_callout:
        courseC_maze_programming2_1: This is the toolbox. It’s where you’ll find extra blocks to complete your puzzles.
      courseA_maze_ramp3_2018_callout:
        courseC_maze_programming3_2: You can drag extra blocks to the toolbox to throw them away.
        stone_block_2: Grey blocks are made of stone and cannot be thrown away.
      courseA_maze_ramp3a_2018_callout: {}
      courseA_maze_ramp3b_2018_callout: {}
      courseA_maze_ramp4_2018_callout:
        courseC_maze_programming4_1: This is your block limit.  It tells you how many of these blocks you have left to use.
      courseA_maze_ramp4a_2018_callout: {}
      courseA_maze_ramp5_2018_callout: {}
      courseA_maze_ramp5a_2018_callout: {}
      courseA_maze_seq1_callout:
        courseA_maze_seq1_1: Click the lightbulb when you need a hint!
      courseA_maze_seq1_2018_callout:
        courseA_maze_seq1_1: Click the lightbulb when you need a hint!
      courseA_maze_seq2_callout:
        courseA_maze_seqA_callout1: Use the step button to go step-by-step through the program. This will help you find the bug!
      courseA_maze_seq2_2018_callout:
        courseA_maze_seqA_callout1: Use the step button to go step-by-step through the program. This will help you find the bug!
      courseA_maze_seq4_callout:
        made_of_stone: These blocks are made of stone.  You can move them, but you can't delete them!
      courseA_maze_seq4_2018_callout:
        made_of_stone: These blocks are made of stone.  You can move them, but you can't delete them!
      courseA_maze_seq4a_callout: {}
      courseA_playLab_events2_callout: {}
      courseA_playLab_events2_2018_callout: {}
      courseA_playLab_events3_callout: {}
      courseA_playLab_events3_2018_callout: {}
      courseA_playLab_events4_callout:
        courseA_playlab_events4_callout1: This is a callout
      courseA_playLab_events4_2018_callout:
        courseA_playlab_events4_callout1: This is a callout
      courseA_playLab_events5_callout:
        courseA_playLab_events5_1: Click here to change the direction of the event arrow.
      courseA_playLab_events5_2018_callout:
        courseA_playLab_events5_1: Click here to change the direction of the event arrow.
      courseA_playLab_events6_callout:
        courseA_playLab_events6_1: This let's you choose a "random" sound, which means that you don't know what you are going to get until you hear it!
      courseA_playLab_events6_2018_callout:
        courseA_playLab_events6_1: This let's you choose a "random" sound, which means that you don't know what you are going to get until you hear it!
      courseA_toMakeLoopsVideo_Collector_callout: {}
      courseB_Scrat_ramp1_2018_callout:
        grade2_CaringForNewPet_0_1: After connecting all the blocks, press "Run" to start your program.
      courseB_Scrat_ramp2_2018_callout: {}
      courseB_Scrat_ramp3a_2018_callout: {}
      courseB_Scrat_ramp3b_2018_callout: {}
      courseB_Scrat_ramp4a_2018_callout: {}
      courseB_Scrat_ramp5a_2018_callout: {}
      courseB_artist_loops3_callout:
        courseB_artist_loops3_1: There is only one of these blocks in the toolbox.  How will you use it?
      courseB_artist_loops3_2018_callout:
        courseB_artist_loops3_1: There is only one of these blocks in the toolbox.  How will you use it?
      courseB_artist_loops5_callout:
        courseB_artist_loops5_1: This number means that there are no more of this block left in the toolbox.
      courseB_artist_loops5_2018_callout: {}
      courseB_collector_loops1_callout:
        courseB_collector_loops1_1: Do you see some new blocks in the toolbox?  Don't worry, we will show you how to use them later in the stage.
      courseB_collector_loops1_2018_callout:
        courseB_collector_loops1_1: Do you see some new blocks in the toolbox?  Don't worry, we will show you how to use them later in the stage.
      courseB_maze_seq1_callout:
        courseB_maze_seq1: Click the lightbulb when you need a hint!
      courseB_maze_seq1_2018_callout:
        courseB_maze_seq1: Click the lightbulb when you need a hint!
      courseB_maze_seq2_callout:
        courseB_maze_seq2_callout1: Use the step button to go step-by-step through the program. This will help you find the bug!
      courseB_maze_seq2_2018_callout:
        courseB_maze_seq2_callout1: Use the step button to go step-by-step through the program. This will help you find the bug!
      courseB_maze_seq3_callout:
        courseB_maze_seq3_1: The grey blocks are made of stone and can't be thrown away.
      courseB_maze_seq3_2018_callout:
        courseB_maze_seq3_1: The grey blocks are made of stone and can't be thrown away.
      courseB_maze_seq7_callout: {}
      courseB_maze_seq7_2018_callout: {}
      courseB_playlab_events6_callout:
        courseB_playlab_events6_a: Use the green drop down arrow to change directions.
      courseB_playlab_events6_2018_callout:
        courseB_playlab_events6_a: Use the green drop down arrow to change directions.
      courseC19_playLab_EOC3_callout:
        courseE_playLab_scaffold3_1: Get the actor to this flag to move on to the next level.
      courseC_PlayLab_events8_callout:
        courseC_PlayLab_events8_callout1: Use this block for when Waddles and Chomp touch!
      courseC_PlayLab_events8_2018_callout:
        courseC_PlayLab_events8_callout1: Use this block for when Waddles and Chomp touch!
      courseC_PlayLab_events_challenge1_callout:
        courseC_PlayLab_events_challenge1_1: This block lets you move actors to different parts of the game space.
      courseC_PlayLab_events_challenge1_2018_callout:
        courseC_PlayLab_events_challenge1_1: This block lets you move actors to different parts of the game space.
      courseC_artist_loopsPrePre1a_callout:
        courseC_artist_loopsPrePre1a_1: Start by using this block to get the artist to the center of the screen.
      courseC_artist_loopsPrePre1a_2018_callout:
        courseC_artist_loopsPrePre1a_1: Start by using this block to get the artist to the center of the screen.
      courseC_artist_loopsPrePre1a_2019_callout:
        courseC_artist_loopsPrePre1a_1: Start by using this block to get the artist to the center of the screen.
      courseC_artist_prog1_callout: {}
      courseC_artist_prog1_2018_callout: {}
      courseC_artist_prog1_2019_callout: {}
      courseC_artist_prog2_callout: {}
      courseC_artist_prog2_2018_callout: {}
      courseC_artist_prog2_2019_callout: {}
      courseC_collector_loops_challenge2_callout: {}
      courseC_collector_loops_challenge2_2018_callout: {}
      courseC_collector_loops_challenge2_2019_callout: {}
      courseC_collector_prog1_callout:
        courseC_collector_prog1_1: Do you see some new blocks in the toolbox?  Don't worry, we will show you how to use them later in the stage.
      courseC_collector_prog1_2018_callout:
        courseC_collector_prog1_1: Do you see some new blocks in the toolbox?  Don't worry, we will show you how to use them in another lesson.
      courseC_collector_prog1_2019_callout:
        courseC_collector_prog1_1: Do you see some new blocks in the toolbox?  Don't worry, we will show you how to use them in another lesson.
      courseC_collector_prog7_callout:
        courseC_collector_prog7_1: You can take more blocks from the toolbox if you need them!
      courseC_collector_prog7_2018_callout:
        courseC_collector_prog7_1: You can take more blocks from the toolbox if you need them!
      courseC_collector_prog7_2019_callout:
        courseC_collector_prog7_1: You can take more blocks from the toolbox if you need them!
      courseC_collector_prog8_callout: {}
      courseC_collector_prog8_2018_callout: {}
      courseC_collector_prog8_2019_callout: {}
      courseC_collector_prog9_callout: {}
      courseC_collector_prog9_2018_callout: {}
      courseC_collector_prog9_2019_callout: {}
      courseC_collector_progA_callout: {}
      courseC_collector_progB_callout: {}
      courseC_collector_prog_challenge1_callout: {}
      courseC_collector_prog_challenge1_2018_callout: {}
      courseC_collector_prog_challenge1_2019_callout: {}
      courseC_collector_prog_challenge2_callout: {}
      courseC_collector_prog_challenge2_2018_callout: {}
      courseC_collector_prog_challenge2_2019_callout: {}
      courseC_harvester_loops1_callout:
        courseC_harvester_loops1_callout1: The number four on the pumpkin tells you that there are four pumpkins available to pick.
      courseC_harvester_loops1_2018_callout:
        courseC_harvester_loops1_callout1: The number four on the pumpkin tells you that there are four pumpkins available to pick.
      courseC_maze_debugging5_callout:
        courseC_maze_debugging5_1: Grey blocks cannot be deleted!
      courseC_maze_debugging5_2018_callout:
        courseC_maze_debugging5_1: These blocks are locked and cannot be deleted!
      courseC_maze_debugging5_2019_callout:
        courseC_maze_debugging5_1: These blocks are locked and cannot be deleted!
      courseC_maze_loops2_callout:
        courseC_maze_loops2_1: You only have one of these blocks available in this puzzle.
      courseC_maze_loops2_predict1_callout: {}
      courseC_maze_loops_challenge2_callout: {}
      courseC_maze_programming1_callout:
        grade2_CaringForNewPet_0_1: After connecting all the blocks, press "Run" to start your program.
      courseC_maze_programming1_2018_callout:
        grade2_CaringForNewPet_0_1: After connecting all the blocks, press "Run" to start your program.
      courseC_maze_programming1_2019_callout:
        grade2_CaringForNewPet_0_1: After connecting all the blocks, press "Run" to start your program.
      courseC_maze_programming2_callout:
        courseC_maze_programming2_1: This is the toolbox. It’s where you’ll find extra blocks to complete your puzzles.
      courseC_maze_programming2_2018_callout:
        courseC_maze_programming2_1: This is the toolbox. It’s where you’ll find extra blocks to complete your puzzles.
      courseC_maze_programming2_2019_callout:
        courseC_maze_programming2_1: This is the toolbox. It’s where you’ll find extra blocks to complete your puzzles.
      courseC_maze_programming3_callout:
        courseC_maze_programming3_2: You can drag extra blocks to the toolbox to throw them away.
        courseC_maze_programming3_3: These blocks are stone and cannot be thrown away.
      courseC_maze_programming3_2018_callout:
        courseC_maze_programming3_2: You can drag extra blocks to the toolbox to throw them away.
        courseC_maze_programming3_3: These blocks are stone and cannot be thrown away.
      courseC_maze_programming3_2019_callout:
        courseC_maze_programming3_2: You can drag extra blocks to the toolbox to throw them away.
        courseC_maze_programming3_3: These blocks are stone and cannot be thrown away.
      courseC_maze_programming4_callout:
        courseC_maze_programming4_1: This is your block limit.  It tells you how many of these blocks you have left to use.
      courseC_maze_programming4_2018_callout:
        courseC_maze_programming4_1: This is your block limit.  It tells you how many of these blocks you have left to use.
      courseC_maze_programming4_2019_callout:
        courseC_maze_programming4_1: This is your block limit.  It tells you how many of these blocks you have left to use.
      courseC_maze_programming5_callout: {}
      courseC_maze_programming5_2018_callout: {}
      courseC_maze_programming5_2019_callout: {}
      courseC_maze_programming7_callout:
        courseC_maze_programming7_1: This is your first challenge puzzle! These are meant to be hard and may take several tries.
        courseC_maze_programming7_2: These blocks are made of stone and can't be thrown away.
      courseC_maze_programming7_2018_callout:
        courseC_maze_programming7_1: This is your first challenge puzzle! These are meant to be hard and may take several tries.
        courseC_maze_programming7_2: These blocks are made of stone and can't be thrown away.
      courseC_maze_programming7_2019_callout:
        courseC_maze_programming7_1: This is your first challenge puzzle! These are meant to be hard and may take several tries.
        courseC_maze_programming7_2: These blocks are made of stone and can't be thrown away.
      courseC_starWars_loops10_callout: {}
      courseC_starWars_loops10_2018_callout: {}
      courseC_starWars_loops10_2019_callout: {}
      courseC_starWars_loops10_predict2_callout: {}
      courseC_starWars_loops10_predict2_2018_callout: {}
      courseC_starWars_loops10_predict2_2019_callout: {}
      courseC_starWars_loops11_callout: {}
      courseC_starWars_loops11_2018_callout: {}
      courseC_starWars_loops11_2019_callout: {}
      courseC_starWars_loops2_callout:
        courseC_starWars_loops2: You only have one of these blocks available in this puzzle.
      courseC_starWars_loops2_2018_callout:
        courseC_starWars_loops2: You only have one of these blocks available in this puzzle.
      courseC_starWars_loops2_2019_callout:
        courseC_starWars_loops2: You only have one of these blocks available in this puzzle.
      courseC_starWars_loops4_callout: {}
      courseC_starWars_loops4_2018_callout: {}
      courseC_starWars_loops4_2019_callout: {}
      courseC_starWars_loops5_callout: {}
      courseC_starWars_loops5_2018_callout: {}
      courseC_starWars_loops5_2019_callout: {}
      courseC_starWars_loops6_callout: {}
      courseC_starWars_loops6_2018_callout: {}
      courseC_starWars_loops6_2019_callout: {}
      courseC_starWars_loops7_callout: {}
      courseC_starWars_loops7_2018_callout: {}
      courseC_starWars_loops7_2019_callout: {}
      courseC_starWars_loops8_callout: {}
      courseC_starWars_loops8_2018_callout: {}
      courseC_starWars_loops8_2019_callout: {}
      courseC_starWars_loops9_callout: {}
      courseC_starWars_loops9_2018_callout: {}
      courseC_starWars_loops9_2019_callout: {}
      courseD_artist_functions2_callout:
        courseD_artist_functions2_1: When this green block runs, all of the code in the function will run. What should the artist do after drawing the first square?
      courseD_artist_functions8_callout:
        courseD_artist_functions8_1: Your blocks to create functions have been moved under this label in the toolbox.
      courseD_artist_nestedLoops1a_callout:
        courseD_artist_nestedLoops1a_1: You don't have to use colors to get this puzzle right. If you want to, this `random color` block makes it easy!
      courseD_artist_nestedLoops1a_2018_callout:
        courseD_artist_nestedLoops1a_1: You don't have to use colors to get this puzzle right. If you want to, this `random color` block makes it easy!
      courseD_artist_nestedLoops1a_2019_callout:
        courseD_artist_nestedLoops1a_1: You don't have to use colors to get this puzzle right. If you want to, this `random color` block makes it easy!
      courseD_artist_nestedLoops_challenge2_callout: {}
      courseD_artist_nestedLoops_challenge2_2018_callout: {}
      courseD_artist_nestedLoops_challenge2_2019_callout: {}
      courseD_artist_ramp11_callout:
        courseD_artist_ramp11_1: You can change this number.
        courseD_artist_ramp11_2: Click here to type in the number of times to repeat your code.
      courseD_artist_ramp12_callout: {}
      courseD_bee_conditionals2_callout:
        4_5_Bee_Conditionals_2_1: Remember, check to see if EVERY cloud has a FLOWER. You don't have to check for honeycombs at all.
        4_5_Bee_Conditionals_2_2: Need help?  Click here for a VIDEO hint!
      courseD_bee_conditionals2_2018_callout:
        4_5_Bee_Conditionals_2_1: Remember, check to see if EVERY cloud has a FLOWER. You don't have to check for honeycombs at all.
      courseD_bee_conditionals2_2019_callout:
        4_5_Bee_Conditionals_2_1: Remember, check to see if EVERY cloud has a FLOWER. You don't have to check for honeycombs at all.
      courseD_bee_conditionals2_test_callout:
        4_5_Bee_Conditionals_2_1: Remember, check to see if EVERY cloud has a FLOWER. You don't have to check for honeycombs at all.
        4_5_Bee_Conditionals_2_2: Need a little help?  Click here to see our new VIDEO HINTS!
      courseD_bee_conditionals_challenge2_callout:
        courseD_bee_conditionals_challenge2_1: Use this loop to collect all of the nectar (or honey) from one flower (or honeycomb).
      courseD_bee_conditionals_challenge2_2018_callout:
        courseD_bee_conditionals_challenge2_1: Use this loop to collect all of the nectar (or honey) from one flower (or honeycomb).
      courseD_bee_conditionals_challenge2_2019_callout:
        courseD_bee_conditionals_challenge2_1: Use this loop to collect all of the nectar (or honey) from one flower (or honeycomb).
      courseD_bee_conditionals_challenge3_callout:
        courseD_bee_conditionals_challenge3_1: Try repeating the move forward block using this loop.
      courseD_bee_debugging_challenge1_callout:
        courseD_bee_debugging_challenge1_callout1: Use this command to move the bee backward.
      courseD_bee_debugging_challenge1_2018_callout:
        courseD_bee_debugging_challenge1_callout1: Use this command to move the bee backward.
      courseD_bee_debugging_challenge1a_callout:
        courseD_bee_debugging_challenge1_callout1: Use this command to move the bee backward.
      courseD_bee_debugging_challenge2_callout:
        courseD_bee_debugging_challenge1_callout1: Use this command to move the bee backward.
      courseD_bee_nested_loops_challenge1_callout: {}
      courseD_bee_nested_loops_challenge2_callout: {}
      courseD_collector_debugging_challenge2_callout: {}
      courseD_collector_debugging_challenge2_2018_callout: {}
      courseD_collector_nested_loops_challenge2_callout: {}
      courseD_collector_nested_loops_challenge2_2018_callout: {}
      courseD_collector_nested_loops_challenge2_2019_callout: {}
      courseD_collector_nested_loops_challenge2a_callout: {}
      courseD_collector_ramp10_callout: {}
      courseD_collector_ramp8_callout:
        courseD_collector_ramp8_1: 'Use this block to collect a single piece of treasure.  '
      courseD_collector_ramp9_callout: {}
      courseD_collector_until_challenge1_callout: {}
      courseD_farmer_until_challenge2_callout: {}
      courseD_farmer_until_challenge2_2018_callout: {}
      courseD_farmer_while7_2018_callout:
        courseD_farmer_while7_2018_PathAhead: You'll need to use the `while path ahead` block in order to solve this puzzle.
      courseD_farmer_while7_2019_callout:
        courseD_farmer_while7_2018_PathAhead: You'll need to use the `while path ahead` block in order to solve this puzzle.
      courseD_harvester_nested_loops_challenge1-broken_callout: {}
      courseD_maze_loops_challenge1_callout: {}
      courseD_maze_ramp1_callout:
        grade2_CaringForNewPet_0_1: After connecting all the blocks, press "Run" to start your program.
      courseD_maze_ramp1_2018_callout:
        grade2_CaringForNewPet_0_1: After connecting all the blocks, press "Run" to start your program.
      courseD_maze_ramp1_2019_callout:
        grade2_CaringForNewPet_0_1: After connecting all the blocks, press "Run" to start your program.
      courseD_maze_ramp2_callout:
        courseC_maze_programming2_1: This is the toolbox. It’s where you’ll find extra blocks to complete your puzzles.
      courseD_maze_ramp2_2018_callout:
        courseC_maze_programming2_1: This is the toolbox. It’s where you’ll find extra blocks to complete your puzzles.
      courseD_maze_ramp2_2019_callout:
        courseC_maze_programming2_1: This is the toolbox. It’s where you’ll find extra blocks to complete your puzzles.
      courseD_maze_ramp3_callout:
        courseC_maze_programming3_2: You can drag extra blocks to the toolbox to throw them away.
        stone_block_2: Grey blocks are made of stone and cannot be thrown away.
      courseD_maze_ramp3_2018_callout:
        courseC_maze_programming3_2: You can drag extra blocks to the toolbox to throw them away.
        stone_block_2: Grey blocks are made of stone and cannot be thrown away.
      courseD_maze_ramp3_2019_callout:
        courseC_maze_programming3_2: You can drag extra blocks to the toolbox to throw them away.
        stone_block_2: Grey blocks are made of stone and cannot be thrown away.
      courseD_maze_ramp4_callout:
        courseC_maze_programming4_1: This is your block limit.  It tells you how many of these blocks you have left to use.
      courseD_maze_ramp4_2018_callout:
        courseC_maze_programming4_1: This is your block limit.  It tells you how many of these blocks you have left to use.
      courseD_maze_ramp4_2019_callout:
        courseC_maze_programming4_1: This is your block limit.  It tells you how many of these blocks you have left to use.
      courseD_maze_ramp5_callout: {}
      courseD_maze_ramp5_2018_callout: {}
      courseD_maze_ramp5_2019_callout: {}
      courseD_maze_ramp5a_callout: {}
      courseD_maze_ramp5a_2018_callout: {}
      courseD_maze_ramp5a_2019_callout: {}
      courseD_maze_ramp5b_callout: {}
      courseD_maze_ramp5b_2018_callout: {}
      courseD_maze_ramp5b_2019_callout: {}
      courseD_maze_ramp5c_callout: {}
      courseD_maze_ramp5c_2018_callout: {}
      courseD_maze_ramp5c_2019_callout: {}
      courseD_maze_ramp5d_callout: {}
      courseD_maze_ramp5d_2018_callout: {}
      courseD_maze_ramp5d_2019_callout: {}
      courseD_maze_ramp6_callout:
        courseD_maze_ramp6_1: Whatever code you put in here will repeat as many times as you tell it to, then continue to run the rest of the program.
      courseD_maze_ramp6a_callout:
        courseD_maze_ramp6_1: Whatever code you put in here will repeat as many times as you tell it to, then continue to run the rest of the program.
      courseD_maze_ramp7_callout: {}
      courseD_playLab_condFP_callout:
        courseD_playLab_condFP_1: we have organized the blocks into categories to give you more code to play with!  Click here to see where everything went.
      courseD_playLab_condFP_2018_callout:
        courseD_playLab_condFP_1: we have organized the blocks into categories to give you more code to play with!  Click here to see where everything went.
      courseD_playLab_condFP_2019_callout:
        courseD_playLab_condFP_1: we have organized the blocks into categories to give you more code to play with!  Click here to see where everything went.
      courseD_playLab_condFP_a_callout:
        courseD_playLab_condFP_1: we have organized the blocks into categories to give you more code to play with!  Click here to see where everything went.
      courseD_playLab_condForVideo_callout:
        courseD_playLab_condFP_1: we have organized the blocks into categories to give you more code to play with!  Click here to see where everything went.
      courseD_scrat_predict1_callout: {}
      courseD_scrat_predict1_2018_callout: {}
      courseD_scrat_ramp1_callout:
        grade2_CaringForNewPet_0_1: After connecting all the blocks, press "Run" to start your program.
      courseD_scrat_ramp1_2018_callout:
        grade2_CaringForNewPet_0_1: After connecting all the blocks, press "Run" to start your program.
      courseD_scrat_ramp2_callout:
        courseC_maze_programming2_1: This is the toolbox. It’s where you’ll find extra blocks to complete your puzzles.
      courseD_scrat_ramp2_2018_callout:
        courseC_maze_programming2_1: This is the toolbox. It’s where you’ll find extra blocks to complete your puzzles.
      courseD_scrat_ramp3_callout:
        courseC_maze_programming3_2: You can drag extra blocks to the toolbox to throw them away.
      courseD_scrat_ramp3_2018_callout:
        courseC_maze_programming3_2: You can drag extra blocks to the toolbox to throw them away.
      courseD_scrat_ramp4_callout:
        courseC_maze_programming4_1: This is your block limit.  It tells you how many of these blocks you have left to use.
      courseD_scrat_ramp4_2018_callout:
        courseC_maze_programming4_1: This is your block limit.  It tells you how many of these blocks you have left to use.
      courseD_scrat_ramp5_callout: {}
      courseD_scrat_ramp5_2018_callout: {}
      courseD_scrat_ramp6_callout:
        courseD_maze_ramp6_1: Whatever code you put in here will repeat as many times as you tell it to, then continue to run the rest of the program.
      courseD_scrat_ramp6_2018_callout:
        courseD_maze_ramp6_1: Whatever code you put in here will repeat as many times as you tell it to, then continue to run the rest of the program.
      courseD_scrat_ramp7_callout:
        courseD_maze_ramp6_1: Whatever code you put in here will repeat as many times as you tell it to, then continue to run the rest of the program.
      courseD_scrat_ramp7_2018_callout:
        courseD_maze_ramp6_1: Whatever code you put in here will repeat as many times as you tell it to, then continue to run the rest of the program.
      courseD_scrat_ramp8_callout:
        courseD_maze_ramp7_1: This is your first challenge puzzle! These are meant to be hard and may take several tries.
      courseD_scrat_ramp8_2018_callout:
        courseD_maze_ramp7_1: This is your first challenge puzzle! These are meant to be hard and may take several tries.
      courseE_artist_concept_challenge2_callout: {}
      courseE_artist_concept_challenge2_2018_callout: {}
      courseE_artist_concept_challenge2_2019_callout: {}
      courseE_artist_embed_functions8_callout: {}
      courseE_artist_functions1_callout:
        courseD_artist_functions1_1: Let's start by using this block to help create the first square.
      courseE_artist_functions1_2018_callout:
        courseD_artist_functions1_1: Let's start by using this block to help create the first square.
      courseE_artist_functions2_callout:
        courseD_artist_functions2_1: When this green block runs, all of the code in the function will run. What should the artist do after drawing the first square?
      courseE_artist_functions2_2018_callout:
        courseD_artist_functions2_1: When this green block runs, all of the code in the function will run. What should the artist do after drawing the first square?
      courseE_artist_functions2_2019_callout:
        courseD_artist_functions2_1: When this green block runs, all of the code in the function will run. What should the artist do after drawing the first square?
      courseE_artist_functions8_callout:
        courseD_artist_functions8_1: Your blocks to create functions have been moved under this label in the toolbox.
      courseE_artist_functions8_2018_callout: {}
      courseE_artist_functions8_2019_callout: {}
      courseE_artist_functions8a_2018_callout:
        courseD_artist_functions8_1: Your blocks to create functions have been moved under this label in the toolbox.
      courseE_artist_functions8a_2019_callout:
        courseD_artist_functions8_1: Your blocks to create functions have been moved under this label in the toolbox.
      courseE_artist_functions8b_2018_callout: {}
      courseE_artist_functions8b_2019_callout: {}
      courseE_artist_functions8c_2018_callout: {}
      courseE_artist_functions8c_2019_callout: {}
      courseE_artist_functions_challenge_callout:
        courseE_artist_functions_challenge_callout1: Keep this program going by adding more code to the bottom.
        courseE_artist_functions_challenge_callout2: If you don't like this design, change it to anything you want!
      courseE_artist_functions_challenge1_callout:
        courseE_artist_functions_challenge1_callout1: Keep this program going by adding more code to the bottom.
        courseE_artist_functions_challenge1_callout2: If you don't like this design, change it to anything you want!
      courseE_artist_functions_challenge1_2018_callout:
        courseE_artist_functions_challenge1_callout1: Keep this program going by adding more code to the bottom.
        courseE_artist_functions_challenge1_callout2: If you don't like this design, change it to anything you want!
      courseE_artist_functions_challenge1_2019_callout:
        courseE_artist_functions_challenge1_callout1: Keep this program going by adding more code to the bottom.
        courseE_artist_functions_challenge1_callout2: If you don't like this design, change it to anything you want!
      courseE_artist_functions_challenge2_callout:
        courseE_artist_functions_challenge2_callout1: Keep this program going by adding more code to the bottom.
        courseE_artist_functions_challenge2_callout2: If you don't like this design, change it to anything you want!
      courseE_artist_functions_challenge2_2018_callout:
        courseE_artist_functions_challenge2_callout1: Keep this program going by adding more code to the bottom.
        courseE_artist_functions_challenge2_callout2: If you don't like this design, change it to anything you want!
      courseE_artist_functions_challenge2_2019_callout:
        courseE_artist_functions_challenge2_callout1: Keep this program going by adding more code to the bottom.
        courseE_artist_functions_challenge2_callout2: If you don't like this design, change it to anything you want!
      courseE_artist_functions_predict1_callout: {}
      courseE_artist_functions_predict1_2018_callout: {}
      courseE_artist_functions_predict1_2019_callout: {}
      courseE_artist_predict1_callout: {}
      courseE_artist_predict1_2018_callout: {}
      courseE_artist_ramp10_callout: {}
      courseE_artist_ramp11_callout:
        courseD_artist_ramp11_1: You can change this number.
        courseD_artist_ramp11_2: Click here to type in the number of times to repeat your code.
      courseE_artist_ramp12_callout: {}
      courseE_artist_ramp8_callout:
        courseE_artist_ramp8_1: You can change this number.
        courseE_artist_ramp8_2: Click here to type in the number of times to repeat your code.
      courseE_artist_ramp8_2_callout:
        courseE_artist_ramp8_1: You can change this number.
        courseE_artist_ramp8_2: Click here to type in the number of times to repeat your code.
      courseE_artist_ramp8_2018_callout:
        courseE_artist_ramp8_1: You can change this number.
        courseE_artist_ramp8_2: Click here to type in the number of times to repeat your code.
      courseE_artist_ramp8_2_2018_callout:
        courseE_artist_ramp8_1: You can change this number.
        courseE_artist_ramp8_2: Click here to type in the number of times to repeat your code.
      courseE_artist_ramp9_callout: {}
      courseE_artist_ramp9_2_callout: {}
      courseE_artist_ramp9_2018_callout: {}
      courseE_artist_ramp9_2_2018_callout: {}
      courseE_collector_ramp10_callout: {}
      courseE_collector_ramp8_callout:
        courseD_collector_ramp8_1: 'Use this block to collect a single piece of treasure.  '
      courseE_collector_ramp9_callout: {}
      courseE_farmer_functions1_callout:
        courseE_farmer_functions1_2: The toolbox is organized a little differently this time! Click on the different categories to see which blocks you have.
      courseE_farmer_functions10a1_2018_callout: {}
      courseE_farmer_functions10a1_2019_callout: {}
      courseE_farmer_functions10b_callout: {}
      courseE_farmer_functions10b_2018_callout: {}
      courseE_farmer_functions11_predict_callout: {}
      courseE_farmer_functions11_predict_2018_callout: {}
      courseE_farmer_functions11_predict_2019_callout: {}
      courseE_farmer_functions13_2018_callout:
        courseE_farmer_functions1a_1: This veggie is unknown.  It changes each time you run the program.
      courseE_farmer_functions13_2019_callout:
        courseE_farmer_functions1a_1: This veggie is unknown.  It changes each time you run the program.
      courseE_farmer_functions1_2018_callout:
        courseE_farmer_functions1_2: The toolbox is organized a little differently this time! Click on the different categories to see which blocks you have.
      courseE_farmer_functions1_2019_callout:
        courseE_farmer_functions1_2: The toolbox is organized a little differently this time! Click on the different categories to see which blocks you have.
      courseE_farmer_functions1a_callout:
        courseE_farmer_functions1a_1: This veggie is unknown.  It changes each time you run the program.
      courseE_farmer_functions1a_2018_callout:
        courseE_farmer_functions1a_1: This veggie is unknown.  It changes each time you run the program.
      courseE_farmer_functions1a_2019_callout:
        courseE_farmer_functions1a_1: This veggie is unknown.  It changes each time you run the program.
      courseE_farmer_functions2a_callout:
        courseE_farmer_functions2a_2: This code might not look exactly like what you wrote, but it will get the job done!
      courseE_farmer_functions2aALT_callout:
        courseE_farmer_functions2a_2: This code might not look exactly like what you wrote, but it will get the job done!
      courseE_farmer_functions2b_callout:
        courseE_farmer_functions1a_1: This veggie is unknown.  It changes each time you run the program.
      courseE_farmer_functions2b_2018_callout:
        courseE_farmer_functions1a_1: This veggie is unknown.  It changes each time you run the program.
      courseE_farmer_functions2b_2019_callout:
        courseE_farmer_functions1a_1: This veggie is unknown.  It changes each time you run the program.
      courseE_farmer_functions2ba_callout: {}
      courseE_farmer_functions2ba_2018_callout: {}
      courseE_farmer_functions2ba_2019_callout: {}
      courseE_farmer_functions3b_callout:
        courseE_farmer_functions1a_1: This veggie is unknown.  It changes each time you run the program.
      courseE_farmer_functions3c_callout: {}
      courseE_farmer_functions3c1_2018_callout: {}
      courseE_farmer_functions3c1_2019_callout: {}
      courseE_farmer_functions3c_2018_callout: {}
      courseE_farmer_functions3c_2019_callout: {}
      courseE_farmer_functions4b_callout: {}
      courseE_farmer_functions4b_2018_callout: {}
      courseE_farmer_functions5b_callout: {}
      courseE_farmer_functions5c_callout: {}
      courseE_farmer_functions5c_2018_callout: {}
      courseE_farmer_functions6b_callout: {}
      courseE_farmer_functions6c_callout: {}
      courseE_farmer_functions6c_2018_callout: {}
      courseE_farmer_functions7a1_2018_callout: {}
      courseE_farmer_functions7a1_2019_callout: {}
      courseE_farmer_functions7b_callout: {}
      courseE_farmer_functions7b_2018_callout: {}
      courseE_farmer_functions8a1_2018_callout: {}
      courseE_farmer_functions8a1_2019_callout: {}
      courseE_farmer_functions8b_callout: {}
      courseE_farmer_functions8b_2018_callout: {}
      courseE_farmer_functions9a1_2018_callout: {}
      courseE_farmer_functions9a1_2019_callout: {}
      courseE_farmer_functions9b_callout: {}
      courseE_farmer_functions9b_2018_callout: {}
      courseE_farmer_functions9b_clone_callout: {}
      courseE_maze_predict1_callout: {}
      courseE_maze_predict1_2018_callout: {}
      courseE_maze_ramp1_callout:
        grade2_CaringForNewPet_0_1: After connecting all the blocks, press "Run" to start your program.
      courseE_maze_ramp13_callout: {}
      courseE_maze_ramp1_2018_callout:
        grade2_CaringForNewPet_0_1: After connecting all the blocks, press "Run" to start your program.
      courseE_maze_ramp2_callout:
        courseC_maze_programming2_1: This is the toolbox. It’s where you’ll find extra blocks to complete your puzzles.
      courseE_maze_ramp2_2018_callout:
        courseC_maze_programming2_1: This is the toolbox. It’s where you’ll find extra blocks to complete your puzzles.
      courseE_maze_ramp3_callout:
        courseC_maze_programming3_2: You can drag extra blocks to the toolbox to throw them away.
      courseE_maze_ramp3_2018_callout:
        courseC_maze_programming3_2: You can drag extra blocks to the toolbox to throw them away.
      courseE_maze_ramp4_callout:
        courseC_maze_programming4_1: This is your block limit.  It tells you how many of these blocks you have left to use.
      courseE_maze_ramp4_2018_callout:
        courseC_maze_programming4_1: This is your block limit.  It tells you how many of these blocks you have left to use.
      courseE_maze_ramp5_callout: {}
      courseE_maze_ramp5_2018_callout: {}
      courseE_maze_ramp6_callout:
        courseD_maze_ramp6_1: Whatever code you put in here will repeat as many times as you tell it to, then continue to run the rest of the program.
      courseE_maze_ramp6_2018_callout:
        courseD_maze_ramp6_1: Whatever code you put in here will repeat as many times as you tell it to, then continue to run the rest of the program.
      courseE_maze_ramp7_callout:
        courseD_maze_ramp7_1: This is your first challenge puzzle! These are meant to be hard and may take several tries.
      courseE_maze_ramp7_2018_callout:
        courseD_maze_ramp7_1: This is your first challenge puzzle! These are meant to be hard and may take several tries.
      courseE_maze_ramp_predict1_callout: {}
      courseE_multi_maze_ramp5_callout: {}
      courseE_playLab_challenge1_callout:
        courseC_PlayLab_events_challenge1_1: This block lets you move actors to different parts of the game space.
      courseE_playLab_challenge1_2018_callout:
        courseC_PlayLab_events_challenge1_1: This block lets you move actors to different parts of the game space.
      courseE_playLab_scaffold3_callout:
        courseE_playLab_scaffold3_1: Get the actor to this flag to move on to the next level.
      courseE_playLab_scaffold3_2018_callout:
        courseE_playLab_scaffold3_1: Get the actor to this flag to move on to the next level.
      courseF_IceAge_1_callout:
        playlab_drag_say_a: Drag the `actor 1 say` block here and type "Hello!"
      courseF_IceAge_10_callout: {}
      courseF_IceAge_11_callout: {}
      courseF_IceAge_2_callout:
        playlab_use_twice: 
      courseF_IceAge_3_callout: {}
      courseF_IceAge_4_callout:
        playlab_play_sound: 
      courseF_IceAge_5_callout:
        playlab_add_move: 
      courseF_IceAge_6_callout: {}
      courseF_IceAge_7_callout:
        arrows_move_actor: 
      courseF_IceAge_8_callout:
        playlab_add_score: 
      courseF_IceAge_9_callout:
        playlab_add_blocks_1: Add blocks here
      courseF_IceAge_template_callout:
        arrows_move_actor: 
      courseF_artist_embed_variables9_callout: {}
      courseF_artist_for1_callout:
        courseF_artist_for1_1: The toolbox is in "category" mode to make more room for your code.  The `for` loops live in here.
      courseF_artist_for1_2018_callout:
        courseF_artist_for1_1: The toolbox is in "category" mode to make more room for your code.  The `for` loops live in here.
      courseF_artist_for1_2019_callout:
        courseF_artist_for1_1: The toolbox is in "category" mode to make more room for your code.  The `for` loops live in here.
      courseF_artist_for4_callout: {}
      courseF_artist_for4_2018_callout: {}
      courseF_artist_for4_2019_callout: {}
      courseF_artist_fwp1_callout:
        courseF_artist_fwp1_1: Click the "edit" button to change the code inside the function.
      courseF_artist_fwp1_2018_callout:
        courseF_artist_fwp1_1: Click the "edit" button to change the code inside the function.
      courseF_artist_fwp4_callout:
        courseF_artist_fwp4_1: To complete your polygon, make sure you are always turning by 360 ÷ `sides` degrees.
      courseF_artist_fwp4_2018_callout:
        courseF_artist_fwp4_1: To complete your polygon, make sure you are always turning by 360 ÷ `sides` degrees.
      courseF_artist_fwp5_callout:
        courseF_artist_fwp5_1: You will find the polygon function in here.
      courseF_artist_fwp5_2018_callout:
        courseF_artist_fwp5_1: You will find the polygon function in here.
      courseF_artist_predict1_callout: {}
      courseF_artist_predict1_2018_callout: {}
      courseF_artist_ramp10_callout: {}
      courseF_artist_ramp10_2018_callout: {}
      courseF_artist_ramp8_callout:
        courseE_artist_ramp8_1: You can change this number.
        courseE_artist_ramp8_2: Click here to type in the number of times to repeat your code.
      courseF_artist_ramp8_2018_callout:
        courseE_artist_ramp8_1: You can change this number.
        courseE_artist_ramp8_2: Click here to type in the number of times to repeat your code.
      courseF_artist_ramp9_callout: {}
      courseF_artist_ramp9_2018_callout: {}
      courseF_artist_variables1_callout:
        courseF_artist_variables1_1: Notice that blocks now have a new way to enter numbers. These `math` blocks can be pulled out and moved around!
      courseF_artist_variables10_callout: {}
      courseF_artist_variables10_2018_callout: {}
      courseF_artist_variables10_2019_callout: {}
      courseF_artist_variables2_callout: {}
      courseF_artist_variables2_2018_callout: {}
      courseF_artist_variables2_2019_callout: {}
      courseF_artist_variables3_callout:
        courseF_artist_variables3_a: Use this to set the value of the variable `length`
      courseF_artist_variables3_2018_callout:
        courseF_artist_variables3_a: Use this to set the value of the variable `length`
      courseF_artist_variables3_2019_callout:
        courseF_artist_variables3_a: Use this to set the value of the variable `length`
      courseF_artist_variables3a_predict1_callout: {}
      courseF_artist_variables3a_predict1_2018_callout: {}
      courseF_artist_variables3a_predict1_2019_callout: {}
      courseF_artist_variables4_callout: {}
      courseF_artist_variables4_2018_callout: {}
      courseF_artist_variables4_2019_callout: {}
      courseF_artist_variables5_callout: {}
      courseF_artist_variables5_2018_callout: {}
      courseF_artist_variables5_2019_callout: {}
      courseF_artist_variables6_callout:
        courseF_artist_variables6_1: Variables can be helpful when you have to change a lot of copies of the same number.
      courseF_artist_variables6_2018_callout:
        courseF_artist_variables6_1: Variables can be helpful when you have to change a lot of copies of the same number.
      courseF_artist_variables6_2019_callout:
        courseF_artist_variables6_1: Variables can be helpful when you have to change a lot of copies of the same number.
      courseF_artist_variables6a_callout:
        courseF_artist_variables6a_1: Variables can be helpful when you have to change a lot of copies of the same number.
      courseF_artist_variables6a_2018_callout:
        courseF_artist_variables6a_1: Variables can be helpful when you have to change a lot of copies of the same number.
      courseF_artist_variables6a_2019_callout:
        courseF_artist_variables6a_1: Variables can be helpful when you have to change a lot of copies of the same number.
      courseF_artist_variables7_callout: {}
      courseF_artist_variables7_2018_callout: {}
      courseF_artist_variables7_2019_callout: {}
      courseF_artist_variables8_callout: {}
      courseF_artist_variables8_2018_callout: {}
      courseF_artist_variables8_2019_callout: {}
      courseF_artist_variables9_callout: {}
      courseF_artist_variables9_2018_callout: {}
      courseF_artist_variables9_2019_callout: {}
      courseF_artist_variablesFP_callout: {}
      courseF_artist_variablesFP_2018_callout: {}
      courseF_artist_variablesFP_2019_callout: {}
      courseF_artist_variables_10_callout: {}
      courseF_artist_variables_2_callout: {}
      courseF_artist_variables_3_callout:
        courseF_artist_variables_3_a: Use this to set the value of the variable `length`
      courseF_artist_variables_4_callout: {}
      courseF_artist_variables_5_callout: {}
      courseF_artist_variables_6_callout:
        courseF_artist_variables_6_1: Variables can be helpful when you have to change a lot of copies of the same number.
      courseF_artist_variables_6a_callout:
        courseF_artist_variables6a_1: Variables can be helpful when you have to change a lot of copies of the same number.
      courseF_artist_variables_7_callout: {}
      courseF_artist_variables_8_callout: {}
      courseF_artist_variables_9_callout: {}
      courseF_artist_variables_FP_callout: {}
      courseF_artist_variables_template_callout: {}
      courseF_artist_variables_template_2018_callout: {}
      courseF_artist_variables_template_2019_callout: {}
      courseF_artistembed_variables9_callout: {}
      courseF_bee_conditionals2_callout:
        courseF_bee_conditionals2_2: The toolbox is now in category mode.  All of the blocks you need are beneath these labels!
      courseF_bee_conditionals2_2018_callout:
        courseF_bee_conditionals2_2: The toolbox is now in category mode.  All of the blocks you need are beneath these labels!
      courseF_bee_conditionals5_callout:
        courseF_bee_conditionals5_1: Use this block when the length of the path changes (as in the sides of the rectangle!)
      courseF_bee_conditionals5_2018_callout:
        courseF_bee_conditionals5_1: Use this block when the length of the path changes (as in the sides of the rectangle!)
      courseF_bee_for3_callout:
        courseF_bee_for3_1: The `for` loop is so wide that we have changed the toolbox into category mode to save space.  You will find the new `for` loop in here!
      courseF_bee_for3_predict1_callout: {}
      courseF_bee_for3_predict1_2018_callout: {}
      courseF_bee_for3_predict1_2019_callout: {}
      courseF_bee_for4_callout:
        courseF_bee_for4_1: You will find the `for` loop in here!
      courseF_bee_for4_2018_callout:
        courseF_bee_for4_1: You will find the `for` loop in here!
      courseF_bee_for4_2019_callout:
        courseF_bee_for4_1: You will find the `for` loop in here!
      courseF_bee_for6_callout: {}
      courseF_bee_for6_2018_callout: {}
      courseF_bee_for6_2019_callout: {}
      courseF_bee_for9_callout:
        courseF_bee_for9_1: You will find the `math` block in here.
      courseF_bee_for9_2018_callout:
        courseF_bee_for9_1: You will find the `math` block in here.
      courseF_bee_for9_2019_callout:
        courseF_bee_for9_1: You will find the `math` block in here.
      courseF_bee_for_challenge1_callout: {}
      courseF_bee_for_challenge1_2018_callout: {}
      courseF_bee_for_challenge1_2019_callout: {}
      courseF_bee_functions2_callout:
        courseF_bee_functions2_1: This block calls a function.  Click this "edit" button to see what is inside!
      courseF_bee_functions2_2018_callout:
        courseF_bee_functions2_1: This block calls a function.  Click this "edit" button to see what is inside!
      courseF_bee_functions6_callout:
        courseF_bee_functions6_1: Don't forget to look in here for more blocks that might help make this easier!
      courseF_bee_functions6_2018_callout:
        courseF_bee_functions6_1: Don't forget to look in here for more blocks that might help make this easier!
      courseF_bee_functions_1_2018_callout:
        courseF_bee_functions_1_2018_1: You can find your variables under here!
      courseF_bee_functions_2_2018_callout: {}
      courseF_bee_functions_3_2018_callout: {}
      courseF_bee_functions_challenge1_callout:
        courseF_bee_functions_challenge1_1: What code should you put in this function?
        courseF_bee_functions_challenge1_2: The "check nectar or honey" function can be used here if edit it to make honey multiple times.
      courseF_bee_functions_challenge1_2018_callout:
        courseF_bee_functions_challenge1_1: What code should you put in this function?
        courseF_bee_functions_challenge1_2: The "check nectar or honey" function can be used here if edit it to make honey multiple times.
      courseF_bee_functions_challenge2_callout: {}
      courseF_bee_functions_challenge2_2018_callout: {}
      courseF_bee_fwp1_callout:
        courseF_bee_fwp1_1: You can find `if` statements in here.
      courseF_bee_fwp1_2018_callout:
        courseF_bee_fwp1_1: You can find `if` statements in here.
      courseF_bee_fwp2_callout:
        courseF_bee_fwp2_a: The block that calls your function lives in here.
      courseF_bee_fwp2_2018_callout:
        courseF_bee_fwp2_a: The block that calls your function lives in here.
      courseF_bee_fwp3_callout:
        courseF_bee_fwp3_1: This same function can be used when checking for empty spaces as well as clouds.
      courseF_bee_fwp3_2018_callout:
        courseF_bee_fwp3_1: This same function can be used when checking for empty spaces as well as clouds.
      courseF_bee_fwp4_callout:
        courseF_bee_fwp4_1: Press the "edit" button to add a parameter to this function.
      courseF_bee_fwp4_2018_callout:
        courseF_bee_fwp4_1: Press the "edit" button to add a parameter to this function.
      courseF_bee_fwp_challenge2_callout:
        courseF_bee_fwp_challenge2_callout1: This function will do a good job with corn, but what about the other vegetables?
      courseF_bee_fwp_challenge2_2018_callout:
        courseF_bee_fwp_challenge2_callout1: This function will do a good job with corn, but what about the other vegetables?
      courseF_bee_variables_1_2018_callout:
        courseF_bee_functions_1_2018_1: You can find your variables under here!
      courseF_bee_variables_1_2019_callout:
        courseF_bee_functions_1_2018_1: You can find your variables under here!
      courseF_bee_variables_2_2018_callout: {}
      courseF_bee_variables_2_2019_callout: {}
      courseF_bee_variables_3_2018_callout: {}
      courseF_bee_variables_3_2019_callout: {}
      courseF_bee_variables_4_2018_callout: {}
      courseF_bee_variables_4_2019_callout: {}
      courseF_bee_variables_5_2018_callout: {}
      courseF_bee_variables_5_2019_callout: {}
      courseF_bee_variables_6_2018_callout: {}
      courseF_bee_variables_6_2019_callout: {}
      courseF_bee_variables_7_2018_callout: {}
      courseF_bee_variables_7_2019_callout: {}
      courseF_bee_variables_8_2018_callout: {}
      courseF_bee_variables_8_2019_callout: {}
      courseF_maze_predict1_callout: {}
      courseF_maze_ramp1_callout:
        grade2_CaringForNewPet_0_1: After connecting all the blocks, press "Run" to start your program.
      courseF_maze_ramp13_callout: {}
      courseF_maze_ramp15_callout:
        courseF_maze_ramp7_1: This is your first challenge puzzle! These are meant to be hard and may take several tries.
      courseF_maze_ramp1_2018_callout:
        grade2_CaringForNewPet_0_1: After connecting all the blocks, press "Run" to start your program.
      courseF_maze_ramp2_callout:
        courseC_maze_programming2_1: This is the toolbox. It’s where you’ll find extra blocks to complete your puzzles.
      courseF_maze_ramp2_2018_callout:
        courseC_maze_programming2_1: This is the toolbox. It’s where you’ll find extra blocks to complete your puzzles.
      courseF_maze_ramp4_callout:
        courseC_maze_programming4_1: This is your block limit.  It tells you how many of these blocks you have left to use.
      courseF_maze_ramp4_2018_callout:
        courseC_maze_programming4_1: This is your block limit.  It tells you how many of these blocks you have left to use.
      courseF_maze_ramp5_callout: {}
      courseF_maze_ramp5_2018_callout: {}
      courseF_maze_ramp6_callout:
        courseD_maze_ramp6_1: Whatever code you put in here will repeat as many times as you tell it to, then continue to run the rest of the program.
      courseF_maze_ramp6_2018_callout:
        courseD_maze_ramp6_1: Whatever code you put in here will repeat as many times as you tell it to, then continue to run the rest of the program.
      courseF_maze_ramp7_callout:
        courseF_maze_ramp7_1: This is your first challenge puzzle! These are meant to be hard and may take several tries.
      courseF_playLab_func2_callout:
        New Play Lab Project_callout1: Click the categories to see the blocks in your toolbox! Drag blocks to the workspace add them to your program
        New Play Lab Project_callout2: Hit "Run" to save and run your program
        sign_in_to_save_project: Want to access your project later? Sign in to save this project to your account!
      courseF_playlab_brokenText_callout:
        courseF_playlab_variables5c_1: You will find your variable block in here.
      courseF_playlab_embed_vars_callout: {}
      courseF_playlab_variables1a_callout:
        courseF_playlab_variables1a_1: The toolbox has been organized into categories to make it easier to find the blocks you need.
      courseF_playlab_variables1a_2018_callout:
        courseF_playlab_variables1a_1: The toolbox has been organized into categories to make it easier to find the blocks you need.
      courseF_playlab_variables2_callout:
        course_playlab_variables2_1: This is how you set the value of your variable.  Change the text connected to this block to change what is being held in your variable.
      courseF_playlab_variables2a_callout: {}
      courseF_playlab_variables3_callout: {}
      courseF_playlab_variables4_callout: {}
      courseF_playlab_variables5_callout: {}
      courseF_playlab_variables5c RYAN Copy_callout:
        courseF_playlab_variables5c_1: You will find your variable block in here.
      courseF_playlab_variables5c_callout:
        courseF_playlab_variables5c_1: You will find your variable block in here.
      courseF_playlab_variables5c_2018_callout:
        courseF_playlab_variables5c_1: You will find your variable block in here.
      courseF_playlab_variables6c_callout:
        courseF_playlab_variables5c_1: You will find your variable block in here.
      courseF_playlab_variables6c_2018_callout:
        courseF_playlab_variables5c_1: You will find your variable block in here.
      courseF_playlab_variables7c_callout:
        courseF_playlab_variables7c_1: Find the `ask` block here!
      courseF_playlab_variables7c_2018_callout:
        courseF_playlab_variables7c_1: Find the `ask` block here!
      courseF_playlab_variables8c_callout: {}
      courseF_playlab_variables8c_2018_callout: {}
      courseF_playlab_variablesTemplate_callout:
        courseF_playlab_variables5c_1: You will find your variable block in here.
      courseF_playlab_variablesTemplate_2018_callout:
        courseF_playlab_variables5c_1: You will find your variable block in here.
      course_playlab_variables2_callout:
        course_playlab_variables2_1: This is how you set the value of your variable.  Change the text connected to this block to change what is being held in your variable.
      course_playlab_variables3_callout:
        course_playlab_variables3_1: This is how you set the value of your variable.
      coursea_maze_ramp1_2018_callout:
        grade2_CaringForNewPet_0_1: After snapping all the blocks together, press "Run" to start your program.
      coursef_maze_ramp3_callout:
        courseC_maze_programming3_2: You can drag extra blocks to the toolbox to throw them away.
      coursef_maze_ramp3_2018_callout:
        courseC_maze_programming3_2: You can drag extra blocks to the toolbox to throw them away.
      drawings!_callout: {}
      frozen circle function with parameter_callout:
        frozen_circle_function_with_parameter_circle: Use the "create a circle" block and change the size.
      frozen circle function with parameter_b_callout:
        frozen_circle_function_with_parameter_circle: Use the `create a circle` block and change the size.
      frozen circle function with parameter_test_callout:
        frozen_circle_function_with_parameter_circle: Use the `create a circle` block and change the size.
      frozen cross rotate_callout:
        replace_questions_degree: Use the drop-down to replace "???" with a number
      frozen cross rotate_b_callout:
        replace_questions_degree: Use the drop-down to replace "???" with a number
      frozen cross rotate_test_callout:
        replace_questions_degree: Use the drop-down to replace "???" with a number
      frozen cross_callout:
        repeat_blocks_1: "(1) Use this block and put it around the grey blocks in the workspace"
        repeat_blocks_2: (2) Move the "Repeat" block here, and place the gray blocks inside
      frozen cross_b_callout: {}
      frozen cross_test_callout: {}
      frozen diamond snowflake_callout:
        frozen_diamond_repeat: Use the repeat block to create this shape.
      frozen diamond snowflake_b_callout: {}
      frozen diamond snowflake_test_callout: {}
      frozen diamond_callout:
        frozen_diamond_repeat: Use the repeat block to create this shape.
      frozen diamond_b_callout: {}
      frozen diamond_test_callout: {}
      frozen freeplay_callout:
        snowflake_dropdown: Use this drop-down to create different snowflakes!
      frozen freeplay_b_callout:
        snowflake_dropdown: Use this drop-down to create different snowflakes!
      frozen freeplay_test_callout:
        snowflake_dropdown: Use this drop-down to create different snowflakes!
      frozen line_callout:
        run: Hit "Run" to try your program!
        move_elsa_forward: Drag a "Move Forward" block and snap it below the "When Run" block to make Elsa move forward
      frozen line_b_callout:
        run: Hit "Run" to try your program!
        move_elsa_forward: Drag a "Move Forward" block and snap it below the "When Run" block to make Elsa move forward
      frozen line_test_callout:
        run: Hit "Run" to try your program!
        move_elsa_forward: Drag a "Move Forward" block and snap it below the "When Run" block to make Elsa move forward
      frozen perpendicular_callout:
        turn_elsa: Use the "Turn" block to make Elsa turn. The number in the drop-down determines how much Elsa turns
      frozen perpendicular_b_callout:
        turn_elsa: 'Use the `turn` block to make Elsa turn. '
      frozen perpendicular_test_callout:
        turn_elsa: 'Use the `turn` block to make Elsa turn. '
      frozen snowflake branch_callout:
        frozen_snowflake_branch: Use the "create a snowflake branch" block
      frozen snowflake branch_b_callout:
        frozen_snowflake_branch: Use the "create a snowflake branch" function
      frozen snowflake branch_template_callout: {}
      frozen snowflake branch_test_callout:
        frozen_snowflake_branch: Use the "create a snowflake branch" block
      frozen square iterative_callout:
        frozen_create_square: Attach more blocks here to create a square
      frozen square iterative_b_callout:
        frozen_create_square: Attach more blocks here to create a square
      frozen square iterative_test_callout:
        frozen_create_square: Attach more blocks here to create a square
      frozen square loop 3x_callout:
        replace_questions: Use the drop-down to replace "???" with a number
      frozen square loop 3x_b_callout:
        replace_questions: Use the drop-down to replace "???" with a number
      frozen square loop 3x_test_callout:
        replace_questions: Use the drop-down to replace "???" with a number
      frozen square loop_callout:
        replace_questions: Use the drop-down to replace "???" with a number
      frozen square loop_b_callout:
        replace_questions: Use the drop-down to replace "???" with a number
      frozen square loop_test_callout:
        replace_questions: Use the drop-down to replace "???" with a number
      frozen square snowflake_callout:
        replace_questions: Use the drop-down to replace "???" with a number
      frozen square snowflake_b_callout:
        replace_questions: Use the drop-down to replace "???" with a number
      frozen square snowflake_test_callout:
        replace_questions: Use the drop-down to replace "???" with a number
      grade1_artist_loops2_callout:
        grade1_artist_loops2_1: There is only one of these blocks in the toolbox.  How will you use it?
      grade1_maze_sequence6_callout:
        grade1_maze_sequence6_1: These grey blocks are made of stone!  That means that they can't be trashed.
      grade2_CaringForNewPet_0_callout:
        grade2_CaringForNewPet_0_1: After connecting all the blocks, press "Run" to start your program.
      grade2_CaringForNewPet_1_callout:
        grade2_CaringForNewPet_1_1: This is the toolbox. It’s where you’ll find extra blocks to complete your puzzles.
      grade2_CaringForNewPet_2_callout:
        grade2_CaringForNewPet_2_1: Throw this extra block away so it doesn't cause problems.
        grade2_CaringForNewPet_2_2: You can drag extra blocks to the toolbox to throw them away.
      grade2_CaringForNewPet_2courseC_maze_programming3_callout:
        courseC_maze_programming3_2: You can drag extra blocks to the toolbox to throw them away.
      grade2_CaringForNewPet_3_callout:
        grade2_CaringForNewPet_3_1: This is your block limit.  It tells you how many of these blocks you have left to use.
      grade2_CaringForNewPet_3D_callout: {}
      grade2_CaringForNewPet_7D_callout:
        grade2_CaringForNewPet_7D: This is your first challenge puzzle! These are meant to be harder and may take several tries.
      grade2_MakeDogTag_1_callout: {}
      grade2_MakeDogTag_BFP_callout: {}
      grade2_collector_10_callout: {}
      grade2_collector_10_2018_callout: {}
      grade2_collector_10_2019_callout: {}
      grade2_collector_7_callout:
        grade2_collector_7_1: You can take more blocks from the toolbox if you need them!
      grade2_collector_8_callout: {}
      grade2_collector_9_callout: {}
      grade2_collector_9a_callout: {}
      grade2_collector_A_callout: {}
      grade2_collector_A_2018_callout: {}
      grade2_collector_A_2019_callout: {}
      grade2_collector_A_predict1_callout: {}
      grade2_collector_A_predict1_2018_callout: {}
      grade2_collector_A_predict1_2019_callout: {}
      grade2_maze_intro10_callout: {}
      grade2_maze_intro2_callout:
        grade2_maze_intro2_callout1: This is the run button. Press this button to run your program.
      grade2_maze_intro3_callout:
        grade2_maze_intro3_callout1: This is the workspace where you will create all of your programs. Can you guess what this program does?  Press the “Run” button to find out.
      grade2_maze_intro4_callout:
        grade2_maze_intro4_callout1: This is the toolbox area, to add a block to your program, drag it from here into the workspace.
      grade2_maze_intro5_callout:
        grade2_maze_intro5_callout1: This area also works as a garbage can. If there is a block in your workspace that you don’t need, simply drag it back here to toss it away.
      grade2_maze_intro6_callout: {}
      grade2_maze_intro7_callout: {}
      grade2_maze_intro8_callout: {}
      grade2_maze_intro9_callout: {}
      grade2_puppy_loops2_callout:
        grade2_puppy_loops2_callout1: You only have one of these blocks available in this puzzle.
      grade3_ConditionalsElse_2_callout:
        4_5_Bee_Conditionals_2_1: Remember, check to see if EVERY cloud has a FLOWER. You don't have to check for honeycombs at all.
      grade3_Conditionals_3_callout:
        Bee_Cond_5_1a: Purple flowers can have either 1 or 0 nectar...but you won't know until you run the code!
      grade3_bee_conditionals_quantum2_callout:
        4_5_Bee_Conditionals_2_1: Remember, check to see if EVERY cloud has a FLOWER. You don't have to check for honeycombs at all.
      grade3_playLab_buildGame_1_callout:
        Playlab_cond_1_1: Think of this block as the computer's way of rolling a die, and you get to decide how many sides the die has.
      grade3_playLab_buildGame_2_callout:
        Playlab_cond_2_1: 'This block is your way to tell the computer to remember your value: when you use the block labeled `j`, the program will give you the number you generate here at the top. '
      grade4_artist_freeplay_callout:
        4-5_Artist_Patterns_Free_Play_1: All of your favorite blocks are now organized into categories.  Click on these words to see where everything went!
      grade4_artist_functions1_callout:
        grade4_artist_functions1_1: Let's start by using this block to help create the first square.
      grade4_artist_functions2_callout:
        grade4_artist_funcions2_1: When this green block runs, all of the code in the function will run. What should the artist do after drawing the first square?
      grade4_artist_functions_freeplay_callout:
        4-5_Artist_Patterns_Free_Play_1: All of your favorite blocks are now organized into categories.  Click on these words to see where everything went!
      grade4_artist_functions_stars3_callout:
        grade4_artist_functions_stars3_1: Drag this block into your program. Every time you use this block, all of the commands in the function will be executed!
      grade4_artist_parameters_squares1_callout:
        edit_add_parameter: Click edit to add a parameter in your function
        add_and_drag_parameter: Write in the name of your parameter here, click add, and then drag it into your function definition
      grade4_bee_conditionals_quantum2_callout:
        4_5_Bee_Conditionals_2_1: Remember, check to see if EVERY cloud has a FLOWER. You don't have to check for honeycombs at all.
      grade4_frozen_freeplay_callout:
        snowflake_dropdown: Use this drop-down to create different snowflakes!
      grade4_frozen_functions3_callout:
        frozen_circle_function_with_parameter_circle: Use the "create a circle" block and change the size.
      grade4_frozen_nested_loop_diamonds1_callout:
        frozen_diamond_repeat: Use the repeat block to create this shape.
      grade4_frozen_nested_loop_diamonds3_callout:
        frozen_diamond_repeat: Use the repeat block to create this shape.
      grade4_frozen_nested_loop_rectangle1_callout:
        frozen_diamond_repeat: Use the repeat block to create this shape.
      grade4_frozen_square_callout:
        replace_questions: Use the drop-down to replace "???" with a number
      grade4_frozen_square_loop1_callout:
        replace_questions: Use the drop-down to replace "???" with a number
      grade4_frozen_square_loop2_callout:
        replace_questions: Use the drop-down to replace "???" with a number
      grade4_frozen_square_loop3_callout:
        replace_questions: Use the drop-down to replace "???" with a number
      grade4_playLab_proj_example1_callout:
        New Play Lab Project_callout1: Click the categories to see the blocks in your toolbox! Drag blocks to the workspace add them to your program
        New Play Lab Project_callout2: Hit "Run" to save and run your program
      grade4_playLab_proj_example2_callout:
        New Play Lab Project_callout1: Click the categories to see the blocks in your toolbox! Drag blocks to the workspace add them to your program
        New Play Lab Project_callout2: Hit "Run" to save and run your program
        sign_in_to_save_project: Want to access your project later? Sign in to save this project to your account!
      grade4_playlab_test_callout: {}
      grade4_review_artist1_callout: {}
      grade5_artist_for_loops1b_callout:
        grade5_artist_for_loops1b_1: The toolbox has been changed into "category" mode to make more room for your code.  Now, `for` loops live in here.
      grade5_artist_for_loops4_callout: {}
      grade5_artist_freeplay_callout:
        4-5_Artist_Patterns_Free_Play_1: All of your favorite blocks are now organized into categories.  Click on these words to see where everything went!
      grade5_artist_functionparameters8_callout:
        grade5_artist_functionparameters8_1: You will find the polygon function in here.
      grade5_artist_functionparameters_6_callout:
        grade5_artist_functionparameters_6_1: To complete your polygon, make sure you are always turning by 360 ÷ `sides` degrees.
      grade5_artist_parameters_squares1_callout:
        edit_add_parameter: Click edit to add a parameter in your function
        add_and_drag_parameter: Write in the name of your parameter here, click add, and then drag it into your function definition
      grade5_artist_parameters_squares1a_callout:
        grade5_artist_parameters_triangles1_1: Click the "edit" button to change the code inside the function.
      grade5_artist_parameters_stars1_callout:
        grade4_artist_functions_stars3_1: Drag this block into your program. Every time you use this block, all of the commands in the function will be executed!
      grade5_artist_parameters_triangles1_callout:
        grade5_artist_parameters_triangles1_1: Click the "edit" button to change the code inside the function.
      grade5_artist_parameters_triangles1aa_callout:
        edit_add_parameter: Click edit to add a parameter in your function
        add_and_drag_parameter: Write in the name of your parameter here, click add, and then drag it into your function definition
      grade5_artist_variables_freeplay10_callout:
        Course_4_Artist_Vars_8_a: Need more space?  Pull this bar over to make the coding area wider.
      grade5_artist_variables_octagons13_callout: {}
      grade5_artist_variables_pentagons1_callout:
        place_length_variable: Drag the length variable here to replace the question marks
      grade5_artist_variables_pentagons12_callout:
        set_length: Use this block to set "length" to the correct value.
      grade5_artist_variables_square7_callout:
        degrees_per_side: Divide 360 by the number of sides to get the size of each angle in degrees.
      grade5_artist_variables_triangles1_callout:
        grade5_artist_variables_triangles1_1: Notice that blocks now have a new way to enter numbers. These `math` blocks can be pulled out and moved around!
      grade5_artist_variables_triangles1_2018_callout:
        grade5_artist_variables_triangles1_1: Notice that blocks now have a new way to enter numbers. These `math` blocks can be pulled out and moved around!
      grade5_artist_variables_triangles1_2019_callout:
        grade5_artist_variables_triangles1_1: Notice that blocks now have a new way to enter numbers. These `math` blocks can be pulled out and moved around!
      grade5_artist_variables_triangles2_callout:
        set_length: Use this block to set "length" to the correct value.
      grade5_bee_for_loops3_callout:
        grade5_bee_for_loops3_1: The `for` loop is so large, that the toolbox has to change into category mode.  You will find the new `for` loop in here!
      grade5_bee_for_loops4_callout: {}
      grade5_bee_for_loops6_callout: {}
      grade5_bee_parameters_new1_callout:
        grade5_bee_parameters_new1_a: You can find `if` statements in here.
      grade5_bee_parameters_new3_callout:
        grade5_bee_parameters_new3_1: This same function can be used when checking for empty spaces as well as clouds.
      grade5_bee_parameters_new4_callout:
        grade5_bee_parameters_new4_1: Press the "edit" button to add a parameter to this function.
      grade5_playlab_variables1_callout:
        arrows_move_actor: Use the arrows to move the actor
      grade5_playlab_variables10_callout: {}
      grade5_playlab_variables11_callout:
        edit_add_parameter: Click edit to add a parameter in your function
      grade5_playlab_variables1ask_callout:
        arrows_move_actor: Use the arrows to move the actor
      grade5_playlab_variables6_callout: {}
      grade5_playlab_variables6ask_callout: {}
      grade5_playlab_variables_freeplay_callout:
        Course_4_Play_Lab_Vars_9_1: All of your blocks are now organized behind categories! Click on a label to see the pieces inside.
      grade5_playlab_variables_jump1_callout:
        Course_4_Play_Lab_Vars_9_1: All of your blocks are now organized behind categories! Click on a label to see the pieces inside.
      gradek_adventurer_loops2_callout:
        gradek_adventurer_loops2_1: This number tells you how many of these blocks you can use in this puzzle.
      gradek_artist_loops3_callout:
        artistLoopsK2_1: This number tells you how many of these blocks you can use in this puzzle.
      gradek_artist_loops7_callout:
        gradek_artist_loops7_1: Did you know that you can draw back over a line whenever you need to?
      gradek_playlab_events1c_callout: {}
      gradek_playlab_events2c_callout: {}
      gradek_playlab_events3c_callout: {}
      gradek_playlab_events4c_callout: {}
      gradek_playlab_events5c_callout:
        gradek_playlab_events5c_1: This let's you choose a "random" sound, which means that you don't know what you are going to get until you hear it!
      harvester_Kahoot_callout:
        courseE_farmer_functions1a_1: This veggie is unknown.  It changes each time you run the program.
      iceage_click_hello_callout: {}
      iceage_click_hello_2018_callout: {}
      iceage_free_play_callout: {}
      iceage_free_play_2018_callout: {}
      iceage_free_playcourseF_IceAge_11_callout: {}
      iceage_hello1_callout:
        playlab_drag_say: 
      iceage_hello1_2018_callout:
        playlab_drag_say: 
      iceage_hello2_callout:
        playlab_use_twice: 
      iceage_hello2_2018_callout:
        playlab_use_twice: 
      iceage_move_events_callout:
        arrows_move_actor: 
      iceage_move_events_2018_callout:
        arrows_move_actor: 
      iceage_move_to_actor_callout:
        playlab_play_sound: 
      iceage_move_to_actor_2018_callout:
        playlab_play_sound: 
      iceage_move_to_flag_callout: {}
      iceage_move_to_flag_2018_callout: {}
      iceage_repeat_callout:
        playlab_add_move: 
      iceage_repeat_2018_callout:
        playlab_add_move: 
      iceage_sound_and_points_callout:
        playlab_add_score: 
      iceage_sound_and_points_2018_callout:
        playlab_add_score: 
      iceage_throw_hearts_callout: {}
      iceage_throw_hearts_2018_callout: {}
      iceage_warn_embed_ice_age_callout: {}
      iceage_warn_ice_age_callout:
        playlab_add_blocks: 
      iceage_warn_ice_age_2018_callout:
        playlab_add_blocks: 
      kikiTesta_callout:
        sample1_1: This will be an adventurer collecting coins, not a farmer digging.
      playLabDebugVideo1_callout: {}
      sample1_callout:
        sample1_1: This will be an adventurer collecting coins, not a farmer digging.
      sample10a_callout: {}
      sample2_callout:
        sample2_1: Notice that there is only one 'move forward' block available in this toolbox.
      sample3_callout:
        sample3_1: This is also only one available
      sample4_callout:
        sample4_1: This will be an adventurer collecting coins, not a farmer digging.
      sample5_callout:
        sample5_1: There will be two of these for this puzzle
      sample6_callout:
        sample6_1: One less of these than needed to do the puzzle with just one set of loops.
      sample8_callout:
        sample8_1: We won't force nested loops, but hope that they take this opportunity to discover them on their own.  If they don't, it won't affect the rest of the stage.
      sample9_callout:
        sample9_1: This should be something other than artist, but it's here to connect the previous levels to freeplay
      sample9a_callout:
        sample9a_1: This would be a puzzle to connect stage to freeplay, but playlab does not have "turn" or "move forward". Also, the goals are not flexible (size or sprites).
      small_actors_playlab_projects_callout:
        New Play Lab Project_callout1: Click the categories to see the blocks in your toolbox! Drag blocks to the workspace add them to your program
        New Play Lab Project_callout2: Hit "Run" to save and run your program
        sign_in_to_save_project: Want to access your project later? Sign in to save this project to your account!
      subgoal U3 L4 introducing subgoal labels_callout: {}
      subgoal U3L2 Using Simple Commands_callout: {}
      subgoal-test-clone_callout:
        move_subgoal: This is the "move turtle" subgoal label.  Drag it out into the workspace.
      subgoal-test_callout:
        move_subgoal: This is the "move turtle" subgoal label.  Drag it out into the workspace.
        orient_subgoal: This means you want to turn the turtle
      subgoalU3L2_TurtleSquare_right_callout: {}
      testing code callout_callout:
        testing_code_callout: This makes the sprite move!<|MERGE_RESOLUTION|>--- conflicted
+++ resolved
@@ -585,13 +585,8 @@
         dance_callout_06: Add your new dancer here
       Dance_Party_07_callout: {}
       Dance_Party_1_callout: {}
-<<<<<<< HEAD
-=======
       Dance_Party_11_5_callout:
         dance_party_11_5_groups: Look here for "all ducks" blocks
->>>>>>> bda27c65
-      Dance_Party_11.5_test_callout:
-        dance_party_11.5_groups: Look here for "all ducks" blocks
       Dance_Party_11_callout:
         dance_callout_11_a: New block!
         dance_callout_11_b: New block!
