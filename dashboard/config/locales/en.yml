--- conflicted
+++ resolved
@@ -157,13 +157,7 @@
     student_consent: "I confirm that I have my parent or legal guardian's permission to use the Code.org services."
     agree_us_website: "I agree to using a website based in the United States."
     my_data_to_us: "Data from my use of this site may be sent to and stored or processed in the United States."
-<<<<<<< HEAD
-    student_terms: "Email addresses are not stored in a form that allows us to contact students. Students will never receive emails from Code.org except for password recovery. See our <a href='http://code.org/privacy'>privacy policy</a> for more information."
-    student_terms_md: "\\* Email addresses are not stored in a form that allows us to contact students. Students will never receive emails from Code.org except for password recovery. See our [privacy policy](%{url}) for more information."
-    teacher_terms: "I agree to be bound by the Code.org terms of service. For more information on privacy, see our <a href='http://code.org/privacy'>privacy policy</a>."
-=======
     student_terms_markdown: "Email addresses are not stored in a form that allows us to contact students. Students will never receive emails from Code.org except for password recovery. See our [privacy policy](http://code.org/privacy) for more information."
->>>>>>> e6e87b7a
     additional_information: "We need some additional information to continue signing you up."
     user_type_button: "Update Account Type"
     user_type_label: "Account Type"
