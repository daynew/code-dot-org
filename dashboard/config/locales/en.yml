--- conflicted
+++ resolved
@@ -374,10 +374,7 @@
   footer:
     help_from_html: 'Engineers from Google, Microsoft, Facebook, and Twitter helped create this tutorial.'
     art_from_html: 'Angry Birds&trade; & &copy; 2009 - 2014 Rovio Entertainment Ltd. All Rights Reserved.<br/> Plants vs. Zombies&trade; & &copy; 2014 Electronic Arts Inc. All Rights Reserved.'
-<<<<<<< HEAD
-=======
     powered_by_aws: 'Powered by Amazon Web Services'
->>>>>>> 7e9c2593
     feedback: 'Provide feedback'
     translate: 'Help us translate to your language'
     support: 'Support'
