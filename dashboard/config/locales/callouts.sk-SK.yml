--- conflicted
+++ resolved
@@ -269,17 +269,10 @@
           posúvať hráča.
       MC_HOC_2017_02_Will_callout:
         MC_HOC_2017_02_Cole_1: Tvoj hráč má odteraz kamaráta. Pre agenta môžeš napísať
-<<<<<<< HEAD
-          kód, aby ti pomohol dostať sa cez úrovne.
-      MC_HOC_2017_03_Cole_callout:
-        MC_HOC_2017_03_Cole_1: Toto je cyklus`opakuj`. Pripoj ju do pracovného priestoru
-          a pridaj kód, ktorý chceš spúšťať znova a znova.
-=======
           kód, aby ti pomohol splniť úlohy.
       MC_HOC_2017_03_Cole_callout:
         MC_HOC_2017_03_Cole_1: Toto je cyklus"opakuj". Pripoj blok do pracovného priestoru
           a vlož do neho kód, ktorý chceš spúšťať opakovane.
->>>>>>> 139131a2
       MC_HOC_2017_04_Cole_callout:
         MC_HOC_2017_04_Cole_a: Na rozdiel od hráča sa agent môže vznášať nad vodou!
       MC_HOC_2017_04_Kiki_callout:
