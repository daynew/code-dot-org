"es-MX":
  errors:
    messages:
      not_saved: 'Corrige los siguientes errores:'
      too_young: Este contenido tiene restricciones de edad establecidas y no está
        disponible para estudiantes jóvenes.
      teacher_must_accept_terms: Este contenido tiene restricciones de edad establecidas
        y no está disponible para estudiantes jóvenes. Solicítale a tu profesor que
        acepte los Términos de Servicio actualizados para darte acceso a este contenido.
        Tu instructor puede hacerlo iniciando sesión en Code Studio y haciendo clic
        en el botón "Revisar términos actualizados" cerca de la parte superior de
        la página de inicio de Code Studio.
      pair_programmer: En este momento, estás programando a la par con un estudiante
        que no tiene acceso a este contenido. Para acceder a este contenido, detén
        la programación en par e intenta nuevamente.
  activerecord:
    errors:
      messages:
        blank: es requerido
        blank_plural: son requeridos
        invalid_plural: son inválidos
    attributes:
      user:
        name: Mostrar Nombre
        name_example: Nombre para mostrar <br/> (Programador cool o Jane S.)
        email: Correo electrónico
        parent_email: Email del padre o guardián
        personal_email: Email personal <a href="%{url}">(haz click aquí si no tienes
          email)</a>
        username: Nombre de usuario
        password: Contraseña
        password_confirmation: Confirmación de la contraseña
        current_password: Contraseña actual
        locale: Idioma
        age: Edad
        gender: Sexo
        edit_header: Editar información de la cuenta
        error:
          future: No puede ser en el futuro
  hello: Hola mundo
  welcome_back: Bienvenido, %{name}
  your_professional_learning_plan: Tu Plan de Aprendizaje Profesional
  see_your_learning_plan: Ver tu plan de aprendizaje
  submit: Enviar
  unsubmit: NO enviado
  previous_page: Página anterior
  next_page: Página siguiente
  next_resource: Siguiente recurso
  done_with_module: Done with this Learning Module
  cancel: Cancelar
  okay: De acuerdo
  heading_x_of_y: "%{heading} (página %{x} de %{y})"
  add_teacher_form:
    code:
      label: 'Agregar un maestro:'
      placeholder: Código de sección (ABCDEF)
      instructions: Por favor introduce el código compartido contigo por tu profesor.
        Es un código de 6 letras como "ABCDEF".
      instructions_short: Ingresa tu código de sección de 6 letras
    submit: Añadir maestro
  add_hint_form:
    placeholder: Introduce aquí tu pista
    submit: Agregar pista
  appname: Code.org
  stage: etapa
  stage_number: Etapa %{number}
  puzzle: Rompecabezas
  trophies: trofeos
  courses: cursos
  courses_page:
    title_student: Aprender en Code Studio
    title_teacher: Enseñar ciencias de la computación
  unplugged_activity: Actividad fuera de línea
  of: de
  more: MÁS
  less: MENOS
  beta: beta
  try_hoc: 'Prueba la Hora del Código, haz clic aquí >> '
  try_k8intro: Prueba nuestro curso de Introducción a la informática K-8 (15-25 horas)
  k8intro: Curso de Introducción a las Ciencias de la Computación K-8 (15-25 horas)
  already_started: "¿Ya empezaste? Reanudar aquí >> "
  demos: 'Administrador: Todas las Demostraciones'
  continue: Continuar
  prize: Premio
  more_info: 'Más información '
  auth:
    sign_in_with: Iniciar sesión con %{provider}
    signed_in: "¡Sesión iniciada!"
    signed_out: Haz finalizado tu sesión en <a href="%{url}">Code.org</a>.
    sign_out_of: Has utilizado %{provider} para ingresar. <a href="%{url}">Toca aquí
      </a>para salir de %{provider}.
    already_signedup: "¿Ya estás registrado?"
    notyet_signedup: "¿Aún no te has unido?"
    google_oauth2: Cuenta de Google
    twitter: Twitter
    facebook: Facebook
    windowslive: Cuenta de Microsoft
    clever: Cuenta inteligente
    forgot_password: "¿Olvidaste tu contraseña?"
    need_confirmation: "¿No recibiste las instrucciones de confirmación?"
    need_unlock: "¿No recibiste las instrucciones de desbloqueo?"
    not_linked: Lo sentimos, tu cuenta de Code.org no está conectada a tu %{provider}.
      Tendrás que iniciar sesión escribiendo tu contraseña debajo.
    use_clever: Lo sentimos, tu cuenta de Code.org no está conectada a tu %{provider}.
      Por favor inicia sesión a través de tu Portal Clever.
  signup_form:
    student_count: "%{count} estudiantes ya se han registrado."
    teacher_count: "%{count} maestros ya se han registrado."
    overview: Crea una cuenta para ver tu progreso o administrar tu grupo. <a href="/">
      Puedes explorar varios niveles y puzles </a> sin una cuenta, pero necesitarás
      registrarte para guardar tu progresso y projectos.
    hoc_already_signed_up_heading: Empezar sin iniciar sesión
    hoc_already_signed_up_content: ¡Se inscribió para enseñar en una Hora de Código!
      Usted y sus estudiantes no necesitan iniciar sesión para entrar a Code Studio
      y participar en este evento. Para comenzar, <a href="https://code.org/learn">seleccione
      un tutorial</a> para su clase y comparta el enlace con ellos. <br/><br/>Si le
      ha gustado la Hora de Código y quiere ir mas lejos, puede establecer una contraseña
      y crear una cuenta de Code Studio debajo para inscribir a sus estudiantes en
      cualquiera de nuestros <a href="https://code.org/educate">cursos más largos</a>.
    hoc_already_signed_up_content_post_hoc: Gracias por patrocinar una Hora del Código.
      Para ingresar en Code Studio, tienes que establecer una contraseña para tu cuenta.
      Esto te dejara guardar tu progreso y administrar tu clase. Podrás asignar cursos
      a estudiantes y ver su progreso. <a href="%{studio_url}">También puedes continuar
      con los varios niveles y rompecabezas</a> sin crear una cuenta.
    teacher_educator_guide: Consulte la guía del educador
    title: Registrar en Code.org
    school_name: Nombre de la escuela (opcional)
    school_address: Dirección de la escuela (opcional)
    address_placeholder: Dirección, ciudad, estado/provincia, código postal
    gender: Sexo (opcional)
    birthday: Cumpleaños (opcional)
    age: Edad
    user_type: "¿Eres estudiante o profesor?"
    submit: Registrarse
    teacher: "¿Eres un maestro/a?"
    valid_username: "¡Disponible!"
    invalid_username: El Nombre de usuario debe tener al menos 5 caracteres
    taken_username: El Nombre de usuario ya fue asignado
    valid_password: "¡Contraseña válida!"
    invalid_password: La Contraseña debe tener al menos 6 caracteres
    mismatch_password: Las dos contraseñas que introdujo no coinciden
<<<<<<< HEAD
    under_13_consent: Si soy menor de 13 años de edad, confirmo que tengo autorización de mi padres o de mi
      tutor legal para utilizar los servicios de Code.org.
    agree_us_website: Acepto usar un sitio web con sede en Estados Unidos.
    my_data_to_us: Acepto que se envíen y almacenen datos de mi utilización de este sitio web en Estados Unidos.
=======
    agree_tos_privacy: I agree to the <a href='http://code.org/tos'>Terms of Service</a>
      and <a href='http://code.org/privacy'>Privacy Policy</a>.
    under_13_consent: If I am under 13 years of age, I confirm that I have my parent
      or legal guardian's permission to use the Code.org services.
    agree_us_website: I agree to using a website based in the United States.
    my_data_to_us: Data from my use of this site may be sent to and stored or processed
      in the United States.
>>>>>>> 018c8651
    student_terms: Estoy de acuerdo a regirme por los <a href='http://code.org/tos'>términos
      de servicio</a> de Code.org. Si tengo menos de 13 años, confirmo al enviar este
      formulario que tengo el permiso de mi padre o tutor legal para usar los servicios
      de Code.org. <br/><br/>Las direcciones de correo electrónico no se almacenan
      de forma que nos permita contactar a los alumnos. Los alumnos nunca recibirán
      correos electrónicos de Code.org excepto para la recuperación de su contraseña.
      Vea nuestra <a href='http://code.org/privacy'>política de privacidad</a> para
      mayor información.
    teacher_terms: Estoy de acuerdo en regirme por los términos de servicio de Code.org.
      Para más información acerca de la privacidad, vea nuestra <a href='http://code.org/privacy'>política
      de privacidad</a>.
    additional_information: Necesitamos alguna información adicional para continuar
      con su registro.
    user_type_button: Update Account Type
    user_type_label: Tipo de cuenta
    user_type_teacher: Profesor
    user_type_student: estudiante
    field_is_required: es requerido
    accept_terms: Debes estar de acuerdo para crear una cuenta
    error: Ocurrió un error.
    email_preference_question: ¿Podemos enviarle por correo electrónico actualizaciones de nuestros cursos,
      oportunidades en su zona u otras noticias sobre informática?
    email_preference_privacy: (Consulte nuestra política de privacidad)
    email_preference_yes: Sí
    email_preference_no: 'No'
    email_preference_required: You must specify an email preference.
  school_info:
    title: Información de la escuela (opcional)
    school_country: País de la escuela
    select_school_type: Tipo de escuela
    charter: Subvención
    private: Privada
    public: Pública
    homeschool: Escuela en casa
    after_school: Después de la escuela
    other: Otros
    state: Estado
    district: Distrito
    other_district_not_listed: Otro distrito
    district_name: Nombre de distrito
    school: Escuela
    other_school_not_listed: Otra escuela
    school_name: Nombre de la escuela
    school_zip: Código postal de la escuela
    school_address: Dirección de la escuela
    school_organization_name: Nombre de la escuela/organización
    school_organization_zip: Código postal de la escuela/organización
  signin_form:
    title: "¿Ya tienes una cuenta? Inicia sesión"
    login: Correo electrónico
    login_username: Email o Nombre de usuario
    password: Contraseña
    remember: Recordarme
    submit: Iniciar Sesión
  signin:
    try_heading: "¿Desea intentar codificar sin registrarse?"
    try_hoc: Prueba primero Una Hora de Código
    try_20hours: Prueba ahora Introducción a la informática en 20 horas
  signinsection:
    welcome: Bienvenido a %{section_name}
    name: Elige tu nombre
    picture: Ahora encuentra tu foto secreta
    words: Introduce ahora tus palabras secretas
    login: Iniciar Sesión
    invalid_login: Inicio de sesión no válido, por favor intente de nuevo
    pair_programming: Tengo a mi pareja en mi ordenador
    student_privacy: Aprende más acerca de por qué no estás viendo tu nombre completo
      <a href='%{student_privacy_blog}' target='_blank'>aquí</a>.
  password:
    reset_form:
      title: "¿Olvidaste tu contraseña?"
      instructions: Ingresa tu dirección de correo a continuación y te enviaremos
        las instrucciones para establecer una nueva contraseña.
      email: Dirección de correo electrónico
      submit: Enviar
    reset_errors:
      captcha_required: Por favor rellena el CAPTCHA para restablecer tu contraseña.
      invalid_email: Parece que te inscribiste con una dirección de correo electrónico
        no válida. Escribe a support@code.org para recibir un enlace de recuperación
        de contraseña.
    change_form:
      title: Cambiar tu contraseña
      new_password: Nueva contraseña
      confirm_password: Confirmar nueva contraseña
      submit: Cambiar mi contraseña
  welcome_email:
    subject: Unirme a mi clase (en Code.org)
    body: 'Haz clic en el vínculo de más abajo para registrarte y usar tutoriales
      de ciencias de la computación en Code.org (conmigo como tu "maestro"): %{link}
      Los tutoriales son divertidos, visualmente atractivos, y enseñan los conceptos
      básicos de las ciencias de la computación usando una experiencia similar a un
      juego, simple y guiada. ¡Aprende a programar con Bill Gates, Mark Zuckerberg,
      Angry Birds y Plantas vs. Zombis! :-) %{name}

'
  parent_mailer:
    student_associated_subject: Información de inicio de sesión para Code.org
  teacher_mailer:
    new_teacher_subject: "¡Bienvenido a Code.org!"
  section:
    your_section:
      one: 'Tu sección:'
      other: 'Tus secciones:'
    code_with_teacher: "%{section_code} con %{teacher_name}"
    confirm:
      remove: "¿Estás seguro que quieres abandonar esta sección?"
    remove: "(quitar la sección)"
    type:
      picture: Contraseña visual
      word: Palabra secreta
      email: Correo electrónico
      google_classroom: Aula de Google
      clever: Inteligente
  follower:
    invite_sent: Invitación enviada
    added_teacher: "%{name} añadido como tu maestro"
    registered: Se/te ha/has inscrito para % {section_name}.
    error:
      signed_in: Cierra la sesión antes de proceder
      username_not_found: Usuario %{username} no encontrado
      username_in_use: "%{username} ya está ocupado, elije otro"
      no_teacher: No se pudo encontrar a nadie que haya iniciado sesión con '%{teacher_email_or_code}'.
        Pídeles que se registren aquí e intenta agregarlos otra vez
      section_not_found: No pudimos encontrar una sección con el código '%{section_code}'.
      blank_code: Ingresa un código de sección
      cant_join_own_section: Lo sentimos, no te puedes unir a tu propia sección.
      provider_managed_section: Esta sección está a cargo de otro proveedor y no pueda
        unirse. Consulta con tu profesor para agregarte a través de %{provider} y
        volver a sincronizar tu sección.
    mail:
      student_disassociated:
        subject: 'Notificación Code.org: %{student_name} ya no está asociado como
          tu estudiante.'
  reports:
    error:
      access_denied: No tienes acceso a las estadísticas de esta persona
  crud:
    new_model: Nuevo %{model}
    show: Mostrar
    edit: Editar
    edit_model: Editar %{model}
    update: Actualizar
    submit: Enviar
    destroy: Destruir
    back: Atrás
    confirm: "¿Está seguro?"
    created: "%{model} se ha creado correctamente."
    updated: "%{model} se actualizó correctamente."
    destroyed: "%{model} fue eliminado satisfactoriamente."
    access_denied: No tienes acceso a este %{model}.
  devise:
    registrations:
      user:
        user_type_change_email_mismatch: La dirección de correo electrónico que proporcionaste
          no coincide con la dirección de correo electrónico para esta cuenta
        personal_login_created_email: Haz creado un inicio de sesión personal de manera
          exitosa. Ahora puedes iniciar sesión en tu cuenta con tu email y contraseña
        personal_login_created_username: Haz creado un inicio de sesión personalizado.
          Ahora puedes iniciar sesión en tu cuenta con tu nombre de usuario (%{username})
          y contraseña
  nav:
    header:
      finished_hoc: He terminado mi Hora de Código
      sign_in_to_save: Inicia sesión para guardar tu progreso
      free_play:
        playlab: Hacer una aplicación
        artist: Dibujar algo
        calculate: Calculate Something
        applab: Hacer una aplicación
        gamelab: Hacer un proyecto de Game Lab
        weblab: Hacer un proyecto de Web Lab (beta)
      home: Página principal
      my_dashboard: Mi panel de control
      courses: cursos
      course_catalog: Catálogo de cursos
      project_gallery: Proyectos
      sections: Secciones
      help_support: Ayuda y Soporte
      report_bug: Reportar un error
      teacher_community: Comunidad de profesores
      professional_learning: Aprendizaje Profesional
      documentation: Documentación
      tutorials: Tutoriales
      educate_overview: Resumen del Educador
      educate_elementary: Escuela primaria
      educate_middle: Escuela Secundaria
      educate_high: Preparatoria
      educate_hoc: Hora del código
      educate_partner: Colabora con nosotros
      educate_beyond: Más allá de Code.org
      educate_inspire: Inspira a un estudiante
      educate_community: Comunidad en línea
      educate_tools: Herramientas y Videos
      about_us: Acerca de nosotros
      about_leadership: Liderazgo
      about_donors: Donantes
      about_partners: Socios
      about_team: Equipo completo
      about_news: Sala de prensa
      about_evaluation: Evaluación
      about_jobs: Empleos
      about_contact: Contáctanos
      about_faqs: Preguntas frecuentes
      learn: Aprender
      stats: Estadísticas
      help_us: Ayúdanos
      teach: Enseñar
      about: Acerca de
    user:
      classroom: Página de inicio del maestro
      district_dashboard: Tablero de Distrito
      label: Hola %{username}
      stats: Mi progreso
      settings: Mi cuenta
      logout: Cerrar sesión
      signin: Iniciar Sesión
      signup: Crear una cuenta
      already_registered: "¿Ya estás registrado?"
      pair_programming: Programación de pares
      team: Equipo
      driver: Conductor
      navigator: Navegador
    popup:
      progress_for_user: progreso de %{name}
      progress: Tu progreso
      lines: 'Total de líneas de código: %{lines}'
      close: CERRAR
      mastery: Conceptos
      puzzle_map: Etapas
      prizes: "¡Recoger todos los %{total_trophies} trofeos y ganar premios!"
      prize_earned: Todos los trofeos %{total_trophies} han sido recogidos. ¡Premio
        ganado!
      prize_us_only: "(Sólo estudiantes de Estados Unidos)"
      prizes_link: 'Más información '
  teacher:
    answer: Respuesta
    for_teachers_only: Sólo para profesores
    title:
      one: 'Tu profesor:'
      other: 'Tus maestros:'
    remove: "(eliminar profesor)"
    confirm:
      remove: "¿Estás seguro de que quieres eliminar a este profesor?"
    students:
      dashboard: Ir al panel del maestro
    user_not_found: El maestro no púdo ser allado.
    student_teacher_disassociated: ústed a quitado %{teacher_name} como su maestró.
    panel:
      answer_viewer: Panel de maestro
      student: estudiante
      viewing_solution: Visualizando la Solución
      try_it_yourself: Inténtalo tú mismo
      section: Sección
      example: Solución de ejemplo
      example_with_number: Ejemplo de solución %{solution_number}
      submitted_on: Enviado el %{date}
      unsubmit: NO enviado
      worked_with: Trabajado con
      update_lock_settings: Actualizar los ajustes de bloqueo aquí.
      clear_response: Respuesta clara
  user:
    email_confirm_needed: 'La dirección de correo electrónico no ha sido confirmada:'
    email_confirm_needed_required: 'Tu dirección de correo electrónico %{email} no
      ha sido confirmada:'
    email_confirm_wrong_email: "(¿Dirección de correo electrónico equivocada?)"
    email_resend_confirm: Reenviar las instrucciones de confirmación
    new_password_hint: "(déjalo en blanco si no quieres cambiarlo)"
    current_password_hint: "(necesitamos tu contraseña actual para confirmar los cambios)"
    delete: Eliminar tu cuenta
    delete_text: Si haces clic en el botón de abajo, eliminará tu cuenta.
    delete_text_teacher_note: 'Nota: Al eliminar tu cuenta no eliminarás la cuenta
      de tus alumnos.'
    delete_confirm: "¿Está seguro de que desea eliminar su cuenta?"
    deleted_user: usuario eliminado
    no_password_because_oauth: No tienes contraseña porque iniciaste sesión con un
      proveedor tercero.
    no_password_because_sponsored: Habla con tu maestro para administrar tu contraseña.
    create_personal_login: Crear un inicio de sesión personal
    create_personal_login_under_13_info: Si quieres seguir usando tu cuenta Code.org
      incluso después del final del año escolar, pide ayuda a tus padres para crear
      una cuenta personal.
    create_personal_login_under_13_username: Nombre de usuario (no uses tu nombre
      real)
    create_personal_login_under_13_parent_email: Dirección de correo electrónico del
      padre o tutor
    create_personal_login_info: Si quieres seguir usando tu cuenta Code.org incluso
      después del final del año escolar, pide ayuda a tus padres para crear una cuenta
      personal.
    create_personal_login_terms: Al crear un inicio de sesión personal, estoy de acuerdo
      a verme obligado a cumplir los <a href='%{terms_of_service_url}', target='_blank'>términos
      y servicios</a> de Code.org. Si soy menor de 13 años de edad, confirmo que tengo
      el permiso de mi padre o tutor legal para usar los servicios de Code.org incluso
      sin un profesor.
    create_personal_login_email_note: 'Nota: las direcciones email no son guardadas
      en una forma que nos permita contactar a los estudiantes. Los estudiantes nunca
      recibirán emails de Code.org excepto para recuperar su contraseña- Mira nuestra
      <a href=''%{privacy_policy_url}'', target=''_blank''>política de privacidad</a>
      para más información.'
    enter_new_login_info: Ingresa tu nueva información de inicio de sesión
    confirm_secret_words: Confirma que eres tú al ingresar tus palabras secretas actuales
    enter_parent_email: Ingresa el email de tu padre o tutor (para recuperar la contraseña)
    update: Update Account
  user_level:
    completed: Completada
    tried: Intentaste
  home:
    title: Mi progreso
    description: Code Studio es la página principal de los cursos en línea creados
      por Code.org
    lines_of_code: "%{lines_count} LÍNEAS DE CÓDIGO ESCRITAS POR ESTUDIANTES"
    lines_of_code_linebreak: "%{lines_count} LÍNEAS DE CÓDIGO<br/>ESCRITAS POR %{students_count}
      MILLONES DE ALUMNOS"
    all_courses: Resumen de los cursos 1, 2 y 3
    lesson_plans: Plan de estudio
    signin_message: "¿Ya estás registrado? %{link}"
    student_reg_link: Registro de alumno
    teacher_reg_link: Registro de maestros
    signin_directions: Usa una cuenta para seguir tu progreso.<br/>Maestros, lleven
      el seguimiento de toda su clase.
    teacher_dashboard: Ver panel de progreso
    teacher_student_count_one: Tiene(s) %{count} estudiante(s).
    teacher_student_count: Tienes %{count} estudiantes.
    teacher_averages: Un promedio de tus estudiantes han ganado %{trophy_average}
      de %{trophy_max} trofeos "Dominio del Concepto" .
    teacher_print_certificates: Imprimir certificados para los alumnos que terminan
      este curso
    teacher_read_blog: Lee noticias y actualizaciones de nuestro material en nuestro
      Blog del Educador
    classroom: Tu aula
    student_progress: Tu progreso de aprendizaje
    student_stats: Has ganado %{trophy_count} de %{trophy_max} trofeos de "Maestría
      de Conceptos".
    student_left_off: 'Donde dejaste:'
    student_finished: Has completado todos los tutoriales, elige otra clase %{online_link}
      o en %{local_school_link}
    local_school: escuela local
    online: en línea
    see_details: Ver detalles
    view_course: Ver el curso
    prize_info: 'Premio por participación (solo maestros de escuelas públicas de Estados
      Unidos): hasta 1000 dólares en material escolar.'
    tryfirst: 'O puedes probarlo primero y registrarte más adelante:'
    trynow: Probar ahora
    add_hint_help: Ayúdenos a agregar consejos útiles a los tutoriales de Code.org
    20hour_overview: 'Este curso de 20 horas introduce el núcleo de la informática
      y conceptos de programación. El curso está diseñado para su uso en aulas para
      los grados K-8, pero es divertido aprender en todas las edades.  '
    test_videos_help: Pruebe nuestro nuevo reproductor de video en su escuela
    try_beta_courses: "¡Nuevo! Prueba nuestros cursos en beta para estudiantes de
      6 a 11 años K-5"
    use_as_teacher: Usa este sitio como un maestro
    heading_hoc2014: "<h2>La Hora del Código para</h2><h1>Todas las Edades</h1>"
    heading_elementary: "<h2>Cursos de 20 Horas sobre</h2><h1>Fundamentos de la Ciencia
      Computacional (todas las edades)</h1>"
    heading_apps: "<h2>Diversión para</h2><h1>Todos</h1>"
    heading_tools: "<h2>¿Listo para el siguiente paso?</h2><h1>Herramientas JavaScript
      para la Universidad</h1>"
    heading_legacy: "<h2>Nuestro curso acelerado para</h2><h1>Todas las edades</h1>"
    your_gallery: Galería
    no_primary_course: Prueba un curso de Code Studio
    choose_next_course: Prueba un curso de Código Studio eligiendo uno a continuación
    print_certificate: Imprimir Certificado
    announcement_title: Anuncios
    announcement_message_fall2016_features: Pasamos el verano convirtiendo tus comentarios
      en nuevas características. Ahora, puedes <a href="%{pp_url}" target="_blank">dar
      seguimiento al progreso de varios alumnos</a> aún si hacen programación por
      pares en un sólo dispositivo. Puedes usar <a href="%{csp_widgets_url}" target="_blank">las
      mejores herramientas interactivas</a> de nuestro curso de Principios de CS en
      <i>cualquier</i> salón de clases. ¡Y tus alumnos pueden <a href="%{unused_code_url}"
      target="_blank">mantener código sin usar</a> en su espacio de trabajo para fomentar
      la experimentación! Consulta todas las nuevas características y déjanos saber
      que piensas de ellas.
    announcement_csp_widgets_message: "¿Estás buscando maneras divertidas de enseñar
      acerca de cómo funciona el internet, cómo la criptografía mantiene los datos
      seguros y otros conceptos? ¡Hemos tomado las mejores herramientas interactivas
      de nuestro currículo de Principios de Ciencias de la Computación y creado widgets
      únicos que puedes usar en cualquier momento!"
    announcement_learn_more_button: Aprende más
    announcement_try_now_button: Probar ahora
    announcement_host_an_hour_button: Organiza una Hora del Código
    announcement_watch_video_button: Ver video
    announcement_petition: Como profesor, usted está liderando un movimiento para
      dar a cada estudiante en todas las escuelas la oportunidad de aprender computación.
      Ahora, es tiempo de dejar que sus representantes lo escuchen. Esta semana, líderes
      de la educación, 28 gobernadores y CEOs de las compañías más grandes de América
      se unieron en una carta abierta pidiendo el Congreso de Estados Unidos para
      financiar en la educacion de K-12 informática.
    announcement_petition_button: Agrega tu nombre
    announcement_go_beyond_button: Ve más allá
    announcement_apply_now: Aplíca ahora
    announcement_all: Mantente al tanto con nuevas características y actualizaciones
      en nuestro blog del profesor. <a href='%{teacher_blog_url}' target='_blank'>Mira
      los anuncios anteriores.</a>
    announcement_hoc_launch: Miles de educadores en más de 180 países comenzarán a
      enseñar ciencias computacionales durante la Hora del Código del 5 al 11 de Diciembre.
      Contamos contigo para ayudarnos a alcanzar más estudiantes de lo que hemos hecho
      antes. <a href='%{signup_url}' target='_blank'>Registra tu evento de la Hora
      del Código</a> y permite que otro profesor sepa que cualquiera puede comenzar
      a enseñar ciencias computacionales.
    announcement_mc_launch: "¡Uno de nuestros más populares tutoriales tiene ahora
      una secuela! El totalmente nuevo Diseñador de Hora del código de Minecraft le
      permite a los estudiantes hacer las reglas del mundo de Minecraft. Ellos pueden
      crear una experiencia Minecraft totalmente única, y luego compartirla con amigos
      o jugarla en sus teléfonos. Hazlo con tu clase para la Hora del código."
    announcement_how_code_studio: No necesita ninguna experiencia para empezar a enseñar
      Ciencias de la Computación en el aula. Code.org ofrece planes de estudios, curriculums,
      programas de aprendizaje profesional de alta calidad y toneladas de excelentes
      herramientas para todos los niveles&mdash; todo lo que necesita, sin costo.
      ¿No sabes dónde empezar? Descarga <a href='%{video_download_url}'>este video</a>!
    announcement_go_beyond: Ve mas allá de la Hora del Código y explora las ciencias
      de la computación con tus estudiantes cada semana. Code.org ofrece currículums,
      planes de enseñanza, planes profesionales de aprendizaje, y toneladas de buenas
      herramientas para todos los niveles&mdash;y es todo gratis. :) No necesitas
      ninguna experiencia para empezar a enseñar ciencias de la computación en tu
      clase.<b>Encuentra el proximo paso que es correcto para tu clase.</b>
    announcement_teacher_recruitment: Profesores como tú están liderando el movimiento
      educativo de las Ciencias de la Computación. Puedes participar en programas
      de aprendizaje de nivel profesional K-12th de alta calidad <strong>sin ningún
      costo para ti o para tu escuela</strong>. Toma la iniciativa en ciencias de
      la computación en tu escuela y aplica para el aprendizaje de nivel profesional.
    announcement_teacher_recruitment2: Profesores como tú están liderando el movimiento
      educativo de las Ciencias de la Computación. Puedes participar en programas
      de aprendizaje de nivel profesional K-12th de alta calidad <strong>sin ningún
      costo para ti o para tu escuela</strong>. Toma la iniciativa en ciencias de
      la computación en tu escuela y aplica para el aprendizaje de nivel profesional.
    announcement_csf_pilot: "<strong>Profesores de escuelas primarias:</strong> ¡Sean
      parte de la actualización de nuestros cursos de Principios de CS! Estamos buscando
      profesores para pilotear un currículo actualizado de Principios de CS durante
      el invierno y primavera de 2017. Estamos impacientes de escuchar sus críticas
      antes de que estás actualizaciones se apliquen en agosto de 2017."
    announcement_student_privacy: En Code.org nos tomamos la privacidad del estudiante
      muy en serio. Para proteger tu privacidad como estudiante, hemos hecho un cambio
      a tu sección de la página de inicio para evitar que se muestren los nombres
      completos, de todas maneras animamos a los usuarios a que <i>no usen sus nombres
      completos como estudiantes</i>.
    announcement_apcsp_recruitment: '<strong>Profesores de Principios de Ciencias
      de la Computación:</strong> Sus estudiantes pueden ser incluidos en nuestros
      siguiente video viral de Code.org, animando a estudiantes a tomar el examen
      de AP CS Principles de este año. Estamos invitando a todos los estudiantes de
      Principios de Ciencias de la Computación a enviar un video de 10-20 segundos
      en Twitter, Instagram o Facebook diciendo "Estoy tomando el examen #APCSP porque..."
      ¡Los mejores videos serán incluidos en nuestro video y los estudiantes ganadores
      recibirán regalos de Code.org!'
    announcement_apcsp_recruitment2: 'El examen de principios de Ciencias de la Computación
      va a romper récords. La participación estudiantil en el examen podría cambiar
      dramáticamente la diversidad en Ciencias de la Computación, pero necesitamos
      de tu ayuda. Anima a cada estudiante de CS Principles a tomar el examen y nosotros
      te <a href=''%{gift_url}'' target=''_blank''>enviaremos un regalo</a>. Los estudiantes
      también pueden animar a pares alrededor del país en nuestro <a href=''%{challenge_url}''
      target=''_blank''>desafío de video #APCSP</a>.'
    announcement_apcsp_recruitment3: Este año el examen de Principios avanzados de
      CC está destinado a romper records. La participación de los estudiantes podría
      cambiar drásticamente la diversidad en Ciencias de la Computación, pero necesitamos
      de su ayuda. Incentive a cada uno de los estudiantes de Principios de CC a realizar
      el examen de PCC para avanzados y usted puede ganar ¡<a href='%{gift_url}' target='_blank'>una
      tarjeta de regalo, laptop o cualquier otro premio</a>! Comparta <a href='%{video_url}'
      target='_blank'>este video</a> para que sus estudiantes puedan enterarse sobre
      sus similares alrededor del país que también aplicarán al examen.
    announcement_csp_deadline: "¡Última llamada para los profesores de preparatoria!
      Toma la delantera en ciencias de la computación en tu escuela y aplica para
      programas de aprendizaje de alta calidad <strong>sin ningún costo para ti o
      para tu escuela</strong>. Las aplicaciones cerrarán el 14 de abril."
    announcement_applab_export: "¡App Lab, nuestrp ambiente de programación web, ahora
      soporta exportar tu código! Puedes empezar a construir aplicaciones con bloques
      de JavaScript para jalar y soltar, y exportar el código para continuar editando
      en cualquier ambiente de desarrollo profesional de tu elección."
    announcement_csp_survey: "<b>¡Felicidades profesores de Principios de CC!</b><br/>
      Su estudiante de Principios de CC que realizó el examen de CC para avanzados
      se unirá con otros 50,000 estudiantes en el examen para avanzados mas largo
      que se ha realizado en la historia. Ahora, permitamos que las voces de sus estudiantes
      sean oídas - ¡recuérdele que debe completar la encuesta de fin de curso! Usted
      podrá revisar las respuestas de sus estudiantes y compartiremos también un reporte
      nacional con usted."
    announcement_navigation_redesign: "<b>Próximos cambios en el sitio de navegación</b><br/>Próximamente
      este verano, estaremos mejorando la navegación dentro del sitio web de Code.org
      para que siempre tengas acceso a sus principales recursos desde cualquier parte.
      Tan pronto como inicies sesión en tu cuenta de profesor, cada página tendrá
      una nueva barra de navegación con enlaces a su página de inicio, cursos, galería
      de proyectos, secciones y aprendizaje profesional."
  move_students:
    new_section_dne: Lo sentimos, pero no existe la sección %{new_section_code}. Introduzca
      un código de sección diferente.
    section_code_cant_be_current_section: La sección actual no puede ser igual a la
      nueva sección.
    current_section_dne: Lo sentimos, pero no existe la sección %{current_section_code}.
      Introduzca un código de sección diferente.
    student_ids_not_entered: Por favor, proporcione los student_ids.
    student_not_found: No se encontró uno o más estudiantes.
    all_students_must_be_in_current_section: Todos los estudiantes deben estar matriculados
      actualmente en su sección.
    already_enrolled_in_new_section: No puedes mover estos estudiantes porque este
      profesor ya los tiene en otra sección.
    third_party_login: You cannot move students to a section that is synced with a
      third party tool.
  share:
    title: Aprender en Code Studio
    description: Cualquier persona puede aprender informática. Crear juegos, aplicaciones
      y arte con código.
    try_hour_of_code: "¡Prueba una Hora de Código!"
  gender:
    male: Varón
    female: Mujer
    none: Prefiero no contestar
  user_type:
    student: estudiante
    teacher: Profesor
  footer:
    thank_you: Agradecemos a nuestros <a href="https://code.org/about/donors">donantes</a>,
      <a href="https://code.org/about/partners">aliados</a>, nuestro <a href="https://code.org/about/team">equipo
      extendido</a> nuestro elenco de video y nuestros <a href="https://code.org/about/advisors">asesores
      académicos</a> por su apoyo a la creación de Code Studio.
    help_from_html: En especial queremos reconocer el trabajo de los Ingenieros de
      Google, Microsoft, Facebook y Twitter que han ayudado a crear estos materiales
      educativos.
    help_from_html_old: Ingenieros de Google, Microsoft, Facebook y Twitter han ayudado
      a crear este material.
    art_from_html: Minecraft™ © %{current_year} Microsoft. Todos los derechos reservados.<br
      />Star Wars™ © %{current_year} Disney y Lucasfilm. Todos los derechos reservados.<br
      />Frozen™ © %{current_year} Disney. Todos los derechos reservados.<br />Ice
      Age™ © %{current_year} 20th Century Fox. Todos los derechos reservados.<br />Angry
      Birds™ © 2009-%{current_year} Rovio Entertainment Ltd. Todos los derechos reservados.<br
      />Plants contra Zombies™ © %{current_year} Electronic Arts Inc. Todos los derechos
      reservados.<br />The Amazing World of Gumball es trademark y © 2015 Cartoon
      Network.
    art_from_html_old: Minecraft™ © %{current_year} Microsoft. All Rights Reserved.
      Star Wars™ © %{current_year} Disney and Lucasfilm. All Rights Reserved. Frozen™
      © %{current_year} Disney. All Rights Reserved. Ice Age™ © %{current_year} 20th
      Century Fox. All Rights Reserved. Angry Birds™ © 2009-%{current_year} Rovio
      Entertainment Ltd. All Rights Reserved. Plants vs. Zombies™ © %{current_year}
      Electronic Arts Inc. All Rights Reserved. The Amazing World of Gumball is trademark
      and © 2015 Cartoon Network.
    code_from_html: Code.org utiliza p5.play, bajo la licencia <a href="http://www.gnu.org/licenses/old-licenses/lgpl-2.1-standalone.html">GNU
      LGPL 2.1</a>.
    powered_by_aws: Powered by Amazon Web Services
    trademark: "© Code.org, %{current_year}. Code.org®, el logotipo de CODE y el de
      Hora de Código ® son marcas registradas de Code.org."
    copyright: Derechos de autor
    more: Más
    feedback: Enviar comentarios
    translate: Ayúdanos a traducir a tu idioma
    support: Soporte
    support_url: http://support.code.org
    tos_short: Términos
    tos: Términos de uso
    privacy: Política de Privacidad
    secure: Versión Segura
    report_abuse: Reportar Abuso
    built_on_code_studio: Construye en Code Studio
    make_my_own_app: Haz tu propia aplicación
    how_it_works: Cómo funciona
    try_hour_of_code: "¡Prueba una Hora de Código!"
  reference_area:
    title: "¿Necesitas ayuda?"
    subtitle: Ver estos videos y sugerencias
    teacher: Ver la solución
    teacher_no_solution: Dejar de ver soluciones
    auth_error: No estás autorizado para ver la solución.
    submit: Actualizar la ubicación del Artista
    direction: Dirección de inicio (en grados)
  video:
    tab: Video.
    notes: "¿No hay video? Mostrar notas."
    notes_coming_soon: Notas para este video, próximamente.
    autoplay_option: Reproducir videos automáticamente
    download: Descargar video
    show_notes: Mostrar notas
    show_video: Mostrar video
  compatibility:
    upgrade:
      unsupported_message: Su navegador no es compatible. Por favor, actualice su
        navegador a <a href='%{supported_browsers_url}', target='_blank'> uno de nuestros
        navegadores compatibles</a>. Puede tratar de ver la página, pero se espera
        una funcionalidad rota.
      link: Aprende más
      applab_unsupported_tablet: App Lab funciona mejor en un escritorio o en una
        computadora laptop con un mouse o un teclado. Puede que experiencies problemas
        usando esta herramienta en tu dispositivo actual.
      gamelab_unsupported_tablet: Game Lab funciona mejor en un escritorio o computadora
        laptop con un mouse y un teclado. Puede que experiencies problemas usando
        esta herramienta en tu dispositivo actual.
      weblab_unsupported_browser: Desafortunadamente, actualmente estamos pasando
        por algunos problemas para cargar Web Lab en este buscador. Puede que quieras
        usar un explorador distinto hasta que esto se resuelva. Disculpa por la inconveniencia.
      weblab_unsupported_locale_storage: Puedes experimenar problemas usando Web Lab
        en el modo de navegación privada. Por favor, vuelve a cargar eñ proyecto en
        modo normal. Disculpa las molestias.
  slow_loading: Esto está tardando más tiempo de lo habitual...
  try_reloading: Intente recargar la página
  next_stage: "¡Acabado! Sigue a la siguiente etapa"
  download_pdf: Abrir la planificación de la lección
  lesson_plan: Plan de clases
  view_lesson_plan: Ver el plan de estudios
  pdf_download: Descargar PDF
  download_coming_soon: Actividad descargable próximamente.
  video_coming_soon: "¡Video próximamente!"
  not_started: El alumno no ha intentado este nivel.
  share_code:
    title: Haz clic en "Ejecutar" para ver el programa en acción
    bounce_og_title: Revisa mi juego Bounce
    flappy_og_title: Échale un vistazo a mi juego Flappy Bird
    studio_og_title: Échale un vistazo a mi aplicación Play Lab
    check_out_what_i_made: Mira lo que hice
    og_description: Yo escribí el código con Code.org
    phone_number_not_allowed: Parece que hay un número de teléfono en el texto. Trata
      de cambiarlo.
    address_not_allowed: Parece que hay una dirección en el texto. Trata de cambiarlo.
    email_not_allowed: Parece que hay una dirección de correo en el texto. Trata de
      cambiarlo.
    profanity_not_allowed: Parece que hay groserías en el texto. Trata de cambiarlo.
  builder:
    created: Has creado un nuevo código.
    destroyed: Has eliminado un código.
    manage: Construir Niveles
    view: Ver
    back: Volver a códigos
    success: Haz editado exitosamente los bloques.
    level:
      create: Crear nuevo nivel
      current: Niveles actuales
      unused: Niveles no utilizados
  upsell:
    applab:
      title: Laboratorio de App
      body: App Lab es un entorno de programación donde puedes hacer aplicaciones
        sencillas. Diseña una aplicación, código con bloques o JavaScript para hacerlo
        funcionar, luego comparte tu aplicación en segundos.
      body_short: Diseña una aplicación, código con bloques o JavaScript para hacerla
        funcionar, luego compártela en segundos.
      audience: Mayores de 13 años
      cta: Aprende cómo
    hoc:
      title: Laberinto clásico
      body: Prueba los fundamentos de la ciencia de la computación. Millones lo han
        intentado.
    flappy:
      title: Código Flappy
      body: "¿Quieres crear tu propio juego en menos de 10 minutos? ¡Prueba nuestro
        tutorial de Código Flappy!"
    20-hour:
      title: Curso acelerado
      body: 'Este curso de 20 horas introduce el núcleo de la informática y conceptos
        de programación. El curso está diseñado para su uso en aulas para los grados
        K-8, pero es divertido aprender en todas las edades.  '
      body_short: Aprende ciencias de la computación básicas con una versión acelerada
        de los cursos 2-4.
    hoc2014:
      try_new_tutorial: Prueba nuestro nuevo tutorial de la hora del código en beta
      try_frozen: Artista con Anna y Elsa de "Frozen"
    gallery:
      title: Galería
      body: Ver una galería de aplicaciones y de imágenes de artistas creadas por
        nuestros usuarios
    gamelab:
      title: Laboratorio de juego
      body: Game Lab es un ambiente de programación en donde puedes hacer animaciones
        sencillas y juegos con objetos y personajes que interactúan entre ellos.
      audience: Mayores de 13 años
      cta: Aprende cómo
    hoc-encryption:
      title: Encripción simple
      body: Los estudiantes aprenderán técnicas para crear y modificar mensajes cifrados.
    weblab:
      title: Laboratorio Web (beta)
      body: Web Lab es un entorno de programación donde se pueden hacer páginas web
        sencillas utilizando HTML y CSS. Diseña páginas web y comparte tu sitio en
        segundos.
      audience: Mayores de 13 años
      cta: Aprende cómo
    frozen:
      title: Congelado
    starwars:
      title: Guerra de las Galaxias
    infinity:
      title: Laboratorio de Juego Infinity
      body: Utiliza el laboratorio de juegos para crear una historia o un juego protagonizado
        por personajes de Disney Infinity.
    minecraft:
      title: Minecraft
      body: Explora un mundo de Minecraft, a través de código.
    minecraft2016:
      title: Minecraft
      body: Diseña un juego Minecraft.
    hero:
      title: Minecraft
      body: Minecraft is back for the Hour of Code with a brand new activity! Journey
        through Minecraft with code.
    sports:
      title: Спорт
      body: "¡Elige entre un partido de baloncesto o una mezcla y combinación de todos
        los deportes."
    text-compression:
      title: Compresión de texto
      body: En esta lección, los estudiantes usarán el Widget de Comprensión de Textos
        para comprimir texto sustituyendo los patrones con símbolos.
    unplugged:
      title: Lecciones sin conexión
      audience: Mayores de 6 años
      body: Hemos recopilado una lista de lecciones sin conexión para que las utilices
        en tu clase. Ahora puedes enseñar los fundamentos de computación, tengas un
        equipo en tu clase o no. Intenta utilizar estas lecciones como un curso independiente
        o complementario para cualquier curso de computación.
      body_short: Si no tienes computadores, prueba estas lecciones sin conexión en
        tu clase.
    unplugged_conditionals:
      title: Condicionales
      body: Aprena sobre algoritmos y sentencias condicionales en esta actividad "desconectada"
        usando una baraja de cartas.
    widgets:
      title: Widgets
      body: Los estudiantes pueden explorar conceptos de nuestro curso de Principios
        de Ciencia de la Computación de manera práctica usando estas herramientas
        digitales. Usa los widgets por tu cuenta, o cree una lección de concepto único
        para tu clase.
      audience: Mayores de 13 años
      cta: Aprende cómo
  gallery:
    students_drew_these_with_code: "¡Los estudiantes dibujaron esto con código!"
    students_made_these_with_code: "¡Los estudiantes hicieron éstos con código!"
    picture_count: En los pasados <b>%{days}</b> días, los estudiantes han dibujado
      <b>%{count}</b> imágenes con programas escritos por ellos mismos. Haz clic en
      las imágenes para ver cada programa en acción.
    activity_count: En los últimos <b>%{days}</b> días, los estudiantes han hecho
      <b>%{count}</b> aplicaciones y fotos escribiendo sus propios programas de computadora.
      Haga clic en las fotos y capturas de pantalla para ver cada programa en acción.
    want_to_make_your_own: "¿Quieres hacer el tuyo?"
    how_to_save: En el último nivel de estos tutoriales, pulse "Terminar" y "Guardar"
      para guardar su trabajo en la galería.
    more: Más →
    caption_by_name_age: por %{name}, edad %{age}
    caption_time_ago: hace %{time_ago}
    header: Galería
    header_playlab: Laboratorio de Juegos
    header_artist: Artista
    report_abuse: Reportar Abuso
  landing:
    prerelease: Este curso está en fase <span class='betatext'>beta</span>. Esto significa
      que no es la versión final del curso y está sujeta a revisión conforme recibimos
      comentarios y hacemos mejoras.
    prerelease_hoc2014: Este tutorial está en <span class='betatext'> beta</span>.
      Es objeto de revisión a medida que se reciben comentarios y se hacen mejoras.
    report_bug: Informar sobre un error
    support: Obtener ayuda
    support_url: "//support.code.org"
    help_resources: Ayuda y Recursos
    help_support: Ayuda y Soporte
    documentation: Documentación
    tutorials: Tutoriales
  multi:
    wrong_title: Respuesta incorrecta
    wrong_body: La respuesta no es correcta. ¡Intenta de nuevo!
    correct_title: Correcto
    correct_body: Esa respuesta es la correcta.
    toofew_title: Too few answers.
    toofew_body: Please select two answers before submitting.
  multi-submittable:
    wrong_title: Gracias
    wrong_body: Gracias por enviar una respuesta.
    correct_title: Gracias
    correct_body: Gracias por enviar una respuesta.
    toofew_title: Too few answers.
    toofew_body: Please select two answers before submitting.
  level_group:
    wrong_title: Gracias
    wrong_body: Gracias por enviar respuestas.
    correct_title: Gracias
    correct_body: Gracias por enviar respuestas.
    hide_survey_last_answer: Esta encuesta es anónima. Por favor visita el panel del
      profesor para ver los resultados acumulados. Toma en cuenta que los resultados
      son visibles sólo si al menos 5 estudiantes presentaron la encuesta.
    survey_submission_thankyou: "¡Gracias por enviar esta encuesta! La misma ha sido
      borrada para que sus respuestas se mantengan anónimas. Ten en cuenta que tu
      profesor podrá ver las respuestas de toda la clase, pero sin los nombres adjuntos."
  level_group-submittable:
    wrong_title: Gracias
    wrong_body: Gracias por enviar respuestas.
    correct_title: Gracias
    correct_body: Gracias por enviar respuestas.
    unsubmit-title: Cancelar tu evaluación
    unsubmit-body: Al cancelar tu evaluación se restablecerá la hora y fecha enviada.
      ¿Estás seguro?
    submit-incomplete-title: Enviar tu evaluación
    submit-incomplete-body: Has dejado algunas preguntas sin responder. No puedes
      editar tu evaluación tras enviarla. ¿Estás seguro?
    submit-complete-title: Enviar tu evaluación
    submit-complete-body: No puedes editar tu evaluación después de enviarla. ¿Estás
      seguro?
  match:
    wrong_title: Solución incorrecta
    wrong_body: La solución ingresada no es la correcta. ¡Intenta nuevamente!
    correct_title: Correcto
    correct_body: Esa respuesta es la correcta.
  contract_match:
    wrong_title: Respuesta incorrecta
    badname: El contrato tiene el nombre equivocado.
    badname_case: Los nombres de funciones distinguen mayúsculas de minúsculas. Intente
      cambiar el caso del nombre de su contrato.
    badrange: El contrato tiene el nombre equivocado.
    baddomainsize: El contrato no tiene el número correcto de elementos en el dominio.
    baddomainname: Uno o más ítems de tu dominio tienen el nombre equivocado.
    baddomaintype: Uno o más de tus artículos de dominio están mal escritos o se encuentran
      en el orden incorrecto.
  text_match:
    placeholder: Escribe aquí tu respuesta
    open_response_title: Gracias
    open_response_body: "¡Gracias por tu respuesta!"
    correct_title: Correcto
    correct_body: Esa respuesta es la correcta.
  dialog:
    ok: Aceptar
    startover_title: "¿Seguro que quieres empezar de nuevo?"
    startover_body: Esto reiniciará el rompecabezas a su estado inicial y borrará
      todos los datos que hayas agregado o cambiado.
    startover_ok: Volver a empezar
    startover_cancel: Cancelar
  time:
    hour: 1 hora
    day: día
    week: semana
  age_interstitial:
    age: Tu edad
    header: Actualización de la información de tu cuenta
    message: 'Estamos actualizando nuestro servicio para ofrecerte una mayor protección
      de privacidad. Para hacerlo, necesitamos que los usuarios introduzcan aquí su
      edad. <br/>Como siempre, code.org nunca alquilará, venderá o compartirá esta
      información con terceros. '
    sign_out: Si no quieres proporcionar tu edad, puedes <a heref="%{url}">finalizar
      tu sesión</a>.
  terms_interstitial:
    title: Términos del Servicio Actualizados y Política de Privacidad
    intro_desc: 'Actualizamos nuestros Términos del Servicio y Política de Privacidad,
      como se muestra a continuación. Los cambios son efectivos a partir del 24 de
      Agosto de 2016. El cambios más importante: <i>no almacenaremos las direcciones
      de correo para las cuentas de estudiantes en Code Studio.</i> Es un gran acuerdo
      para nosotros, y esperamos que establezca un nuevo estándar para la privacidad
      de los estudiantes en las tecnologías de la educación. Te hemos enviado un resumen
      de otros cambios por correo.'
    intro_instructions: Es requerido que aceptes estos nuevos términos para estudiantes
      menores de 13 años en tu salón de clases para tener acceso completo a las últimas
      características en Code Studio. Cuando registres una cuenta para un estudiante
      menor a 13 años, se te solicitará confirmar que tu escuela cuenta con el consentimiento
      de los padres para el almacenamiento de la información personal de los estudiantes
      para el uso y beneficio de la escuela, incluyendo programas educacionales como
      Code Studio.
    tos: Términos de uso
    privacy: Política de Privacidad
    privacy_notice: Noticia de Privacidad
    accept_label: Acepto los <a href="%{tos_url}" target="_blank">Términos de Servicio</a>
      actualizados y la <a href="%{privacy_url}" target="_blank">Política de Privacidad</a>
    accept: Acepto
    print: Imprimir
    reminder_desc: Hemos actualizado nuestros <a href="%{tos_url}" target="_blank">Términos
      de Servicio</a> y la <a href="%{privacy_url}" target="_blank">Política de Privacidad</a>.
      Por favor lee con cuidado antes de aceptarlos. Toma en cuenta que nuestras herramientas
      de enseñanza de JavaScript podrían estar indispuestas a tus estudiantes antes
      de aceptar explícitamente los términos actualizados.
    review_terms: Revisar los términos actualizados
  school_info_interstitial:
    title: Queremos llevar las Ciencias de la Computación a todos los estudiantes
      - Ayúdanos a seguir nuestro progreso!
    message: Ingresa la información de la escuela a continuación.
    message_with_suggestion: Por favor, comprueba que la siguiente información es
      correcta, o actualizala según sea necesario.
    save: Guardar
  race_interstitial:
    title: 'Opcional: Ayúdanos a seguir nuestro avance hacia la mejora de la diversidad
      en ciencias de la computación'
    message: Por favor dinos tu raza (marca todo lo que aplique)
    races:
    - white: Blanco
    - black: Negro o Afroamericano
    - hispanic: Hispano o Latino
    - asian: Asiático
    - hawaiian: Nativo Hawaiano o de otra Isla del Pacífico
    - american_indian: Indígena Americano/Nativo de Alaska
    - other: Otros
    - opt_out: Prefiero no contestar
    submit: Enviar
    decline: Cerrar
  zendesk_too_young_message: Lo sentimos, los usuarios más jóvenes no pueden registrarse
    en nuestro sitio de soporte. Puedes navegar <a href="http://support.code.org">support.code.org</a>
    sin registrarte o pedir a tus padres o maestros que nos contacten en tu nombre.
  progress:
    not_started: No iniciado
    in_progress: En progreso
    completed_too_many_blocks: completado, pero tiene demasiados bloques
    completed_perfect: completado, perfecto
    furthest_level_attempted: Nivel más alto intentado
    assessment: evaluación
    submitted: enviado
  studio:
    courses_working_on: Cursos en los que estás participando
    completed_courses: Cursos finalizados
    all_courses: Todos los cursos
  project:
    projects: Proyectos
    create: Crear Proyecto
    create_a_project: 'Crear un nuevo proyecto:'
    new: Crear Nuevo
    rename: Renombrar
    save: Guardar
    delete: Borrar
    import: Importar
    share_link_import_bad_link_header: Enlace para compartir no reconocido
    share_link_import_bad_link_body: 'No pudimos importar el enlace para compartir.
      Asegúrate de usar un enlace de acertijo de Minecraft: Agent y de haberlo copiado
      completo.'
    share_link_import_error_header: Ocurrió un error.
    share_link_import_error_body: Hubo un problema al importar el enlace para compartir.
      Intenta de nuevo.
    exit: Regresar al Curso
    my_projects: Mis Proyectos
    project_gallery: Proyectos
    publish: Publicar
    unpublish: No publicar
    share: Compartir
    share_title: Compartir tu proyecto
    share_copy_link: 'Copiar el enlace:'
    share_embed_description: Puedes pegar el código escondido en una página HTML para
      mostrar el proyecto en una página web.
    share_u13_warning: Pregunta a tu maestro antes de compartir. Comparte únicamente
      con otras personas en tu misma escuela.
    embed: Insertar
    advanced_share: Mostrar opciones avanzadas
    no_projects: Actualmente no tienes proyectos. Haz clic en uno de los siguientes
      botones para empezar un proyecto.
    close: Cerrar
    more: Más
    name: Nombre
    updated: Actualizado
    project_type: Tipo de Proyecto
    help_text: "¡Haz clic en <strong>Hacer una Aplicación</strong> o <strong>Dibujar
      Algo</strong> más abajo para hacer un nuevo proyecto de Artista o de Laboratorio
      Lúdico! <br/>Puedes regresar y trabajar en tus proyectos en cualquier momento."
    need_help: "¿Necesitas ayuda para empezar?"
    thumbnail_help: "¿No ves la imagen miniatura correcta para tu proyecto? Ejecuta
      la aplicación para generar una nueva imagen miniatura. Ten en cuenta que pueda
      tardar un par de horas para que la miniatura se actualice en todos lados."
    really_delete: "¿Borrar?"
    delete_yes: Sí
    delete_no: 'No'
    saved: Guardado
    not_saved: No guardado
    cancel: Cancelar
    delete_confirm_title: "¿Estás seguro de que quieres eliminar este proyecto?"
    delete_confirm_text: Borrar tu proyecto hará que se retire permanentemente de
      tu Lista de Proyectos. Las personas que tengan un enlace al mismo no podrán
      seguir viendo el proyecto una vez que haya sido eliminado.
    view_all: Ver Mis Proyectos
    remix: Remezclar
    click_to_remix: "¡Haz clic en 'Remix' para obtener tu propia versión!"
    edit_project: Editar proyecto
    sharing_disabled: Lo sentimos, este proyecto no está disponible para compartirse.
      Si este es tu proyecto o el proyecto de uno de tus estudiantes, por favor <a
      href='https://studio.code.org/users/sign_in'>inicia sesión</a> a tu cuenta para
      ver el proyecto.
    abuse:
      tos: Este proyecto ha sido denunciado por violar los <a href='http://code.org/tos'>Términos
        de Uso</a> y no puede ser compartido con otros.
      policy_violation: Este proyecto contiene información que no puede compartirse
        con otros. Por favor contacta al propietario de la aplicación para arreglar
        su contenido.
      contact_us: Si cree que esto es un error, <a href='https://code.org/contact'>contáctenos.</a>
      go_to_code_studio: Ve a Code Studio
      report_abuse_form:
        intro: Si usted ha encontrado contenido ofensivo, amenazas, intimidación,
          acoso o alguna instancia de infracción de sus Derechos de Autor por medio
          del uso de aplicaciones hechas en Code Studio, llene el siguiente formulario.
          Tomaremos muy en serio su informe, investigaremos y tomaremos las medidas
          correspondientes.
        validation:
          email: Proporcione una dirección de correo electrónico
          age: Especifique una edad
          abuse_type: Describa cómo este contenido viola los términos del servicio
          abuse_detail: Proporcione detalles sobre el contenido que está informando
        abusive_url: URL de los contenidos que está reportando
        abuse_type:
          question: "¿Cómo este contenido viola la %{link_start}Term de Servicio%{link_end}?"
          harassment: Amenazas, ciberacoso, acoso
          offensive: Contenido ofensivo
          infringement: Infracción de Derechos de Autor
          other: Otros
        detail: Proporcione tantos detalles como sea posible sobre el contenido que
          está informando.
        acknowledge: Al enviar esta información, usted reconoce que se tratará de
          un acuerdo con los términos de %{link_start_privacy}Privacy Policy%{link_end}%y
          de%{link_start_tos}Términos de Servicio%{link_end}
  peer_review:
    accepted:
      name: Aceptado
      description: "<strong>Sí</strong>, esta presentación <strong>cumple</strong>
        con los requisitos"
    rejected:
      name: Rechazado
      description: "<strong>No</strong>, esta presentación <strong>no cumple</strong>
        con los requisitos"
    escalated:
      name: Escalado
      description: Me gustaría un instructor para revisar esta presentación
    instructor_feedback: Retroalimentación del instructor
    peer_feedback: Retroalimentación de los compañeros
    outdated: Esta retroalimientación se añadió para una versión previamente presentada
    review_in_progress: Ready to review
    link_to_submitted_review: Link to submitted review
    reviews_unavailable: Reviews unavailable at this time
    review_count: You must complete %{review_count} reviews for this unit
    must_be_enrolled: You must be enrolled in this course to review peers
    no_reviews_at_this_moment_notice: There are no peer reviews available at this
      moment, please check back soon
    review_submitted: Your peer review was submitted
    review_new_submission: Review a new submission
  flex_category:
    required: Resumen
    content: Contenido
    practice: Prácticas de Profesor
    peer_review: Revisión por pares
    ramp_up: Introducción
    end_of_course_project: End of Course Project
    optional_stages: Optional Stages
    main_course: Curso principal
    extra_course_content: Contenido adicional del curso
    csf_e_1: Introducción al Curso E (Opcional)
    csf_e_2: Contenido del Curso E
    csf_f_1: Avanzar al Curso F (Opcional)
    csf_f_2: Contenido del Curso F
    csd1_1: 'Capítulo 1: El proceso de resolución de problemas'
    csd1_2: 'Capítulo 2: Computadoras y resolución de problemas'
    csd2_1: 'Capítulo 1: Contenido Web y HTML'
    csd2_2: 'Capítulo 2: Estilo y CCS'
    csd3_1: 'Capítulo 1: Imágenes y animaciones'
    csd3_2: 'Capítulo 2: Construcción de juegos'
    csd4_1: 'Capítulo 1: Diseño orientado al usuario'
    csd4_2: 'Capítulo 2: Prototipo de aplicaciones'
    csd5_1: 'Capítulo 1: Representación de la información'
    csd5_2: 'Capítulo 2: Resolviendo problemas de datos'
    csd6_1: 'Capítulo 1: Programación con Hardware'
    csd6_2: 'Capítulo 2: Construcción de prototipos físicos'
    csd_survey: Post-Course Survey
    csp1_1: 'Capítulo 1: Representación y transmisión de información'
    csp1_2: 'Capítulo 2: Inventando el Internet'
    csp2_1: 'Capítulo 1: Codificación y compresión de información compleja'
    csp2_2: 'Capítulo 2: Manipulación y visualización de datos'
    csp3_1: 'Capítulo 1: Lenguajes de programación y algoritmos'
    csp4_1: 'Capítulo 1: El mundo de los grandes datos y la encriptación'
    csp5_1: 'Capítulo 1: Programación orientada a eventos'
    csp5_2: 'Capítulo 2: Programación con estructuras de datos'
    cspSurvey: Encuesta
    cspAssessment: Evaluación del capítulo
    csp_ap_1: 'Capítulo 1: Configuración de AP Tech'
    csp_ap_2: 'Capítulo 2: AP Examinar tareas de rendimiento'
    csp_ap_3: 'Capítulo 3: AP Crear tareas de rendimiento'
    csp_postap_1: 'Capítulo 1: Manipulación y visualización de datos'
    csp_postap_2: 'Capítulo 2: Aplicaciones y bases de datos'
    csp2_1_2018: 'Unidad 2: Información Digital'
    csp3_1_2018: 'Unit 3: Intro to Programming'
    csp4_1_2018: 'Unit 4: Big Data and Privacy'
    dlp: Preguntas de reflexión
  external_links:
    disclaimer: Descargo de responsabilidad
    leaving_domain: Usted se está saliendo de este dominio, a una página que no es
      operado por Code.org.
    disclaimer_text: Este sitio podría tener políticas de privacidad que difieran
      de las de Code.org. Hemos seleccionado esos recursos de terceros porque creemos
      que te serán útiles. En tanto no somos responsables directamente del contenido
      de este sitio, por favor <a href='%{support_url}'>contacta a soporte</a> si
      encuentras objetable el contenido o si el sitio enlazado dejó de estar disponible.
  hoc_download:
    title: Hora de codigo descargas
    capsule_title: "¿Tienes Internet?"
    capsule_desc: Utilizar el online, basado en la web <a href="%{url}">%{app_name}</a>.
    instructions_headline: "¿No hay Internet?"
    instructions: 'Instrucciones para maestros: Si tiene un mal servicio de Internet,
      estos tutoriales Hora de Código están disponibles para descargar e instalar
      para uso sin conexión. Elija su idioma y plataforma, descargue e instale en
      todas las computadoras en el aula. Puede que desee utilizar una unidad USB para
      descargar un vez e instalar en todos los equipos. Nota: los estudiantes no serán
      capaces de iniciar sesión en Code Studio, guardar progreso o imprimir certificados.
      Los maestros pueden imprimir certificados antes de tiempo <a href="%{url}">aquí</a>.'
    minecraft_name: 'Minecraft: Hora de Codigo'
    starwars_blocks_name: 'Guerra de las Galaxias: Construir una Galaxia con código
      (Bloques)'
    starwars_javascript_name: 'Guerra de las Galaxias: construir una Galaxia con Código
      (JavaScript)'
    download_message: Descargar %{app_name} para uso sin conexión (136MB)
    download_in_Albanian: 'Descargar en albanés:'
    download_in_Arabic: 'Descargar en árabe:'
    download_in_Azerbaijani: 'Descargar en azerí:'
    download_in_Basque: 'Descarga en Vasco:'
    download_in_Bosnian: 'Descargar en Bosnio:'
    download_in_Bulgarian: 'Descarga en búlgaro:'
    download_in_Catalan: 'Descargar en catalán:'
    download_in_Chinese-Taiwan: 'Descargar en chino de Taiwan:'
    download_in_Chinese: 'Descargar en chino:'
    download_in_Croatian: 'Descargar en croata:'
    download_in_Czech: 'Descargar en Checo:'
    download_in_Danish: 'Descargar en Danés:'
    download_in_Dutch: 'Descargar en Holandés:'
    download_in_English: 'Descarga en Inglés:'
    download_in_Finnish: 'Descargar en finlandés:'
    download_in_French: 'Descarga en francés:'
    download_in_German: 'Descarga en alemán:'
    download_in_Greek: 'Descargar en griego:'
    download_in_Hebrew: 'Descargar en Hebreo:'
    download_in_Hungarian: 'Descargar en Húngaro:'
    download_in_Icelandic: 'Descargar en islandés:'
    download_in_Indonesian: 'Descargar en indonesio:'
    download_in_Irish: 'Descargar en irlandés:'
    download_in_Italian: 'Descargar en Italiano:'
    download_in_Japanese: 'Descarga en Japonés:'
    download_in_Korean: 'Descargar en Coreano:'
    download_in_Latvian: 'Descarga en Inglés:'
    download_in_Lithuanian: 'Descargar en Lituano:'
    download_in_Norwegian: 'Descargar en noruego:'
    download_in_Norwegian-Nynorsk: 'Descargar en noruego Nynorsk:'
    download_in_Polish: 'Descargar en Polaco:'
    download_in_Portuguese-Brazil: 'Descargar en Portugués de Brasil:'
    download_in_Portuguese: 'Descargar en Portugués:'
    download_in_Romanian: 'Descargar en rumano:'
    download_in_Russian: 'Descarga en ruso:'
    download_in_Serbian: 'Descargar en serbio:'
    download_in_Slovenian: 'Descargar en esloveno:'
    download_in_Spanish: 'Descarga en Español:'
    download_in_Swedish: 'Descargar en sueco:'
    download_in_Turkish: 'Descargar en Turco:'
    download_in_Ukrainian: 'Descargar en ucraniano:'
    download_in_Vietnamese: 'Descargar en vietnamita:'
    windows: Windows
    mac: Mac OS X
  plc:
    preview_assignments:
      content_focus_header: Content Focus Area
      practice_focus_header: Practice Focus Area
      content_focus_strong: Based on your self-assessment answers, we chose one content
        focus area for you.
      practice_focus_strong: Based on your self-assessment answers, we chose one teaching
        practice focus area for you.
      choose_different_focus_area: You can choose a different focus area if you think
        that it would help you better prepare to teach.
      other_focus_areas_available: No matter what focus area you choose, all other
        resources will still be available for reference.
      confirm_focus_areas: Confirm Focus Areas
  locked_stage: Los contenidos de esta etapa no son visibles ya que se encuentra actualmente
    bloqueada. Tu maestro puede desbloquear esta etapa cuando sea tiempo de trabajar
    en ella o para revisar tus respuestas.
  hidden_stage: Tu instructor no esperaba que estuvieras aquí. Por favor pregunta
    a tu instructor en qué lección deberías estar.
  hidden_script: Tu maestro no esparaba que estuvieras aquí. Por favor pregúntale
    a tu maestro en cual unidad deberías estar.
  return_unit_overview: Ir al resumen de la unidad
  return_course_overview: Ve a la vista general de la unidad
  view_all_units: Ver todas las unidades
  pd:
    survey:
      number_teachers: Number of attending teachers
      response_count: Number of survey responses
      facilitator_effectiveness: Facilitator Effectiveness (out of 5)
      teacher_engagement: Teacher Engagement (out of 5)
      overall_success: Overall Success Score (out of 6)
      how_much_learned_s: Overall, how much have you learned from your workshop about
        computer science?
      how_motivating_s: During your workshop, how motivating were the activities that
        this program had you do?
      how_clearly_presented_s: For this workshop, how clearly did your facilitator
        present the information that you needed to learn?
      how_interesting_s: How interesting did your facilitator make what you learned
        in the workshop?
      how_often_given_feedback_s: How often did your facilitator give you feedback
        that helped you learn?
      how_comfortable_asking_questions_s: How comfortable were you asking your facilitator
        questions about what you were learning in his or her workshop?
      how_often_taught_new_things_s: How often did your facilitator teach you things
        that you didn't know before taking this workshop?
      how_much_participated_s: During your workshop, how much did you participate?
      how_often_talk_about_ideas_outside_s: When you are not in Code.org workshops
        how often do you talk about the ideas from the workshops?
      how_often_lost_track_of_time_s: How often did you get so focused on Code.org
        workshop activities that you lost track of time?
      how_excited_before_s: Before the workshop, how excited were you about going
        to your Code.org workshop?
      overall_how_interested_s: Overall, how interested were you in the Code.org in-person
        workshop?
      more_prepared_than_before_s: I feel more prepared to teach the material covered
        in this workshop than before I came.
      know_where_to_go_for_help_s: I know where to go if I need help preparing to
        teach this material.
      suitable_for_my_experience_s: This professional development was suitable for
        my level of experience with teaching CS.
      would_recommend_s: I would recommend this professional development to others.
      part_of_community_s: I feel like I am a part of a community of teachers.
      things_facilitator_did_well_s: What were two things your facilitator(s) did
        well?
      things_facilitator_could_improve_s: What were two things your facilitator(s)
        could do better?
      things_you_liked_s: What were the two things you liked most about the activities
        you did in this workshop and why?
      things_you_would_change_s: What are the two things you would change about the
        activities you did in this workshop?
      anything_else_s: Is there anything else you’d like to tell us about your experience
        at this workshop?
  courses_category: Full Courses
  cookie_banner:
    message: By continuing to browse our site or clicking "I agree," you agree to
      the storing of cookies on your computer or device.
    more_information: See Code.org's Privacy Policy.
    accept: De acuerdo
  gdpr_dialog:
    heading: Do you agree to using a web site based in the United States?
    message: Data from your use of this site may be sent to and stored or processed
      in the United States.
    link_intro: For details see our
    privacy_policy: privacy policy
    logout: Logout
    true: Sí<|MERGE_RESOLUTION|>--- conflicted
+++ resolved
@@ -139,20 +139,12 @@
     valid_password: "¡Contraseña válida!"
     invalid_password: La Contraseña debe tener al menos 6 caracteres
     mismatch_password: Las dos contraseñas que introdujo no coinciden
-<<<<<<< HEAD
+    agree_tos_privacy: I agree to the <a href='http://code.org/tos'>Terms of Service</a>
+      and <a href='http://code.org/privacy'>Privacy Policy</a>.
     under_13_consent: Si soy menor de 13 años de edad, confirmo que tengo autorización de mi padres o de mi
       tutor legal para utilizar los servicios de Code.org.
     agree_us_website: Acepto usar un sitio web con sede en Estados Unidos.
     my_data_to_us: Acepto que se envíen y almacenen datos de mi utilización de este sitio web en Estados Unidos.
-=======
-    agree_tos_privacy: I agree to the <a href='http://code.org/tos'>Terms of Service</a>
-      and <a href='http://code.org/privacy'>Privacy Policy</a>.
-    under_13_consent: If I am under 13 years of age, I confirm that I have my parent
-      or legal guardian's permission to use the Code.org services.
-    agree_us_website: I agree to using a website based in the United States.
-    my_data_to_us: Data from my use of this site may be sent to and stored or processed
-      in the United States.
->>>>>>> 018c8651
     student_terms: Estoy de acuerdo a regirme por los <a href='http://code.org/tos'>términos
       de servicio</a> de Code.org. Si tengo menos de 13 años, confirmo al enviar este
       formulario que tengo el permiso de mi padre o tutor legal para usar los servicios
