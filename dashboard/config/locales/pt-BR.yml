"pt-BR":
  errors:
    messages:
      not_saved: 'Corrija os seguintes erros:'
      too_young: Este conteúdo tem restrições de idade e não está disponível para
        alunos mais novos.
      teacher_must_accept_terms: Este conteúdo tem restrições de idade e não está
        disponível para alunos mais novos. Peça ao seu professor para aceitar os Termos
        de Serviço atualizados para que você tenha acesso a este conteúdo. Seu professor
        pode fazer isso fazendo login no Code Studio e clicando no botão "Ver termos
        atualizados", próximo ao topo da página inicial do Code Studio.
      pair_programmer: No momento você está programando em parceria com um aluno que
        não tem acesso a este conteúdo. Para acessá-lo, interrompa a programação em
        pares e tente novamente.
  activerecord:
    errors:
      messages:
        blank: é obrigatório
        blank_plural: obrigatório
        invalid_plural: inválido
    attributes:
      user:
        name: Nome para exibição
        name_example: 'Nome de exibição<br/>(ex: João da Silva ou Maria Alves)'
        email: E-mail
        parent_email: E-mail dos responsáveis
        personal_email: E-mail pessoal <a href="%{url}">(clique aqui caso não tenha
          um e-mail)</a>
        username: Nome de usuário
        password: Senha
        password_confirmation: Confirmação de senha
        current_password: Senha atual
        locale: Idioma
        age: Idade
        gender: Gênero
        edit_header: Editar Detalhes da Conta
        error:
          future: não pode estar no futuro
  hello: Olá, mundo
  welcome_back: Bem-vindo de volta, %{name}
  your_professional_learning_plan: Seu plano de aprendizagem profissional
  see_your_learning_plan: Veja seu plano de aprendizagem
  submit: Enviar
  unsubmit: Cancelar envio
  previous_page: Página anterior
  next_page: Próxima página
  next_resource: Próximo recurso
  done_with_module: Done with this Learning Module
  cancel: Cancelar
  okay: Ok
  heading_x_of_y: "%{heading} (página %{x} de %{y})"
  add_teacher_form:
    code:
      label: 'Adicionar professor:'
      placeholder: Código da seção (ABCDEF)
      instructions: Insira o código que seu professor compartilhou com você. É um
        código de 6 letras, como "ABCDEF".
      instructions_short: Digite seu código de seção de 6 letras
    submit: Adicionar professor
  add_hint_form:
    placeholder: Digite sua dica aqui
    submit: Adicionar dica
  appname: Code.org
  stage: fase
  stage_number: Fase %{number}
  puzzle: Quebra-cabeça
  trophies: troféus
  courses: percursos
  courses_page:
    title_student: Aprenda no Code Studio
    title_teacher: Ensine com Code Studio
  unplugged_activity: Atividade off-line
  of: de
  more: MAIS
  less: MENOS
  beta: beta
  try_hoc: 'Experimente a Hora do Código, clique aqui >> '
  try_k8intro: Experimente nossa introdução do curso de Ciência da Computação (15-25
    horas) para o Ensino Fundamental
  k8intro: Introdução ao Curso de Ciência da Computação (15-25 horas) para estudantes
    do ensino fundamental
  already_started: 'Já começou? Continue aqui >> '
  demos: 'Administrar: Todas as Demonstrações'
  continue: Continuar
  prize: prêmio
  more_info: Mais informações
  auth:
    sign_in_with: Entre com %{provider}
    signed_in: Sessão iniciada!
    signed_out: Você saiu da <a href="%{url}">Code.org</a>.
    sign_out_of: Você usou %{provider} para entrar. <a href="%{url}">Clique aqui</a>
      para sair de %{provider}.
    already_signedup: Já se cadastrou?
    notyet_signedup: Ainda não faz parte?
    google_oauth2: Conta do Google
    twitter: Twitter
    facebook: Facebook
    windowslive: Conta da Microsoft
    clever: Conta inteligente
    forgot_password: Esqueceu sua senha?
    need_confirmation: Não recebeu as instruções de confirmação?
    need_unlock: Não recebeu as instruções de desbloqueio?
    not_linked: Desculpe, sua conta de Code.org não está ligada ao seu %{provider}.
      Você terá que entrar digitando sua senha abaixo.
    use_clever: Desculpe, sua conta do Code.org não está ligada à sua %{provider}.
      Por favor entre através do seu Portal inteligente.
  signup_form:
    student_count: "%{count} alunos já se registraram."
    teacher_count: "%{count} professores já se registraram."
    overview: Cadastre-se para ter uma conta e acompanhar seu progresso ou gerenciar
      sua sala de aula. <a href="/">Você pode explorar diversas fases e desafios</a>
      sem uma conta, mas precisará fazer login para salvar seu progresso e seus projetos.
    hoc_already_signed_up_heading: Começar sem fazer login
    hoc_already_signed_up_content: Você se registrou para ensinar uma Hora de Código!
      Você e seus alunos não precisam entrar no Code Studio para participar deste
      evento. Para começar, <a href="https://code.org/learn">escolha um tutorial</a>
      para sua sala de aula e compartilhe o link com eles.<br/><br/>Se você gostou
      da Hora do Código e quer ir além, você pode definir uma senha e criar uma conta
      no Code Studio abaixo para inscrever seus alunos em qualquer dos nossos <a href="https://code.org/educate">cursos
      de longa duração</a>.
    hoc_already_signed_up_content_post_hoc: Obrigado pela hospedagem de uma hora de
      código. Para se inscrever no estúdio de código, você precisará configurar uma
      senha para sua conta. Isto permitirá que você salvar seu progresso e gerir a
      sua sala de aula. Você será capaz de atribuir cursos para alunos e acompanhar
      seu progresso. <a href="%{studio_url}"> você pode também continuar a procurar
      as várias fases e quebra-cabeças</a> sem criar uma conta.
    teacher_educator_guide: Consultar o guia do professor
    title: Cadastre-se na Code.org
    school_name: Nome da escola (opcional)
    school_address: Endereço da escola (opcional)
    address_placeholder: endereço, cidade, estado, CEP
    gender: Gênero (opcional)
    birthday: Aniversário (opcional)
    age: Idade
    user_type: Você é um aluno ou professor?
    submit: Inscreva-se
    teacher: Você é um professor?
    valid_username: Disponível!
    invalid_username: O nome de usuário deve ter ao menos 5 caracteres
    taken_username: O nome de usuário já existe
    valid_password: Senha válida!
    invalid_password: A senha deve ter pelo menos 6 caracteres
    mismatch_password: As duas senhas que você digitou são diferentes
<<<<<<< HEAD
    under_13_consent: Caso eu tenha menos de 13 anos de idade, confirmo que tenho
      autorização dos meus pais ou do meu tutor legal para usar os serviços do Code.org.
    agree_us_website: Concordo em usar um site situado nos Estados Unidos.
    my_data_to_us: Os dados gerados pelo meu uso deste site podem ser enviados e
      armazenados ou processados nos Estados Unidos.
=======
    agree_tos_privacy: I agree to the <a href='http://code.org/tos'>Terms of Service</a>
      and <a href='http://code.org/privacy'>Privacy Policy</a>.
    under_13_consent: If I am under 13 years of age, I confirm that I have my parent
      or legal guardian's permission to use the Code.org services.
    agree_us_website: I agree to using a website based in the United States.
    my_data_to_us: Data from my use of this site may be sent to and stored or processed
      in the United States.
>>>>>>> 018c8651
    student_terms: Eu aceito os <a href='http://code.org/tos'>Termos de Serviço</a>
      da Code.org. Se eu tiver menos de 13 anos de idade, confirmo, com o envio deste
      formulário, que tenho a permissão dos meus pais ou tutores legais para usar
      os serviços da Code.org.<br/><br/>Os endereços de e-mail não são armazenados
      em um formulário que nos permita entrar em contato com os alunos. Os alunos
      nunca receberão e-mails da Code.org, exceto em caso de recuperação de senha.
      Consulte nossa <a href='http://code.org/privacy'>Política de Privacidade</a>
      para ver outras informações.
    teacher_terms: Eu aceito os Termos de Serviço da Code.org. Para ver mais informações
      sobre privacidade, consulte nossa <a href='http://code.org/privacy'>Política
      de Privacidade</a>.
    additional_information: Precisamos de mais informações para continuar com o processo
      de inscrição.
    user_type_button: Update Account Type
    user_type_label: Tipo de conta
    user_type_teacher: Professor
    user_type_student: Estudante
    field_is_required: é obrigatório
    accept_terms: Você precisa aceitar criar uma conta
    error: Ocorreu um erro.
<<<<<<< HEAD
    email_preference_question: Podemos lhe enviar e-mails sobre atualizações de nossos
      cursos, oportunidades locais ou outras novidades referentes à informática?
    email_preference_privacy: (Consulte a nossa política de privacidade)
=======
    email_preference_question: Can we email you about updates to our courses, local
      learning opportunities, or other computer science news?
    email_preference_yes: Sim
    email_preference_no: Não
    email_preference_required: You must specify an email preference.
>>>>>>> 018c8651
  school_info:
    title: Informações da escola (opcional)
    school_country: País da Escola
    select_school_type: Tipo de escola
    charter: Estatuto
    private: Privada
    public: Pública
    homeschool: Educar em Casa
    after_school: Depois da Escola
    other: Outros
    state: Estado
    district: Distrito
    other_district_not_listed: Outro distrito não listado acima
    district_name: Nome do distrito
    school: Escola
    other_school_not_listed: Outra escola não listada acima
    school_name: Nome da escola
    school_zip: CEP da escola
    school_address: Endereço da escola
    school_organization_name: Nome da escola ou organização
    school_organization_zip: CEP da Escola
  signin_form:
    title: Já tem uma conta? Entre
    login: E-mail
    login_username: Email ou nome de usuário
    password: Senha
    remember: Lembrar de mim
    submit: Entrar
  signin:
    try_heading: Gostaria de programar sem se cadastrar?
    try_hoc: Primeiro, experimente a Hora do Código
    try_20hours: Experimente nossa introdução de 20 horas à Ciência da Computação
  signinsection:
    welcome: Bem-vindo a %{section_name}
    name: Escolha seu nome
    picture: Agora encontre sua foto secreta
    words: Agora digite suas palavras secretas
    login: Entrar
    invalid_login: Login incorreto, tente novamente
    pair_programming: Estou trabalhando em parceria no computador
    student_privacy: Saiba mais sobre por que você não está vendo o seu nome completo
      <a href='%{student_privacy_blog}' target='_blank'>aqui</a>.
  password:
    reset_form:
      title: Esqueceu sua senha?
      instructions: Insira seu endereço de e-mail abaixo para enviarmos as instruções
        de redefinição de senha.
      email: Endereço de email
      submit: Enviar
    reset_errors:
      captcha_required: Por favor, preencha o CAPTCHA para redefinir sua senha.
      invalid_email: Parece que você se inscreveu com um endereço de e-mail inválido.
        Envie um e-mail para support@code.org para receber um link de recuperação
        de senha.
    change_form:
      title: Alterar senha
      new_password: Nova senha
      confirm_password: Confirmar nova senha
      submit: Alterar minha senha
  welcome_email:
    subject: Entrar na minha turma (no Code.org)
    body: |
      Clique no link abaixo para se cadastrar e ver tutoriais de ciência da computação na Code.org (eu serei seu "professor"):

      %{link}

      Os tutoriais são divertidos, visualmente envolventes, e ensinam os conceitos básicos de ciência da computação de forma simples, como em um jogo. Aprenda a programar com a ajuda de Bill Gates, Mark Zuckerberg, Angry Birds e Plants vs Zombies! :-)

      %{name}
  parent_mailer:
    student_associated_subject: Informações de login para Code.org
  teacher_mailer:
    new_teacher_subject: Bem-vindo à Code.org!
  section:
    your_section:
      one: 'Sua turma:'
      other: 'Suas turmas:'
    code_with_teacher: "%{section_code} com %{teacher_name}"
    confirm:
      remove: Tem certeza que quer sair desta turma?
    remove: "(remove a turma)"
    type:
      picture: Senha com Foto
      word: Palavras Secretas
      email: E-mail
      google_classroom: Google Classroom
      clever: Clever
  follower:
    invite_sent: Convite enviado
    added_teacher: "%{name} foi adicionado como seu professor"
    registered: Você se cadastrou para %{section_name}.
    error:
      signed_in: Saia antes de prosseguir
      username_not_found: Nome de usuário %{username} não encontrado
      username_in_use: "%{username} já está em uso, escolha outro"
      no_teacher: Nenhum cadastro com '%{teacher_email_or_code}' foi encontrado. Verifique
        se o cadastro está feito, e então adicione novamente
      section_not_found: Não foi possível encontrar uma seção com o código '%{section_code}'.
      blank_code: Insira um código de seção
      cant_join_own_section: Desculpe, você não pode entrar em sua própria seção.
      provider_managed_section: Esta turma é dirigida por outro provedor e não pode
        ser entrada. Por favor pergunte a seu professor via %{provider} e re-sincronize
        a turma.
    mail:
      student_disassociated:
        subject: 'Notificação Code.org: %{student_name} não é mais seu aluno.'
  reports:
    error:
      access_denied: Você não tem acesso ao status dessa pessoa
  crud:
    new_model: Novo %{model}
    show: Mostrar
    edit: Editar
    edit_model: Editar %{model}
    update: Atualizar
    submit: Enviar
    destroy: Destruir
    back: Voltar
    confirm: Tem certeza?
    created: "%{model} foi criado com sucesso."
    updated: "%{model} foi atualizado com sucesso."
    destroyed: "%{model} foi excluído com êxito."
    access_denied: Você não tem acesso a esse %{model}.
  devise:
    registrations:
      user:
        user_type_change_email_mismatch: O endereço de e-mail que você forneceu não
          é o mesmo desta conta
        personal_login_created_email: Você criou um login pessoal com sucesso. Você
          agora pode entrar em sua conta com seu e-mail e senha
        personal_login_created_username: Você criou uma conta pessoal com sucesso.
          Você agora pode entrar em sua conta com seu nome de usuário (%{username})
          e senha
  nav:
    header:
      finished_hoc: Terminei minha Hora do Código
      sign_in_to_save: Entre para salvar o progresso
      free_play:
        playlab: Criar um aplicativo do Play Lab
        artist: Desenhar algo
        calculate: Calculate Something
        applab: Criar um aplicativo do Play Lab
        gamelab: Crie um projeto de Jogo de Laboratório
        weblab: Faça um projeto Laboratório Web (beta)
      home: Início
      my_dashboard: Meu painel de Controle
      courses: percursos
      course_catalog: Catálogo do Curso
      project_gallery: Projetos
      sections: Seções
      help_support: Ajuda e suporte
      report_bug: Reportar um erro
      teacher_community: Comunidade de professores
      professional_learning: Professional Learning
      documentation: Documentação
      tutorials: Tutoriais
      educate_overview: Visão Geral do Educador
      educate_elementary: Ensino Fundamental
      educate_middle: Ensino Fundamental II
      educate_high: Ensino Médio
      educate_hoc: Hora do Código
      educate_partner: Envolva-se Conosco
      educate_beyond: Além do Code.org
      educate_inspire: Inspire um Estudante
      educate_community: Comunidade On-Line
      educate_tools: Vídeos e ferramentas
      about_us: Quem Somos
      about_leadership: Liderança
      about_donors: Doadores
      about_partners: Parceiros
      about_team: Equipe Completa
      about_news: Sala de Imprensa
      about_evaluation: Avaliação
      about_jobs: Postos de Trabalho
      about_contact: Fale Conosco
      about_faqs: Perguntas Frequentes (FAQ)
      learn: Aprenda
      stats: Estatísticas
      help_us: Ajude-nos
      teach: Ensinar
      about: Sobre
    user:
      classroom: Página inicial do professor
      district_dashboard: Painel do distrito
      label: Oi, %{username}
      stats: Meu progresso
      settings: Minha conta
      logout: Sair
      signin: Entrar
      signup: Criar uma conta
      already_registered: Já se cadastrou?
      pair_programming: Programação em duplas
      team: Equipe
      driver: Líder
      navigator: Navegador
    popup:
      progress_for_user: progresso de %{name}'s
      progress: Seu progresso
      lines: 'Total de linhas de código: %{lines}'
      close: FECHAR
      mastery: Conceitos
      puzzle_map: Fases
      prizes: Colete todos os %{total_trophies} troféus e ganhe prêmios!
      prize_earned: Todos os %{total_trophies} troféus foram conquistados. Você ganhou
        o prêmio!
      prize_us_only: "(Somente para alunos dos EUA)"
      prizes_link: Mais informação
  teacher:
    answer: Resposta
    for_teachers_only: Somente para professores
    title:
      one: 'Seu professor:'
      other: 'Seus professores:'
    remove: "(remover professor)"
    confirm:
      remove: Você tem certeza que deseja remover esse professor?
    students:
      dashboard: Vá para o painel de controle do professor
    user_not_found: Esse professor não pôde ser encontrado.
    student_teacher_disassociated: Você removeu %{teacher_name} como seu professor.
    panel:
      answer_viewer: Painel do professor
      student: Estudante
      viewing_solution: Visualizando solução
      try_it_yourself: Tente você mesmo
      section: Seção
      example: Solução do Exemplo
      example_with_number: Solução do Exemplo %{solution_number}
      submitted_on: 'Enviado em:'
      unsubmit: Cancelar envio
      worked_with: Trabalhou com
      update_lock_settings: Atualize as configurações de bloqueio aqui.
      clear_response: Apagar resposta
  user:
    email_confirm_needed: 'O endereço de email não foi confirmado:'
    email_confirm_needed_required: 'Seu endereço de e-mail %{email} não foi confirmado:'
    email_confirm_wrong_email: "(Endereço de e-mail errado?)"
    email_resend_confirm: Reenviar instruções de confirmação
    new_password_hint: "(deixe em branco se não quiser fazer alteração)"
    current_password_hint: "(precisamos de sua senha atual para confirmar suas alterações)"
    delete: Excluir sua conta
    delete_text: Clicando no botão abaixo, você vai excluir sua conta.
    delete_text_teacher_note: 'Lembre-se: a exclusão da sua conta não vai excluir
      as contas dos seus alunos.'
    delete_confirm: Tem certeza de que deseja excluir sua conta?
    deleted_user: usuário removido
    no_password_because_oauth: Nenhuma senha porque você entrou com um provedor de
      terceiros.
    no_password_because_sponsored: Consulte seu professor para gerenciar sua senha.
    create_personal_login: Criar um login pessoal
    create_personal_login_under_13_info: Se você quiser continuar usando sua conta
      do Code.org mesmo após o fim do ano letivo, pergunte aos seus pais ou responsáveis
      para ajudá-lo a criar seu próprio login pessoal abaixo.
    create_personal_login_under_13_username: Nome de usuário (não use seu nome verdadeiro!)
    create_personal_login_under_13_parent_email: E-mail dos pais ou responsáveis
    create_personal_login_info: Se você quiser continuar usando sua conta do Code.org
      mesmo após o fim do ano letivo, você pode criar seu próprio login abaixo.
    create_personal_login_terms: Ao criar uma conta individual, eu concordo com os
      <a href='%{terms_of_service_url}', target='_blank'>termos de serviço</a> do
      Code.org. Se tenho menos de 13 anos de idade, eu confirmo que tenho permissão
      dos meus pais ou responsável legal para usar os serviços do Code.org mesmo sem
      o acompanhamento de um professor.
    create_personal_login_email_note: 'Nota: Os endereços de E-mail não são armazenados
      de forma que nos permita permita entrar em contato com os alunos. Os alunos
      nunca irão receber e-mails do Code.org exceto para recuperação de senha. Consulte
      nossa <a href=''%{privacy_policy_url}'', target=''_blank''>política de privacidade</a>
      para obter mais informações.'
    enter_new_login_info: Digite sua nova conta individual
    confirm_secret_words: Confirme que é você ao digitar suas palavras secretas atuais
    enter_parent_email: Insira o E-Mail dos pais ou responsável legal (para recuperação
      de senha)
    update: Update Account
  user_level:
    completed: Concluído
    tried: Provado
  home:
    title: Code Studio
    description: No Code Studio você pode encontrar os cursos on-line criados pela
      Code.org
    lines_of_code: "%{lines_count} LINHAS DE CÓDIGO ESCRITAS POR ALUNOS"
    lines_of_code_linebreak: "%{lines_count} LINHAS DE CÓDIGO<br/>ESCRITAS POR %{students_count}
      MILHÕES DE ESTUDANTES"
    all_courses: Visão geral dos cursos 1, 2 e 3
    lesson_plans: Planos de aula
    signin_message: Já se registrou? %{link}
    student_reg_link: Cadastro de Aluno
    teacher_reg_link: Cadastro de Professor
    signin_directions: Use uma conta para acompanhar o progresso.<br/> Professores,
      acompanhem todos os seus alunos.
    teacher_dashboard: Consulte o painel de controle de progresso
    teacher_student_count_one: Você tem %{count} aluno.
    teacher_student_count: Você tem %{count} alunos.
    teacher_averages: Em média, seus alunos ganharam %{trophy_average} dos %{trophy_max}
      troféus de "Domínio de Conceito" existentes.
    teacher_print_certificates: Imprima certificados para os alunos que terminarem
      esse curso
    teacher_read_blog: Leia sobre notícias e atualizações nos materiais disponíveis
      em nosso Blog do Professor
    classroom: Sua turma
    student_progress: Seu progresso de aprendizagem
    student_stats: Você ganhou %{trophy_count} dos %{trophy_max} troféus de "Domínio
      de Conceitos" disponíveis.
    student_left_off: 'Onde você parou:'
    student_finished: Você completou todos os tutoriais da Code.org. Escolha outra
      aula em %{online_link} ou %{local_school_link}.
    local_school: escola local
    online: online
    see_details: Ver detalhes
    view_course: Ver curso
    prize_info: 'Prêmios de participação (somente para professores de escolas públicas
      dos EUA.): até $1.000 em prêmios para sala de aula.'
    tryfirst: 'Ou, você pode experimentar primeiro e se cadastrar depois:'
    trynow: Experimente agora
    add_hint_help: Ajude-nos a acrescentar dicas inteligentes nos tutoriais da Code.org
    20hour_overview: Este curso de 20 horas apresenta o núcleo da computação e conceitos
      de programação. O curso é projetado para uso em salas de aula para o Ensino
      Fundamental, mas é divertido de aprender em todas as idades.
    test_videos_help: Teste nosso novo player de vídeo na sua escola
    try_beta_courses: Novo! Conheça nossos cursos experimentais para alunos do pré
      ao 5º ano
    use_as_teacher: Use este site como um professor
    heading_hoc2014: "<h2>A Hora do Código para</h2><h1>Todas as idades</h1>"
    heading_elementary: "<h2>Cursos de 20 horas sobre</h2><h1>Fundamentos de Ciência
      da Computação (todas as idades)</h1>"
    heading_apps: "<h2>Diversão para</h2><h1>todos</h1>"
    heading_tools: "<h2>Pronto para o próximo passo?</h2> <h1>Ferramentas JavaScript
      para o Ensino Médio</h1>"
    heading_legacy: "<h2>Nosso curso acelerado para</h2><h1>todas as idades</h1>"
    your_gallery: Galeria
    no_primary_course: Faça um curso no Code Studio
    choose_next_course: Experimente um dos seguintes cursos do Code Studio
    print_certificate: Imprimir certificado
    announcement_title: Anúncios
    announcement_message_fall2016_features: Passamos as férias transformando seu feedback
      em novos recursos. Agora, você pode <a href="%{pp_url}" target="_blank">acompanhar
      o progresso de vários alunos</a>, mesmo se eles estiverem programando em pares
      em um dispositivo. Você pode usar <a href="%{csp_widgets_url}" target="_blank">as
      melhores ferramentas interativas</a> do nosso curso "Princípios da CC" em <i>qualquer</i>
      sala de aula. E seus alunos podem <a href="%{unused_code_url}" target="_blank">manter
      códigos não utilizados</a> em sua área de trabalho para incentivar ainda mais
      descobertas! Confira todos os nossos novos recursos e conte-nos o que você achou.
    announcement_csp_widgets_message: Procurando por maneiras divertidas para ensinar
      sua turma como a Internet funciona, como a criptografia mantém os dados seguros,
      e outros conceitos? Nós obtivemos as melhores ferramentas interativas do nosso
      currículo de Princípios da Ciência da Computação e liberamos widgets avulsos
      que você pode usar a qualquer momento!
    announcement_learn_more_button: Saiba mais
    announcement_try_now_button: Experimente agora
    announcement_host_an_hour_button: Organize um evento
    announcement_watch_video_button: Ver vídeo
    announcement_petition: Como professor, você está abrindo as portas de um movimento
      que dará a cada aluno de todas as escolas a oportunidade de aprender ciência
      da computação. Agora chegou a hora de seus representantes ouvirem o que você
      tem a dizer. Esta semana, líderes de educação, 28 governadores, e presidentes
      das maiores empresas dos Estados Unidos se uniram em uma carta aberta pedindo
      que o Congresso dos EUA financie o ensino da ciência da computação da pré-escola
      ao Ensino médio.
    announcement_petition_button: Adicione seu nome
    announcement_go_beyond_button: Ir além
    announcement_apply_now: Inscreva-se já
    announcement_all: Fique por dentro dos novos recursos e atualizações em nosso
      blog para professores.<a href='%{teacher_blog_url}' target='_blank'> Veja as
      últimas novidades.</a>
    announcement_hoc_launch: Milhares de professores em mais de 180 países começarão
      a ensinar ciência da computação durante a Hora do Código, de 5 a 11 de dezembro.
      Estamos contando com você para nos ajudar a atingir mais alunos do que nunca.
      <a href='%{signup_url}' target='_blank'>Registre seu evento da Hora do Código</a>
      e avise outro professor que ele também pode começar a ensinar ciência da computação.
    announcement_mc_launch: Um de nossos tutoriais mais populares ganhou uma sequência!
      O novo Designer para a Hora do Código Minecraft permite que os alunos façam
      as regras do mundo Minecraft. Eles podem criar uma experiência completamente
      única de Minecraft e compartilhar com seus amigos ou jogar em seus aparelhos.
      Faça isso com sua turma na Hora do Código.
    announcement_how_code_studio: Você não precisa ter experiência para começar a
      ensinar ciência da computação em sua sala de aula. Code.org oferece currículo,
      planos de aula, programas de aprendizagem profissionais de alta qualidade e
      uma enorme quantidade de ferramentas excelentes para todos os níveis escolares&mdash;tudo
      de que você precisa sem custo algum. Querendo saber por onde começar? Baixe
      <a href='%{video_download_url}'>este vídeo</a>!
    announcement_go_beyond: Ir além de uma hora de código e explorar conceitos de
      ciência do computador com seus alunos a cada semana. Code.org oferece currículo,
      planos de aula. programas de aprendizagem profissional de alta qualidade e toneladas
      de ótimas ferramentas para todos os níveis da classe&mdash;e isso é totalmente
      de graça. :) Você não precisa de nenhuma experiencia para começar a ensinar
      ciência da computação em sua sala de aula. <b>Encontre o próximo passo que é
      certo para sua sala de aula.</b>
    announcement_teacher_recruitment: Professores como você estão liderando o movimento
      de educação na ciência da computação. Você pode participar de programas de aprendizado
      profissional K-12 de alta qualidade <strong>sem qualquer custo para você ou
      sua instituição de ensino</strong>. Obtenha a liderança em ciência da computação
      na sua escola, e inscreva-se para o aprendizado profissional.
    announcement_teacher_recruitment2: Professores como você estão liderando o movimento
      de educação na ciência da computação. Você pode participar de programas de aprendizado
      profissional K-12 de alta qualidade <strong>sem qualquer custo para você ou
      sua instituição de ensino</strong>. Obtenha a liderança em ciência da computação
      na sua escola, e inscreva-se para o aprendizado profissional. Professores do
      ensino fundamental II ou médio, inscrevam-se em 17 de março.
    announcement_csf_pilot: "<strong>Professores do Ensino Fundamental I:</strong>
      Faça parte da atualização dos nossos cursos de Fundamentos da Ciência da Computação!
      Nós estamos buscando por professores para liderar um currículo atualizado de
      Fundamentos da Ciência da Computação durante o inverno e primaveira de 2017.
      Estamos ansiosos para ouvir sua opinião antes destas atualizações irem ao ar
      em agosto de 2017."
    announcement_student_privacy: No Code.org, nós levamos muito a sério a privacidade
      do aluno. Para proteger a privacidade dos mesmos, nós fizemos alterações em
      nossa área de login para não exibir nomes completos. Ainda que esta atualização
      reduza as preocupações sobre privacidade, nós encorajamos os usuários a <i>não
      utilizarem o nome completo dos estudantes</i>.
    announcement_apcsp_recruitment: '<strong>Professores de Princípios da Ciência
      da Computação:</strong> Seus estudantes podem ser destaque no próximo vídeo
      viral do Code.org que encoraja estudantes a fazerem o exame AP CS este ano.
      Estamos convidando todos os estudantes de Princípios da Ciência da Computação
      a enviarem um vídeo de 10 a 20 segundos para o Twitter, Instagram ou Facebook
      dizendo "Eu farei o exame #APCSP porque..." Os melhores terão destaque em nosso
      vídeo e os estudantes ganhadores receberão um brinde do Code.org!'
    announcement_apcsp_recruitment2: This year's AP CS Principles exam is poised to
      break records. Student participation in the exam could dramatically shift diversity
      in AP Computer Science, but we need your help. Encourage every CS Principles
      student to take the AP CSP exam and we'll <a href='%{gift_url}' target='_blank'>send
      you a gift</a>. Students can also encourage peers across the country in our
      <a href='%{challenge_url}' target='_blank'>#APCSP video challenge</a>.
    announcement_apcsp_recruitment3: This year's AP CS Principles exam is poised to
      break records. Student participation in the exam could dramatically shift diversity
      in AP Computer Science, but we need your help. Encourage every CS Principles
      student to take the AP CSP exam and you could win <a href='%{gift_url}' target='_blank'>a
      gift card, laptop, or other cool prize</a>!  Share <a href='%{video_url}' target='_blank'>this
      video</a> so your students can hear from their peers around the country who
      are taking the exam.
    announcement_csp_deadline: Final call for high school teachers! Take the lead
      on computer science in your school and apply for our high-quality professional
      learning programs <strong>at absolutely no cost to you or your school</strong>.
      Applications close on April 14th.
    announcement_applab_export: App Lab, our web-based programming environment, now
      supports exporting your code! You can start building apps with drag-and-drop
      JavaScript blocks, then export the code to continue editing in any professional
      development environment of your choice.
    announcement_csp_survey: "<b>Congratulations CS Principles teachers!</b><br/>Your
      CS Principles students taking the AP CS Exam will join over 50,000 other students
      in the largest AP Exam launch in history. Now, let the voices of your students
      be heard – remind them to complete the end-of-course survey! You'll be able
      to review your students' responses and we'll also share an aggregate national
      report with you."
    announcement_navigation_redesign: "<b>Upcoming Site Navigation Changes</b><br/>Coming
      soon this summer, we’re improving navigation across the Code.org site so that
      you always have access to your top resources from anywhere on the site. As soon
      as you log in to your teacher account, every page will have a new navigation
      bar with links to your Homepage, Courses, Project Gallery, Sections, and Professional
      Learning."
  move_students:
    new_section_dne: A seção %{new_section_code} não existe. Insira outro código de
      seção.
    section_code_cant_be_current_section: A seção atual não pode ser igual à nova
      seção.
    current_section_dne: A seção %{current_section_code} não existe. Insira outro
      código de seção.
    student_ids_not_entered: Forneça students_ids.
    student_not_found: Não foi possível encontrar um ou mais alunos.
    all_students_must_be_in_current_section: Todos os alunos devem estar inscritos
      em sua seção atualmente.
    already_enrolled_in_new_section: Não é possível mover esses alunos porque eles
      já estão em outra seção deste professor.
    third_party_login: You cannot move students to a section that is synced with a
      third party tool.
  share:
    title: Aprenda no Code Studio
    description: Qualquer pessoa pode aprender ciência da computação. Crie jogos,
      aplicativos e arte com a programação.
    try_hour_of_code: Faça uma Hora do Código!
  gender:
    male: Masculino
    female: Feminino
    none: Prefiro não responder
  user_type:
    student: Estudante
    teacher: Professor
  footer:
    thank_you: Agradecemos nossos <a href="https://code.org/about/donors">doadores</a>,
      <a href="https://code.org/about/partners">parceiros</a>, nossa <a href="https://code.org/about/team">equipe</a>,
      nosso pessoal de vídeo e nossos <a href="https://code.org/about/advisors">professores</a>
      por sua ajuda na criação do Code Studio.
    help_from_html: Queremos agradecer principalmente os engenheiros da Google, Microsoft,
      Facebook, Twitter e muitos outros que ajudaram a criar esses materiais.
    help_from_html_old: Engenheiros da Google, Microsoft, Facebook e Twitter ajudaram
      a criar esses materiais.
    art_from_html: Minecraft&#8482; &copy; %{current_year} Microsoft. Todos os direitos
      reservados.<br />Star Wars&#8482; &copy; %{current_year} Disney e Lucasfilm.
      Todos os direitos reservados.<br />Frozen&#8482; &copy; %{current_year} Disney.
      Todos os direitos reservados.<br />A Era do Gelo&#8482; &copy; %{current_year}
      20th Century Fox. Todos os direitos reservados.<br />Angry Birds&#8482; &copy;
      2009-%{current_year} Rovio Entertainment Ltd. Todos os direitos reservados.<br
      />Plants vs. Zombies&#8482; &copy; %{current_year} Electronic Arts Inc. Todos
      os direitos reservados.<br />O Incrível Mundo de Gumball é uma marca registrada
      e &copy; 2015 Cartoon Network.
    art_from_html_old: Minecraft&#8482; &copy; %{current_year} Microsoft. Todos os
      direitos reservados. Star Wars&#8482; &copy; %{current_year} Disney e Lucasfilm.
      Todos os direitos reservados. Frozen&#8482; &copy; %{current_year} Disney. Todos
      os direitos reservados. A Era do Gelo&#8482; &copy; %{current_year} 20th Century
      Fox. Todos os direitos reservados. Angry Birds&#8482; &copy; 2009-%{current_year}
      Rovio Entertainment Ltd. Todos os direitos reservados. Plants vs. Zombies&#8482;
      &copy; %{current_year} Electronic Arts Inc. Todos os direitos reservados. O
      Incrível Mundo de Gumball é uma marca registrada e &copy; 2015 Cartoon Network.
    code_from_html: A Code.org usa o p5.play, que tem a licensa <a href="http://www.gnu.org/licenses/old-licenses/lgpl-2.1-standalone.html">
      GNU LGPL 2.1</a>.
    powered_by_aws: Powered by Amazon Web Services
    trademark: "&copy; Code.org, %{current_year}. Code.org&reg;, o logotipo da CODE
      e Hora do Código&reg; são marcas registradas da Code.org."
    copyright: Direitos Autorais
    more: Mais
    feedback: Fornecer feedback
    translate: Ajude-nos a traduzir para o seu idioma
    support: Suporte
    support_url: http://support.code.org
    tos_short: Termos
    tos: Termos de Serviço
    privacy: Política de Privacidade
    secure: Versão Segura
    report_abuse: Reportar abuso
    built_on_code_studio: Criado no Code Studio
    make_my_own_app: Criar meu próprio aplicativo
    how_it_works: Como funciona
    try_hour_of_code: Faça uma Hora do Código!
  reference_area:
    title: Precisa de ajuda?
    subtitle: Veja os vídeos e as dicas
    teacher: Ver a solução
    teacher_no_solution: Não mostrar a solução
    auth_error: Você não está autorizado a ver a solução.
    submit: Atualize a Localização do Artista
    direction: Direção de início (em graus)
  video:
    tab: Vídeo.
    notes: Não é possível ver o vídeo? Mostrar notas.
    notes_coming_soon: As notas deste vídeo estarão disponíveis em breve.
    autoplay_option: Vídeos com reprodução automática
    download: Baixar Vídeo
    show_notes: Mostrar as notas
    show_video: Mostrar o vídeo
  compatibility:
    upgrade:
      unsupported_message: Seu navegador não é compatível. Atualize seu navegador
        para <a href='%{supported_browsers_url}', target='_blank'> um dos nossos navegadores
        compatíveis</a>. Você pode tentar visualizar a página, mas é possível que
        algumas funcionalidades não funcionem.
      link: Saiba mais
      applab_unsupported_tablet: App Lab works best on a desktop or laptop computer
        with a mouse and keyboard. You may experience issues using this tool on your
        current device.
      gamelab_unsupported_tablet: Game Lab works best on a desktop or laptop computer
        with a mouse and keyboard. You may experience issues using this tool on your
        current device.
      weblab_unsupported_browser: Infelizmente, estamos com problemas com o carregamento
        do Web Lab neste navegador. Você pode tentar usar um navegador diferente até
        que isso seja resolvido. Desculpe pela inconveniência.
      weblab_unsupported_locale_storage: You may experience issues using Web Lab in
        Private Browsing mode. Please reload your project in normal mode. Sorry for
        the inconvenience.
  slow_loading: Isso está demorando mais do que o normal...
  try_reloading: Tente recarregar a página
  next_stage: Concluído! Continuar para a próxima fase
  download_pdf: Abrir Plano de Aula
  lesson_plan: Plano de aula
  view_lesson_plan: Exibir plano de aula
  pdf_download: Baixar PDF
  download_coming_soon: Atividade disponível para download em breve.
  video_coming_soon: Vídeo em breve!
  not_started: O aluno ainda não praticou este nível.
  share_code:
    title: Clique em 'Executar' para ver meu programa em ação
    bounce_og_title: Veja meu jogo de Pingue-pongue
    flappy_og_title: Dê uma olhada no meu jogo Flappy
    studio_og_title: Confira meu Aplicativo do Laboratório
    check_out_what_i_made: Veja o que eu fiz
    og_description: Eu mesmo escrevi o código com a Code.org
    phone_number_not_allowed: Parece que há um número de telefone. Tente alterar o
      texto.
    address_not_allowed: Parece que há um endereço. Tente alterar o texto.
    email_not_allowed: Parece que há um e-mail. Tente alterar o texto.
    profanity_not_allowed: Parece que há palavras inadequadas. Tente alterar o texto.
  builder:
    created: Você criou um novo script.
    destroyed: Você destruiu um script.
    manage: Criar níveis
    view: Visualizar
    back: Voltar para os scripts
    success: Você editou os blocos com sucesso.
    level:
      create: Criar novo nível
      current: Níveis Atuais
      unused: Níveis não Utilizados
  upsell:
    applab:
      title: Laboratório de Aplicativo
      body: O App Lab é um ambiente de programação onde você pode criar aplicativos
        simples. Projete um aplicativo, programe com blocos ou JavaScript para fazê-lo
        funcionar, e então compartilhe seu aplicativo em apenas alguns segundos.
      body_short: Projete um aplicativo, programe com blocos ou JavaScript para fazê-lo
        funcionar, e então compartilhe seu aplicativo em apenas alguns segundos.
      audience: A partir de 13 anos
      cta: Saiba como
    hoc:
      title: Labirinto clássico
      body: Experimente as noções básicas de ciência da computação. Milhões de pessoas
        já experimentaram.
    flappy:
      title: Código do Flappy bird
      body: Quer criar seu próprio jogo em menos de 10 minutos? Experimente nosso
        tutorial sobre o Código do Flappy bird!
    20-hour:
      title: Curso acelerado
      body: Este curso de 20 horas apresenta o núcleo da computação e conceitos de
        programação. O curso é projetado para uso em salas de aula para o Ensino Fundamental,
        mas é divertido de aprender em todas as idades.
      body_short: Aprenda os fundamentos da ciência da computação em uma versão acelerada
        dos cursos 2 a 4.
    hoc2014:
      try_new_tutorial: Experimente nosso novo tutorial da Hora do Código na versão
        beta
      try_frozen: O Artista com Anna e Elsa, do filme Frozen
    gallery:
      title: Galeria
      body: Veja uma galeria de aplicativos e imagens artísticas criadas por nossos
        usuários
    gamelab:
      title: Laboratório de Jogos
      body: Game Lab is a programming environment where you can make simple animations
        and games with objects and characters that interact with each other.
      audience: A partir de 13 anos
      cta: Saiba como
    hoc-encryption:
      title: Criptografia simples
      body: Students will learn techniques to create and crack encrypted messages.
    weblab:
      title: Web Lab (beta)
      body: Web Lab is a programming environment where you can make simple web pages
        using HTML and CSS. Design your web pages and share your site in seconds.
      audience: A partir de 13 anos
      cta: Saiba como
    frozen:
      title: Frozen
    starwars:
      title: Star Wars
    infinity:
      title: Laboratório infinito
      body: Use o Laboratório para criar uma história ou um jogo usando personagens
        da Disney Infinity.
    minecraft:
      title: Minecraft
      body: Explore o mundo de Minecraft usando códigos.
    minecraft2016:
      title: Minecraft
      body: Crie animais e outras criaturas de Minecraft em sua própria versão do
        Minecraft.
    hero:
      title: Minecraft
      body: Minecraft is back for the Hour of Code with a brand new activity! Journey
        through Minecraft with code.
    sports:
      title: Esportes
      body: Make a basketball game or mix and match across sports.
    text-compression:
      title: Compressão de texto
      body: In this lesson, students will use the Text Compression Widget to compress
        text by substituting patterns with symbols.
    unplugged:
      title: Aulas off-line
      audience: A partir de 4 anos
      body: Nós fizemos uma lista de aulas off-line para você usar em sua sala de
        aula. Agora você pode ensinar os conceitos básicos da ciência da computação,
        independentemente de ter ou não computadores na sala! Use essas aulas como
        um curso independente ou como aulas complementares para qualquer curso de
        ciência da computação.
      body_short: Se não tiver computadores, teste essas lições off-line em sua sala
        de aula.
    unplugged_conditionals:
      title: Condições
      body: Saiba mais sobre algoritmos e condicionais nessa atividade "unplugged",
        utilizando um baralho de cartas.
    widgets:
      title: Widgets
      body: Os alunos podem colocar as mãos na massa para explorar os conceitos do
        nosso curso de Princípios da Ciência da Computação utilizando essas ferramentas
        digitais. Eles podem usar os "widgets" como bem entenderem ou criar uma lição
        envolvendo um único conceito para suas aulas.
      audience: Maiores de 14 anos
      cta: Saiba como
  gallery:
    students_drew_these_with_code: Alunos criaram isso com programação!
    students_made_these_with_code: Os alunos criaram isso com programação!
    picture_count: Nos <b>%{days}</b> dias anteriores, alunos criaram <b>%{count}</b>
      imagens desenvolvendo seus próprios programas de computador. Clique nas imagens
      para ver cada programa em execução.
    activity_count: Nos últimos <b>%{days}</b> dias, os alunos criaram <b>%{count}</b>
      aplicativos e figuras escrevendo seus próprios programas de computador. Clique
      nas figuras e capturas de tela para ver cada programa em funcionamento.
    want_to_make_your_own: Quer criar seu próprio programa?
    how_to_save: No último nível destes tutoriais, clique em "Concluir" e em "Salvar"
      para salvar seu trabalho na galeria.
    more: Mais &rarr;
    caption_by_name_age: feito por %{name}, %{age} anos
    caption_time_ago: há %{time_ago}
    header: Galeria
    header_playlab: Laboratório
    header_artist: Artista
    report_abuse: Reportar abuso
  landing:
    prerelease: Este curso está em sua versão <span class='betatext'>beta</span>.
      Isso significa que esta não é a versão final do curso, e ele está sujeito a
      revisões conforme os feedbacks são recebidos e as melhorias são feitas.
    prerelease_hoc2014: Este tutorial está na versão <span class='betatext'>beta</span>.
      Ele está sujeito a revisões, conforme são recebidos feedbacks e melhorias são
      feitas.
    report_bug: Reportar erro
    support: Obter ajuda
    support_url: "//support.code.org"
    help_resources: Ajuda e recursos
    help_support: Ajuda e suporte
    documentation: Documentação
    tutorials: Tutoriais
  multi:
    wrong_title: Resposta incorreta
    wrong_body: A resposta que você digitou não está correta. Tente novamente!
    correct_title: Correto
    correct_body: Essa é a resposta correta.
    toofew_title: Too few answers.
    toofew_body: Please select two answers before submitting.
  multi-submittable:
    wrong_title: Obrigado
    wrong_body: Obrigado por enviar uma resposta.
    correct_title: Obrigado
    correct_body: Obrigado por enviar uma resposta.
    toofew_title: Too few answers.
    toofew_body: Please select two answers before submitting.
  level_group:
    wrong_title: Obrigado
    wrong_body: Obrigado por enviar respostas.
    correct_title: Obrigado
    correct_body: Obrigado por enviar respostas.
    hide_survey_last_answer: Esta pesquisa é anônima. Acesse o painel do professor
      para ver os resultados gerais. Observe que os resultados só poderão ser vistos
      se, no mínimo, cinco alunos enviarem suas respostas.
    survey_submission_thankyou: Obrigado por responder a esta pesquisa! Suas respostas
      permanecerão anônimas. Seu professor será capaz de ver respostas da classe como
      um todo, mas sem os nomes individualmente.
  level_group-submittable:
    wrong_title: Obrigado
    wrong_body: Obrigado por enviar respostas.
    correct_title: Obrigado
    correct_body: Obrigado por enviar respostas.
    unsubmit-title: Cancelar o envio de sua avaliação
    unsubmit-body: Cancelar o envio de sua avaliação redefinirá a data e horário do
      envio.  Tem certeza disso?
    submit-incomplete-title: Envie sua avaliação
    submit-incomplete-body: Você deixou algumas perguntas incompletas.  Não é possível
      editar sua avaliação depois de enviá-la.  Tem certeza disso?
    submit-complete-title: Envie sua avaliação
    submit-complete-body: Não é possível editar sua avaliação depois de enviá-la.  Tem
      certeza disso?
  match:
    wrong_title: Solução incorreta
    wrong_body: Sua solução não está correta. Tente novamente!
    correct_title: Correto
    correct_body: Essa é a resposta correta.
  contract_match:
    wrong_title: Resposta incorreta
    badname: Seu contrato tem o nome errado.
    badname_case: Os nomes das funções diferenciam letras maiúsculas de minúsculas.
      Tente alterar o uso de maiúsculas e minúsculas no nome do seu contrato.
    badrange: Seu contrato tem a imagem errada.
    baddomainsize: Seu contrato não tem o número correto de itens no domínio.
    baddomainname: Um ou mais de seus itens de domínio têm o nome errado.
    baddomaintype: Um ou mais de seus itens de domínio têm o tipo errado, ou eles
      estão na ordem errada.
  text_match:
    placeholder: Insira sua resposta aqui
    open_response_title: Obrigado
    open_response_body: Obrigado pela sua resposta!
    correct_title: Correto
    correct_body: Essa é a resposta correta.
  dialog:
    ok: OK
    startover_title: Tem certeza de que deseja começar do início?
    startover_body: Esta ação retornará o desafio a seu estado inicial e excluirá
      todos os blocos que você adicionou ou alterou.
    startover_ok: Começar do início
    startover_cancel: Cancelar
  time:
    hour: 1 hora
    day: dia
    week: semana
  age_interstitial:
    age: Sua idade
    header: Atualização de informações da conta
    message: Estamos atualizando nossa experiência para que você tenha proteções de
      privacidade ainda mais fortes. Para isso, precisamos que os usuários nos informem
      sua idade.<br/>Como sempre, a code.org nunca vai locar, vender ou compartilhar
      essa informação com terceiros.
    sign_out: Se você não quer informar sua idade, você pode <a href="%{url}">sair</a>.
  terms_interstitial:
    title: Termos de Serviço e Política de Privacidade atualizados
    intro_desc: 'Atualizamos nossos Termos de Serviço e Política de Privacidade, conforme
      exibido abaixo. As alterações estão em vigor desde 24 de agosto de 2016.  A
      principal mudança: nós <i>não armazenaremos mais endereços de e-mail de contas
      de alunos no Code Studio.</i> Essa é uma grande mudança para nós, e esperamos
      que essa decisão defina um novo padrão para a privacidade dos alunos na tecnologia
      da educação. Enviamos um resumo das demais alterações a você por e-mail.'
    intro_instructions: É preciso aceitar esses novos termos para alunos com menos
      de 13 anos na sua sala de aula para ter acesso completo a todos os recursos
      mais recentes do Code Studio. Ao cadastrar uma conta para um aluno menor de
      13 anos, você terá que confirmar que sua escola tem o consentimento dos pais
      ou responsáveis para a coleta de informações pessoais do aluno para uso e benefício
      da escola, incluindo programas educativos, como o Code Studio.
    tos: Termos de Serviço
    privacy: Política de Privacidade
    privacy_notice: Aviso de privacidade
    accept_label: Eu aceito os <a href="%{tos_url}" target="_blank">Termos de Serviço</a>
      e a <a href="%{privacy_url}" target="_blank">Política de Privacidade</a> atualizados
    accept: Aceitar
    print: Imprimir
    reminder_desc: Atualizamos nossos <a href="%{tos_url}" target="_blank">Termos
      de Serviço</a> e <a href="%{privacy_url}" target="_blank">Política de Privacidade</a>.
      Leia-os com atenção antes de aceitá-los. Antes de aceitar explicitamente os
      termos atualizados, observe que nossas ferramentas para o ensino de JavaScript
      podem estar indisponíveis aos seus alunos.
    review_terms: Ver os termos atualizados
  school_info_interstitial:
    title: Nós queremos levar a Ciência da Computação para todos os alunos - ajude-nos
      a acompanhar o nosso progresso!
    message: Por favor, digite abaixo as informações da sua escola.
    message_with_suggestion: Por favor, verifique se a informação a seguir está correta,
      ou atualize-a, caso necessário.
    save: Salvar
  race_interstitial:
    title: 'Opcional: Ajude-nos a acompanhar nosso progresso no aumento de diversidade
      na ciência da computação'
    message: Diga-nos qual é sua raça (marque todas as opções aplicáveis)
    races:
    - white: Branco
    - black: Negro ou Afro-americano
    - hispanic: Hispânico ou Latino
    - asian: Asiático
    - hawaiian: Nativo do Havaí ou de outra ilha do Pacífico
    - american_indian: Índio Americano/Nativo do Alaska
    - other: Outros
    - opt_out: Prefiro não responder
    submit: Enviar
    decline: Fechar
  zendesk_too_young_message: Desculpe, usuários mais jovens não podem se inscrever
    em nosso site. Você pode acessar <a href="http://support.code.org">support.code.org</a>
    sem se inscrever, ou pedir aos seus pais ou a um professor para que entrem em
    contato conosco.
  progress:
    not_started: não iniciado
    in_progress: em progresso
    completed_too_many_blocks: concluído, muitos blocos
    completed_perfect: concluído, perfeito
    furthest_level_attempted: tentativa para o nível mais avançado
    assessment: avaliação
    submitted: enviado
  studio:
    courses_working_on: Cursos que você está fazendo
    completed_courses: Cursos concluídos
    all_courses: Todos os cursos
  project:
    projects: Projetos
    create: Criar projeto
    create_a_project: 'Crie um novo projeto:'
    new: Criar novo
    rename: Renomear
    save: Salvar
    delete: Excluir
    import: Importar
    share_link_import_bad_link_header: link de compartilhamento não reconhecido
    share_link_import_bad_link_body: 'Não foi possível importar o link de compartilhamento.
      Verifique se você está usando um link de um enigma do Minecraft: Agent e se
      copiou o link completo.'
    share_link_import_error_header: Ocorreu um erro.
    share_link_import_error_body: Houve um problema ao importar o link de compartilhamento.
      Tente novamente.
    exit: Voltar ao curso
    my_projects: Meus projetos
    project_gallery: Projetos
    publish: Publicar
    unpublish: Despublicar
    share: Compartilhar
    share_title: Compartilhar seu projeto
    share_copy_link: 'Copie o link:'
    share_embed_description: Você pode colar o código incorporado em uma página HTML
      para exibir o projeto em uma página da Web.
    share_u13_warning: Pergunte ao seu professor antes de compartilhar. Compartilhe
      apenas com pessoas da sua escola.
    embed: Incorporar
    advanced_share: Mostrar opções avançadas
    no_projects: Você não tem projetos atualmente. Para iniciar um projeto, clique
      em um dos botões acima.
    close: Fechar
    more: Mais
    name: Nome
    updated: Atualizado
    project_type: Tipo de projeto
    help_text: Clique em <strong>Criar um app</strong> ou em <strong>Desenhar algo</strong>
      abaixo para iniciar um novo projeto!<br/>Você pode voltar e trabalhar em seus
      projetos a qualquer momento.
    need_help: Conheça esses cursos que vão ajudar você a iniciar seu novo projeto
    thumbnail_help: Not seeing the correct thumbnail for your project? Run your app
      to generate a new thumbnail. Note that it may take a couple hours for the thumbnail
      to refresh everywhere.
    really_delete: Excluir?
    delete_yes: Sim
    delete_no: Não
    saved: Salvo
    not_saved: Não salvo
    cancel: Cancelar
    delete_confirm_title: Tem certeza de que deseja excluir esse projeto?
    delete_confirm_text: Ao excluir seu projeto, vai removê-lo permanentemente da
      sua lista "Meus projetos". As pessoas com quem você compartilhou o link não
      vão mais poder visualizar seu projeto.
    view_all: Visualizar meus projetos
    remix: Remix
    click_to_remix: Clique em "Remix" para fazer sua própria versão!
    edit_project: Editar projeto
    sharing_disabled: Sorry, this project is not available for sharing. If this is
      your project or the project of one of your students, please <a href='https://studio.code.org/users/sign_in'>sign
      in</a> to your account to view the project.
    abuse:
      tos: Esse projeto foi denunciado por violar os <a href='http://code.org/tos'>Termos
        de Serviço</a> da Code.org e não pode ser compartilhado com outras pessoas.
      policy_violation: Este projeto tem informações que não podem ser compartilhadas.
        Entre em contato com o proprietário do aplicativo para corrigir o conteúdo
        dele.
      contact_us: Se você acha que isso é um erro, <a href='https://code.org/contact'>contate-nos.</a>
      go_to_code_studio: Ir para o Code Studio
      report_abuse_form:
        intro: Se você encontrou conteúdo ofensivo, ameaças, bullying cibernético,
          assédio ou algum exemplo de violação dos direitos autorais de conteúdos
          que você possui enquanto usava os aplicativos feitos no Code Studio, preencha
          o formulário abaixo. Vamos levar seu relatório muito a sério, investigar
          e tomar a ação adequada.
        validation:
          email: Forneça um endereço de e-mail
          age: Especifique uma idade
          abuse_type: Diga como esse conteúdo viola os Termos de Serviço
          abuse_detail: Forneça detalhes sobre o conteúdo que você está reportando
        abusive_url: URL do conteúdo reportado
        abuse_type:
          question: Como esse conteúdo viola os%{link_start}Termos de Serviço%{link_end}?
          harassment: Ameaças, bullying cibernético, assédio
          offensive: Conteúdo ofensivo
          infringement: Violação de direitos autorais
          other: Outros
        detail: Forneça o maior número de detalhes possível sobre o conteúdo que você
          está reportando.
        acknowledge: Ao enviar essas informações, você reconhece que elas serão tratadas
          de acordo com os termos da %{link_start_privacy}Política de Privacidade%{link_end}
          e com os %{link_start_tos}Termos de Serviço%{link_end}.
  peer_review:
    accepted:
      name: Aceito
      description: "<strong>Sim</strong>, este envio <strong>atende</strong> aos requisitos"
    rejected:
      name: Rejeitado
      description: "<strong>Não</strong>, este envio <strong>não atende</strong> aos
        requisitos"
    escalated:
      name: Encaminhado
      description: Eu gostaria que um instrutor revisasse este envio
    instructor_feedback: Feedback do instrutor
    peer_feedback: Feedback de colegas
    outdated: Este feedback foi adicionado para uma versão enviada anteriormente
    review_in_progress: Ready to review
    link_to_submitted_review: Link to submitted review
    reviews_unavailable: Reviews unavailable at this time
    review_count: You must complete %{review_count} reviews for this unit
    must_be_enrolled: You must be enrolled in this course to review peers
    no_reviews_at_this_moment_notice: There are no peer reviews available at this
      moment, please check back soon
    review_submitted: Your peer review was submitted
    review_new_submission: Review a new submission
  flex_category:
    required: Visão geral
    content: Conteúdo
    practice: Práticas de ensino
    peer_review: Revisão em grupo
    ramp_up: Ramp-Up
    end_of_course_project: End of Course Project
    optional_stages: Optional Stages
    main_course: Curso Principal
    extra_course_content: Conteúdo do curso extra
    csf_e_1: Ramp Up to Course E (Optional)
    csf_e_2: Conteúdo do curso E
    csf_f_1: Ramp Up to Course F (Optional)
    csf_f_2: Conteúdo do curso F
    csd1_1: 'Capítulo 1: O Processo de Solução de Problemas'
    csd1_2: 'Capítulo 2: Computadores e Solução de Problemas'
    csd2_1: 'Capítulo 1: Conteúdo Web e HTML'
    csd2_2: 'Capítulo 2: Estilo e CSS'
    csd3_1: 'Capítulo 1: Imagens e Amimações'
    csd3_2: 'Capítulo 2: Construindo Jogos'
    csd4_1: 'Capítulo 1: Desenho orientado ao usuário'
    csd4_2: 'Capítulo 1: Prototipando o App'
    csd5_1: 'Capítulo 1: Representando Informação'
    csd5_2: 'Capítulo 2: Resolvendo Problemas de Informações'
    csd6_1: 'Capítulo 1: Programando com Hardware'
    csd6_2: 'Capítulo 2: Construindo protótipos físicos'
    csd_survey: Post-Course Survey
    csp1_1: 'Capítulo 1: Representando e Transmitindo Informação'
    csp1_2: 'Capítulo 2: Inventando a Internet'
    csp2_1: 'Capítulo 1: Codificando e Comprimindo Informações Complexas'
    csp2_2: 'Capítulo 2: Manipulando e Visualizando Dados'
    csp3_1: 'Capítulo 1: Programando Linguagens e Algoritmos'
    csp4_1: 'Capítulo 1: O mundo do "Big Data" e criptografia'
    csp5_1: 'Capítulo 1: Programação orientada a eventos'
    csp5_2: 'Chapter 2: Programming with Data Structures'
    cspSurvey: Questionário
    cspAssessment: Chapter Assessment
    csp_ap_1: 'Chapter 1: AP Tech Setup'
    csp_ap_2: 'Chapter 2: AP Explore Performance Task'
    csp_ap_3: 'Chapter 3: AP Create Performance Task'
    csp_postap_1: 'Chapter 1: Manipulating and Visualizing Data'
    csp_postap_2: 'Chapter 2: Apps and Databases'
    csp2_1_2018: 'Unidade 2: Informação Digital'
    csp3_1_2018: 'Unit 3: Intro to Programming'
    csp4_1_2018: 'Unit 4: Big Data and Privacy'
    dlp: Prompts de reflexão
  external_links:
    disclaimer: Aviso
    leaving_domain: Você está deixando este domínio para acessar um site que não é
      operado pela Code.org.
    disclaimer_text: Este site pode ter políticas de privacidade diferentes daquelas
      da Code.org. Escolhemos esses recursos de terceiros porque acreditamos que eles
      possam ser úteis para você. Portanto, não somos diretamente responsáveis pelo
      conteúdo deste site. <a href='%{support_url}'>Fale com o suporte</a> caso encontre
      conteúdos inadequados ou se os links redirecionarem para sites indisponíveis.
  hoc_download:
    title: Downloads da Hora do Código
    capsule_title: Você tem internet?
    capsule_desc: Use o <a href="%{url}">%{app_name}</a> on-line, baseado na Web.
    instructions_headline: Sem internet?
    instructions: 'Instruções para professores: se a qualidade da sua internet é ruim,
      estes tutoriais da Hora do Código estão disponíveis para download e podem ser
      instalados para uso off-line. Escolha seu idioma e a plataforma, faça o download
      e instale-os em todos os computadores da sua sala de aula. Você pode usar uma
      unidade USB para fazer o download uma só vez e instalar os tutoriais em todos
      os computadores. Observação: os alunos não poderão fazer login no Code Studio,
      salvar o progresso ou imprimir certificados. Os professores podem imprimir os
      certificados antes da hora <a href="%{url}">aqui</a>.'
    minecraft_name: Hora do Código com Minecraft
    starwars_blocks_name: 'Star Wars: Construa uma galáxia com a programação (Blocos)'
    starwars_javascript_name: 'Star Wars: Construa uma galáxia com a programação (JavaScript)'
    download_message: Faça o download de %{app_name} para usar off-line (136 MB)
    download_in_Albanian: 'Baixar em Albanês:'
    download_in_Arabic: 'Baixar em Árabe:'
    download_in_Azerbaijani: 'Baixar em Azerbaijanês:'
    download_in_Basque: 'Baixar em Basco:'
    download_in_Bosnian: 'Baixar em Bósnio:'
    download_in_Bulgarian: 'Baixar em Búlgaro:'
    download_in_Catalan: 'Baixar em Catalão:'
    download_in_Chinese-Taiwan: 'Baixar em Chinês (Taiwan):'
    download_in_Chinese: 'Baixar em Chinês:'
    download_in_Croatian: 'Baixar em Croata:'
    download_in_Czech: 'Baixar em Tcheco:'
    download_in_Danish: 'Baixar em Dinamarquês:'
    download_in_Dutch: 'Baixar em Neerlandês:'
    download_in_English: 'Baixar em Inglês:'
    download_in_Finnish: 'Baixar em Finlandês:'
    download_in_French: 'Baixar em Francês:'
    download_in_German: 'Baixar em Alemão:'
    download_in_Greek: 'Baixar em Grego:'
    download_in_Hebrew: 'Baixar em Hebraico:'
    download_in_Hungarian: 'Baixar em Húngaro:'
    download_in_Icelandic: 'Baixar em Islandês:'
    download_in_Indonesian: 'Baixar em Indonésio:'
    download_in_Irish: 'Baixar em Irlandês:'
    download_in_Italian: 'Baixar em Italiano:'
    download_in_Japanese: 'Baixar em Japonês:'
    download_in_Korean: 'Baixar em Coreano:'
    download_in_Latvian: 'Baixar em Letão:'
    download_in_Lithuanian: 'Baixar em Lituano:'
    download_in_Norwegian: 'Baixar em Norueguês:'
    download_in_Norwegian-Nynorsk: 'Baixar em Norueguês (Novo):'
    download_in_Polish: 'Baixar em Polonês:'
    download_in_Portuguese-Brazil: 'Baixar em Português (Brasil):'
    download_in_Portuguese: 'Baixar em Português:'
    download_in_Romanian: 'Baixar em Romeno:'
    download_in_Russian: 'Baixar em Russo:'
    download_in_Serbian: 'Baixar em Sérvio:'
    download_in_Slovenian: 'Baixar em Esloveno:'
    download_in_Spanish: 'Baixar em Espanhol:'
    download_in_Swedish: 'Baixar em Sueco:'
    download_in_Turkish: 'Baixar em Turco:'
    download_in_Ukrainian: 'Baixar em Ucraniano:'
    download_in_Vietnamese: 'Baixar em Vietnamita:'
    windows: Windows (64 bits)
    mac: Mac OS X
  plc:
    preview_assignments:
      content_focus_header: Content Focus Area
      practice_focus_header: Practice Focus Area
      content_focus_strong: Based on your self-assessment answers, we chose one content
        focus area for you.
      practice_focus_strong: Based on your self-assessment answers, we chose one teaching
        practice focus area for you.
      choose_different_focus_area: You can choose a different focus area if you think
        that it would help you better prepare to teach.
      other_focus_areas_available: No matter what focus area you choose, all other
        resources will still be available for reference.
      confirm_focus_areas: Confirm Focus Areas
  locked_stage: O conteúdo desta fase não pode ser visto, pois ela está bloqueada
    no momento. Seu professor pode desbloquear esta fase quando chegar a hora de trabalhar
    com ela ou quando for revisar suas respostas.
  hidden_stage: Seu professor não esperava você por aqui. Pergunte a ele em que aula
    você deveria estar.
  hidden_script: Your teacher didn't expect you to be here. Please ask your teacher
    which unit you should be on.
  return_unit_overview: Ir para visão geral da unidade
  return_course_overview: Ir para visão geral da unidade
  view_all_units: Visualizar todas unidades
  pd:
    survey:
      number_teachers: Number of attending teachers
      response_count: Number of survey responses
      facilitator_effectiveness: Facilitator Effectiveness (out of 5)
      teacher_engagement: Teacher Engagement (out of 5)
      overall_success: Overall Success Score (out of 6)
      how_much_learned_s: Overall, how much have you learned from your workshop about
        computer science?
      how_motivating_s: During your workshop, how motivating were the activities that
        this program had you do?
      how_clearly_presented_s: For this workshop, how clearly did your facilitator
        present the information that you needed to learn?
      how_interesting_s: How interesting did your facilitator make what you learned
        in the workshop?
      how_often_given_feedback_s: How often did your facilitator give you feedback
        that helped you learn?
      how_comfortable_asking_questions_s: How comfortable were you asking your facilitator
        questions about what you were learning in his or her workshop?
      how_often_taught_new_things_s: How often did your facilitator teach you things
        that you didn't know before taking this workshop?
      how_much_participated_s: During your workshop, how much did you participate?
      how_often_talk_about_ideas_outside_s: When you are not in Code.org workshops
        how often do you talk about the ideas from the workshops?
      how_often_lost_track_of_time_s: How often did you get so focused on Code.org
        workshop activities that you lost track of time?
      how_excited_before_s: Before the workshop, how excited were you about going
        to your Code.org workshop?
      overall_how_interested_s: Overall, how interested were you in the Code.org in-person
        workshop?
      more_prepared_than_before_s: I feel more prepared to teach the material covered
        in this workshop than before I came.
      know_where_to_go_for_help_s: I know where to go if I need help preparing to
        teach this material.
      suitable_for_my_experience_s: This professional development was suitable for
        my level of experience with teaching CS.
      would_recommend_s: I would recommend this professional development to others.
      part_of_community_s: I feel like I am a part of a community of teachers.
      things_facilitator_did_well_s: What were two things your facilitator(s) did
        well?
      things_facilitator_could_improve_s: What were two things your facilitator(s)
        could do better?
      things_you_liked_s: What were the two things you liked most about the activities
        you did in this workshop and why?
      things_you_would_change_s: What are the two things you would change about the
        activities you did in this workshop?
      anything_else_s: Is there anything else you’d like to tell us about your experience
        at this workshop?
  courses_category: Cursos Completos
  cookie_banner:
    message: By continuing to browse our site or clicking "I agree," you agree to
      the storing of cookies on your computer or device.
    more_information: See Code.org's Privacy Policy.
    accept: Aceito
  gdpr_dialog:
    heading: Do you agree to using a web site based in the United States?
    message: Data from your use of this site may be sent to and stored or processed
      in the United States.
    link_intro: For details see our
    privacy_policy: privacy policy
    logout: Logout
    true: Sim<|MERGE_RESOLUTION|>--- conflicted
+++ resolved
@@ -141,21 +141,13 @@
     valid_password: Senha válida!
     invalid_password: A senha deve ter pelo menos 6 caracteres
     mismatch_password: As duas senhas que você digitou são diferentes
-<<<<<<< HEAD
+    agree_tos_privacy: I agree to the <a href='http://code.org/tos'>Terms of Service</a>
+      and <a href='http://code.org/privacy'>Privacy Policy</a>.
     under_13_consent: Caso eu tenha menos de 13 anos de idade, confirmo que tenho
       autorização dos meus pais ou do meu tutor legal para usar os serviços do Code.org.
     agree_us_website: Concordo em usar um site situado nos Estados Unidos.
     my_data_to_us: Os dados gerados pelo meu uso deste site podem ser enviados e
       armazenados ou processados nos Estados Unidos.
-=======
-    agree_tos_privacy: I agree to the <a href='http://code.org/tos'>Terms of Service</a>
-      and <a href='http://code.org/privacy'>Privacy Policy</a>.
-    under_13_consent: If I am under 13 years of age, I confirm that I have my parent
-      or legal guardian's permission to use the Code.org services.
-    agree_us_website: I agree to using a website based in the United States.
-    my_data_to_us: Data from my use of this site may be sent to and stored or processed
-      in the United States.
->>>>>>> 018c8651
     student_terms: Eu aceito os <a href='http://code.org/tos'>Termos de Serviço</a>
       da Code.org. Se eu tiver menos de 13 anos de idade, confirmo, com o envio deste
       formulário, que tenho a permissão dos meus pais ou tutores legais para usar
@@ -176,17 +168,12 @@
     field_is_required: é obrigatório
     accept_terms: Você precisa aceitar criar uma conta
     error: Ocorreu um erro.
-<<<<<<< HEAD
     email_preference_question: Podemos lhe enviar e-mails sobre atualizações de nossos
       cursos, oportunidades locais ou outras novidades referentes à informática?
     email_preference_privacy: (Consulte a nossa política de privacidade)
-=======
-    email_preference_question: Can we email you about updates to our courses, local
-      learning opportunities, or other computer science news?
     email_preference_yes: Sim
     email_preference_no: Não
     email_preference_required: You must specify an email preference.
->>>>>>> 018c8651
   school_info:
     title: Informações da escola (opcional)
     school_country: País da Escola
