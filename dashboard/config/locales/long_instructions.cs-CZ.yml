---
cs:
  data:
    long_instructions:
      2-3 Artist 3.4: Blok "skoč" přesune umělce bez toho aby kreslil. Vytvoř přerušovanou
        čáru za použití bloků "skoč" a "posuň".
      2-3 Artist 4: Pomoz mi dokončit domeček pro tuto kočičku.
      2-3 Artist 9 NEW: Dokončete tohoto draka
      2-3 Artist 9 REPLACEMENT: Dokresli schody!
      2-3 Artist 9: Dokončete tohoto draka
      2-3 Artist Debugging 10: |-
        Směrové tlačítka na mém herním ovladači jsou příliš úzká.

        Můžeš je udělat širší od 10 pixelů?

        Zkus nejprve kód spustit, abys viděl(a), co je špatně.
      2-3 Artist Debugging 11: Pomoz mi dokončit mé krásné sněhové vločky. Kolikrát
        musím "opakovat", abych to dokončil?
      2-3 Artist Debugging 2: 'Kód pro tři vousy, které vidíš, je špatný. Rada: každý
        vous je dlouhý 75 pixelů. Oprav kód k nakreslení vousů.'
      2-3 Artist Debugging 3: 'Moje loď má díru! Můžeš to opravit změnou úhlu čáry?
        Rada: poslední úhel je mimo o 15 stupňů.'
      2-3 Artist Debugging 5: 'Kód pro nohy a chodidla, které vidíš, je špatný. Rada:
        Noha je příliš dlouhá, možná bude třeba odstranit nohu (slovní hříčka)'
      2-3 Artist Debugging 6: Vypadá to, že sedím na židli, které chybí noha. Upravte
        bloky k nakreslení nohy.
      2-3 Artist Debugging 7: Vypadá to, že C v kódu je nakresleno pozpátku. Můžeš
        to udělat, aby to vypadalo jako C?
      2-3 Artist Debugging 8: Můj Větrník není dokončen. Kolikrát je to třeba opakovat,
        aby se to dokončilo?
      2-3 Artist Debugging 9: |-
        Něco nefunguje!

        Kód pro tento stonek je chybný. Zvládneš vymyslet, jak umělce navést na správnou cestu?
      2-3 Artist Free Play: Zahraj si zdarma! Nakresli si něco, co bys chtěl.
      2-3 Artist Functions 11.5: Tady je to stejné, funkce "Nakreslit šestiúhelníku".
        Co se stane, když se otočí jen o 60 stupňů při každém opakování?
      2-3 Artist Functions 12 Mike: 'Funkce jsou opravdu skvělé ke vícenásobnému kreslení
        složitých věci. Můžeš použít funkci "nakreslit květinu" vyplnit ve zbytku
        pole květináč? (Rada: rostliny jsou oddělené délkou 100 pixelů)  '
      2-3 Artist Functions 12 a: 'Funkce jsou opravdu skvělé ke vícenásobnému kreslení
        složitých věci. Můžeš použít funkci "nakreslit květinu" vyplnit ve zbytku
        pole květináč? (Rada: rostliny jsou oddělené délkou 100 pixelů)  '
      2-3 Artist Functions 12: 'Funkce jsou opravdu skvělé ke vícenásobnému kreslení
        složitých věci. Můžeš použít funkci "nakreslit květinu" vyplnit ve zbytku
        pole květináč? (Rada: rostliny jsou oddělené délkou 100 pixelů)  '
      2-3 Artist Functions 2: Funkce ti umožňují definovat nové bloky! Přemístili
        jsme bloky k nakreslení čtverce do funkce nazvané "nakreslit čtverec". Můžeš
        použít funkci "nakreslit čtverec" k vytvoření brýlí? Čtverce jsou od sebe
        75 pixelů.
      2-3 Artist Functions 3 a: "Upravte funkci \"nakreslit čtverec\" tak, aby nakreslila
        brýle s rámy, které jsou velké 115px po obou stranách. \n\nČtverce jsou nyní
        od sebe vzdálené 45 pixelů."
      2-3 Artist Functions 3: Uprav funkci nakreslit čtverec s délkou strany 115 a
        nakresli větší brýle. Čtverce jsou teď od sebe 45 pixelů.
      2-3 Artist Functions 4 a: Nyní vložte funkci dovnitř smyčky a přidejte tah navíc
        pro vykreslení těchto tří čtverců.
      2-3 Artist Functions 4: Použij blok "opakování" k nakreslení těchto 3 čtverců.
      2-3 Artist Loops 1: Můžeš udělat šestiúhelník se stranami 100 pixelů dlouhé
        dokončené v buňce? Pamatuj si, že to znamená, že budeš potřebovat jen otočit
        o 60 stupňů!
      2-3 Artist Loops 2: Nyní použij blok opakování v buňce shell.
      2-3 Artist Loops New 10: Teď spojme v cyklu dohromady několik V.
      2-3 Artist Loops New 12: 'Nakresli diamant se stranou 100 pixelů. '
      2-3 Artist Loops New 13: |-
        Připravili jsme pro tebe kód (šedý), který vytvoří jeden diamant.

        Opakuj tento šedý kód, abys vytvořil zábavný vzor!
      2-3 Artist Loops New 2: Zde je část kódu použitého k nakreslení čtverce. Co
        se stane, když použiješ blok opakování pro 4 krát spuštění tohoto kódu?
      2-3 Artist Loops New 9: K dokončení šipky nakresli jednoduché V (kde obě strany
        jsou 50 pixelů).
      2-3 Artist Nested Loops 10: Opakuj tento kód 12 krát k dokončení vzoru.
      2-3 Artist Nested Loops 11: Opakovat tento kód 4 krát k dokončení vzoru, otoč
        o 90 ° po každém průchodu.
      2-3 Artist Nested Loops 12: Opakovat tento kód 12 krát dokončit kudrlinek.
      2-3 Artist Nested Loops 2: Nyní zopakuj trojúhelník 6 krát. Po nakreslení každého
        trojúhelníku je třeba se otočit o 60 stupňů před kreslením dalšího.
      2-3 Artist Nested Loops 4: 'Opakovat tento kosodélník 12 krát k nakreslení květiny.
        Rada: 12 kosodélníků je stejně udělaná jako 12 trojúhelníků, co jsi udělal
        - kolik musíš otočit po každém tvaru?'
      2-3 Artist Nested Loops 5: Vyplň okna budovy vnořeným cyklem. Okna jsou dlouhá
        20 pixelů a od sebe 20 pixelů.
      2-3 Artist Nested Loops 7: Opakovat 10 krát tento trojúhelník k nakreslené slunce.
        Budeš se muset přesunout a otočit po každém trojúhelníku. Můžeš zjistit, kolik
        se musíš otočit vydělením počtu stupňů v kruhu počtem vytvořených obrazců.
      2-3 Artist Nested Loops 8: Přidejme nyní trochu trávy na náš obrázek. Každý
        trs trávy je od sebe 50 pixelů.
      2-3 Artist Nested Loops 9: Nyní dokončíme obrázek přidáním květiny. Květinu
        nakreslíš pomoci 12 diamantů.
      2-3 Artist Nested Loops Free Play: Zahraj si zdarma, nakresli něco cool s vnořenými
        cykly.
      2-3 Bee Conditionals 11: Sbírej nektar, kde květy mají nektar.
      2-3 Bee Conditionals 13: 'Sbírej nektar a udělej med. Rada: co se stane, když
        používáš "if nektar" na červený květ? Můžeš to dokončit s cyklem?'
      2-3 Bee Conditionals 15: Sbírej nektar ze všech čtyř květů.
      2-3 Bee Conditionals 3: Pomoz mi sesbírat všechen nektar z květů a udělat med.
        Použij cyklus.
      2-3 Bee Debugging 10: |-
        S téhle hádanky se mi točí hlava!

        Oprav chybu/chyby k sesbírání veškerého nektaru a vyrobení všeho medu.
      2-3 Bee Debugging 3: Tyto bloky mě opravdu štvou. Oprav chybu(y), aby se sesbíral
        všechen nektar a udělal všechen med.
      2-3 Bee Debugging 6: Tyto bloky mě opravdu štvou. Oprav chybu(y), aby se sesbíral
        všechen nektar a udělal všechen med.
      2-3 Bee Debugging 9: Tyto bloky mě opravdu štvou. Oprav chybu(y), aby se sesbíral
        všechen nektar a udělal všechen med.
      2-3 Bee Debugging Assessment 1: |-
        **Hodnocení:** Nyní je čas ukázat, co umíš!

        Oprav chybu/chyby k sesbírání všeho nektaru a vyrobení veškerého medu.
      2-3 Bee Functions 10: Fialové květiny mohou mít buď 1 nebo 0 nektaru.  Vytvoř
        funkci ke sběru nektaru pouze z fialových květy mající nektar.
      2-3 Bee Functions 2: Funkce jsou bloky kódu, provádějící úkol. Použij funkci
        "dostat 5" k získání 5 nektarů najednou. Přesvědč se, zda používáš taky cyklus
        k získání ideálního počtu bloků.
      2-3 Bee Functions 4: Funkce "posunout a dostat nektar" otočí včelu, sbírá nektar
        a vrací včelu tam, kde to začalo. Použij funkci sesbírat všechen nektar.
      2-3 Bee Loops 1: 'Každý květ obsahuje jednu jednotku nektaru. Sbírej nektar
        z každého květu. '
      2-3 Bee Loops 3A: Použij cyklus `opakuj` k sesbírání všeho nektaru.
      2-3 Bee Loops 3B: Nyní použij blok `opakuj` k sesbírání všeho nektaru a vyrobení
        veškerého medu.
      2-3 Bee Loops 4A: |-
        Kolik smyček potřebuješ v této hádance?

        Smyčky jsou tví kamarádi! Použij je tak, abys dokončil tuto hádanku s co nejmenším počtem bloků.
      2-3 Bee Loops 8: Fialové květiny mají neznámé množství nektaru. Použij cyklus
        "while nektar" sesbírat všechen nektar. Tento cyklus bude fungovat tak dlouho,
        pokud je podmínka pravdivá, v tomto případě nektar > 0.
      2-3 Maze 15: V této hádance ti dva cykly `opakuj` pomohou dostat se k prasátku
        pomocí co nejméně bloků!
      2-3 Maze Loops 18: Dostaň mě ke slunečnici!
      4-5 Artist 10: Stiskni tlačítko "Run" ke zkoušce kódu. Pak opakuj tolikrát,
        až se dokončí kresba. Barvy budou být pokaždé jiné.
      4-5 Artist 2: Dokážeš opakovat tento kód k dokončení čtverce?
      4-5 Artist 3.5: |-
        Ok, zkus přijít na to, co se stane, když spustíš tento kód (nebo to zkus stisknutím "Spustit").

        Pak opakuj kód několikrát, aby se kresba dokončila!
      4-5 Artist 5: Jaký úhel použiješ?
      4-5 Artist 6: |-
        Tento rovnostranný trojúhelník má úhly 60, 60,
        a 60 stupňů. Každá strana má 200 pixelů. Dokonči kresbu.
      4-5 Artist Free Draw 1: Volná kresba! Nakresli co tě napadne.
      4-5 Artist Patterns 1: Umíš nakreslit tento čtverec pomocí cyklu? Každá strana
        je dlouhá 20 pixelů.
      4-5 Artist Patterns 12: Když zkopíruješ tento cyklus a otočíš vlevo místo vpravo,
        co se stane? Můžeš to zopakovat k kreslení této vlny?
      4-5 Artist Patterns 13: Teď musíme opakovat to celé čtyřikrát k vytvoření tento
        rámečku k obrázku. Pozor na rohy - nemůžeš je jen otočit o 90 stupňů! Pokud
        60 krát se opakují 3 stupně udělá se půlkruh, který z těchto bloků kódu bude
        Čtvrtkruh pro rohy?
      4-5 Artist Patterns 3: Teď pojďme hlouběji o jednu úroveň. Vnořili jsme celý
        blok kódu do jiného cyklu, ale umělec se musí dostat zpět na místo další řádky.
        Který z těchto bloků kódu můžeš umístit na konec vnějšího cyklu, aby nakreslil
        celou mřížku?
      4-5 Artist Patterns 8: Použij cyklus k nakreslení tohoto šestiúhelníku se stranami
        40 pixelů a úhlu 60 stupňů.
      4-5 Artist Patterns 9: 'Zopakuj nyní tento kód 3 krát k nakreslení celé řádky.
        Rada: Každý šestiúhelník je 80 pixelů široký od nejvzdálenějších bodů zleva
        doprava.'
      4-5 Artist Patterns Free Play: Zdarma si pohraj - zkus si od ruky udělat vlastní
        vzor!
      4-5 Bee Conditionals 2: Včela chce právě teď jen nektar. Všechny objekty jsou
        květiny, takže pod KAŽDÝM MRAKEM zjisti, jestli se skrývá květ. Pokud ano,
        můžeš získat nektar.
      4-5 Bee Conditionals 5: Může být květ nebo plástve pod těmito mraky. Použij
        if/else bloky ke sběru nektaru, pokud je to květina, jinak dělej med (protože
        je to plástev).
      4-5 Bee Conditionals 6: Tento Fialový květ může mít buď 3, 2 nebo 1 nektar.
        Zde je blok if-else kombinovaný s jiným if-else blokem k vytvoření if, else-if,
        else bloku. Dokonči řešení pro sběr neznámé množství nektaru.
      4-5 Bee Conditionals 7: Pamatujte si, že fialové květy mohou mít buď 3, 2 nebo
        1 nektarů. Dokonči funkci "kontrolovat fialový květ" a použít ji sesbírat
        všechen nektar na květinách.
      4-5 Bee Conditionals 8: Napiš uvnitř funkce "kontrolovat květinu k tvorbě medu".
        Tvoje funkce by měla zkontrolovat, zda fialový květ má 3, 2 nebo 1 nektaru
        a sesbírat všechen nektar. Potom se přesuň vpřed a udělej med.
      4-5 Bee Conditionals Assessment 1: 'Hodnocení: Tento kód je chybný. Dokonči
        funkci "získat nektar nebo med" a potom ji vyvolej sesbírat všechen nektar
        a med. Pamatuj si, že fialové květy mohou mít, 3, 2 nebo 1 nektarů.'
      4-5 Bee Debugging 1: Tyto bloky mě opravdu štvou. Umíš je opravit?
      4-5 Bee Debugging 6: Fialový květ má neznámé množství nektaru. Oprav bloky sesbírat
        všechen nektar z květu.
      4-5 Bee Nested Loops 4: 'Sesbírej všechen nektar z každého květu a udělej med
        na každé plástvi. Použij vnořené cykly. '
      4-5 Bee Nested Loops Assessment 1: Hodnocení - sesbírat všechen nektar a udělat
        všechen med pomocí cyklů.
      4-5 Maze 9: Vytvoř smyčku s blokem "opakovat do".
      4-5 Maze Conditionals 1: Použij bloku opakování až do dostat zombie ke slunečnici.
      4-5 Maze Conditionals 10: "Dokážete přidat jen 3 bloky abyste pomohli zombiemu
        vyřešit více bludišť? \r \r pokud to uděláte správně, může chodit všechmi
        křivolakými cestami bez ohledu na délku!"
      4-5 Maze Conditionals 2: Použij bloku opakování až do dostat zombie ke slunečnici.
      4-5 Maze Conditionals 3: 'Použij blok "if" abych se rozhodoval, kdy se otočit.
        Rada: stačí ti pouze jeden další blok, ale naučit se, jak jsme ti to nachystali,
        aby si to příště dokázal sám.'
      4-5 Maze Conditionals 4: Dobře, tohle je stejné jako předchozí puzzle, ale musíš
        si pamatovat, jak jsi použil dohromady bloky "if" a "opakovat".
      4-5 Maze Conditionals 5: Já chci slunečnici! Použij blok "if" a dostaň mě tam
        s co nejmenším počtem bloků.
      4-5 Maze Conditionals 6: Já chci slunečnici! Použij blok "if" a dostaň mě tam
        s co nejmenším počtem bloků.
      4-5 Maze Conditionals 7: Dobře, pojďme to znova procvičit - není to příliš jiné,
        ale dávej pozor na masožravky!
      4-5 Maze Conditionals 8: Blok "if/else" ověřuje podmínku a poté udělá jednu
        NEBO druhou věc. Zkus použít tento blok, abys mě dostal ke slunečnici.
      4-5 Maze Conditionals 9: Další cvičení pro blok "if-else". Zvládneš to na první
        pokus?
      4-5 Maze Conditionals Assessment 1: Použij bloky "opakovat až do" a "if-else"
        dostat mne ke slunečnici pokud možná několika bloky.
      4-5 Nested Loops 12: Umíš nakreslit těchto 36 trojúhelníků pomocí vnořených
        cyklů?
      4-5 Nested Loops 3: "Vytvoř slunce vnořením počátečního kódu do jiného cyklu.
        Tomu se říká vnořené cykly. \r"
      4-5 Nested Loops 5: Zacykluj daný kód k vytvoření větrného mlýnu.
      4-5 Nested Loops 6: Umíš nakreslit šestiúhelník opakováním kódu trojúhelníku?
      4-5 Nested Loops 7: 'Zacykluj 10 krát tento návrh. Kolikrát se musíš otočit
        při každém opakování? (Rada: Co je 360 děleno 10?)'
      4-5 Nested Loops 8: 'Zacykluj 10 krát tento návrh. Kolikrát se musíš otočit
        při každém opakování? (Rada: Co dává 360 děleno 10?)'
      4-5 Nested Loops 9: Nakresli zuby v tlamě aligátora!
      4-5 While Loops 1: Přesuň mě do díry a naplň ji s dvěma lopatami špíny pomocí
        bloku "výplň".
      4-5 While Loops 2: Přesuň mě na hromadu kompostu a odstraň ji 5 lopatami na
        kopečky pomocí bloku 'odstranit'.
      4-5 While Loops 3: 'Přesuň mě na hromadu a odstraň všechno přesunutím do díry
        a vyplň ji zcela.  Rada: Použij pokud možno  pár bloků.'
      4-5 While Loops 4: 'Wow,  našel jsem opravdu hluboké díry! Nevím kolik se potřebuje
        spousty  lopat špíny.  Umíš napsat program, který ji vyplní, dokud je ještě?  Rada:
        Zkus tentokrát  použít while cyklus.'
      Artist Autorun Test: Použij blok "opakování" k nakreslení těchto 3 čtverců.
      Calc Circles of Eval 2: K provedení tohoto kódu použijte blok násobení.
      Calc Circles of Eval 3: Spojte "výpočetní bloky" tak aby odpovídaly tomuto výrazu.
      Calc Circles of Eval 4: V tomto kódu chybí několik "výpočetních bloků" - ujistěte
        se, že vše umístíte ve správném pořadí.
      Calc Circles of Eval 7: Spojte "výpočetní bloky" tak aby odpovídaly tomuto výrazu.
      Calc Circles of Eval 8: Spojte "výpočetní bloky" tak aby odpovídaly tomuto výrazu.
      Calc Circles of Eval 9: Spojte "výpočetní bloky" tak aby odpovídaly tomuto výrazu.
      Course 4 Artist 13: Stále si hraješ?  Zde je prázdné plátno, kde si můžeš navrhnout
        cokoliv chceš!
      Course 4 Artist 6: 'Dokonči kód k nakreslení těchto trojúhelníků. Rada: Jsou
        to 3 trojúhelníky v rozsahu otáčení o 360 stupňů... kolikrát se 3 vejde do
        360?'
      Course 4 Artist 8: Nakresli slunce opakováním tohoto celého bloku kódu.
      Course 4 Artist 8a: "Nezapomeň na tento tvar?  Nyní umožníme  postavit bez udání
        bloky začít! \r Rada: existují 3 trojúhelníky v otáčení o 360 stupňů... kolikrát
        se 3 vejde do 360?"
      Course 4 Artist Binary 1a: "Zde je funkce přejímající binární řetězec 1 a 0
        a pověřuje umělce, aby je sledoval  zleva doprava, od shora dolů.  Umělec
        vyplní čtverce, když vidí 1 a ignoruje čtverec s  0. \r \r Spusť tento kód,
        aby si viděl, jak umělec používá binárity ke kreslení tohoto  vzoru."
      Course 4 Artist For Loops 13: Hmmm tyto obrazce jsou čím dál pokaždé větší!
        Neměli jsme již vyřešit ten problém s proměnnými? Jak můžeme použít proměnné
        čítače, aby strany byly menší než jako jsou? Namísto přesunutí vpřed o stanovené
        množství, zkus přesunout vpřed (100 / počítadlo) pixelů.
      Course 4 Artist For Loops 4: 'Jak bys změnil, co jsi se naučil o kreslení těchto
        čtverců? Začíná se na délce 15 pixelů, největší má délku 300 pixelů, a každý
        čtverec je větší o 15 pixelů než ten poslední. '
      Course 4 Artist For Loops 6: Volná hra! Zkus použít for cyklus k nakreslení
        rostoucího tvaru vzorku vlastního návrhu.
      Course 4 Artist For Loops 6a: Udělej tři malé změny do kódu z poslední úrovni,
        abys to dosáhl!
      Course 4 Artist For Loops 8a: Jen jedna malá změna kódu z posledního obrázku
        může vytvořit tento obraz. Můžeš zjistit, jaká je to změna?
      Course 4 Artist For Loops Challenge_a: "Nevíš, jak využít všechny věci, co jsi
        se naučil k vytvoření tohoto obrázku? \r \r Potřebuješ radu? Klepni sem."
      Course 4 Artist Vars 3: 'Zde je cyklus kreslící čtverec, ale něco chybí. Umíš
        to opravit tak, že použiješ proměnnou "Délka" na vyřešení, jak by měla být
        dlouhá každá strana? '
      Course 4 Bee 7: Použij vše, co jsi se až dosud naučil sesbírat všechen nektar.
        Fialový květ může mít 3, 2 nebo 1 nektary.
      Course 4 Bee For Loops 11: Co je špatného na tomto cyklu? Podívej se, jestli
        to umíš opravit a udělej, aby včela sesbírala všechen nektar.
      Course 4 Bee Params 1: Použijte funkci "dostat 3 nektary", která obrací, přesune
        se ke sběru nektaru a pak se vrací do původního umístění. Zapiš posloupnost
        sesbírat všechen nektar pomocí "dostat 3 nektary."
      Course 4 Play Lab Params 4: Zde je funkce nazvaná "hlídka." Uprav ji k přesunutí
        Kočky 400 pixelů a pak dolů 400 pixelů.
      Course 4 Play Lab Params 8: Použij blok "když aktér se dotkne" pošle psa zpět
        do levého horního pouze když pes se dotkne některého z ostatních aktérů.
      Course 4 Play Lab Vars 2: Závod v tom posledním puzzle nebyl velmi fér! Změň
        proměnnou "pes_rychlost", a ujisti se, že můžeš sesbírat více vlajek než kočka.
        Kdo první sesbírá 10 vyhrává!
      Course 4 Play Labs For Loops 1: Udělejme, aby pes řekl každé číslo od 1 do 100.
        Použij for cyklus a čítač, aby řekl proměnnou čítače pokaždé, když běží cyklus.
      Course 4 Playlab For Loops 5b: Upravte rozsahy cyklů "počítat s" tak, aby obě
        postavy skončily přesně ve stejném místě.
      Course 4 SCFP 1: Vytvoř funkci s parametry, které umožní umělci skákat dozadu
        a dopředu o x pixelů a také nahoru a dolů y pixelů (pomocí kladných a záporných
        čísel).
      Course 4 SCVP 1: Vytvoř funkci s parametry, které umožní umělci skákat dozadu
        a dopředu o x pixelů a také nahoru a dolů y pixelů (pomocí kladných a záporných
        čísel).
      CourseF_PlayLab_vars2: Závod v tom posledním puzzle nebyl velmi fér! Změň proměnnou
        "pes_rychlost", a ujisti se, že můžeš sesbírat více vlajek než kočka. Kdo
        první sesbírá 10 vyhrává!
      Function intro Ryan: "Máte v pracovním prostoru **funkci** s názvem „postavit
        most“. Veškerý kód, který potřebujete k překročení řeky, je do ní vložen!
        \r\n \r\nPřichyťte malý zelený blok dvakrát do pracovního prostoru, čímž opravíte
        cestu a dostanete hráče {currentPlayerName} k ruditové louči [redstone_torch]."
      K-1 Bee Loops 2: Používej cyklus k pohybu a pak dostaneš nektar a vyrobíš med!
      K-1 Bee Loops 3: Používej cykly, abys dostal nektar a udělal med!
      K-1 Bee Loops 4: Použij cykly, abys dostal nektar, udělal med a pohyboval!
      K-1 Bee Loops 5: Použij cykly, aby dostal nektar a med!
      K-1 Bee Loops 6: Použij cykly, abys dostal nektar, zlato a k pohybu!
      K-1 Maze Loops 11: Dostaň mne k prasátku! Použij opakovací cykly.
      K-1 Maze Loops 12: Dostaň mne k prasátku! Použij opakovací cykly.
      K-1 Maze Loops 2: Použij Opakovací blok, abys mne dostal k prasátku!
      K-1 Maze Loops 8: Dostaň mne k prasátku! Použij opakovací cykly.
      MC Agent Freeplay: "**Volná hra:** Teď je to na vás! Prozkoumejte tento svět
        pomocí agentova kódu."
      MC_HOC_2017 Agent Test: "Kliknutím na tlačítko „Spustit“ můžete pohybovat hráčem
        pomocí **kláves se šipkami**.  \r\n\r\nKe splnění této úrovně se musíte dostat
        ke dveřím, otevřít je (pomocí **mezerníku**) a dostat se na oranžové políčko
        za nimi."
      MC_HOC_2017_01: "Kliknutím na tlačítko „Spustit“ můžete pohybovat hráčem pomocí
        **kláves se šipkami**.  \r\n\r\nKe splnění této úrovně se musíte dostat ke
        dveřím, otevřít je (pomocí **mezerníku**) a dostat se na oranžové políčko
        za nimi."
      MC_HOC_2017_01_Cole: Na této cestě musíte posbírat všechny nástroje. Pohybujte
        se pomocí **kláves se šipkami** a vítězství získáte, když se dostanete k truhle.
      MC_HOC_2017_01_Kiki: 'K hraní této úrovně klikněte na oranžové tlačítko „Spustit“
        pod herním prostorem. Poté hráčem pohybujte pomocí **kláves se šipkami**.  '
      MC_HOC_2017_01_RETRY: "Hráč {currentPlayerName} je uvězněn v domě, ale na pomoc
        mu přišel agent!   \r\n \r\n   \r\nPřichyťte v pracovním prostoru blok „pohyb
        vpřed“ k bloku „při spuštění“, abyste agenta přesunuli na nášlapnou desku
        [PressurePlate_Up]. Poté stiskněte tlačítko „Spustit“ a odveďte hráče {currentPlayerName}
        pomocí kláves se šipkami mimo dům, aby sebral **truhlu** [chest].\n"
      MC_HOC_2017_02: Hráč se musí dostat do Tajného hájku. Pomozte agentovi otevřít
        bránu napsáním kódu, který ho dostane na nášlapnou desku.
      MC_HOC_2017_02_Cole: "Hráč {currentPlayerName} se vydává za dobrodružstvím!
        Pomozte mu a vezměte **mapu** [map_empty] za zamčenými dveřmi vpravo. \r\n
        \r\nPřichyťte kód do pracovního prostoru a posuňte agenta na nášlapnou desku
        [PressurePlate_Up], aby mohl hráč {currentPlayerName} projít."
      MC_HOC_2017_02_Kiki: "Hráč se vydává za dobrodružstvím, ale nejdříve musí získat
        pochodeň, která je ukryta za těmito zamčenými dveřmi. \r\n\r\nNaprogramujte
        agenta, aby se dvakrát pohnul vpřed po bílé cestě a stoupnul si na nášlapnou
        desku, která otevře hráči dveře."
      MC_HOC_2017_02_Will: "Pro dokončení této úrovně se musí hráč dostat na oranžové
        políčko nacházející se v Tajném hájku, který je za zamčenými dveřmi.  \r\n\r\nPomocí
        kódu v pracovním prostoru se agent pohne dvakrát vpřed, stoupne na nášlapnou
        desku a otevře Alex nebo Stevovi dveře."
      MC_HOC_2017_03_Cole: "Hráč {currentPlayerName} pokračuje ve svém dobrodružství
        a potřebuje **kompas** [compass], aby se připravil na výlet.  \r\n   \r\nNapište
        pro agenta kód, aby otevřel bránu."
      MC_HOC_2017_03_Kiki: "Hráčovo dobrodružství začne za zamčenými dveřmi, v Tajném
        hájku!  \r\n\r\n\r\nPomozte agentovi otevřít dveře napsáním kódu, který ho
        dostane na nášlapnou desku."
      MC_HOC_2017_04: Upravte cyklus z poslední hádanky tak, abyste pomohli agentovi
        udělat cestu přes širší část této řeky.
      MC_HOC_2017_04POINT5_Cole: "Dostali jste se z bažiny! Nyní dostaňte hráče bezpečně
        na oranžové políčko. \n\n\nPomozte agentovi uvolnit cestu tím, že najdete
        jednoduchý vzorec a použijete cykly k přejití přes první dvě nášlapné desky."
      MC_HOC_2017_04POINT5_RYAN: "Dokázali jste přejít! \r\n\r\nNyní proveďte hráče
        {currentPlayerName} bezpečně bludištěm a seberte **sekeru** [diamond_axe].\r\n"
      MC_HOC_2017_04_Cole: "Agent se může pohybovat po vodě!  \r\n \r\nVyřešte tuto
        hádanku tím, že použijete cyklus „opakovat“ a pomůžete hráči {currentPlayerName}
        získat **kbelík** [bucket_empty] za dveřmi."
      MC_HOC_2017_04_Kiki: "Vstup do Tajného hájku vás přivedl do této nádherné oázy!
        Pro absolvování této úrovně se musí hráč dostat na oranžové políčko v chatě.
        \ \r\n\r\nPomocí cyklu „opakovat“ pomozte agentovi dostat se až nahoru na
        nášlapnou desku, která otevírá dveře do chaty."
      MC_HOC_2017_05: "Ne vždy vám pomohou cykly. \n\n\nTyto kaktusy nerostou podle
        žádného zřejmého vzorce, takže pomocí cyklu je správně neodstraníte. Namísto
        toho máte k dispozici funkci s názvem „zničit a pohyb“, která za vás udělá
        těžkou práci pokaždé, když agent narazí na překážku."
      MC_HOC_2017_05_Cole: "Ale ne, most je zbořený! \r\n\r\nNaprogramujte kód pro
        agenta, aby znovu postavil most pomocí bloku „umístit“ a aby se hráč {currentPlayerName}
        dostal k **lopatě** [diamond_shovel]."
      MC_HOC_2017_05_Josh: "Ale ne, most je zbořený! \n\n\nPomozte agentovi znovu
        postavit most, aby se hráč mohl dostat k **lopatě**."
      MC_HOC_2017_05_Kiki: "Nastal čas, aby hráč opustil Tajný hájek a pokračoval
        v dobrodružství. Most je však zbořený! \r\n\r\nPomozte agentovi znovu postavit
        most a poté přesuňte dřevěná prkna, aby se hráč mohl dostat na oranžové políčko."
      MC_HOC_2017_06_Cole: "Další řeka, ale tentokrát mnohem širší! \r\n \r\nOpravte
        tento kód a pomozte agentovi postavit most, aby se mohl hráč {currentPlayerName}
        dostat ke **krumpáči** [diamond_pickaxe]."
      MC_HOC_2017_06_Josh: "Další řeka, ale tentokrát mnohem širší! \r\n\r\nOpravte
        tento kód a pomozte agentovi postavit most přes tuto řeku."
      MC_HOC_2017_06_Kiki: "Další řeka, ale tentokrát mnohem širší! \r\n\r\nOpravte
        tento kód a pomozte agentovi postavit most přes vodu."
      MC_HOC_2017_07_Cole: "V cestě je led!  \r\n \r\nFunkce \"uvolnit cestu\" vám
        může pomoci led zničit a dostat hráče {currentPlayerName} k vozíku [minecart_normal]!"
      MC_HOC_2017_07_Kiki: "Kód lze opakovat i jinak než za využití cyklů!  \r\n\r\nDáváme
        vám k dispozici funkci s názvem „odstranit kaktusy“, která odstraní při každém
        použití tři kaktusy. Pomocí dvou bloků „odstranit kaktusy"
      MC_HOC_2017_07a_Kiki: Nyní upravte tento cyklus a pomozte agentovi uvolnit cestu
        k oranžovému políčku.
      MC_HOC_2017_08_Cole: "Nyní je třeba namísto zničení před pohybem umístit blok.
        \ \r\n\r\nZměňte uvedenou funkci, aby fungovala v poušti."
      MC_HOC_2017_08_Kiki: "Nyní je třeba namísto zničení kaktusů umístit kámen na
        lávu a poté zničit pískovec.  \r\n\r\nZměňte funkci, aby fungovala v této
        úrovni."
      MC_HOC_2017_08_RY: "Nyní máte k dispozici **DVĚ** funkce, ze kterých si můžete
        vybrat! \n\n\nPostavte pomocí těchto funkcí rychle most přes lávu pro hráče
        {currentPlayerName}."
      MC_HOC_2017_08_Will: "Nyní máte k dispozici **DVĚ** funkce, ze kterých si můžete
        vybrat! \n\n\nPostavte pomocí těchto funkcí rychle most přes lávu pro hráče."
      MC_HOC_2017_09_Cole: Pomozte pomocí funkcí agentovi zničit obrovské bloky hlíny,
        které blokují hráči cestu k nášlapné desce.
      MC_HOC_2017_09_Kiki: "Tento kód na začátku nelze odebrat. \n\n\nVložte příkazy
        do funkce „vytvořit pěšinu“, aby program v pracovním prostoru přesunul agenta
        na nášlapnou desku."
      MC_HOC_2017_09_RS_CLONE: Opravte tuto funkci, aby vyplnila díry. Poté stoupněte
        na nášlapnou desku a uvolněte cestu k pochodni.
      MC_HOC_2017_10_Cole: Pomocí funkcí uvolněte cestu k vozíku a vstupte do portálu
        do Netheru.
      MC_HOC_2017_10_Cole_old: Zkuste od začátku vytvořit funkci, která pomůže agentovi
        dokončit tento vozík a dostat hráče na oranžové políčko.
      MC_HOC_2017_10_Kiki: Zkuste od začátku vytvořit funkci, která pomůže agentovi
        dokončit tento vozík a dostat hráče na oranžové políčko.
      MC_HOC_2017_10_RETRY: "Dokážete najít rozdíl mezi dvěma funkcemi ve svém pracovním
        prostoru? \r\n \r\nPoužijte tyto funkce a další kód z panelu nástrojů k uvolnění
        cesty pro vozík a seberte **křesadlo** [flint_and_steel]. \r\n"
      MC_HOC_2017_10_RYAN: Zkuste od začátku vytvořit funkce, které pomohou agentovi
        dokončit tento vozík a dostat hráče na oranžové políčko.
      MC_HOC_2017_10_RYAN2: Zkuste od začátku vytvořit funkce, které pomohou agentovi
        dokončit tento vozík a dostat hráče na oranžové políčko.
      MC_HOC_2017_11_Kiki: Teď je to na vás! Zkuste, co dokážete vytvořit kolem tohoto
        zamrzlého jezera.
      MC_HOC_2017_13_Cole: "**Volná hra:** Teď je to na vás! Prozkoumejte tento svět
        pomocí agentova kódu."
      MC_HOC_2017_4.5v2: "Dostali jste se z bažiny! Nyní dostaňte hráče bezpečně na
        oranžové políčko. \n\n\nPomozte agentovi uvolnit cestu tím, že najdete jednoduchý
        vzorec a použijete cykly k přejití přes první dvě nášlapné desky."
      MC_HOC_2017_Ali: Podívejte se na funkce níže. Jak je můžete využít, abyste se
        vyhnuli ďasům a pomohli hráči {currentPlayerName} dostat se bezpečně ke **kouzelné
        knize** [book_enchanted]?
      MC_HOC_2017_FP10x10: "**Volná hra:** Teď je to na vás! Dokážete sebrat všechny
        diamanty v této úrovni?"
      MC_HOC_2017_FP10x10_RE: "**Volná hra:** Teď je to na vás! Dokážete sebrat všechny
        diamanty v této úrovni?"
      MC_HOC_2017_FP20x20: "**Volná hra:** Teď je to na vás! Prozkoumejte tento svět
        pomocí agentova kódu."
      MC_HOC_2017_Ryan_03: "Věděli jste, že do cyklu můžete vložit více částí kódu?
        \ \r\n\r\nPomocí cyklu „opakovat“ pomozte agentovi postavit most přes řeku
        tím, že umístíte bloky do vody."
      MC_HOC_2017_Ryan_05: "Někdy je třeba zbourat vše, co se připlete vašemu hráči
        do cesty.  \r\nPomocí bloku „zničit“ odstraňte všechny kaktusy mezi agentem
        a nášlapnou deskou."
      MC_HOC_Kiki_02: Někdo musí stát na nášlapné desce, než se otevřou boční dveře.
        Pomozte agentovi dostat se na desku, aby se mohl hráč dostat z domu.
      NEW Course 4 Artist Functions 10.1: Použij funkci z předchozích puzzlů k nakreslení
        tohoto vzoru.
      NEW Course 4 Artist Functions 12: Použij funkci "nakreslit čáru čtverců" z posledního
        puzzlu, abys nakreslil tento vzor."
      NEW Course 4 Artist Functions 3: Zde je nový typ bloku. Nazývá "Funkce" blok.
        Klepni na tlačítko "Upravit" a pak vyplň jej kódem pro kreslení čtverce o
        stranách 100 pixelů. Po dokončení úprav funkci, klepni na tlačítko "Zavřít"
        přejdi zpět do programu.
      NEW Course 4 Artist Functions 9: Umíš to vyřešit přidáním pouze jednoho bloku?
      NEW Course 4 Artist Params 4: Všiml jsi si něčeho neobvyklého na těchto funkčních
        blocích? Klepni na "Run", abys vidělco se stane.
      NEW Course 4 Artist Vars 12: Nyní znovu vytvoř algoritmus z poslední úrovně
        a vytvoř pětiúhelník se stranami 150.
      NEW Course 4 Artist Vars 4: 'Zkusme to znova. Lze nastavit proměnnou délka,
        abys udělal tento cool návrh šestiúhelníků? Rada: Je to násobkem 10.'
      NEW Course 4 Artist Vars 6: "Nakresli tento vzor do správných míst zavěšením
        proměnné délky, pak nastavením správné hodnoty pro délku. (Rada: Je to násobek
        10).  \r \r Uvidíš, jak jen  nastavíš hodnotu pro délku, a kód používá všude
        správnou hodnotu? \r \r \r\n"
      New Minecraft Hero Project: "**Volná hra:** Teď je to na vás! Prozkoumejte tento
        svět pomocí agentova kódu."
      Overworld Move to Sheep: Abys došel k ovci, přidej druhý příkaz "posunout vpřed".
      Overworld Move to Sheep_2018: Abys došel k ovci, přidej druhý příkaz "posunout
        vpřed".
      Testing Quantum Farmer: 'Wow,  našel jsem opravdu hluboké díry! Nevím kolik
        se potřebuje spousty  lopat špíny.  Umíš napsat program, který ji vyplní,
        dokud je ještě?  Rada: Zkus tentokrát  použít while cyklus.'
<<<<<<< HEAD
=======
      course2_bee_conditionals_challenge1: Sesbírej všechen nektar a vyrob všechen
        med. Nektar můžeš sbírat pouze z květin a med vyrábět do pláství. Zkontroluj
        každé místečko, jestli je tam květina nebo plástev.
      course2_collector_prog_challenge1: Podívejte se pozorně! Můžete získat všech
        **10** kousků pokladu?
>>>>>>> 139131a2
      course2_harvester_loops_challenge1: Sesbírej všechnu kukuřici.
      course2_harvester_loops_challenge2: Sesbírej všechen salát. Ne stromy ani pole!
      course4_artist_fwp_challenge1: Zkus spouštět tento program, provádět změny a
        sledovat, co se stane. Dokážeš zjistit, jak funguje? (Nebo jej odstraň a nahraď
        něčím naprosto jiným)
      courseC_harvester_loops_challenge1: Sesbírej všechnu kukuřici.
      courseC_harvester_loops_challenge2: Sesbírej všechen salát. Ne stromy ani pole!
      courseC_harvester_loops_challenge2_2018: Sesbírej všechen salát. Ne stromy ani
        pole!
<<<<<<< HEAD
=======
      courseD_bee_conditionals9: Sesbírej všechen nektar a vyrob všechen med. Nektar
        můžeš sbírat pouze z květin a med vyrábět do pláství. Zkontroluj každé místečko,
        jestli je tam květina nebo plástev. Za každým mráčkem bude jen jedna květina
        nebo jedna plástev.
      courseD_bee_conditionals9_2018: Sesbírej všechen nektar a vyrob všechen med.
        Nektar můžeš sbírat pouze z květin a med vyrábět do pláství. Zkontroluj každé
        místečko, jestli je tam květina nebo plástev. Za každým mráčkem bude jen jedna
        květina nebo jedna plástev.
      courseD_bee_conditionals_challenge1: Sesbírej všechen nektar a vyrob všechen
        med. Nektar můžeš sbírat pouze z květin a med vyrábět do pláství. Zkontroluj
        každé místečko, jestli je tam květina nebo plástev.
      courseD_bee_conditionals_challenge1_2018: Sesbírej všechen nektar a vyrob všechen
        med. Nektar můžeš sbírat pouze z květin a med vyrábět do pláství. Zkontroluj
        každé místečko, jestli je tam květina nebo plástev.
      courseD_bee_debugging3: |-
        *"Tahle hádanka dá zabrat."*

        Oprav chybu/chyby k sesbírání veškerého nektaru a výrobě všeho medu.
      courseD_bee_debugging6: "**Výzva:** Oprav chyby k sesbírání všeho nektaru a
        vyrobení všeho medu."
>>>>>>> 139131a2
      courseD_bee_nestedLoops5: 'Sesbírej všechen nektar z každého květu a udělej
        med na každé plástvi. Použij vnořené cykly. '
      courseD_bee_nestedLoops8: 'Sesbírej všechen nektar z každého květu a udělej
        med na každé plástvi. Použij vnořené cykly. '
      courseD_bee_nestedLoops8_2018: 'Sesbírej všechen nektar z každého květu a udělej
        med na každé plástvi. Použij vnořené cykly. '
      courseD_bounce_events1: Dostaňte se k vlajce! Připojte blok k bloku "když vlevo
        šipka"a stiskněte tlačítko "Spustit", aby se hráč dostal k vlajce.
      courseD_debugging_3: |-
        *"Tyhle bloky mě vážně štvou."*

        Oprav chybu/chyby k sesbírání veškerého nektaru a vyrobení všeho medu.
      courseD_debugging_6: "**Výzva:** Oprav chyby k sesbírání všeho nektaru a vyrobení
        všeho medu."
      courseD_maze_nestedLoops4: Dostaň mě ke slunečnici!
      courseD_maze_nestedLoops4_2018: Dostaň mě ke slunečnici!
      courseE_bee_functions3: Funkce jsou bloky kódu, provádějící úkol. Použij funkci
        "dostat 5" k získání 5 nektarů najednou. Přesvědč se, zda používáš taky cyklus
        k získání ideálního počtu bloků.
      courseE_bee_functions3_2018: Funkce jsou bloky kódu, provádějící úkol. Použij
        funkci "dostat 5" k získání 5 nektarů najednou. Přesvědč se, zda používáš
        taky cyklus k získání ideálního počtu bloků.
      courseE_bee_ramp17: 'Pro poslední hádanku v této fázi, použij co si se naučil(a)
        a sesbírej veškerý nektar a vyrob všechen med.  '
      courseE_farmer_concept4: Teď pojďme hlouběji o jednu úroveň. Vnořili jsme celý
        blok kódu do jiného cyklu, ale umělec se musí dostat zpět na místo další řádky.
        Který z těchto bloků kódu můžeš umístit na konec vnějšího cyklu, aby nakreslil
        celou mřížku?
      courseF_bee_for_challenge2: Vyřeš tento puzzle s co nejmenším možným počtem
        bloků.
      courseF_bee_for_challenge2_2018: Vyřeš tento puzzle s co nejmenším možným počtem
        bloků.
      frozen circle function in circle: Vytvořme 20 překrývajících se kružnic tak,
        že je otočíme o 18 stupňů mezi každou kružnicí.
      frozen circle function with parameter: "Tady máš blok \"vytvoř kružnici\", \nkterý
        dokáže vyrobit kružnice různých velikostí. Dokážeš ho použít k vytvoření\nmalé
        kružnice o velikosti 5 a větší kružnice o velikosti 10?"
      frozen circle function: |-
        Použij nový blok "vytvoř kružnici" k vytvoření
        deseti překrývajících se kružnic. Nezapomeň skočit vpřed po každé kružnici.
      frozen circle: |-
        Kružnice je zvláštní tvar. Dokážeš přijít na to,
        jakým číslem nahradit otazníky, abys nakreslil kružnici?
      frozen cross rotate dense: |-
        Pojďme to zopakovat 90krát! Kolikrát
        se 90 vejde do 360? Tip: Je to opravdu malé číslo.
      frozen cross rotate: |-
        Nyní to zkus zopakovat 10krát. O kolik stupňů
        se musíš otočit po každé čáře?
      frozen cross: Obal kolem bloku "Repeat" tyto příkazy k vytvoření znaménko plus.
        Všiml jsi si, že Elza se může pohybovat dopředu a dozadu?
      frozen diamond mini snowflake: |-
        Poznal jsi, že každá sněhová vločka má jiný tvar?
        Vytvořme novou vločku s použitím bloku "Repeat" k 4 krát
        zopakování rovnoběžníku a otočením doprava o 90 stupňů mezi každým rovnoběžníkem.
      frozen diamond snowflake: |-
        Teď pojďme vytvořit novou vločku použitím
        bloku opakovat - zopakuj rovnoběžník 10krát a otoč se doprava o
        36 stupňů mezi každýma dvěma.
      frozen diamond: Použij opakování kolem těchto bloků k vytvoření rovnoběžníku.
        Je to zrovna jako obdélník, ale má různé úhly. Má úhly 60 stupňů a 120 stupňů
        místo úhlů s 90 stupnů.
      frozen freeplay: |-
        Oficiálně se stáváš mistrovským umělcem! Vytvoř
        ledové království.
      frozen perpendicular: |-
        Teď se podíváme, jestli zvládneme vytvořit dvě čáry,
        které svírají úhel 90 stupňů. Budeš potřebovat blok "otoč"
        i blok "posuň".
      frozen snowflake branch: |-
        Zkus použít blok "vytvoř rameno vločky"
        k vytvoření tří ramen, což začíná vypadat jako vločka.
      frozen snowflake full: Teď to zopakujme osmkrát k vytvoření krásné sněhové vločky!
      frozen snowflower: |-
        Složité sněhové vzory mohou být vytvořeny z
        velmi jednoduchých tvarů. Zvládneš vyrobit vzor opakováním 5 kružnic velikosti
        5 a 5 kružnic velikosti 10?
      frozen square iterative: "Vypadá to, že jsme na půl cesty k vyrobení čtverce.
        \nSpojme 4 čáry dohromady, aby jsme vytvořili čtverec."
      frozen square loop 3x: |-
        Pojďme vytvořit tři čtverce, s otočením po
        každém čtverci. Nezapomeň se otočit o 120 stupňů před každým novým čtvercem.
      frozen square loop: "Ahoj, jsem Anna z Arendelle! Když vyrobme čtverec \nblokem
        \"opakuj\", budeme potřebovat méně bloků. Kolikrát (???) by měl\nblok \"opakuj\"
        zopakovat bloky uvnitř sebe k vytvoření čtverce?"
      frozen square snowflake: |-
        Dokážeš vytvořit sněhovou vločku s použitím
        bloku "opakuj" pro nakreslení čtverce 10 krát, a bloku "otočit" k otočení o 36
        stupňů mezi každými čtverci?
      grade2_MakeDogTag_8: Teď spojme v cyklu dohromady několik V.
      grade2_PuppyLoops_10: Můj Větrník není dokončen. Kolikrát je to třeba opakovat,
        aby se to dokončilo?
      grade2_PuppyLoops_4: V této hádance ti dva cykly `opakuj` pomohou dostat se
        k prasátku pomocí co nejméně bloků!
      grade2_PuppyLoops_8: 'Kód pro tři vousy, které vidíš, je špatný. Rada: každý
        vous je dlouhý 75 pixelů. Oprav kód k nakreslení vousů.'
      grade2_PuppyLoops_9: Vypadá to, že C v kódu je nakresleno pozpátku. Můžeš to
        udělat, aby to vypadalo jako C?
      grade2_puppy_loops4: V této hádance ti dva cykly `opakuj` pomohou dostat se
        k prasátku pomocí co nejméně bloků!
      grade3_ConditionalsElse_2: Včela chce právě teď jen nektar. Všechny objekty
        jsou květiny, takže pod KAŽDÝM MRAKEM zjisti, jestli se skrývá květ. Pokud
        ano, můžeš získat nektar.
      grade3_ConditionalsElse_5: Může být květ nebo plástve pod těmito mraky. Použij
        if/else bloky ke sběru nektaru, pokud je to květina, jinak dělej med (protože
        je to plástev).
      grade3_ConditionalsElse_6: Tento Fialový květ může mít buď 3, 2 nebo 1 nektar.
        Zde je blok if-else kombinovaný s jiným if-else blokem k vytvoření if, else-if,
        else bloku. Dokonči řešení pro sběr neznámé množství nektaru.
      grade3_ConditionalsElse_7: Pamatujte si, že fialové květy mohou mít buď 3, 2
        nebo 1 nektarů. Dokonči funkci "kontrolovat fialový květ" a použít ji sesbírat
        všechen nektar na květinách.
      grade3_ConditionalsElse_8: Napiš uvnitř funkce "kontrolovat květinu k tvorbě
        medu". Tvoje funkce by měla zkontrolovat, zda fialový květ má 3, 2 nebo 1
        nektaru a sesbírat všechen nektar. Potom se přesuň vpřed a udělej med.
      grade3_ConditionalsElse_9: 'Hodnocení: Tento kód je chybný. Dokonči funkci "získat
        nektar nebo med" a potom ji vyvolej sesbírat všechen nektar a med. Pamatuj
        si, že fialové květy mohou mít, 3, 2 nebo 1 nektarů.'
      grade3_ConditionalsElse_TeacherIDo: Může být květ nebo plástve pod těmito mraky.
        Použij if/else bloky ke sběru nektaru, pokud je to květina, jinak dělej med
        (protože je to plástev).
      grade3_Conditionals_10: 'Sbírej nektar a udělej med. Rada: co se stane, když
        používáš "if nektar" na červený květ? Můžeš to dokončit s cyklem?'
      grade3_Conditionals_12: Sbírej nektar ze všech čtyř květů.
      grade3_Conditionals_2: Pomoz mi sesbírat všechen nektar z květů a udělat med.
        Použij cyklus.
      grade3_Conditionals_8: Sbírej nektar, kde květy mají nektar.
      grade3_Debugging_11: "**Výzva:** Oprav chyby k sesbírání všeho nektaru a vyrobení
        všeho medu."
      grade3_Debugging_4: |-
        *"Tyhle bloky mě vážně štvou."*

        Oprav chybu/chyby k sesbírání veškerého nektaru a vyrobení všeho medu.
      grade3_Debugging_6: Tyto bloky mě opravdu štvou. Oprav chybu(y), aby se sesbíral
        všechen nektar a udělal všechen med.
      grade3_Debugging_9: Tyto bloky mě opravdu štvou. Oprav chybu(y), aby se sesbíral
        všechen nektar a udělal všechen med.
      grade3_Loops_3: Použij cyklus `opakuj` k sesbírání všeho nektaru.
      grade3_Loops_4: Nyní použij blok `opakuj` k sesbírání všeho nektaru a vyrobení
        veškerého medu.
      grade3_Loops_6: |-
        Kolik smyček potřebuješ v této hádance?

        Smyčky jsou tví kamarádi! Použij je tak, abys dokončil tuto hádanku s co nejmenším počtem bloků.
      grade3_Loops_7: 'Každý květ obsahuje jednu jednotku nektaru. Sbírej nektar z
        každého květu. '
      grade3_Loops_TeacherIDo: 'Každý květ obsahuje jednu jednotku nektaru. Sbírej
        nektar z každého květu. '
      grade3_bee_conditionals_quantum2: Včela chce právě teď jen nektar. Všechny objekty
        jsou květiny, takže pod KAŽDÝM MRAKEM zjisti, jestli se skrývá květ. Pokud
        ano, můžeš získat nektar.
      grade3_maze_loops2: Dostaň mě ke slunečnici!
      grade3_maze_nestedLoops4: V této hádance ti dva cykly `opakuj` pomohou dostat
        se k prasátku pomocí co nejméně bloků!
      grade4_arist_nested_loop_flags1: Zacykluj daný kód k vytvoření větrného mlýnu.
      grade4_arist_nested_loop_polygons1: 'Zacykluj 10 krát tento návrh. Kolikrát
        se musíš otočit při každém opakování? (Rada: Co je 360 děleno 10?)'
      grade4_arist_nested_loop_polygons2: 'Zacykluj 10 krát tento návrh. Kolikrát
        se musíš otočit při každém opakování? (Rada: Co dává 360 děleno 10?)'
      grade4_arist_nested_loop_triangles3: Umíš nakreslit šestiúhelník opakováním
        kódu trojúhelníku?
      grade4_arist_nested_loop_triangles4: Nakresli zuby v tlamě aligátora!
      grade4_arist_nested_loop_triangles5: "Vytvoř slunce vnořením počátečního kódu
        do jiného cyklu. Tomu se říká vnořené cykly. \r"
      grade4_arist_nested_loop_triangles6: Umíš nakreslit těchto 36 trojúhelníků pomocí
        vnořených cyklů?
      grade4_artist_functions2: Funkce ti umožňují definovat nové bloky! Přemístili
        jsme bloky k nakreslení čtverce do funkce nazvané "nakreslit čtverec". Můžeš
        použít funkci "nakreslit čtverec" k vytvoření brýlí? Čtverce jsou od sebe
        75 pixelů.
      grade4_artist_nested_loop_flags1: Zacykluj daný kód k vytvoření větrného mlýnu.
      grade4_artist_nested_loop_polygons1: 'Zacykluj 10 krát tento návrh. Kolikrát
        se musíš otočit při každém opakování? (Rada: Co je 360 děleno 10?)'
      grade4_artist_nested_loop_triangles5: "Vytvoř slunce vnořením počátečního kódu
        do jiného cyklu. Tomu se říká vnořené cykly. \r"
      grade4_artist_nested_loop_triangles6: Umíš nakreslit těchto 36 trojúhelníků
        pomocí vnořených cyklů?
      grade4_artist_parameters_triangles2: Všiml jsi si něčeho neobvyklého na těchto
        funkčních blocích? Klepni na "Run", abys vidělco se stane.
      grade4_bee_conditionals_quantum2: Včela chce právě teď jen nektar. Všechny objekty
        jsou květiny, takže pod KAŽDÝM MRAKEM zjisti, jestli se skrývá květ. Pokud
        ano, můžeš získat nektar.
      grade4_bee_conditionals_quantum5: Může být květ nebo plástve pod těmito mraky.
        Použij if/else bloky ke sběru nektaru, pokud je to květina, jinak dělej med
        (protože je to plástev).
      grade4_bee_functions3: Funkce jsou bloky kódu, provádějící úkol. Použij funkci
        "dostat 5" k získání 5 nektarů najednou. Přesvědč se, zda používáš taky cyklus
        k získání ideálního počtu bloků.
      grade4_bee_nestedLoops4: 'Sesbírej všechen nektar z každého květu a udělej med
        na každé plástvi. Použij vnořené cykly. '
      grade4_frozen_freeplay: |-
        Oficiálně se stáváš mistrovským umělcem! Vytvoř
        ledové království.
      grade4_frozen_functions0: |-
        Kružnice je zvláštní tvar. Dokážeš přijít na to,
        jakým číslem nahradit otazníky, abys nakreslil kružnici?
      grade4_frozen_functions1a: |-
        Použij nový blok "vytvoř kružnici" k vytvoření
        deseti překrývajících se kružnic. Nezapomeň skočit vpřed po každé kružnici.
      grade4_frozen_functions2: Vytvořme 20 překrývajících se kružnic tak, že je otočíme
        o 18 stupňů mezi každou kružnicí.
      grade4_frozen_functions3: "Tady máš blok \"vytvoř kružnici\", \nkterý dokáže
        vyrobit kružnice různých velikostí. Dokážeš ho použít k vytvoření\nmalé kružnice
        o velikosti 5 a větší kružnice o velikosti 10?"
      grade4_frozen_functions4: |-
        Složité sněhové vzory mohou být vytvořeny z
        velmi jednoduchých tvarů. Zvládneš vyrobit vzor opakováním 5 kružnic velikosti
        5 a 5 kružnic velikosti 10?
      grade4_frozen_nested_loop_diamonds2: |-
        Poznal jsi, že každá sněhová vločka má jiný tvar?
        Vytvořme novou vločku s použitím bloku "Repeat" k 4 krát
        zopakování rovnoběžníku a otočením doprava o 90 stupňů mezi každým rovnoběžníkem.
      grade4_frozen_nested_loop_diamonds3: |-
        Teď pojďme vytvořit novou vločku použitím
        bloku opakovat - zopakuj rovnoběžník 10krát a otoč se doprava o
        36 stupňů mezi každýma dvěma.
      grade4_frozen_square: "Ahoj, jsem Anna z Arendelle! Když vyrobme čtverec \nblokem
        \"opakuj\", budeme potřebovat méně bloků. Kolikrát (???) by měl\nblok \"opakuj\"
        zopakovat bloky uvnitř sebe k vytvoření čtverce?"
      grade4_frozen_square_loop1: "Ahoj, jsem Anna z Arendelle! Když vyrobme čtverec
        \nblokem \"opakuj\", budeme potřebovat méně bloků. Kolikrát (???) by měl\nblok
        \"opakuj\" zopakovat bloky uvnitř sebe k vytvoření čtverce?"
      grade4_frozen_square_loop2: |-
        Pojďme vytvořit tři čtverce, s otočením po
        každém čtverci. Nezapomeň se otočit o 120 stupňů před každým novým čtvercem.
      grade4_frozen_square_loop3: |-
        Dokážeš vytvořit sněhovou vločku s použitím
        bloku "opakuj" pro nakreslení čtverce 10 krát, a bloku "otočit" k otočení o 36
        stupňů mezi každými čtverci?
      grade4_review_artist3: Blok "skoč" přesune umělce bez toho aby kreslil. Vytvoř
        přerušovanou čáru za použití bloků "skoč" a "posuň".
      grade4_review_bee1: Nyní použij blok `opakuj` k sesbírání všeho nektaru a vyrobení
        veškerého medu.
      grade5_artist_for_loops1: 'Nakresli tento trojúhelník, který je široký 50 pixelů.
        Rada: použij blok opakování.'
      grade5_artist_for_loops10: "Nevíš, jak využít všechny věci, co jsi se naučil
        k vytvoření tohoto obrázku? \r \r Potřebuješ radu? Klepni sem."
      grade5_artist_for_loops5: "Jen jedna malá změna kódu z posledního obrázku může
        vytvořit tuto kresbu. Můžeš zjistit, jaká je to změna? \r \r Rada: musíš něco
        odstranit!"
      grade5_artist_parameters_triangles2a: Všiml jsi si něčeho neobvyklého na těchto
        funkčních blocích? Klepni na "Run", abys vidělco se stane.
      grade5_artist_variables_hexagons1: 'Zkusme to znova. Lze nastavit proměnnou
        délka, abys udělal tento cool návrh šestiúhelníků? Rada: Je to násobkem 10.'
      grade5_artist_variables_pentagon9: Nyní znovu vytvoř algoritmus z poslední úrovně
        a vytvoř pětiúhelník se stranami 150.
      grade5_artist_variables_pentagons1: "Nakresli tento vzor do správných míst zavěšením
        proměnné délky, pak nastavením správné hodnoty pro délku. (Rada: Je to násobek
        10).  \r \r Uvidíš, jak jen  nastavíš hodnotu pro délku, a kód používá všude
        správnou hodnotu? \r \r \r\n"
      grade5_playlab_variables13: Použij blok "když aktér se dotkne" pošle psa zpět
        do levého horního pouze když pes se dotkne některého z ostatních aktérů.
      grade5_playlab_variables2: Závod v tom posledním puzzle nebyl velmi fér! Změň
        proměnnou "pes_rychlost", a ujisti se, že můžeš sesbírat více vlajek než kočka.
        Kdo první sesbírá 10 vyhrává!
      grade5_playlab_variables9: Zde je funkce nazvaná "hlídka." Uprav ji k přesunutí
        Kočky 400 pixelů a pak dolů 400 pixelů.
      level 'grade3_Loops_3: Použij cyklus `opakuj` k sesbírání všeho nektaru.
      level 'grade3_Loops_4: Nyní použij blok `opakuj` k sesbírání všeho nektaru a
        vyrobení veškerého medu.
      level 'grade3_Loops_6: |-
        Kolik smyček potřebuješ v této hádance?

        Smyčky jsou tví kamarádi! Použij je tak, abys dokončil tuto hádanku s co nejmenším počtem bloků.
      level 'grade3_Loops_7: 'Každý květ obsahuje jednu jednotku nektaru. Sbírej nektar
        z každého květu. '<|MERGE_RESOLUTION|>--- conflicted
+++ resolved
@@ -470,14 +470,11 @@
       Testing Quantum Farmer: 'Wow,  našel jsem opravdu hluboké díry! Nevím kolik
         se potřebuje spousty  lopat špíny.  Umíš napsat program, který ji vyplní,
         dokud je ještě?  Rada: Zkus tentokrát  použít while cyklus.'
-<<<<<<< HEAD
-=======
       course2_bee_conditionals_challenge1: Sesbírej všechen nektar a vyrob všechen
         med. Nektar můžeš sbírat pouze z květin a med vyrábět do pláství. Zkontroluj
         každé místečko, jestli je tam květina nebo plástev.
       course2_collector_prog_challenge1: Podívejte se pozorně! Můžete získat všech
         **10** kousků pokladu?
->>>>>>> 139131a2
       course2_harvester_loops_challenge1: Sesbírej všechnu kukuřici.
       course2_harvester_loops_challenge2: Sesbírej všechen salát. Ne stromy ani pole!
       course4_artist_fwp_challenge1: Zkus spouštět tento program, provádět změny a
@@ -487,8 +484,6 @@
       courseC_harvester_loops_challenge2: Sesbírej všechen salát. Ne stromy ani pole!
       courseC_harvester_loops_challenge2_2018: Sesbírej všechen salát. Ne stromy ani
         pole!
-<<<<<<< HEAD
-=======
       courseD_bee_conditionals9: Sesbírej všechen nektar a vyrob všechen med. Nektar
         můžeš sbírat pouze z květin a med vyrábět do pláství. Zkontroluj každé místečko,
         jestli je tam květina nebo plástev. Za každým mráčkem bude jen jedna květina
@@ -509,7 +504,6 @@
         Oprav chybu/chyby k sesbírání veškerého nektaru a výrobě všeho medu.
       courseD_bee_debugging6: "**Výzva:** Oprav chyby k sesbírání všeho nektaru a
         vyrobení všeho medu."
->>>>>>> 139131a2
       courseD_bee_nestedLoops5: 'Sesbírej všechen nektar z každého květu a udělej
         med na každé plástvi. Použij vnořené cykly. '
       courseD_bee_nestedLoops8: 'Sesbírej všechen nektar z každého květu a udělej
