--- conflicted
+++ resolved
@@ -346,11 +346,7 @@
             '"vintage"': Retro
             '"warm"': Rødfarger
       Dancelab_setBackgroundEffectWithPalette:
-<<<<<<< HEAD
-        text: vel bakgrunnseffekt {EFFECT}
-=======
         text: velg bakgrunnseffekt {EFFECT} {PALETTE}
->>>>>>> 4b81ec52
         options:
           EFFECT:
             '"none"': Ingen
