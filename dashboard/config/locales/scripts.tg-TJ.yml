--- conflicted
+++ resolved
@@ -7728,9 +7728,6 @@
           title: Craft17 Development Script
           description_audience: ''
           description_short: ''
-<<<<<<< HEAD
-          description: ''
-=======
           description: ''
         applab-intro:
           stages:
@@ -7742,5 +7739,4 @@
           description_audience: ''
           description_short: ''
           description: These lessons introduce you to App Lab through a series of
-            creative projects.
->>>>>>> a4df5b8b
+            creative projects.