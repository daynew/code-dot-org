--- conflicted
+++ resolved
@@ -370,10 +370,7 @@
       artist: Artist
       gamelab: Laborator de jocuri
       playlab: Laborator de Joacă
-<<<<<<< HEAD
-=======
       spritelab: Laborator Sprite
->>>>>>> 139131a2
       minecraft: Minecraft
       flappy: Flappy
     popup:
