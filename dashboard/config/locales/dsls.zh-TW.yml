---
zh-TW:
  data:
    external:
      Begin planning your project:
        content1: 在此描述
        title: 標題
      Begin planning your project_2018:
        content1: 在此描述
      Begin planning your project_2018_2019:
        content1: 在此描述
      CSD U2 Design Project:
        content1: 在此描述
        title: 標題
      CSD U2 Design Project_2018:
        content1: 在此描述
        title: 標題
      CSD U2 Design Project_2018_2019:
        content1: 在此描述
        title: 標題
      CSD U2 L1 Overview:
        content1: 在此描述
        title: 標題
      CSD U2 L2 Overview:
        content1: 在此描述
        title: 標題
      CSD U2 L3 Overview:
        content1: 在此描述
        title: 標題
      CSD U2 L4 Overview:
        content1: 在此描述
        title: 標題
      CSD U2 L5 Overview:
        content1: 在此描述
        title: 標題
      CSD U2 L6 Overview:
        content1: 在此描述
        title: 標題
      CSD U2 Lesson 6 Overview:
        content1: 在此描述
      CSD U2 expand project:
        content1: 在此描述
        title: 標題
      CSD U2 expand project_2018:
        content1: 在此描述
        title: 標題
      CSD U2 expand project_2018_2019:
        content1: 在此描述
        title: 標題
      CSD U2 project guide:
        content1: 在此描述
      CSD U2 project guide_2018:
        content1: 在此描述
      CSD U2 project guide_2018_2019:
        content1: 在此描述
      CSD U3 Card Examples_2018:
        content1: 在此描述
      CSD U3 Card Examples_2018_2019:
        content1: 在此描述
      CSD U3 combining rep:
        content1: 在此描述
        title: 標題
      CSD U3 combining rep_2018:
        content1: 在此描述
        title: 標題
      CSD U3 combining rep_2018_2019:
        content1: 在此描述
        title: 標題
      CSD U3 game intro:
        content1: 在此描述
      CSD U3 game intro_2018:
        content1: 在此描述
      CSD U3 game intro_2018_2019:
        content1: 在此描述
      CSD U3 platform intro:
        content1: 在此描述
      CSD U3 platform intro_2018:
        content1: 在此描述
      CSD U3 platform intro_2018_2019:
        content1: 在此描述
      CSD U5 Encryption 1:
        content1: 在此描述
        title: 標題
      CSD U5 Encryption 1_2018:
        content1: 在此描述
        title: 標題
      CSD U5 Encryption 1_2018_2019:
        content1: 在此描述
        title: 標題
      CSD U5 Encryption 2:
        content1: 在此描述
      CSD U5 Encryption 2_2018:
        content1: 在此描述
      CSD U5 Encryption 2_2018_2019:
        content1: 在此描述
      CSD U5 L13 SFLP Interpreting Data:
        content1: 在此描述
        title: 標題
      CSD U5 crosstab warmup:
        content1: 在此描述
      CSD U5 crosstab warmup_2018:
        content1: 在此描述
      CSD U5 crosstab warmup_2018_2019:
        content1: 在此描述
      CSD U5 data visualization:
        content1: 在此描述
        title: 標題
      CSD U5 data visualization_2018:
        content1: 在此描述
        title: 標題
      CSD U5 data visualization_2018_2019:
        content1: 在此描述
        title: 標題
      CSD U5 student record:
        content1: 在此描述
        title: 標題
      CSD U5 student record_2018:
        content1: 在此描述
        title: 標題
      CSD U5 student record_2018_2019:
        content1: 在此描述
        title: 標題
      CSD U6 LED create intro:
        content1: 在此描述
      CSD U6 LED create intro_2018:
        content1: 在此描述
      CSD U6 LED create intro_2018_2019:
        content1: 在此描述
      CSD U6 final intro:
        content1: 在此描述
      CSD U6 final intro_2018:
        content1: 在此描述
      CSD U6 final intro_2018_2019:
        content1: 在此描述
      Internet Simulator Setup:
        content1: 在此描述
      Internet Simulator Setup 2:
        content1: 在此描述
        title: 標題
      Internet Simulator Setup 3:
        content1: 在此描述
      Multi-Screen Apps:
        content1: 在此描述
        title: 標題
      New Challenge Introduction:
        content1: 在此描述
        title: 標題
      OPD-K5 Stage3aGo:
        content1: 在此描述
        title: 標題
      Prepare for your presentation:
        content1: 在此描述
        title: 標題
      'Technique: Frequency Analysis':
        content1: 在此描述
      Terminology Recap:
        content1: 在此描述
    match:
      2-3 Big Event Match 1:
        content2: 找到與組合按鈕相符的舞蹈動作，將它們配對起來。
        title: 配對
      2-3 Binary Match 1:
        content2: 將字母與對應的代碼配對
        questions:
        - text: "<strong>N</strong>"
        - text: "<strong>O</strong>"
        - text: "<strong>P</strong>"
        - text: "<strong>Q</strong>"
        title: 配對
      2-3 Graph Paper Match 1:
        content1: 將右邊的程式放到正確的格子中。
        title: 配對
      2-3 Maze Match 2:
        content1: 哪個程式積木可以解決關卡，把它們配對起來。
        pre_title: 說明
        title: 迷宮：配對題
      2-3 artist loops match 1:
        content2: 將正確的迴圈放到對應的形狀旁邊
      2-3 artist match 1:
        content1: 配對圖形和完成形狀的積木。
        title: 小藝術家：配對題
      2-3 maze match 1:
        content1: 哪個程式積木可以解決關卡，把它們配對起來。
        title: 迷宮：配對題
      4-5 Algorithms Match 1:
        answers:
        - text: "<h4>設定玩家 1 的得分為 0</h4>"
        - text: "<h4>玩家1 擲出骰子</h4>"
        - text: "<h4>將玩家1 擲出的點數加到總分</h4>"
        - text: "<h4>比較所有玩家的總分看看誰獲勝</h4>"
        content1: 配對在擲骰子比賽中正確的遊戲順序。
        questions:
        - text: "<h4>1)</h4>"
        - text: "<h4>2)</h4>"
        - text: "<h4>3)</h4>"
        - text: "<h4>4)</h4>"
        title: 配對
      4-5 Computational Thinking Match 1:
        content1: 每台車已經被分解成小部分，利用它的分解列表幫每台車子完成配對。
        questions:
        - text: "<h3>車輪/側面: 2<br/>窗戶/側面: 0</h3>"
        - text: "<h3>車輪/側面: 2<br/>窗戶/側面: 1</h3>"
        - text: "<h3>車輪/側面: 2<br/>窗戶/側面: 6</h3>"
        - text: "<h3>車輪/側面: 2<br/>窗戶/側面: 2</h3>"
        title: 配對
      4-5 Suncatchers Match 1:
        answers:
        - text: "<h4>STACK</h4>"
        - text: "<h4>STAMP</h4>"
        - text: "<h4>STAR</h4>"
        - text: "<h4>RAMP</h4>"
        content1: 這些程式分別製造出了什麼單字？請配對。
        title: 配對
      4-5 maze match 1:
        content1: 哪個程式積木可以解決關卡，把它們配對起來。
        pre_title: 說明
        title: 迷宮：配對題
      K-1 Artist 2 Match 2:
        content2: 配對同類的形狀。
        title: 配對
      K-1 Bee Loops Match 1:
        content2: 配對這些程式積木
        title: 配對
      K-1 Big Event Match 1:
        content2: 找到與組合按鈕相符的舞蹈動作，將它們配對起來。
        title: 配對
      K-1 Maze Match 1:
        content2: 哪個程式積木可以解決關卡，把它們配對起來。
        pre_title: 說明
        title: 配對
    multi:
      2-3 Algorithms Multi 1:
        answers:
        - text: 從一個正方形開始<br/>在正方形的上面放個三角形<br/>在正方形的下面放個三角形
          correct: false
        - correct: true
        - text: 從一個正方形開始<br/>在正方形的上面放個平行四邊形<br/>在平行四邊形的右邊放個三角形
          correct: false
        - text: 從一個正方形開始<br/>在正方形的下面放個三角形<br/>在三角形的右邊放個平行四邊形
          correct: false
        questions:
        - text: 為提供的圖像選擇一個演算法
        title: 選擇題
      2-3 Algorithms Multi 2:
        answers:
        - 
        - correct: true
        - 
        - 
        content1: 從一個三角形開始<br/>在三角形的下面放個正方形<br/>在正方形的下面放個三角形
        questions:
        - text: 哪個圖像<strong>沒有</strong>遵循演算法？
        title: 選擇題
      2-3 Conditionals Multi 1:
        answers:
        - 
        - 
        - correct: true
        - 
        questions:
        - text: 根據遊戲規則，哪一組牌卡的得分是正確的？
        title: 選擇題
      2-3 Getting Loopy Multi 1:
        answers:
        - correct: true
        - 
        - 
        - 
        questions:
        - text: 要如何利用迴圈簡化循序運行的程式？
        title: 選擇題
      2-3 Graph Paper Multi 1:
        answers:
        - 
        - correct: true
        - 
        questions:
        - text: 哪個程式畫出了這個圖像？
        title: 選擇題
      2-3 Maze Multi 2:
        answers:
        - 
        - correct: true
        - 
        - 
        questions:
        - text: 哪個程式能幫我到達豬的位置？
        title: 迷宮：選擇題
      2-3 Relay Programming Multi 1:
        answers:
        - 
        - 
        - correct: true
        title: 選擇題
      2-3 Relay Programming Multi 2:
        answers:
        - 
        - 
        - correct: true
        questions:
        - text: 哪一組的程式與圖像沒有問題？
        title: 選擇題
      2-3 artist debug multi 1:
        answers:
        - 
        - correct: true
        - 
        - 
      2-3 artist functions multi 1:
        answers:
        - correct: true
        - 
        - 
        questions:
        - text: 選出正確的積木。用給予的函式，能畫出這個圖形的，是哪個積木？
        title: 小藝術家 - 函式：選擇題 1
      2-3 artist loops multi 1:
        answers:
        - 
        - 
        - correct: true
        - 
        questions:
        - text: 哪個圖形是用這個迴圈做出來的？
        title: 小藝術家 - 迴圈：選擇題
      2-3 artist loops multi 2:
        answers:
        - 
        - 
        - 
        - correct: true
        questions:
        - text: 哪個圖形是用這個程式做出來的？
        title: 小藝術家 - 迴圈：選擇題
      2-3 bee conditionals multi 1:
        answers:
        - 
        - 
        - correct: true
        - 
        questions:
        - text: 下列的比較中，哪個得到的結果會是 true？
      2-3 bee conditionals multi 3:
        answers:
        - 
        - correct: true
        - 
        - 
        questions:
        - text: 選出最適合的程式積木。
      2-3 bee loops multi 1:
        answers:
        - correct: true
        - 
        - 
        - 
        questions:
        - text: 哪個程式可以收集到所有的花蜜？
        title: 蜜蜂 - 迴圈：選擇題 1
      2-3 maze multi 1:
        answers:
        - 
        - correct: true
        - 
        - 
        questions:
        - text: 哪一個程式是正確解法？
        title: 迷宮：選擇題 1
      4-5 Algorithms Multi 1:
        answers:
        - text: 刷牙
          correct: false
        - text: 烘烤餅乾
          correct: false
        - text: 按照購物單來買東西
          correct: false
        - text: 香蕉
          correct: true
        questions:
        - text: 這些項目中，哪一項是最難用演算法來描述的？
        title: 選擇題
      4-5 Computational Thinking Multi 1:
        answers:
        - text: 西雅圖 _____一個 _____ _____。
          correct: false
        - text: _____ 是一個 _____ 城市。
          correct: true
        - text: _____ 是 _____ 一個 _____。
          correct: false
        - text: 齊齊哈爾是一個 _____ 城市。
          correct: false
        questions:
        - text: 西雅圖是一個大型城市。 <br/>尤金是一個中等城市。<br/> 曉嵐是一個小型城市。
        title: 選擇題
      4-5 Crowdsourcing Multi 1:
        answers:
        - 
        - correct: true
        questions:
        - text: 這些圖片中，哪一個最能用來代表群眾外包（Crowdsourcing）？
        title: 選擇題
      4-5 Crowdsourcing Multi 2:
        answers:
        - text: 清掃房間
          correct: true
        - text: 吃甜點
          correct: false
        - text: 梳頭
          correct: false
        - text: 洗臉
          correct: false
        questions:
        - text: 這些活動中，哪一個最適合用群眾外包（Crowdsourcing）？
        title: 選擇題
      4-5 Digital Footprint Multi 1:
        answers:
        - text: 你的生日
          correct: false
        - text: 你最愛的食物
          correct: true
        - text: 你的地址
          correct: false
        - text: 你的父母的信用卡卡號
          correct: false
        questions:
        - text: 下列的哪個資訊是可以在網路上公開或分享的？
        title: 選擇題
      4-5 Internet Multi 1:
        answers:
        - text: 23.23.224.106
          correct: false
        - text: 54.209.61.132
          correct: false
        - text: 64.14.68.10
          correct: false
        - text: 54.243.71.82
          correct: true
        questions:
        - text: 當你試著造訪 code.org 時，DNS 最有可能帶你到哪個 IP 位址？
        title: 選擇題
      4-5 Internet Multi 2:
        answers:
        - text: code.org
          correct: false
        - correct: true
        - 
        - text: khanacademy.org
          correct: false
        questions:
        - text: 如果 DNS 已把你導向 IP 為 100.42.50.110 的網頁，那麼你會在哪個網站？
        title: 選擇題
      4-5 Songwriting Multi 1:
        answers:
        - 
        - correct: true
        - 
        - 
        title: 選擇題
      4-5 Suncatchers Multi 1:
        answers:
        - 
        - correct: true
        - 
        questions:
        - text: 下列的哪個程式<strong>沒有</strong>產生和程式 1 相同的序列？
        title: 選擇題
      4-5 artist loops multi 1:
        answers:
        - 
        - correct: true
        - 
        - 
        questions:
        - text: 哪個程式可以作出這樣的圖案？
        title: 小藝術家 - 迴圈：選擇題
      4-5 artist multi 1:
        answers:
        - 
        - correct: true
        - 
        - 
        questions:
        - text: 哪個程式可以畫出周長為 100 像素的長方形？
        title: 小藝術家：選擇題
      4-5 artist multi 2:
        answers:
        - 
        - 
        - correct: true
        - 
        questions:
        - text: 哪一個圖形是對稱的？
        title: 小藝術家：選擇題
      4-5 bee conditionals multi 1:
        answers:
        - 
        - 
        - correct: true
        - 
        questions:
        - text: 選出最適合的程式積木。
        title: 蜜蜂 - 條件判斷：選擇題
      4-5 bee debug multi 1:
        answers:
        - 
        - correct: true
        - 
        - 
        questions:
        - text: 哪個版本的函式有用？
        title: 蜜蜂 - 除錯：選擇題
      4-5 bee loops multi 1:
        answers:
        - correct: true
        - 
        - 
        - 
        questions:
        - text: 哪個程式可以完成這個關卡？
        title: 蜜蜂 - 迴圈：選擇題
      4-5 maze conditionals multi 1:
        answers:
        - correct: true
        - 
        - 
        - 
        questions:
        - text: 哪個程式可以解決這個關卡？
        title: 迷宮 - 條件判斷（Conditionals）：選擇題
      4-5 maze multi 1:
        answers:
        - correct: true
        - 
        - 
        - 
        questions:
        - text: 哪個程式可以解決這個關卡？
        title: 迷宮：選擇題
      CSD Header Size MC:
        answers:
        - 
        - correct: true
        - 
        - 
      CSD Header Size MC_2018:
        answers:
        - 
        - correct: true
        - 
        - 
      CSD Header Size MC_2018_2019:
        answers:
        - 
        - correct: true
        - 
        - 
      CSD U3 Boolean MC:
        answers:
        - correct: true
        - 
        - 
        - 
        title: 標題
      CSD U3 Boolean MC_2018:
        answers:
        - correct: true
        - 
        - 
        - 
        title: 標題
      CSD U3 Boolean MC_2018_2019:
        answers:
        - correct: true
        - 
        - 
        - 
        title: 標題
      CSD U3 Functions Prediction define first:
        answers:
        - 
        - 
        - correct: true
        - 
      CSD U3 Functions Prediction define first_2018:
        answers:
        - 
        - 
        - correct: true
        - 
      CSD U3 Functions Prediction define first_2018_2019:
        answers:
        - 
        - 
        - correct: true
        - 
      CSD U3 Sprite Movement Predict Multi:
        answers:
        - 
        - 
        - correct: true
        - 
      CSD U3 Sprite Movement Predict Multi_2018:
        answers:
        - 
        - 
        - correct: true
        - 
      CSD U3 Sprite Movement Predict Multi_2018_2019:
        answers:
        - 
        - 
        - correct: true
        - 
      CSD U3 Sprites intro predict multi:
        answers:
        - 
        - correct: true
        - 
        - 
      CSD U3 Sprites intro predict multi_2018:
        answers:
        - 
        - correct: true
        - 
        - 
      CSD U3 Sprites intro predict multi_2018_2019:
        answers:
        - 
        - correct: true
        - 
        - 
      CSD U6 array multi:
        answers:
        - 
        - 
        - 
        - correct: true
      CSD U6 array multi_2018:
        answers:
        - 
        - 
        - 
        - correct: true
      CSD U6 array multi_2018_2019:
        answers:
        - 
        - 
        - 
        - correct: true
      CSD U6 setProperty predict multi:
        answers:
        - 
        - 
        - correct: true
        - 
      CSD U6 setProperty predict multi_2018:
        answers:
        - 
        - 
        - correct: true
        - 
      CSD U6 setProperty predict multi_2018_2019:
        answers:
        - 
        - 
        - correct: true
        - 
      K-1 Artist 1 Multi 1:
        answers:
        - 
        - correct: true
        - 
        - 
        questions:
        - text: 哪個程式可以解決這個關卡？
        title: 選擇題
      K-1 Artist 1 Multi 2:
        answers:
        - correct: true
        - 
        - 
        - 
        questions:
        - text: 哪個程式可以畫出這個正方形？
        title: 選擇題
      K-1 Bee 1 Multi 1:
        answers:
        - 
        - correct: true
        - 
        - 
        questions:
        - text: 合起來有多少花蜜？
        title: 選擇題
      K-1 Bee 1 Multi 2:
        answers:
        - 
        - 
        - 
        - correct: true
        questions:
        - text: 合起來有多少花蜜？
        title: 選擇題
      K-1 Digital Footprint Multi 1:
        answers:
        - 
        - 
        - correct: true
        questions:
        - text: 哪隻動物留下的數位足跡讓牠最有可能<strong>曝露在危險中</strong>？
        title: 選擇題
      K-1 Getting Loopy Multi 1:
        answers:
        - correct: true
        - 
        - 
        questions:
        - text: 要如何利用迴圈簡化循序運行的程式？
        title: 選擇題
      K-1 Happy Maps Multi 1:
        answers:
        - text: "/script_assets/k_1_images/unplugged_images/up.png"
          correct: false
        - text: "/script_assets/k_1_images/unplugged_images/down.png"
          correct: true
        - text: "/script_assets/k_1_images/unplugged_images/left.png"
          correct: false
        - text: "/script_assets/k_1_images/unplugged_images/right.png"
          correct: false
        content1: "/script_assets/k_1_images/unplugged_images/happy_maps_1q.png"
        questions:
        - text: 哪個箭頭可以讓 Flurb 拿到寶藏？
        title: 選擇題
      K-1 Keep it Private Multi 1:
        answers:
        - correct: true
        - 
        - 
        questions:
        - text: 你<strong>不應該</strong> 在線上分享哪種資訊？
        title: 選擇題
      K-1 Maze Debugging Multi 1:
        answers:
        - correct: true
        - 
        - 
        - 
        questions:
        - text: 最後一個積木應該是？
        title: 選擇題
      K-1 Maze Loops Multi 1:
        answers:
        - correct: true
        - 
        - 
        questions:
        - text: 哪個重複積木的結果會和左圖一樣？
        title: 選擇題
      K-1 Maze Loops Multi 2:
        answers:
        - 
        - 
        - correct: true
        questions:
        - text: 選出正確的重複積木。
        title: 選擇題
      K-1 Maze Multiple Choice 2:
        answers:
        - 
        - 
        - correct: true
        - 
        questions:
        - text: 哪個答案可以解決這個關卡？
        title: 迷宮
      K-1 Move It Multi 1:
        answers:
        - 
        - correct: true
        - 
        - 
        questions:
        - text: 哪個演算法可以讓 Flurb 到達花的位置？
        title: 選擇題
      K-1 Plant a Seed Multi 1:
        answers:
        - text: "/script_assets/k_1_images/unplugged_images/poke-hole.png"
          correct: false
        - text: "/script_assets/k_1_images/unplugged_images/foot-in-shoe.png"
          correct: false
        - text: "/script_assets/k_1_images/unplugged_images/dirty-teeth.png"
          correct: true
        content1: "/script_assets/k_1_images/unplugged_images/plant_a_seed_1_q.png"
        questions:
        - text: 這個演算法的開頭應該會是？
        title: 選擇題
      K-1 Plant a Seed Multi 2:
        answers:
        - text: "/script_assets/k_1_images/unplugged_images/brush-teeth.png"
          correct: false
        - text: "/script_assets/k_1_images/unplugged_images/cover-seed.png"
          correct: true
        - text: "/script_assets/k_1_images/unplugged_images/water-pot.png"
          correct: false
        content1: "/script_assets/k_1_images/unplugged_images/plant_a_seed_2_q.png"
        questions:
        - text: 這個演算法的空格處應該填入什麼步驟？
        title: 選擇題
      K-1 Word Search Multi 1:
        answers:
        - 
        - correct: true
        - 
        questions:
        - text: 哪個程式可以拼出單字 MOVE？
        title: 選擇題
      K-1 Word Search Multi 3:
        answers:
        - text: SET
          correct: false
        - correct: true
        - text: 南
          correct: false
        questions:
        - text: 哪個單字被拼出來了？（中英對照：設置 - Set，正方形 - Square，南 - South ）
        title: 選擇題
      behaviors 1 predict:
        answers:
        - 
        - correct: true
          feedback: 正確！
        - 
        - correct: false
          feedback: 不正確
      behaviors 4 predict:
        answers:
        - 
        - correct: true
          feedback: 正確！
        - 
        - correct: false
          feedback: 不正確
      courseC_multi_artist_prog6_predict1:
        answers:
        - 
        - 
        - correct: true
          feedback: 正確！
        - text: 我不知道。
          correct: false
      courseC_multi_artist_prog6_predict1_2018:
        answers:
        - 
        - 
        - correct: true
          feedback: 正確！
        - text: 我不知道。
          correct: false
      courseC_multi_artist_prog6_predict1_2018_2019:
        answers:
        - 
        - 
        - correct: true
          feedback: 正確！
        - text: 我不知道。
          correct: false
      courseC_multi_harvester_loops11_predict1:
        answers:
        - text: '4'
          correct: false
        - text: '12'
          correct: true
          feedback: 正確！
        - text: '15'
          correct: false
        - text: 我不知道。
          correct: false
      courseC_multi_harvester_loops11_predict1_2018:
        answers:
        - text: '4'
          correct: false
        - text: '12'
          correct: true
          feedback: 正確！
        - text: '15'
          correct: false
        - text: 我不知道。
          correct: false
      courseC_multi_harvester_loops11_predict1_2018_2019:
        answers:
        - text: '4'
          correct: false
        - text: '12'
          correct: true
          feedback: 正確！
        - text: '15'
          correct: false
        - text: 我不知道。
          correct: false
      courseC_multi_maze_debugging8_predict1:
        answers:
        - 
        - correct: true
          feedback: 正確！
        - 
        - text: 我不知道。
          correct: false
      courseC_multi_maze_debugging8_predict1_2018:
        answers:
        - 
        - correct: true
          feedback: 正確！
        - 
        - text: 我不知道。
          correct: false
      courseC_multi_maze_debugging8_predict1_2018_2019:
        answers:
        - 
        - correct: true
          feedback: 正確！
        - 
        - text: 我不知道。
          correct: false
      courseC_multi_maze_programming8_predict1:
        answers:
        - 
        - correct: true
          feedback: 正確！
        - 
        - text: 我不知道。
          correct: false
      courseC_multi_maze_programming8_predict1_2018:
        answers:
        - 
        - correct: true
          feedback: 正確！
        - 
        - text: 我不知道。
          correct: false
      courseC_multi_maze_programming8_predict1_2018_2019:
        answers:
        - 
        - correct: true
          feedback: 正確！
        - 
        - text: 我不知道。
          correct: false
      courseC_multi_starWars_predict1:
        answers:
        - 
        - 
        - correct: true
          feedback: 正確！
        - text: 我不知道
          correct: false
      courseC_multi_starWars_predict1_2018:
        answers:
        - 
        - 
        - correct: true
          feedback: 正確！
        - text: 我不知道
          correct: false
      courseC_multi_starWars_predict1_2018_2019:
        answers:
        - 
        - 
        - correct: true
          feedback: 正確！
        - text: 我不知道
          correct: false
      courseC_multi_starWars_predict2:
        answers:
        - text: BB-8 在第一次循環會跑太遠。
          correct: false
        - correct: true
          feedback: 正確！
        - 
        - text: 我不知道。
          correct: false
      courseC_multi_starWars_predict2_2018:
        answers:
        - text: BB-8 在第一次循環會跑太遠。
          correct: false
        - correct: true
          feedback: 正確！
        - 
        - text: 我不知道。
          correct: false
      courseC_multi_starWars_predict2_2018_2019:
        answers:
        - text: BB-8 在第一次循環會跑太遠。
          correct: false
        - correct: true
          feedback: 正確！
        - 
        - text: 我不知道。
          correct: false
      courseD_multi_artist_binary8_predict1:
        answers:
        - text: A
          correct: false
        - text: B
          correct: false
        - text: C
          correct: false
        - text: D
          correct: true
          feedback: 正確！
      courseD_multi_artist_binary8_predict1_2018:
        answers:
        - text: A
          correct: false
        - text: B
          correct: false
        - text: C
          correct: false
        - text: D
          correct: true
          feedback: 正確！
      courseD_multi_artist_binary8_predict1_2018_2019:
        answers:
        - text: A
          correct: false
        - text: B
          correct: false
        - text: C
          correct: false
        - text: D
          correct: true
          feedback: 正確！
      courseD_multi_artist_nestedLoops9_predict1:
        answers:
        - text: A
          correct: true
          feedback: 正確！
        - text: B
          correct: false
        - text: C
          correct: false
        - text: 我不知道。
          correct: false
      courseD_multi_artist_nestedLoops9_predict1_2018:
        answers:
        - text: A
          correct: true
          feedback: 正確！
        - text: B
          correct: false
        - text: C
          correct: false
        - text: 我不知道。
          correct: false
      courseD_multi_artist_nestedLoops9_predict1_2018_2019:
        answers:
        - text: A
          correct: true
          feedback: 正確！
        - text: B
          correct: false
        - text: C
          correct: false
        - text: 我不知道。
          correct: false
      courseD_multi_bee_conditionals1_predict1:
        answers:
        - 
        - correct: true
          feedback: 正確！
        - 
        - text: 我不知道。
          correct: false
      courseD_multi_bee_conditionals1_predict1_2018:
        answers:
        - 
        - correct: true
          feedback: 正確！
        - 
        - text: 我不知道。
          correct: false
      courseD_multi_bee_conditionals1_predict1_2018_2019:
        answers:
        - 
        - correct: true
          feedback: 正確！
        - 
        - text: 我不知道。
          correct: false
      courseD_multi_bee_conditionals7_predict2:
        answers:
        - correct: true
          feedback: 正確！
        - 
        - 
        - text: 我不知道。
          correct: false
      courseD_multi_bee_conditionals7_predict2_2018:
        answers:
        - correct: true
          feedback: 正確！
        - 
        - 
        - text: 我不知道。
          correct: false
      courseD_multi_bee_conditionals7_predict2_2018_2019:
<<<<<<< HEAD
        answers:
        - correct: true
          feedback: 正確！
        - 
        - 
        - text: 我不知道。
          correct: false
=======
        Correct!: 正確！
        I don't know.: 我不知道。
        0: ': ''Look carefully at the code below.  What do you think will happen after
          you click "Run"? Remember: there will only ever be *one* honeycomb or *one*
          flower behind each cloud.'''
>>>>>>> 1e931eb9
      courseD_multi_bee_nestedLoops2_predict1:
        answers:
        - 
        - 
        - correct: true
          feedback: 正確！
        - text: 我不知道。
          correct: false
      courseD_multi_bee_nestedLoops2_predict1_2018:
        answers:
        - 
        - 
        - correct: true
          feedback: 正確！
        - text: 我不知道。
          correct: false
      courseD_multi_bee_nestedLoops2_predict1_2018_2019:
        answers:
        - 
        - 
        - correct: true
          feedback: 正確！
        - text: 我不知道。
          correct: false
      courseD_multi_bee_nestedLoops9_predict2:
        answers:
        - text: '4'
          correct: false
        - text: '8'
          correct: true
          feedback: 正確！
        - text: '12'
          correct: false
        - text: 我不知道。
          correct: false
      courseD_multi_bee_nestedLoops9_predict2_2018:
        answers:
        - text: '4'
          correct: false
        - text: '8'
          correct: true
          feedback: 正確！
        - text: '12'
          correct: false
        - text: 我不知道。
          correct: false
      courseD_multi_bee_nestedLoops9_predict2_2018_2019:
        answers:
        - text: '4'
          correct: false
        - text: '8'
          correct: true
          feedback: 正確！
        - text: '12'
          correct: false
        - text: 我不知道。
          correct: false
      courseD_multi_collector_debugging10_predict1:
        answers:
        - text: Laurel 在繞著正方形走時會轉錯方向。
          correct: false
        - 
        - correct: true
          feedback: 正確！
        - text: 我不知道。
          correct: false
      courseD_multi_farmer_condLoops9_predict1:
        answers:
        - 
        - 
        - correct: true
          feedback: 正確！
        - text: 我不知道。
          correct: false
      courseD_multi_farmer_condLoops9_predict1_2018:
        answers:
        - 
        - 
        - correct: true
          feedback: 正確！
        - text: 我不知道。
          correct: false
      courseD_multi_farmer_condLoops9_predict1_2018_2019:
        answers:
        - 
        - 
        - correct: true
          feedback: 正確！
        - text: 我不知道。
          correct: false
      courseD_multi_farmer_ramp13:
        answers:
        - 
        - correct: true
          feedback: 正確！
        - 
        - text: 我不知道。
          correct: false
        questions:
        - text: " "
      courseD_multi_farmer_while10_predict2:
        answers:
        - 
        - correct: true
          feedback: 正確！
        - 
        - text: 我不知道。
          correct: false
      courseD_multi_farmer_while10_predict2_2018:
        answers:
        - 
        - correct: true
          feedback: 正確！
        - 
        - text: 我不知道。
          correct: false
      courseD_multi_farmer_while10_predict2_2018_2019:
        answers:
        - 
        - correct: true
          feedback: 正確！
        - 
        - text: 我不知道。
          correct: false
      courseD_multi_farmer_while4_predict1:
        answers:
        - 
        - 
        - correct: true
          feedback: 正確！
        - text: 我不知道。
          correct: false
      courseD_multi_farmer_while4_predict1_2018:
        answers:
        - 
        - 
        - correct: true
          feedback: 正確！
        - text: 我不知道。
          correct: false
      courseD_multi_farmer_while4_predict1_2018_2019:
        answers:
        - 
        - 
        - correct: true
          feedback: 正確！
        - text: 我不知道。
          correct: false
      courseD_multi_maze_until10_predict2:
        answers:
        - correct: true
          feedback: 正確！
        - 
        - 
        - text: 我不知道。
          correct: false
      courseD_multi_maze_until10_predict2_2018:
        answers:
        - correct: true
          feedback: 正確！
        - 
        - 
        - text: 我不知道。
          correct: false
      courseD_multi_maze_until10_predict2_2018_2019:
        answers:
        - correct: true
          feedback: 正確！
        - 
        - 
        - text: 我不知道。
          correct: false
      courseD_multi_maze_until2_predict1:
        answers:
        - 
        - correct: true
          feedback: 正確！
        - text: 憤怒鳥會移到前方然後衝進炸藥堆裡。
          correct: false
        - text: 我不知道。
          correct: false
      courseD_multi_maze_until2_predict1_2018:
        answers:
        - 
        - correct: true
          feedback: 正確！
        - text: 憤怒鳥會移到前方然後衝進炸藥堆裡。
          correct: false
        - text: 我不知道。
          correct: false
      courseD_multi_maze_until2_predict1_2018_2019:
        answers:
        - 
        - correct: true
          feedback: 正確！
        - text: 憤怒鳥會移到前方然後衝進炸藥堆裡。
          correct: false
        - text: 我不知道。
          correct: false
      courseD_multi_scrat_predict1:
        answers:
        - 
        - correct: true
          feedback: 正確！
        - 
        - text: 我不知道。
          correct: false
      courseE_multi_artist_predict1:
        answers:
        - correct: true
          feedback: 正確！
        - 
        - 
        - text: 我不知道。
          correct: false
      courseE_multi_bee_functions_predict1:
        answers:
        - correct: true
        - 
        - 
        - text: 我不知道。
          correct: false
      courseE_multi_farmer_functions11_predict:
        answers:
        - 
        - 
        - 
        - correct: true
          feedback: 正確！
      courseE_multi_farmer_functions11_predict_2018:
        answers:
        - 
        - 
        - correct: true
          feedback: 正確！
        - 
      courseE_multi_farmer_functions11_predict_2018_2019:
        answers:
        - 
        - 
        - correct: true
          feedback: 正確！
        - 
      courseE_multi_farmer_predict1:
        answers:
        - 
        - 
        - correct: true
          feedback: 正確！
        - text: 我不知道
          correct: false
      courseE_multi_farmer_predict2:
        answers:
        - 
        - correct: true
          feedback: 正確！
        - 
        - text: 我不知道。
          correct: false
      courseE_multi_maze_predict1:
        answers:
        - 
        - correct: true
          feedback: 正確！
        - 
        - text: 我不知道。
          correct: false
      courseE_prediction_artistFunction1:
        answers:
        - correct: false
          feedback: 不正確，這個函式在程式中被呼叫了兩次。
        - correct: false
          feedback: 不正確，這個函式在程式中被呼叫了兩次。
        - 
        - correct: true
      courseE_prediction_artistFunction1_2018:
        answers:
        - correct: false
          feedback: 不正確，這個函式在程式中被呼叫了兩次。
        - correct: false
          feedback: 不正確，這個函式在程式中被呼叫了兩次。
        - 
        - correct: true
      courseE_prediction_artistFunction1_2018_2019:
        answers:
        - correct: false
          feedback: 不正確，這個函式在程式中被呼叫了兩次。
        - correct: false
          feedback: 不正確，這個函式在程式中被呼叫了兩次。
        - 
        - correct: true
      courseF_bee_variables_8a_2018:
        answers:
        - 
        - correct: true
          feedback: 正確！
        - 
        - text: 我不知道。
          correct: false
      courseF_bee_variables_8a_2018_2019:
        answers:
        - 
        - correct: true
          feedback: 正確！
        - 
        - text: 我不知道。
          correct: false
      courseF_multi_artist_for10_predict1:
        answers:
        - 
        - 
        - correct: true
          feedback: 正確！
        - text: 我不知道。
          correct: false
      courseF_multi_artist_for10_predict1_2018:
        answers:
        - 
        - 
        - correct: true
          feedback: 正確！
        - text: 我不知道。
          correct: false
      courseF_multi_artist_for10_predict1_2018_2019:
        answers:
        - 
        - 
        - correct: true
          feedback: 正確！
        - text: 我不知道。
          correct: false
      courseF_multi_artist_fwp2_predict1:
        answers:
        - correct: true
          feedback: 正確！
        - 
        - 
        - text: 我不知道。
          correct: false
        questions:
        - text: 當程式運行時會發生什麼事？
      courseF_multi_artist_predict1:
        answers:
        - correct: true
          feedback: 正確！
        - 
        - 
        - text: 我不知道。
          correct: false
      courseF_multi_artist_variables3a_predict1:
        answers:
        - correct: true
          feedback: 正確！
        - 
        - 
        - text: 我不知道。
          correct: false
      courseF_multi_artist_variables3a_predict1_2018:
        answers:
        - correct: true
          feedback: 正確！
        - 
        - 
        - text: 我不知道。
          correct: false
      courseF_multi_artist_variables3a_predict1_2018_2019:
        answers:
        - correct: true
          feedback: 正確！
        - 
        - 
        - text: 我不知道。
          correct: false
      courseF_multi_bee_conditionals1_predict1:
        answers:
        - 
        - correct: true
          feedback: 正確！
        - 
        - text: 我不知道。
          correct: false
      courseF_multi_bee_conditionals7_predict2:
        answers:
        - correct: true
          feedback: 正確！
        - 
        - 
        - text: 我不知道。
          correct: false
      courseF_multi_bee_for3_predict1:
        answers:
        - 
        - correct: true
          feedback: 正確！
        - 
        - 
      courseF_multi_bee_for3_predict1_2018:
        answers:
        - 
        - correct: true
          feedback: 正確！
        - 
        - 
      courseF_multi_bee_for3_predict1_2018_2019:
        answers:
        - 
        - correct: true
          feedback: 正確！
        - 
        - 
      courseF_multi_bee_fwp9_predict1:
        answers:
        - 
        - correct: true
        - 
        - text: 我不知道。
          correct: false
      courseF_multi_playlab_variables4c_predictive1:
        answers:
        - correct: true
        - 
        - 
        - text: 我不知道。
          correct: false
      coursee_prediction_artistfunction2:
        answers:
        - text: 藝術家會完美地解決這個難題。
          correct: false
        - correct: true
          feedback: 正確！
        - 
        - 
      coursee_prediction_artistfunction2_2018:
        answers:
        - text: 藝術家會完美地解決這個難題。
          correct: false
        - correct: true
          feedback: 正確！
        - 
        - 
      coursee_prediction_artistfunction2_2018_2019:
        answers:
        - text: 藝術家會完美地解決這個難題。
          correct: false
        - correct: true
          feedback: 正確！
        - 
        - 
      grade2_multi_collector_A_predict1:
        answers:
        - 
        - correct: true
          feedback: 正確！
        - text: Laurel 會收集到所有寶石。
          correct: false
        - text: 我不知道。
          correct: false
      grade2_multi_collector_A_predict1_2018:
        answers:
        - 
        - correct: true
          feedback: 正確！
        - text: Laurel 會收集到所有寶石。
          correct: false
        - text: 我不知道。
          correct: false
      grade2_multi_collector_A_predict1_2018_2019:
        answers:
        - 
        - correct: true
          feedback: 正確！
        - text: Laurel 會收集到所有寶石。
          correct: false
        - text: 我不知道。
          correct: false<|MERGE_RESOLUTION|>--- conflicted
+++ resolved
@@ -1103,21 +1103,11 @@
         - text: 我不知道。
           correct: false
       courseD_multi_bee_conditionals7_predict2_2018_2019:
-<<<<<<< HEAD
-        answers:
-        - correct: true
-          feedback: 正確！
-        - 
-        - 
-        - text: 我不知道。
-          correct: false
-=======
         Correct!: 正確！
         I don't know.: 我不知道。
         0: ': ''Look carefully at the code below.  What do you think will happen after
           you click "Run"? Remember: there will only ever be *one* honeycomb or *one*
           flower behind each cloud.'''
->>>>>>> 1e931eb9
       courseD_multi_bee_nestedLoops2_predict1:
         answers:
         - 
