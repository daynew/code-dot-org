--- conflicted
+++ resolved
@@ -131,11 +131,8 @@
 
 stage 'Eval: Conditionals'
 level 'Eval Cond 1'
-<<<<<<< HEAD
 level 'Eval Cond 2'
 level 'Eval Cond 3'
-=======
->>>>>>> 2bc445bc
 
 stage 'Unplugged: Collision Detection and the Distance Formula'
 level 'CollisionDetection'
