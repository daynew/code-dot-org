--- conflicted
+++ resolved
@@ -30,17 +30,12 @@
     "disable_examples": "false",
     "impressive": "false",
     "disable_sharing": "false",
-<<<<<<< HEAD
     "markdown_instructions": "Complete the code to draw these triangles.  The first one is done for you.  Hint:  3 triangles in a 360 degree rotation.\r\n\r\n",
-    "examples_required": "false"
-=======
-    "markdown_instructions": "Complete the code to draw these triangles.  The first one is done for you.  Hint:  3 triangles in a 360 degree rotation.\r\n\r\n<h5>**More on Angles**</h5>\r\n![](https://images.code.org/dede4ee3f1698a385a3a8e404d5758b4-image-1439254128944.gif)\r\n![](https://images.code.org/c24a3fdc9e5e31b4e943f749a18b7996-image-1439254361981.png)",
     "examples_required": "false",
     "contained_level_names": null,
     "instructions_important": "true",
     "never_autoplay_video": "false",
     "discard_background": "false"
->>>>>>> deb57a24
   },
   "published": true,
   "notes": "",
