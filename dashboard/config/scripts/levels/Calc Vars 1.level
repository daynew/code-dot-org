--- conflicted
+++ resolved
@@ -7,11 +7,8 @@
   "properties": {
     "skin": "calc",
     "embed": "false",
-<<<<<<< HEAD
     "instructions": "Variables allow us to store values that we can then use repeatedly throughout our programs. Here's a variable called \"age\" - set it to  14 and click run.",
-=======
     "instructions": "Variables allow us to store values that we can then use repeatedly throughout our programs. Here's a variable called \"age\" - set its value to 14 and click run.",
->>>>>>> 2bd1837c
     "is_k1": "false",
     "skip_instructions_popup": "false",
     "disable_param_editing": "true",
