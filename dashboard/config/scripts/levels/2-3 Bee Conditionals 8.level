--- conflicted
+++ resolved
@@ -78,8 +78,7 @@
           </statement>
         </block>
       </xml>
-<<<<<<< HEAD
-    </required_blocks>
+    </recommended_blocks>
     <solution_blocks>
       <xml>
         <block type="when_run" deletable="false" movable="false">
@@ -121,8 +120,5 @@
         </block>
       </xml>
     </solution_blocks>
-=======
-    </recommended_blocks>
->>>>>>> faa1532f
   </blocks>
 </Karel>