--- conflicted
+++ resolved
@@ -56,13 +56,8 @@
     "makerlab_enabled": "false",
     "instructions_important": "false",
     "project_template_level_name": "CSPU5_twoButtonTurtleDriver_templateLevel",
-<<<<<<< HEAD
-    "contained_level_names": null,
-    "teacher_markdown": "### Quick Tip:\r\n\r\nSometimes instructions in an App Lab level are longer and take up a lot of the screen\r\n\r\n* Remind students that you can always collapse and expand instructions quickly by hitting the arrow that looks like this: ![](https://images.code.org/40949424e5b3f155abe3d9a3f1257ed0-image-1477668989450.png)\r\n\r\n"
-=======
     "teacher_markdown": "### Quick Tip:\r\n\r\nSometimes instructions in an App Lab level are longer and take up a lot of the screen\r\n\r\n* Remind students that you can always collapse and expand instructions quickly by hitting the arrow that looks like this: ![](https://images.code.org/40949424e5b3f155abe3d9a3f1257ed0-image-1477668989450.png)\r\n\r\n",
     "contained_level_names": null
->>>>>>> 493fee8f
   },
   "published": true,
   "notes": "",
