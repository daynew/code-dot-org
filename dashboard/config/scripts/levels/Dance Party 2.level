<GamelabJr>
  <config><![CDATA[{
  "game_id": 50,
  "created_at": "2018-05-08T23:12:50.000Z",
  "level_num": "custom",
  "user_id": 9,
  "properties": {
    "skin": "gamelab",
    "show_debug_watch": "true",
    "embed": "false",
    "instructions_important": "false",
    "submittable": "false",
    "is_k1": "false",
    "skip_instructions_popup": "false",
    "never_autoplay_video": "false",
    "disable_param_editing": "true",
    "disable_variable_editing": "false",
    "disable_procedure_autopopulate": "false",
    "top_level_procedure_autopopulate": "false",
    "use_modal_function_editor": "true",
    "use_contract_editor": "false",
    "contract_highlight": "false",
    "contract_collapse": "false",
    "examples_highlight": "false",
    "examples_collapse": "false",
    "examples_required": "false",
    "definition_highlight": "false",
    "definition_collapse": "false",
    "disable_examples": "false",
    "hide_share_and_remix": "false",
    "disable_if_else_editing": "false",
    "free_play": "true",
    "hide_animation_mode": "true",
    "start_in_animation_tab": "false",
    "all_animations_single_frame": "false",
    "hide_view_data_button": "false",
    "expand_debugger": "false",
    "debugger_disabled": "false",
    "pause_animations_by_default": "false",
    "edit_code": "false",
    "helper_libraries": [
      "GameLabJr"
    ],
    "droplet_tooltips_disabled": "false",
    "lock_zero_param_functions": "false",
    "start_animations": "{\r\n  \r\n  \"orderedKeys\": [\r\n    \"8dfb76d9-a15b-43d0-82f2-69b069619359\",\r\n    \"18dcfb13-55b3-4156-abc1-135edf103463\",\r\n    \"9f98e76b-80d4-4593-9333-8f8d526d4dce\",\r\n    \"c41eeff9-0f23-40e8-b01a-ab14f56fa183\",\r\n    \"f301db45-48a3-45c5-a45e-fffdd8e5ee1d\",\r\n    \"55f7b08e-a9d9-4f86-b2d1-5baf1a817fe4\",\r\n    \"dfdcb6f8-a5ec-4d83-aa42-0b7d709081f4\",\r\n    \"429679de-a5f6-476b-98eb-42fb1c7a9992\",\r\n    \"4652d038-77a4-43bf-9c66-16bb79742ef9\",\r\n    \"9ad519be-f846-4578-b0aa-78686aff9368\",\r\n    \"09d90fb3-d809-4193-89e6-ea9152c1e015\",\r\n    \"64057d90-40a3-4deb-87fb-ad5e64e4fdce\",\r\n    \"10df2d40-baad-44d2-975b-c04cadbe30be\",\r\n    \"c8b2aa8f-05bb-4dbc-8a29-b8cb78958fab\",\r\n    \"650c7068-f025-43d4-8d31-5fd6d9c70701\",\r\n    \"48fd4099-7ceb-464a-8964-adad57e4e87d\",\r\n    \"b0befc88-0347-4756-8375-6a4989ffc90a\",\r\n    \"f31ce599-2e53-4d3c-8862-ccbfeb90d93a\",\r\n    \"81fd855a-9beb-4f44-b049-7d88ffe65376\",\r\n    \"ddc74a56-2033-4194-81ca-6c0f4910ba86\",\r\n    \"3fc82e56-8582-4804-ac66-68fee8a334e2\",\r\n    \"57b3783d-fe35-4562-a8e3-feb19dd74031\",\r\n    \"bc06eb81-766c-4f1a-98dc-776c12519d64\",\r\n    \"8616f1dd-9060-4e5b-9e0d-8d54e2c24b8f\",\r\n    \"23f50eb1-7564-4a33-bd52-8910ef186a6a\",\r\n    \"4b720350-9ba0-454c-bfaa-a4073e08f78d\",\r\n    \"0d07a497-717a-4e97-8fab-6e6cd4627c1b\",\r\n    \"2d00ca36-3d60-4589-b72e-2883371ae232\",\r\n    \"43cac766-4450-4001-bec6-c3856a415e82\",\r\n    \"f7a83dd6-4609-4eed-a415-0335f80cc4ff\",\r\n    \"3c806e6a-68f4-4acf-910e-7e6b3ad0f5d0\",\r\n    \"9f42dd43-0e65-460d-b868-a449181e39b8\",\r\n    \"43c5ad39-29e5-4444-9d21-3987fecc037f\",\r\n    \"d868bce1-5819-4325-95ad-e9c8424dfa5a\",\r\n    \"8093568a-2324-4645-bcac-d30caf8405bb\",\r\n    \"3b788acc-84e8-40d2-97c6-ee7933a2b262\",\r\n    \"27b2d651-8b6a-4f9d-b62e-1444333b97d4\",\r\n    \"a4320bb4-5b7d-420d-be72-db4222f94e6e\",\r\n    \"ebd02377-1e4a-4e2f-b7a5-a7fb3f9412e0\",\r\n    \"9b4b7e2e-e279-469f-84bd-e3968fbcfe70\",\r\n    \"0d269907-b1e8-494b-aeeb-a3293f093cfe\",\r\n    \"017fe36e-dc51-495f-b75b-1de52b371109\",\r\n    \"023bb8fa-bb0c-4694-bde1-c2c85fdb1369\",\r\n    \"1527c762-76b2-4a38-8d52-14bac41145cb\",\r\n    \"a32f8eb3-a9de-40b4-8c8c-0f9059ee1a34\",\r\n    \"3c5fc665-9280-4337-b3da-02adf78b58d2\",\r\n    \"de8b32e6-cd6d-4e4a-9a34-a81d150c8cb1\",\r\n    \"69f92a2e-29aa-4716-8434-1f080c282c4f\",\r\n    \"f9ac2d3d-2c0c-4279-9b6e-05bf7110dfbe\",\r\n    \"c56d37de-4fb3-448c-9fc8-f1132629700f\",\r\n    \"30ee3afa-e245-4fdd-b399-4d2570077c5d\",\r\n    \"31b7b585-9765-48d5-8135-14136a7b461c\",\r\n    \"fb21aae7-3c61-4615-99d8-60e7ac637c71\"\r\n  ],\r\n  \"propsByKey\": {\r\n    \"8dfb76d9-a15b-43d0-82f2-69b069619359\": {\r\n      \"name\": \"bear\",\r\n      \"sourceUrl\": \"https://levelbuilder-studio.code.org/v3/animations/PkH20_2tpk7B0m53R_p3pQ/8dfb76d9-a15b-43d0-82f2-69b069619359.png?version=MVSdmNEPoAE2GKk0EUSdhYqY4C3PTZuY\",\r\n      \"frameSize\": {\r\n        \"x\": 76,\r\n        \"y\": 100\r\n      },\r\n      \"frameCount\": 1,\r\n      \"looping\": true,\r\n      \"frameDelay\": 12,\r\n      \"version\": \"MVSdmNEPoAE2GKk0EUSdhYqY4C3PTZuY\"\r\n    },\r\n    \"18dcfb13-55b3-4156-abc1-135edf103463\": {\r\n      \"name\": \"bee\",\r\n      \"sourceUrl\": \"https://levelbuilder-studio.code.org/v3/animations/PkH20_2tpk7B0m53R_p3pQ/18dcfb13-55b3-4156-abc1-135edf103463.png?version=Ky_.gpXNijZdHly3_fbIK_Hd.Ts0hSr3\",\r\n      \"frameSize\": {\r\n        \"x\": 100,\r\n        \"y\": 79\r\n      },\r\n      \"frameCount\": 1,\r\n      \"looping\": true,\r\n      \"frameDelay\": 12,\r\n      \"version\": \"Ky_.gpXNijZdHly3_fbIK_Hd.Ts0hSr3\"\r\n    },\r\n    \"9f98e76b-80d4-4593-9333-8f8d526d4dce\": {\r\n      \"name\": \"brown bunny\",\r\n      \"sourceUrl\": \"https://levelbuilder-studio.code.org/v3/animations/PkH20_2tpk7B0m53R_p3pQ/9f98e76b-80d4-4593-9333-8f8d526d4dce.png?version=eLdRebTFWpj.mHZXZpCqV_erPBikXw4c\",\r\n      \"frameSize\": {\r\n        \"x\": 66,\r\n        \"y\": 100\r\n      },\r\n      \"frameCount\": 1,\r\n      \"looping\": true,\r\n      \"frameDelay\": 12,\r\n      \"version\": \"eLdRebTFWpj.mHZXZpCqV_erPBikXw4c\"\r\n    },\r\n    \"c41eeff9-0f23-40e8-b01a-ab14f56fa183\": {\r\n      \"name\": \"purple bunny\",\r\n      \"sourceUrl\": \"https://levelbuilder-studio.code.org/v3/animations/PkH20_2tpk7B0m53R_p3pQ/c41eeff9-0f23-40e8-b01a-ab14f56fa183.png?version=2KG2KIeaR01BDvNVTFnFt_sUqmIuP.sj\",\r\n      \"frameSize\": {\r\n        \"x\": 63,\r\n        \"y\": 100\r\n      },\r\n      \"frameCount\": 1,\r\n      \"looping\": true,\r\n      \"frameDelay\": 12,\r\n      \"version\": \"2KG2KIeaR01BDvNVTFnFt_sUqmIuP.sj\"\r\n    },\r\n    \"f301db45-48a3-45c5-a45e-fffdd8e5ee1d\": {\r\n      \"name\": \"corgi\",\r\n      \"sourceUrl\": \"https://levelbuilder-studio.code.org/v3/animations/PkH20_2tpk7B0m53R_p3pQ/f301db45-48a3-45c5-a45e-fffdd8e5ee1d.png?version=LCueNJ9WF7juYDU9rt9iMZM08KQeaqy2\",\r\n      \"frameSize\": {\r\n        \"x\": 542,\r\n        \"y\": 500\r\n      },\r\n      \"frameCount\": 1,\r\n      \"looping\": true,\r\n      \"frameDelay\": 12,\r\n      \"version\": \"LCueNJ9WF7juYDU9rt9iMZM08KQeaqy2\"\r\n    },\r\n    \"55f7b08e-a9d9-4f86-b2d1-5baf1a817fe4\": {\r\n      \"name\": \"cow\",\r\n      \"sourceUrl\": \"https://levelbuilder-studio.code.org/v3/animations/PkH20_2tpk7B0m53R_p3pQ/55f7b08e-a9d9-4f86-b2d1-5baf1a817fe4.png?version=2r0b3E_glSNq_N8HLPSyaSzdRmXnP9.c\",\r\n      \"frameSize\": {\r\n        \"x\": 88,\r\n        \"y\": 100\r\n      },\r\n      \"frameCount\": 1,\r\n      \"looping\": true,\r\n      \"frameDelay\": 12,\r\n      \"version\": \"2r0b3E_glSNq_N8HLPSyaSzdRmXnP9.c\"\r\n    },\r\n    \"dfdcb6f8-a5ec-4d83-aa42-0b7d709081f4\": {\r\n      \"name\": \"crab\",\r\n      \"sourceUrl\": \"https://levelbuilder-studio.code.org/v3/animations/PkH20_2tpk7B0m53R_p3pQ/dfdcb6f8-a5ec-4d83-aa42-0b7d709081f4.png?version=i3pcPjDt8PfGfwjkZRcPw7WCY9.vc9aQ\",\r\n      \"frameSize\": {\r\n        \"x\": 100,\r\n        \"y\": 66\r\n      },\r\n      \"frameCount\": 1,\r\n      \"looping\": true,\r\n      \"frameDelay\": 12,\r\n      \"version\": \"i3pcPjDt8PfGfwjkZRcPw7WCY9.vc9aQ\"\r\n    },\r\n    \"429679de-a5f6-476b-98eb-42fb1c7a9992\": {\r\n      \"name\": \"elephant\",\r\n      \"sourceUrl\": \"https://levelbuilder-studio.code.org/v3/animations/PkH20_2tpk7B0m53R_p3pQ/429679de-a5f6-476b-98eb-42fb1c7a9992.png?version=9aBDAUqtqVZmwe.ad.PuCAjlkfvxknET\",\r\n      \"frameSize\": {\r\n        \"x\": 100,\r\n        \"y\": 95\r\n      },\r\n      \"frameCount\": 1,\r\n      \"looping\": true,\r\n      \"frameDelay\": 12,\r\n      \"version\": \"9aBDAUqtqVZmwe.ad.PuCAjlkfvxknET\"\r\n    },\r\n    \"4652d038-77a4-43bf-9c66-16bb79742ef9\": {\r\n      \"name\": \"fish\",\r\n      \"sourceUrl\": \"https://levelbuilder-studio.code.org/v3/animations/PkH20_2tpk7B0m53R_p3pQ/4652d038-77a4-43bf-9c66-16bb79742ef9.png?version=2LKp7yUR8qGuPb.SsxgmhbE24XhYQYwj\",\r\n      \"frameSize\": {\r\n        \"x\": 91,\r\n        \"y\": 75\r\n      },\r\n      \"frameCount\": 1,\r\n      \"looping\": true,\r\n      \"frameDelay\": 12,\r\n      \"version\": \"2LKp7yUR8qGuPb.SsxgmhbE24XhYQYwj\"\r\n    },\r\n    \"9ad519be-f846-4578-b0aa-78686aff9368\": {\r\n      \"name\": \"hippo\",\r\n      \"sourceUrl\": \"https://levelbuilder-studio.code.org/v3/animations/PkH20_2tpk7B0m53R_p3pQ/9ad519be-f846-4578-b0aa-78686aff9368.png?version=k8R9uitXAsu3NJdEn5rZDxbRD9gmjnBW\",\r\n      \"frameSize\": {\r\n        \"x\": 81,\r\n        \"y\": 100\r\n      },\r\n      \"frameCount\": 1,\r\n      \"looping\": true,\r\n      \"frameDelay\": 12,\r\n      \"version\": \"k8R9uitXAsu3NJdEn5rZDxbRD9gmjnBW\"\r\n    },\r\n    \"09d90fb3-d809-4193-89e6-ea9152c1e015\": {\r\n      \"name\": \"ladybug\",\r\n      \"sourceUrl\": \"https://levelbuilder-studio.code.org/v3/animations/PkH20_2tpk7B0m53R_p3pQ/09d90fb3-d809-4193-89e6-ea9152c1e015.png?version=3SgMnlg9xxSPVJsZdClppzFUBIE2ASYR\",\r\n      \"frameSize\": {\r\n        \"x\": 100,\r\n        \"y\": 59\r\n      },\r\n      \"frameCount\": 1,\r\n      \"looping\": true,\r\n      \"frameDelay\": 12,\r\n      \"version\": \"3SgMnlg9xxSPVJsZdClppzFUBIE2ASYR\"\r\n    },\r\n    \"64057d90-40a3-4deb-87fb-ad5e64e4fdce\": {\r\n      \"name\": \"mouse\",\r\n      \"sourceUrl\": \"https://levelbuilder-studio.code.org/v3/animations/PkH20_2tpk7B0m53R_p3pQ/64057d90-40a3-4deb-87fb-ad5e64e4fdce.png?version=BZ9YiI7i.sw6kxTfLG8ibZtsF17v3a7L\",\r\n      \"frameSize\": {\r\n        \"x\": 59,\r\n        \"y\": 35\r\n      },\r\n      \"frameCount\": 1,\r\n      \"looping\": true,\r\n      \"frameDelay\": 12,\r\n      \"version\": \"BZ9YiI7i.sw6kxTfLG8ibZtsF17v3a7L\"\r\n    },\r\n    \"10df2d40-baad-44d2-975b-c04cadbe30be\": {\r\n      \"name\": \"pig\",\r\n      \"sourceUrl\": \"https://levelbuilder-studio.code.org/v3/animations/PkH20_2tpk7B0m53R_p3pQ/10df2d40-baad-44d2-975b-c04cadbe30be.png?version=I2C5vcykhRoXL9OOCIQLJc47C7AnjtPy\",\r\n      \"frameSize\": {\r\n        \"x\": 100,\r\n        \"y\": 89\r\n      },\r\n      \"frameCount\": 1,\r\n      \"looping\": true,\r\n      \"frameDelay\": 12,\r\n      \"version\": \"I2C5vcykhRoXL9OOCIQLJc47C7AnjtPy\"\r\n    },\r\n    \"c8b2aa8f-05bb-4dbc-8a29-b8cb78958fab\": {\r\n      \"name\": \"bell\",\r\n      \"sourceUrl\": \"https://levelbuilder-studio.code.org/api/v1/animation-library/wyks_lhYmiSPwyPQy8xydYuBJPL.zvUS/category_generic_items/bell.png\",\r\n      \"frameSize\": {\r\n        \"x\": 85,\r\n        \"y\": 100\r\n      },\r\n      \"frameCount\": 1,\r\n      \"looping\": true,\r\n      \"frameDelay\": 2,\r\n      \"version\": \"wyks_lhYmiSPwyPQy8xydYuBJPL.zvUS\"\r\n    },\r\n    \"650c7068-f025-43d4-8d31-5fd6d9c70701\": {\r\n      \"name\": \"book\",\r\n      \"sourceUrl\": \"https://levelbuilder-studio.code.org/v3/animations/PkH20_2tpk7B0m53R_p3pQ/650c7068-f025-43d4-8d31-5fd6d9c70701.png?version=QQmQmpdGufGNLIKa30MvIbw_2PcJ9y8Y\",\r\n      \"frameSize\": {\r\n        \"x\": 87,\r\n        \"y\": 100\r\n      },\r\n      \"frameCount\": 1,\r\n      \"looping\": true,\r\n      \"frameDelay\": 12,\r\n      \"version\": \"QQmQmpdGufGNLIKa30MvIbw_2PcJ9y8Y\"\r\n    },\r\n    \"48fd4099-7ceb-464a-8964-adad57e4e87d\": {\r\n      \"name\": \"compass\",\r\n      \"sourceUrl\": \"https://levelbuilder-studio.code.org/v3/animations/PkH20_2tpk7B0m53R_p3pQ/48fd4099-7ceb-464a-8964-adad57e4e87d.png?version=aDsUn_qfYfqSAOTDgnLdJS5DQkamD120\",\r\n      \"frameSize\": {\r\n        \"x\": 100,\r\n        \"y\": 75\r\n      },\r\n      \"frameCount\": 1,\r\n      \"looping\": true,\r\n      \"frameDelay\": 12,\r\n      \"version\": \"aDsUn_qfYfqSAOTDgnLdJS5DQkamD120\"\r\n    },\r\n    \"b0befc88-0347-4756-8375-6a4989ffc90a\": {\r\n      \"name\": \"computer monitor\",\r\n      \"sourceUrl\": \"https://levelbuilder-studio.code.org/v3/animations/PkH20_2tpk7B0m53R_p3pQ/b0befc88-0347-4756-8375-6a4989ffc90a.png?version=mBct1WnOW1QRqU0QVrOfQhbvqDs1dZ7V\",\r\n      \"frameSize\": {\r\n        \"x\": 100,\r\n        \"y\": 95\r\n      },\r\n      \"frameCount\": 1,\r\n      \"looping\": true,\r\n      \"frameDelay\": 12,\r\n      \"version\": \"mBct1WnOW1QRqU0QVrOfQhbvqDs1dZ7V\"\r\n    },\r\n    \"f31ce599-2e53-4d3c-8862-ccbfeb90d93a\": {\r\n      \"name\": \"first aid kit\",\r\n      \"sourceUrl\": \"https://levelbuilder-studio.code.org/v3/animations/PkH20_2tpk7B0m53R_p3pQ/f31ce599-2e53-4d3c-8862-ccbfeb90d93a.png?version=qfXrDaOyw3yD0YhFZVaeKxgrim.uzTj0\",\r\n      \"frameSize\": {\r\n        \"x\": 100,\r\n        \"y\": 100\r\n      },\r\n      \"frameCount\": 1,\r\n      \"looping\": true,\r\n      \"frameDelay\": 12,\r\n      \"version\": \"qfXrDaOyw3yD0YhFZVaeKxgrim.uzTj0\"\r\n    },\r\n    \"81fd855a-9beb-4f44-b049-7d88ffe65376\": {\r\n      \"name\": \"keys\",\r\n      \"sourceUrl\": \"https://levelbuilder-studio.code.org/v3/animations/PkH20_2tpk7B0m53R_p3pQ/81fd855a-9beb-4f44-b049-7d88ffe65376.png?version=Es9DGZmAx_ShmhrXFuEXFfXBjdujHj5E\",\r\n      \"frameSize\": {\r\n        \"x\": 94,\r\n        \"y\": 73\r\n      },\r\n      \"frameCount\": 1,\r\n      \"looping\": true,\r\n      \"frameDelay\": 12,\r\n      \"version\": \"Es9DGZmAx_ShmhrXFuEXFfXBjdujHj5E\"\r\n    },\r\n    \"ddc74a56-2033-4194-81ca-6c0f4910ba86\": {\r\n      \"name\": \"money\",\r\n      \"sourceUrl\": \"https://levelbuilder-studio.code.org/v3/animations/PkH20_2tpk7B0m53R_p3pQ/ddc74a56-2033-4194-81ca-6c0f4910ba86.png?version=6JG3TE9Sj3yvKCjf3AbHwcKto.241xBI\",\r\n      \"frameSize\": {\r\n        \"x\": 95,\r\n        \"y\": 100\r\n      },\r\n      \"frameCount\": 1,\r\n      \"looping\": true,\r\n      \"frameDelay\": 12,\r\n      \"version\": \"6JG3TE9Sj3yvKCjf3AbHwcKto.241xBI\"\r\n    },\r\n    \"3fc82e56-8582-4804-ac66-68fee8a334e2\": {\r\n      \"name\": \"paint pallette\",\r\n      \"sourceUrl\": \"https://levelbuilder-studio.code.org/v3/animations/PkH20_2tpk7B0m53R_p3pQ/3fc82e56-8582-4804-ac66-68fee8a334e2.png?version=Sp0.AKNUNK.Dym.eQwwx0xWKAIgfMMCc\",\r\n      \"frameSize\": {\r\n        \"x\": 100,\r\n        \"y\": 83\r\n      },\r\n      \"frameCount\": 1,\r\n      \"looping\": true,\r\n      \"frameDelay\": 12,\r\n      \"version\": \"Sp0.AKNUNK.Dym.eQwwx0xWKAIgfMMCc\"\r\n    },\r\n    \"57b3783d-fe35-4562-a8e3-feb19dd74031\": {\r\n      \"name\": \"potion\",\r\n      \"sourceUrl\": \"https://levelbuilder-studio.code.org/v3/animations/PkH20_2tpk7B0m53R_p3pQ/57b3783d-fe35-4562-a8e3-feb19dd74031.png?version=mEi4mXYjJZBqruNqS_hbHl1p8eFfWn7R\",\r\n      \"frameSize\": {\r\n        \"x\": 54,\r\n        \"y\": 100\r\n      },\r\n      \"frameCount\": 1,\r\n      \"looping\": true,\r\n      \"frameDelay\": 12,\r\n      \"version\": \"mEi4mXYjJZBqruNqS_hbHl1p8eFfWn7R\"\r\n    },\r\n    \"bc06eb81-766c-4f1a-98dc-776c12519d64\": {\r\n      \"name\": \"tablet\",\r\n      \"sourceUrl\": \"https://levelbuilder-studio.code.org/v3/animations/PkH20_2tpk7B0m53R_p3pQ/bc06eb81-766c-4f1a-98dc-776c12519d64.png?version=ipv5bpa.5vQONR2dF8x4voPLyYYiPuO4\",\r\n      \"frameSize\": {\r\n        \"x\": 84,\r\n        \"y\": 98\r\n      },\r\n      \"frameCount\": 1,\r\n      \"looping\": true,\r\n      \"frameDelay\": 12,\r\n      \"version\": \"ipv5bpa.5vQONR2dF8x4voPLyYYiPuO4\"\r\n    },\r\n    \"8616f1dd-9060-4e5b-9e0d-8d54e2c24b8f\": {\r\n      \"name\": \"teapot\",\r\n      \"sourceUrl\": \"https://levelbuilder-studio.code.org/v3/animations/PkH20_2tpk7B0m53R_p3pQ/8616f1dd-9060-4e5b-9e0d-8d54e2c24b8f.png?version=9uILGNJ5w1pEz8xRIPEGea8CLA0MZfVS\",\r\n      \"frameSize\": {\r\n        \"x\": 100,\r\n        \"y\": 76\r\n      },\r\n      \"frameCount\": 1,\r\n      \"looping\": true,\r\n      \"frameDelay\": 12,\r\n      \"version\": \"9uILGNJ5w1pEz8xRIPEGea8CLA0MZfVS\"\r\n    },\r\n    \"23f50eb1-7564-4a33-bd52-8910ef186a6a\": {\r\n      \"name\": \"boat\",\r\n      \"sourceUrl\": \"https://levelbuilder-studio.code.org/api/v1/animation-library/tFAa19t579qKK_hf6Nc4mvHm2YkuF.GJ/category_vehicles/boat.png\",\r\n      \"frameSize\": {\r\n        \"x\": 128,\r\n        \"y\": 128\r\n      },\r\n      \"frameCount\": 1,\r\n      \"looping\": true,\r\n      \"frameDelay\": 2,\r\n      \"version\": \"tFAa19t579qKK_hf6Nc4mvHm2YkuF.GJ\"\r\n    },\r\n    \"4b720350-9ba0-454c-bfaa-a4073e08f78d\": {\r\n      \"name\": \"black car\",\r\n      \"sourceUrl\": \"https://levelbuilder-studio.code.org/v3/animations/PkH20_2tpk7B0m53R_p3pQ/4b720350-9ba0-454c-bfaa-a4073e08f78d.png?version=aq5kOX8620ZZvvgaCnR7RauIwU9QNA3B\",\r\n      \"frameSize\": {\r\n        \"x\": 54,\r\n        \"y\": 100\r\n      },\r\n      \"frameCount\": 1,\r\n      \"looping\": true,\r\n      \"frameDelay\": 12,\r\n      \"version\": \"aq5kOX8620ZZvvgaCnR7RauIwU9QNA3B\"\r\n    },\r\n    \"0d07a497-717a-4e97-8fab-6e6cd4627c1b\": {\r\n      \"name\": \"blue car\",\r\n      \"sourceUrl\": \"https://levelbuilder-studio.code.org/v3/animations/PkH20_2tpk7B0m53R_p3pQ/0d07a497-717a-4e97-8fab-6e6cd4627c1b.png?version=9zjXOORwE571IHwbgA4KNd8Cl75qvOB6\",\r\n      \"frameSize\": {\r\n        \"x\": 61,\r\n        \"y\": 100\r\n      },\r\n      \"frameCount\": 1,\r\n      \"looping\": true,\r\n      \"frameDelay\": 12,\r\n      \"version\": \"9zjXOORwE571IHwbgA4KNd8Cl75qvOB6\"\r\n    },\r\n    \"2d00ca36-3d60-4589-b72e-2883371ae232\": {\r\n      \"name\": \"green car\",\r\n      \"sourceUrl\": \"https://levelbuilder-studio.code.org/v3/animations/PkH20_2tpk7B0m53R_p3pQ/2d00ca36-3d60-4589-b72e-2883371ae232.png?version=z3UQakYgm1yg4Xw8Pra9VM2sYC05Ax9P\",\r\n      \"frameSize\": {\r\n        \"x\": 53,\r\n        \"y\": 100\r\n      },\r\n      \"frameCount\": 1,\r\n      \"looping\": true,\r\n      \"frameDelay\": 12,\r\n      \"version\": \"z3UQakYgm1yg4Xw8Pra9VM2sYC05Ax9P\"\r\n    },\r\n    \"43cac766-4450-4001-bec6-c3856a415e82\": {\r\n      \"name\": \"red car\",\r\n      \"sourceUrl\": \"https://levelbuilder-studio.code.org/v3/animations/PkH20_2tpk7B0m53R_p3pQ/43cac766-4450-4001-bec6-c3856a415e82.png?version=monJZJ.BCLeX.ym.V.BT.wZzJ5Cy.Mpu\",\r\n      \"frameSize\": {\r\n        \"x\": 53,\r\n        \"y\": 100\r\n      },\r\n      \"frameCount\": 1,\r\n      \"looping\": true,\r\n      \"frameDelay\": 12,\r\n      \"version\": \"monJZJ.BCLeX.ym.V.BT.wZzJ5Cy.Mpu\"\r\n    },\r\n    \"f7a83dd6-4609-4eed-a415-0335f80cc4ff\": {\r\n      \"name\": \"yellow car\",\r\n      \"sourceUrl\": \"https://levelbuilder-studio.code.org/v3/animations/PkH20_2tpk7B0m53R_p3pQ/f7a83dd6-4609-4eed-a415-0335f80cc4ff.png?version=u_zEdruVMlfvVo8atWKVcabHt0sIyx1L\",\r\n      \"frameSize\": {\r\n        \"x\": 58,\r\n        \"y\": 100\r\n      },\r\n      \"frameCount\": 1,\r\n      \"looping\": true,\r\n      \"frameDelay\": 12,\r\n      \"version\": \"u_zEdruVMlfvVo8atWKVcabHt0sIyx1L\"\r\n    },\r\n    \"3c806e6a-68f4-4acf-910e-7e6b3ad0f5d0\": {\r\n      \"name\": \"blue plane\",\r\n      \"sourceUrl\": \"https://levelbuilder-studio.code.org/api/v1/animation-library/.ApvGWkDQiZOglBVfOFwPSkPv.qELuPf/category_vehicles/planeBlue1.png\",\r\n      \"frameSize\": {\r\n        \"x\": 88,\r\n        \"y\": 73\r\n      },\r\n      \"frameCount\": 1,\r\n      \"looping\": true,\r\n      \"frameDelay\": 2,\r\n      \"version\": \".ApvGWkDQiZOglBVfOFwPSkPv.qELuPf\"\r\n    },\r\n    \"9f42dd43-0e65-460d-b868-a449181e39b8\": {\r\n      \"name\": \"red plane\",\r\n      \"sourceUrl\": \"https://levelbuilder-studio.code.org/api/v1/animation-library/oO2CEHRYhRHeulN6V5OdX2JAKtk.6N0K/category_vehicles/planeRed1.png\",\r\n      \"frameSize\": {\r\n        \"x\": 88,\r\n        \"y\": 73\r\n      },\r\n      \"frameCount\": 1,\r\n      \"looping\": true,\r\n      \"frameDelay\": 2,\r\n      \"version\": \"oO2CEHRYhRHeulN6V5OdX2JAKtk.6N0K\"\r\n    },\r\n    \"43c5ad39-29e5-4444-9d21-3987fecc037f\": {\r\n      \"name\": \"blue alien\",\r\n      \"sourceUrl\": \"https://levelbuilder-studio.code.org/api/v1/animation-library/zd4LEPr15yvJQrHm7yi7obo_N9RTudLE/category_characters/alienBlue.png\",\r\n      \"frameSize\": {\r\n        \"x\": 66,\r\n        \"y\": 92\r\n      },\r\n      \"frameCount\": 1,\r\n      \"looping\": true,\r\n      \"frameDelay\": 2,\r\n      \"version\": \"zd4LEPr15yvJQrHm7yi7obo_N9RTudLE\"\r\n    },\r\n    \"d868bce1-5819-4325-95ad-e9c8424dfa5a\": {\r\n      \"name\": \"green alien\",\r\n      \"sourceUrl\": \"https://levelbuilder-studio.code.org/api/v1/animation-library/3qqVaslWPlTDDg6Po4GHWLcgIWE7qh2J/category_characters/alienGreen.png\",\r\n      \"frameSize\": {\r\n        \"x\": 66,\r\n        \"y\": 92\r\n      },\r\n      \"frameCount\": 1,\r\n      \"looping\": true,\r\n      \"frameDelay\": 2,\r\n      \"version\": \"3qqVaslWPlTDDg6Po4GHWLcgIWE7qh2J\"\r\n    },\r\n    \"8093568a-2324-4645-bcac-d30caf8405bb\": {\r\n      \"name\": \"pink alien\",\r\n      \"sourceUrl\": \"https://levelbuilder-studio.code.org/api/v1/animation-library/ecnW7rdKTB0fUrKRKrqIHbrHVvyWh5hu/category_characters/alienPink.png\",\r\n      \"frameSize\": {\r\n        \"x\": 66,\r\n        \"y\": 92\r\n      },\r\n      \"frameCount\": 1,\r\n      \"looping\": true,\r\n      \"frameDelay\": 2,\r\n      \"version\": \"ecnW7rdKTB0fUrKRKrqIHbrHVvyWh5hu\"\r\n    },\r\n    \"3b788acc-84e8-40d2-97c6-ee7933a2b262\": {\r\n      \"name\": \"yellow alien\",\r\n      \"sourceUrl\": \"https://levelbuilder-studio.code.org/api/v1/animation-library/vX.4aiKiQ5g4hujfBaVmRlOe0M2UHiys/category_characters/alienYellow.png\",\r\n      \"frameSize\": {\r\n        \"x\": 66,\r\n        \"y\": 82\r\n      },\r\n      \"frameCount\": 1,\r\n      \"looping\": true,\r\n      \"frameDelay\": 2,\r\n      \"version\": \"vX.4aiKiQ5g4hujfBaVmRlOe0M2UHiys\"\r\n    },\r\n    \"27b2d651-8b6a-4f9d-b62e-1444333b97d4\": {\r\n      \"name\": \"ghost\",\r\n      \"sourceUrl\": \"https://levelbuilder-studio.code.org/v3/animations/PkH20_2tpk7B0m53R_p3pQ/27b2d651-8b6a-4f9d-b62e-1444333b97d4.png?version=0kQur.A5ACCgn86_3CAgsP7_3NC92wXx\",\r\n      \"frameSize\": {\r\n        \"x\": 51,\r\n        \"y\": 73\r\n      },\r\n      \"frameCount\": 1,\r\n      \"looping\": true,\r\n      \"frameDelay\": 12,\r\n      \"version\": \"0kQur.A5ACCgn86_3CAgsP7_3NC92wXx\"\r\n    },\r\n    \"a4320bb4-5b7d-420d-be72-db4222f94e6e\": {\r\n      \"name\": \"orange monster\",\r\n      \"sourceUrl\": \"https://levelbuilder-studio.code.org/v3/animations/PkH20_2tpk7B0m53R_p3pQ/a4320bb4-5b7d-420d-be72-db4222f94e6e.png?version=im5T6RcFJ55W90tCSXa76eSamZX8Zzfr\",\r\n      \"frameSize\": {\r\n        \"x\": 80,\r\n        \"y\": 100\r\n      },\r\n      \"frameCount\": 1,\r\n      \"looping\": true,\r\n      \"frameDelay\": 12,\r\n      \"version\": \"im5T6RcFJ55W90tCSXa76eSamZX8Zzfr\"\r\n    },\r\n    \"ebd02377-1e4a-4e2f-b7a5-a7fb3f9412e0\": {\r\n      \"name\": \"green monster\",\r\n      \"sourceUrl\": \"https://levelbuilder-studio.code.org/v3/animations/PkH20_2tpk7B0m53R_p3pQ/ebd02377-1e4a-4e2f-b7a5-a7fb3f9412e0.png?version=KwPGu9hUEn0sNjJBOySlEmNEecJHZRUM\",\r\n      \"frameSize\": {\r\n        \"x\": 87,\r\n        \"y\": 100\r\n      },\r\n      \"frameCount\": 1,\r\n      \"looping\": true,\r\n      \"frameDelay\": 12,\r\n      \"version\": \"KwPGu9hUEn0sNjJBOySlEmNEecJHZRUM\"\r\n    },\r\n    \"9b4b7e2e-e279-469f-84bd-e3968fbcfe70\": {\r\n      \"name\": \"purple monster\",\r\n      \"sourceUrl\": \"https://levelbuilder-studio.code.org/v3/animations/PkH20_2tpk7B0m53R_p3pQ/9b4b7e2e-e279-469f-84bd-e3968fbcfe70.png?version=TdB14igpQpIVizo84QukVtUNSVupVliv\",\r\n      \"frameSize\": {\r\n        \"x\": 97,\r\n        \"y\": 100\r\n      },\r\n      \"frameCount\": 1,\r\n      \"looping\": true,\r\n      \"frameDelay\": 12,\r\n      \"version\": \"TdB14igpQpIVizo84QukVtUNSVupVliv\"\r\n    },\r\n    \"0d269907-b1e8-494b-aeeb-a3293f093cfe\": {\r\n      \"name\": \"cloud\",\r\n      \"sourceUrl\": \"https://levelbuilder-studio.code.org/v3/animations/PkH20_2tpk7B0m53R_p3pQ/0d269907-b1e8-494b-aeeb-a3293f093cfe.png?version=YzsMR.UUtHHKoeSnX8MZ_62NZOKejdBB\",\r\n      \"frameSize\": {\r\n        \"x\": 100,\r\n        \"y\": 52\r\n      },\r\n      \"frameCount\": 1,\r\n      \"looping\": true,\r\n      \"frameDelay\": 12,\r\n      \"version\": \"YzsMR.UUtHHKoeSnX8MZ_62NZOKejdBB\"\r\n    },\r\n    \"017fe36e-dc51-495f-b75b-1de52b371109\": {\r\n      \"name\": \"rock\",\r\n      \"sourceUrl\": \"https://levelbuilder-studio.code.org/v3/animations/PkH20_2tpk7B0m53R_p3pQ/017fe36e-dc51-495f-b75b-1de52b371109.png?version=3B92e.XM4K2QbGPZ_mEAEzBKXpAUxDNI\",\r\n      \"frameSize\": {\r\n        \"x\": 92,\r\n        \"y\": 47\r\n      },\r\n      \"frameCount\": 1,\r\n      \"looping\": true,\r\n      \"frameDelay\": 12,\r\n      \"version\": \"3B92e.XM4K2QbGPZ_mEAEzBKXpAUxDNI\"\r\n    },\r\n    \"023bb8fa-bb0c-4694-bde1-c2c85fdb1369\": {\r\n      \"name\": \"sun\",\r\n      \"sourceUrl\": \"https://levelbuilder-studio.code.org/v3/animations/PkH20_2tpk7B0m53R_p3pQ/023bb8fa-bb0c-4694-bde1-c2c85fdb1369.png?version=RT2gRKn3sEdodsD_pKRrLAQZdWr.RMK9\",\r\n      \"frameSize\": {\r\n        \"x\": 95,\r\n        \"y\": 100\r\n      },\r\n      \"frameCount\": 1,\r\n      \"looping\": true,\r\n      \"frameDelay\": 12,\r\n      \"version\": \"RT2gRKn3sEdodsD_pKRrLAQZdWr.RMK9\"\r\n    },\r\n    \"1527c762-76b2-4a38-8d52-14bac41145cb\": {\r\n      \"name\": \"apple\",\r\n      \"sourceUrl\": \"https://levelbuilder-studio.code.org/v3/animations/PkH20_2tpk7B0m53R_p3pQ/1527c762-76b2-4a38-8d52-14bac41145cb.png?version=GfqQHTqf2oy8zwvQSi0nWyNCbr5bnmA0\",\r\n      \"frameSize\": {\r\n        \"x\": 68,\r\n        \"y\": 74\r\n      },\r\n      \"frameCount\": 1,\r\n      \"looping\": true,\r\n      \"frameDelay\": 12,\r\n      \"version\": \"GfqQHTqf2oy8zwvQSi0nWyNCbr5bnmA0\"\r\n    },\r\n    \"a32f8eb3-a9de-40b4-8c8c-0f9059ee1a34\": {\r\n      \"name\": \"carrot\",\r\n      \"sourceUrl\": \"https://levelbuilder-studio.code.org/api/v1/animation-library/fCiFCbsTDOoiLsbStivUZ249XH0TOxIY/category_food/carrot.png\",\r\n      \"frameSize\": {\r\n        \"x\": 78,\r\n        \"y\": 70\r\n      },\r\n      \"frameCount\": 1,\r\n      \"looping\": true,\r\n      \"frameDelay\": 2,\r\n      \"version\": \"fCiFCbsTDOoiLsbStivUZ249XH0TOxIY\"\r\n    },\r\n    \"3c5fc665-9280-4337-b3da-02adf78b58d2\": {\r\n      \"name\": \"cupcake\",\r\n      \"sourceUrl\": \"https://levelbuilder-studio.code.org/v3/animations/PkH20_2tpk7B0m53R_p3pQ/3c5fc665-9280-4337-b3da-02adf78b58d2.png?version=9gVv4Tp_TNKDUGYII2ti_JehGw0.jN7W\",\r\n      \"frameSize\": {\r\n        \"x\": 94,\r\n        \"y\": 100\r\n      },\r\n      \"frameCount\": 1,\r\n      \"looping\": true,\r\n      \"frameDelay\": 12,\r\n      \"version\": \"9gVv4Tp_TNKDUGYII2ti_JehGw0.jN7W\"\r\n    },\r\n    \"de8b32e6-cd6d-4e4a-9a34-a81d150c8cb1\": {\r\n      \"name\": \"mushroom\",\r\n      \"sourceUrl\": \"https://levelbuilder-studio.code.org/api/v1/animation-library/FUHEI0ZIhRQ_wcJhJHwv73LP7bcSfuYa/category_food/mushroom_red.png\",\r\n      \"frameSize\": {\r\n        \"x\": 81,\r\n        \"y\": 99\r\n      },\r\n      \"frameCount\": 1,\r\n      \"looping\": true,\r\n      \"frameDelay\": 2,\r\n      \"version\": \"FUHEI0ZIhRQ_wcJhJHwv73LP7bcSfuYa\"\r\n    },\r\n    \"69f92a2e-29aa-4716-8434-1f080c282c4f\": {\r\n      \"name\": \"watermelon\",\r\n      \"sourceUrl\": \"https://levelbuilder-studio.code.org/v3/animations/PkH20_2tpk7B0m53R_p3pQ/69f92a2e-29aa-4716-8434-1f080c282c4f.png?version=685dTZ5vjG05FiCOT5H0mymOgi_4d2Ue\",\r\n      \"frameSize\": {\r\n        \"x\": 100,\r\n        \"y\": 79\r\n      },\r\n      \"frameCount\": 1,\r\n      \"looping\": true,\r\n      \"frameDelay\": 12,\r\n      \"version\": \"685dTZ5vjG05FiCOT5H0mymOgi_4d2Ue\"\r\n    },\r\n    \"f9ac2d3d-2c0c-4279-9b6e-05bf7110dfbe\": {\r\n      \"name\": \"gold coin\",\r\n      \"sourceUrl\": \"https://levelbuilder-studio.code.org/api/v1/animation-library/i9_exqo4EZveb7Cs3ci67bPuExMkYfuQ/category_gameplay/coin_gold.png\",\r\n      \"frameSize\": {\r\n        \"x\": 61,\r\n        \"y\": 61\r\n      },\r\n      \"frameCount\": 1,\r\n      \"looping\": true,\r\n      \"frameDelay\": 2,\r\n      \"version\": \"i9_exqo4EZveb7Cs3ci67bPuExMkYfuQ\"\r\n    },\r\n    \"c56d37de-4fb3-448c-9fc8-f1132629700f\": {\r\n      \"name\": \"silver coin\",\r\n      \"sourceUrl\": \"https://levelbuilder-studio.code.org/api/v1/animation-library/vOdajK6KZGj20TqNy7gJo9YfriC9FDfl/category_gameplay/coin_silver.png\",\r\n      \"frameSize\": {\r\n        \"x\": 61,\r\n        \"y\": 61\r\n      },\r\n      \"frameCount\": 1,\r\n      \"looping\": true,\r\n      \"frameDelay\": 2,\r\n      \"version\": \"vOdajK6KZGj20TqNy7gJo9YfriC9FDfl\"\r\n    },\r\n    \"30ee3afa-e245-4fdd-b399-4d2570077c5d\": {\r\n      \"name\": \"target\",\r\n      \"sourceUrl\": \"https://levelbuilder-studio.code.org/v3/animations/PkH20_2tpk7B0m53R_p3pQ/30ee3afa-e245-4fdd-b399-4d2570077c5d.png?version=mz9HCS7y0vMOktTnjYqgCYydYD7Jnl_S\",\r\n      \"frameSize\": {\r\n        \"x\": 100,\r\n        \"y\": 100\r\n      },\r\n      \"frameCount\": 1,\r\n      \"looping\": true,\r\n      \"frameDelay\": 12,\r\n      \"version\": \"mz9HCS7y0vMOktTnjYqgCYydYD7Jnl_S\"\r\n    },\r\n    \"31b7b585-9765-48d5-8135-14136a7b461c\": {\r\n      \"name\": \"cactus\",\r\n      \"sourceUrl\": \"https://levelbuilder-studio.code.org/v3/animations/PkH20_2tpk7B0m53R_p3pQ/31b7b585-9765-48d5-8135-14136a7b461c.png?version=gc3ZNV2l4kI73.10kx9k4Up.O_Mn59zf\",\r\n      \"frameSize\": {\r\n        \"x\": 73,\r\n        \"y\": 100\r\n      },\r\n      \"frameCount\": 1,\r\n      \"looping\": true,\r\n      \"frameDelay\": 12,\r\n      \"version\": \"gc3ZNV2l4kI73.10kx9k4Up.O_Mn59zf\"\r\n    },\r\n    \"fb21aae7-3c61-4615-99d8-60e7ac637c71\": {\r\n      \"name\": \"wheat\",\r\n      \"sourceUrl\": \"https://levelbuilder-studio.code.org/v3/animations/PkH20_2tpk7B0m53R_p3pQ/fb21aae7-3c61-4615-99d8-60e7ac637c71.png?version=5L2P2T4Yi_NQDgdM8zlUNNodFU_9gUUo\",\r\n      \"frameSize\": {\r\n        \"x\": 99,\r\n        \"y\": 100\r\n      },\r\n      \"frameCount\": 1,\r\n      \"looping\": true,\r\n      \"frameDelay\": 12,\r\n      \"version\": \"5L2P2T4Yi_NQDgdM8zlUNNodFU_9gUUo\"\r\n    }\r\n  }\r\n}",
    "hide_custom_blocks": "true",
    "use_default_sprites": "false",
    "auto_run_setup": "DRAW_LOOP",
    "parent_level_id": 14100,
    "markdown_instructions": "The alien was proud of its dancing skills on Mars, but now it can only move side-to-side.  \r\n\r\nCan you change the behavior inside the <xml> <block type=\"gamelab_addBehaviorSimple\" inline=\"true\">\r\n      <value name=\"SPRITE\">\r\n        <block type=\"sprite_variables_get\">\r\n          <title name=\"VAR\">alien1</title>\r\n        </block>\r\n      </value>\r\n    </block></xml> block to make it start spinning around?  ",
    "show_type_hints": "true",
    "instructions": "Change the behavior inside the `___ begins ___` block to make the alien start spinning around.",
    "include_shared_functions": "true",
    "block_pool": "gamelab",
<<<<<<< HEAD
=======
    "block_pools": [
      "GamelabJr"
    ],
>>>>>>> b3634612
    "contained_level_names": null,
    "preload_asset_list": null
  },
  "published": true,
  "notes": "",
  "audit_log": "[{\"changed_at\":\"2018-02-21 19:18:17 +0000\",\"changed\":[\"toolbox_blocks\"],\"changed_by_id\":255,\"changed_by_email\":\"ram@code.org\"},{\"changed_at\":\"2018-02-23 01:34:36 +0000\",\"changed\":[\"toolbox_blocks\"],\"changed_by_id\":255,\"changed_by_email\":\"ram@code.org\"},{\"changed_at\":\"2018-02-23 01:34:52 +0000\",\"changed\":[\"toolbox_blocks\"],\"changed_by_id\":255,\"changed_by_email\":\"ram@code.org\"},{\"changed_at\":\"2018-03-01 11:22:37 -0800\",\"changed\":[\"toolbox_blocks\",\"start_animations\",\"contained_level_names\"],\"changed_by_id\":2,\"changed_by_email\":\"ram+teacher@code.org\"},{\"changed_at\":\"2018-03-01 11:23:03 -0800\",\"changed\":[\"toolbox_blocks\",\"start_animations\",\"contained_level_names\",\"encrypted_examples\",\"custom_blocks\"],\"changed_by_id\":2,\"changed_by_email\":\"ram+teacher@code.org\"},{\"changed_at\":\"2018-03-01 11:24:03 -0800\",\"changed\":[\"toolbox_blocks\",\"start_animations\",\"contained_level_names\",\"encrypted_examples\",\"custom_blocks\"],\"changed_by_id\":2,\"changed_by_email\":\"ram+teacher@code.org\"},{\"changed_at\":\"2018-03-02 11:21:33 -0800\",\"changed\":[\"toolbox_blocks\",\"contained_level_names\",\"encrypted_examples\",\"custom_blocks\"],\"changed_by_id\":2,\"changed_by_email\":\"ram+teacher@code.org\"},{\"changed_at\":\"2018-03-02 11:22:59 -0800\",\"changed\":[\"toolbox_blocks\",\"contained_level_names\",\"encrypted_examples\"],\"changed_by_id\":2,\"changed_by_email\":\"ram+teacher@code.org\"},{\"changed_at\":\"2018-03-02 14:30:24 -0800\",\"changed\":[\"toolbox_blocks\",\"contained_level_names\",\"encrypted_examples\"],\"changed_by_id\":2,\"changed_by_email\":\"ram+teacher@code.org\"},{\"changed_at\":\"2018-03-02 15:11:30 -0800\",\"changed\":[\"toolbox_blocks\",\"contained_level_names\",\"encrypted_examples\",\"custom_blocks\"],\"changed_by_id\":2,\"changed_by_email\":\"ram+teacher@code.org\"},{\"changed_at\":\"2018-03-02 15:12:51 -0800\",\"changed\":[\"toolbox_blocks\",\"contained_level_names\",\"encrypted_examples\",\"custom_blocks\"],\"changed_by_id\":2,\"changed_by_email\":\"ram+teacher@code.org\"},{\"changed_at\":\"2018-03-02 15:16:55 -0800\",\"changed\":[\"toolbox_blocks\",\"contained_level_names\",\"encrypted_examples\",\"custom_blocks\"],\"changed_by_id\":2,\"changed_by_email\":\"ram+teacher@code.org\"},{\"changed_at\":\"2018-03-02 15:17:27 -0800\",\"changed\":[\"toolbox_blocks\",\"contained_level_names\",\"encrypted_examples\",\"custom_blocks\"],\"changed_by_id\":2,\"changed_by_email\":\"ram+teacher@code.org\"},{\"changed_at\":\"2018-03-02 15:18:40 -0800\",\"changed\":[\"toolbox_blocks\",\"contained_level_names\",\"encrypted_examples\",\"custom_blocks\"],\"changed_by_id\":2,\"changed_by_email\":\"ram+teacher@code.org\"},{\"changed_at\":\"2018-03-06 11:24:18 -0800\",\"changed\":[\"toolbox_blocks\"],\"changed_by_id\":2,\"changed_by_email\":\"ram+teacher@code.org\"},{\"changed_at\":\"2018-03-08 11:12:16 -0800\",\"changed\":[\"toolbox_blocks\"],\"changed_by_id\":2,\"changed_by_email\":\"ram+teacher@code.org\"},{\"changed_at\":\"2018-03-08 11:15:51 -0800\",\"changed\":[\"toolbox_blocks\"],\"changed_by_id\":2,\"changed_by_email\":\"ram+teacher@code.org\"},{\"changed_at\":\"2018-03-08 11:18:04 -0800\",\"changed\":[\"toolbox_blocks\"],\"changed_by_id\":2,\"changed_by_email\":\"ram+teacher@code.org\"},{\"changed_at\":\"2018-03-08 11:21:22 -0800\",\"changed\":[\"toolbox_blocks\"],\"changed_by_id\":2,\"changed_by_email\":\"ram+teacher@code.org\"},{\"changed_at\":\"2018-03-08 11:24:13 -0800\",\"changed\":[\"toolbox_blocks\"],\"changed_by_id\":2,\"changed_by_email\":\"ram+teacher@code.org\"},{\"changed_at\":\"2018-03-08 11:42:39 -0800\",\"changed\":[\"toolbox_blocks\"],\"changed_by_id\":2,\"changed_by_email\":\"ram+teacher@code.org\"},{\"changed_at\":\"2018-03-09 14:39:09 -0800\",\"changed\":[\"toolbox_blocks\",\"custom_blocks\",\"contained_level_names\"],\"changed_by_id\":2,\"changed_by_email\":\"ram+teacher@code.org\"},{\"changed_at\":\"2018-03-09 14:39:43 -0800\",\"changed\":[\"toolbox_blocks\",\"contained_level_names\",\"encrypted_examples\",\"custom_helper_library\"],\"changed_by_id\":2,\"changed_by_email\":\"ram+teacher@code.org\"},{\"changed_at\":\"2018-03-09 14:40:26 -0800\",\"changed\":[\"toolbox_blocks\",\"contained_level_names\",\"encrypted_examples\",\"custom_helper_library\"],\"changed_by_id\":2,\"changed_by_email\":\"ram+teacher@code.org\"},{\"changed_at\":\"2018-03-09 14:42:14 -0800\",\"changed\":[\"toolbox_blocks\",\"contained_level_names\",\"encrypted_examples\",\"custom_helper_library\"],\"changed_by_id\":2,\"changed_by_email\":\"ram+teacher@code.org\"},{\"changed_at\":\"2018-03-12 15:46:16 -0700\",\"changed\":[\"toolbox_blocks\",\"custom_blocks\",\"contained_level_names\",\"encrypted_examples\"],\"changed_by_id\":2,\"changed_by_email\":\"ram+teacher@code.org\"},{\"changed_at\":\"2018-03-13 18:43:01 -0700\",\"changed\":[\"toolbox_blocks\",\"start_animations\",\"contained_level_names\",\"encrypted_examples\"],\"changed_by_id\":2,\"changed_by_email\":\"ram+teacher@code.org\"},{\"changed_at\":\"2018-03-22 11:47:07 -0700\",\"changed\":[\"toolbox_blocks\",\"contained_level_names\"],\"changed_by_id\":2,\"changed_by_email\":\"ram+teacher@code.org\"},{\"changed_at\":\"2018-03-22 11:48:56 -0700\",\"changed\":[\"toolbox_blocks\",\"contained_level_names\",\"encrypted_examples\",\"hide_custom_blocks\"],\"changed_by_id\":2,\"changed_by_email\":\"ram+teacher@code.org\"},{\"changed_at\":\"2018-03-22 11:49:07 -0700\",\"changed\":[\"toolbox_blocks\",\"contained_level_names\",\"encrypted_examples\",\"hide_custom_blocks\"],\"changed_by_id\":2,\"changed_by_email\":\"ram+teacher@code.org\"},{\"changed_at\":\"2018-03-22 12:50:40 -0700\",\"changed\":[\"toolbox_blocks\",\"contained_level_names\",\"encrypted_examples\",\"hide_custom_blocks\"],\"changed_by_id\":2,\"changed_by_email\":\"ram+teacher@code.org\"},{\"changed_at\":\"2018-03-22 17:30:08 -0700\",\"changed\":[\"toolbox_blocks\",\"hide_animation_mode\",\"contained_level_names\",\"encrypted_examples\"],\"changed_by_id\":2,\"changed_by_email\":\"ram+teacher@code.org\"},{\"changed_at\":\"2018-03-22 18:21:03 -0700\",\"changed\":[\"toolbox_blocks\"],\"changed_by_id\":2,\"changed_by_email\":\"ram+teacher@code.org\"},{\"changed_at\":\"2018-03-23 16:15:40 -0700\",\"changed\":[\"toolbox_blocks\",\"contained_level_names\"],\"changed_by_id\":2,\"changed_by_email\":\"ram+teacher@code.org\"},{\"changed_at\":\"2018-03-26 14:54:18 -0700\",\"changed\":[\"toolbox_blocks\"],\"changed_by_id\":2,\"changed_by_email\":\"ram+teacher@code.org\"},{\"changed_at\":\"2018-03-26 14:56:12 -0700\",\"changed\":[\"toolbox_blocks\"],\"changed_by_id\":2,\"changed_by_email\":\"ram+teacher@code.org\"},{\"changed_at\":\"2018-03-28 00:57:34 +0000\",\"changed\":[\"toolbox_blocks\"],\"changed_by_id\":255,\"changed_by_email\":\"ram@code.org\"},{\"changed_at\":\"2018-03-28 00:58:08 +0000\",\"changed\":[\"toolbox_blocks\"],\"changed_by_id\":255,\"changed_by_email\":\"ram@code.org\"},{\"changed_at\":\"2018-03-28 00:58:26 +0000\",\"changed\":[\"toolbox_blocks\"],\"changed_by_id\":255,\"changed_by_email\":\"ram@code.org\"},{\"changed_at\":\"2018-03-28 18:40:17 +0000\",\"changed\":[\"toolbox_blocks\"],\"changed_by_id\":255,\"changed_by_email\":\"ram@code.org\"},{\"changed_at\":\"2018-03-30 16:44:27 +0000\",\"changed\":[\"toolbox_blocks\",\"custom_blocks\",\"custom_helper_library\",\"contained_level_names\"],\"changed_by_id\":182,\"changed_by_email\":\"ryan@code.org\"},{\"changed_at\":\"2018-03-30 16:45:28 +0000\",\"changed\":[\"toolbox_blocks\",\"custom_blocks\",\"contained_level_names\",\"encrypted_examples\"],\"changed_by_id\":182,\"changed_by_email\":\"ryan@code.org\"},{\"changed_at\":\"2018-03-30 16:46:37 +0000\",\"changed\":[\"toolbox_blocks\",\"custom_blocks\",\"custom_helper_library\",\"contained_level_names\",\"encrypted_examples\"],\"changed_by_id\":182,\"changed_by_email\":\"ryan@code.org\"},{\"changed_at\":\"2018-03-30 16:52:41 +0000\",\"changed\":[\"toolbox_blocks\",\"custom_blocks\",\"contained_level_names\",\"encrypted_examples\"],\"changed_by_id\":182,\"changed_by_email\":\"ryan@code.org\"},{\"changed_at\":\"2018-03-30 17:01:10 +0000\",\"changed\":[\"toolbox_blocks\",\"custom_blocks\",\"contained_level_names\",\"encrypted_examples\",\"custom_helper_library\"],\"changed_by_id\":182,\"changed_by_email\":\"ryan@code.org\"},{\"changed_at\":\"2018-03-30 17:02:04 +0000\",\"changed\":[\"toolbox_blocks\",\"custom_blocks\",\"contained_level_names\",\"encrypted_examples\",\"custom_helper_library\"],\"changed_by_id\":182,\"changed_by_email\":\"ryan@code.org\"},{\"changed_at\":\"2018-03-30 19:16:49 +0000\",\"changed\":[\"toolbox_blocks\",\"custom_blocks\",\"contained_level_names\",\"encrypted_examples\"],\"changed_by_id\":182,\"changed_by_email\":\"ryan@code.org\"},{\"changed_at\":\"2018-04-04 23:08:29 +0000\",\"changed\":[\"toolbox_blocks\",\"start_animations\",\"contained_level_names\"],\"changed_by_id\":182,\"changed_by_email\":\"ryan@code.org\"},{\"changed_at\":\"2018-04-04 23:08:51 +0000\",\"changed\":[\"toolbox_blocks\",\"start_animations\",\"contained_level_names\",\"encrypted_examples\"],\"changed_by_id\":182,\"changed_by_email\":\"ryan@code.org\"},{\"changed_at\":\"2018-04-04 23:14:23 +0000\",\"changed\":[\"toolbox_blocks\",\"start_animations\",\"contained_level_names\",\"encrypted_examples\"],\"changed_by_id\":182,\"changed_by_email\":\"ryan@code.org\"},{\"changed_at\":\"2018-04-04 23:19:08 +0000\",\"changed\":[\"toolbox_blocks\",\"start_animations\",\"contained_level_names\",\"encrypted_examples\"],\"changed_by_id\":182,\"changed_by_email\":\"ryan@code.org\"},{\"changed_at\":\"2018-04-04 23:23:56 +0000\",\"changed\":[\"toolbox_blocks\",\"custom_blocks\",\"custom_helper_library\",\"contained_level_names\",\"encrypted_examples\"],\"changed_by_id\":182,\"changed_by_email\":\"ryan@code.org\"},{\"changed_at\":\"2018-04-05 01:14:30 +0000\",\"changed\":[\"toolbox_blocks\",\"custom_blocks\",\"custom_helper_library\",\"contained_level_names\",\"encrypted_examples\"],\"changed_by_id\":182,\"changed_by_email\":\"ryan@code.org\"},{\"changed_at\":\"2018-04-05 01:19:10 +0000\",\"changed\":[\"toolbox_blocks\",\"start_animations\",\"contained_level_names\",\"encrypted_examples\"],\"changed_by_id\":182,\"changed_by_email\":\"ryan@code.org\"},{\"changed_at\":\"2018-04-05 01:24:30 +0000\",\"changed\":[\"toolbox_blocks\",\"start_animations\",\"contained_level_names\",\"encrypted_examples\"],\"changed_by_id\":182,\"changed_by_email\":\"ryan@code.org\"},{\"changed_at\":\"2018-04-20 23:51:01 +0000\",\"changed\":[\"toolbox_blocks\",\"contained_level_names\"],\"changed_by_id\":255,\"changed_by_email\":\"ram@code.org\"},{\"changed_at\":\"2018-04-23 20:23:10 +0000\",\"changed\":[\"toolbox_blocks\",\"custom_blocks\",\"contained_level_names\",\"encrypted_examples\"],\"changed_by_id\":182,\"changed_by_email\":\"ryan@code.org\"},{\"changed_at\":\"2018-04-23 21:31:11 +0000\",\"changed\":[\"toolbox_blocks\",\"custom_blocks\",\"contained_level_names\",\"encrypted_examples\"],\"changed_by_id\":182,\"changed_by_email\":\"ryan@code.org\"},{\"changed_at\":\"2018-04-23 21:32:51 +0000\",\"changed\":[\"toolbox_blocks\",\"custom_blocks\",\"custom_helper_library\",\"contained_level_names\",\"encrypted_examples\"],\"changed_by_id\":182,\"changed_by_email\":\"ryan@code.org\"},{\"changed_at\":\"2018-04-23 21:33:56 +0000\",\"changed\":[\"toolbox_blocks\"],\"changed_by_id\":182,\"changed_by_email\":\"ryan@code.org\"},{\"changed_at\":\"2018-04-23 21:35:02 +0000\",\"changed\":[\"toolbox_blocks\",\"contained_level_names\"],\"changed_by_id\":182,\"changed_by_email\":\"ryan@code.org\"},{\"changed_at\":\"2018-04-23 21:39:26 +0000\",\"changed\":[\"toolbox_blocks\",\"custom_blocks\",\"custom_helper_library\",\"contained_level_names\",\"encrypted_examples\"],\"changed_by_id\":182,\"changed_by_email\":\"ryan@code.org\"},{\"changed_at\":\"2018-04-23 22:25:30 +0000\",\"changed\":[\"toolbox_blocks\",\"custom_blocks\",\"custom_helper_library\",\"contained_level_names\",\"encrypted_examples\"],\"changed_by_id\":182,\"changed_by_email\":\"ryan@code.org\"},{\"changed_at\":\"2018-04-23 22:26:46 +0000\",\"changed\":[\"toolbox_blocks\",\"custom_blocks\",\"contained_level_names\",\"encrypted_examples\"],\"changed_by_id\":182,\"changed_by_email\":\"ryan@code.org\"},{\"changed_at\":\"2018-04-23 22:27:28 +0000\",\"changed\":[\"toolbox_blocks\",\"custom_blocks\",\"contained_level_names\",\"encrypted_examples\"],\"changed_by_id\":182,\"changed_by_email\":\"ryan@code.org\"},{\"changed_at\":\"2018-04-23 22:28:55 +0000\",\"changed\":[\"toolbox_blocks\",\"custom_blocks\",\"contained_level_names\",\"encrypted_examples\"],\"changed_by_id\":182,\"changed_by_email\":\"ryan@code.org\"},{\"changed_at\":\"2018-04-23 22:30:08 +0000\",\"changed\":[\"toolbox_blocks\",\"custom_blocks\",\"contained_level_names\"],\"changed_by_id\":182,\"changed_by_email\":\"ryan@code.org\"},{\"changed_at\":\"2018-04-24 17:19:08 +0000\",\"changed\":[\"toolbox_blocks\",\"custom_blocks\",\"custom_helper_library\",\"contained_level_names\",\"encrypted_examples\"],\"changed_by_id\":182,\"changed_by_email\":\"ryan@code.org\"},{\"changed_at\":\"2018-04-24 17:19:57 +0000\",\"changed\":[\"toolbox_blocks\",\"custom_helper_library\",\"contained_level_names\",\"encrypted_examples\"],\"changed_by_id\":182,\"changed_by_email\":\"ryan@code.org\"},{\"changed_at\":\"2018-04-24 17:21:20 +0000\",\"changed\":[\"toolbox_blocks\",\"custom_helper_library\",\"contained_level_names\",\"encrypted_examples\"],\"changed_by_id\":182,\"changed_by_email\":\"ryan@code.org\"},{\"changed_at\":\"2018-04-24 17:22:28 +0000\",\"changed\":[\"toolbox_blocks\",\"custom_blocks\",\"contained_level_names\",\"encrypted_examples\"],\"changed_by_id\":182,\"changed_by_email\":\"ryan@code.org\"},{\"changed_at\":\"2018-04-24 17:24:05 +0000\",\"changed\":[\"toolbox_blocks\",\"custom_helper_library\",\"contained_level_names\",\"encrypted_examples\"],\"changed_by_id\":182,\"changed_by_email\":\"ryan@code.org\"},{\"changed_at\":\"2018-04-24 17:24:33 +0000\",\"changed\":[\"toolbox_blocks\",\"custom_helper_library\",\"contained_level_names\",\"encrypted_examples\"],\"changed_by_id\":182,\"changed_by_email\":\"ryan@code.org\"},{\"changed_at\":\"2018-04-24 18:37:19 +0000\",\"changed\":[\"toolbox_blocks\",\"custom_blocks\",\"custom_helper_library\",\"contained_level_names\",\"encrypted_examples\"],\"changed_by_id\":182,\"changed_by_email\":\"ryan@code.org\"},{\"changed_at\":\"2018-04-24 19:46:38 +0000\",\"changed\":[\"toolbox_blocks\",\"custom_blocks\",\"custom_helper_library\",\"contained_level_names\",\"encrypted_examples\"],\"changed_by_id\":182,\"changed_by_email\":\"ryan@code.org\"},{\"changed_at\":\"2018-04-24 19:47:08 +0000\",\"changed\":[\"toolbox_blocks\",\"custom_blocks\",\"contained_level_names\",\"encrypted_examples\"],\"changed_by_id\":182,\"changed_by_email\":\"ryan@code.org\"},{\"changed_at\":\"2018-04-25 02:53:25 +0000\",\"changed\":[\"toolbox_blocks\",\"custom_blocks\",\"custom_helper_library\",\"contained_level_names\"],\"changed_by_id\":182,\"changed_by_email\":\"ryan@code.org\"},{\"changed_at\":\"2018-04-25 02:54:48 +0000\",\"changed\":[\"toolbox_blocks\",\"custom_helper_library\",\"contained_level_names\",\"encrypted_examples\"],\"changed_by_id\":182,\"changed_by_email\":\"ryan@code.org\"},{\"changed_at\":\"2018-04-25 02:56:44 +0000\",\"changed\":[\"toolbox_blocks\",\"custom_helper_library\",\"contained_level_names\",\"encrypted_examples\"],\"changed_by_id\":182,\"changed_by_email\":\"ryan@code.org\"},{\"changed_at\":\"2018-04-25 03:00:30 +0000\",\"changed\":[\"toolbox_blocks\",\"custom_blocks\",\"custom_helper_library\",\"contained_level_names\",\"encrypted_examples\"],\"changed_by_id\":182,\"changed_by_email\":\"ryan@code.org\"},{\"changed_at\":\"2018-04-25 03:03:28 +0000\",\"changed\":[\"toolbox_blocks\",\"custom_blocks\",\"custom_helper_library\",\"contained_level_names\",\"encrypted_examples\"],\"changed_by_id\":182,\"changed_by_email\":\"ryan@code.org\"},{\"changed_at\":\"2018-04-25 03:05:57 +0000\",\"changed\":[\"toolbox_blocks\",\"custom_blocks\",\"contained_level_names\",\"encrypted_examples\"],\"changed_by_id\":182,\"changed_by_email\":\"ryan@code.org\"},{\"changed_at\":\"2018-04-25 03:06:55 +0000\",\"changed\":[\"toolbox_blocks\",\"custom_helper_library\",\"contained_level_names\",\"encrypted_examples\"],\"changed_by_id\":182,\"changed_by_email\":\"ryan@code.org\"},{\"changed_at\":\"2018-04-25 03:07:05 +0000\",\"changed\":[\"toolbox_blocks\",\"custom_helper_library\",\"contained_level_names\",\"encrypted_examples\"],\"changed_by_id\":182,\"changed_by_email\":\"ryan@code.org\"},{\"changed_at\":\"2018-04-25 03:07:47 +0000\",\"changed\":[\"toolbox_blocks\",\"custom_helper_library\",\"contained_level_names\",\"encrypted_examples\"],\"changed_by_id\":182,\"changed_by_email\":\"ryan@code.org\"},{\"changed_at\":\"2018-04-25 03:11:15 +0000\",\"changed\":[\"toolbox_blocks\",\"custom_blocks\",\"contained_level_names\",\"encrypted_examples\"],\"changed_by_id\":182,\"changed_by_email\":\"ryan@code.org\"},{\"changed_at\":\"2018-04-25 03:17:34 +0000\",\"changed\":[\"toolbox_blocks\",\"custom_blocks\",\"custom_helper_library\",\"contained_level_names\",\"encrypted_examples\"],\"changed_by_id\":182,\"changed_by_email\":\"ryan@code.org\"},{\"changed_at\":\"2018-04-25 03:23:03 +0000\",\"changed\":[\"toolbox_blocks\",\"custom_helper_library\",\"contained_level_names\",\"encrypted_examples\"],\"changed_by_id\":182,\"changed_by_email\":\"ryan@code.org\"},{\"changed_at\":\"2018-04-25 03:24:15 +0000\",\"changed\":[\"toolbox_blocks\",\"custom_helper_library\",\"contained_level_names\",\"encrypted_examples\"],\"changed_by_id\":182,\"changed_by_email\":\"ryan@code.org\"},{\"changed_at\":\"2018-04-25 17:07:24 +0000\",\"changed\":[\"toolbox_blocks\",\"custom_blocks\",\"custom_helper_library\",\"contained_level_names\",\"encrypted_examples\"],\"changed_by_id\":182,\"changed_by_email\":\"ryan@code.org\"},{\"changed_at\":\"2018-04-25 17:10:42 +0000\",\"changed\":[\"toolbox_blocks\",\"custom_helper_library\",\"contained_level_names\",\"encrypted_examples\"],\"changed_by_id\":182,\"changed_by_email\":\"ryan@code.org\"},{\"changed_at\":\"2018-04-25 17:15:27 +0000\",\"changed\":[\"toolbox_blocks\",\"custom_helper_library\",\"contained_level_names\",\"encrypted_examples\"],\"changed_by_id\":182,\"changed_by_email\":\"ryan@code.org\"},{\"changed_at\":\"2018-04-25 17:27:35 +0000\",\"changed\":[\"toolbox_blocks\",\"custom_helper_library\",\"contained_level_names\",\"encrypted_examples\"],\"changed_by_id\":182,\"changed_by_email\":\"ryan@code.org\"},{\"changed_at\":\"2018-04-25 17:28:05 +0000\",\"changed\":[\"toolbox_blocks\",\"custom_helper_library\",\"contained_level_names\",\"encrypted_examples\"],\"changed_by_id\":182,\"changed_by_email\":\"ryan@code.org\"},{\"changed_at\":\"2018-04-25 17:28:36 +0000\",\"changed\":[\"toolbox_blocks\",\"custom_helper_library\",\"contained_level_names\",\"encrypted_examples\"],\"changed_by_id\":182,\"changed_by_email\":\"ryan@code.org\"},{\"changed_at\":\"2018-04-25 17:29:15 +0000\",\"changed\":[\"toolbox_blocks\",\"custom_helper_library\",\"contained_level_names\",\"encrypted_examples\"],\"changed_by_id\":182,\"changed_by_email\":\"ryan@code.org\"},{\"changed_at\":\"2018-04-25 17:31:25 +0000\",\"changed\":[\"toolbox_blocks\",\"custom_blocks\",\"custom_helper_library\",\"contained_level_names\",\"encrypted_examples\"],\"changed_by_id\":182,\"changed_by_email\":\"ryan@code.org\"},{\"changed_at\":\"2018-04-25 17:36:01 +0000\",\"changed\":[\"toolbox_blocks\",\"custom_blocks\",\"custom_helper_library\",\"contained_level_names\",\"encrypted_examples\"],\"changed_by_id\":182,\"changed_by_email\":\"ryan@code.org\"},{\"changed_at\":\"2018-04-25 17:37:12 +0000\",\"changed\":[\"toolbox_blocks\",\"custom_blocks\",\"contained_level_names\",\"encrypted_examples\"],\"changed_by_id\":182,\"changed_by_email\":\"ryan@code.org\"},{\"changed_at\":\"2018-04-25 17:43:27 +0000\",\"changed\":[\"toolbox_blocks\",\"custom_blocks\",\"custom_helper_library\",\"contained_level_names\",\"encrypted_examples\"],\"changed_by_id\":182,\"changed_by_email\":\"ryan@code.org\"},{\"changed_at\":\"2018-04-25 17:44:24 +0000\",\"changed\":[\"toolbox_blocks\",\"custom_blocks\",\"contained_level_names\",\"encrypted_examples\"],\"changed_by_id\":182,\"changed_by_email\":\"ryan@code.org\"},{\"changed_at\":\"2018-04-25 17:49:16 +0000\",\"changed\":[\"toolbox_blocks\",\"custom_blocks\",\"custom_helper_library\",\"contained_level_names\",\"encrypted_examples\"],\"changed_by_id\":182,\"changed_by_email\":\"ryan@code.org\"},{\"changed_at\":\"2018-04-25 17:53:02 +0000\",\"changed\":[\"toolbox_blocks\",\"contained_level_names\",\"encrypted_examples\"],\"changed_by_id\":182,\"changed_by_email\":\"ryan@code.org\"},{\"changed_at\":\"2018-04-25 17:58:05 +0000\",\"changed\":[\"toolbox_blocks\",\"custom_helper_library\",\"contained_level_names\",\"encrypted_examples\"],\"changed_by_id\":182,\"changed_by_email\":\"ryan@code.org\"},{\"changed_at\":\"2018-04-25 23:23:28 +0000\",\"changed\":[\"toolbox_blocks\"],\"changed_by_id\":182,\"changed_by_email\":\"ryan@code.org\"},{\"changed_at\":\"2018-04-25 23:24:05 +0000\",\"changed\":[\"toolbox_blocks\",\"contained_level_names\"],\"changed_by_id\":182,\"changed_by_email\":\"ryan@code.org\"},{\"changed_at\":\"2018-04-25 23:29:35 +0000\",\"changed\":[\"toolbox_blocks\",\"contained_level_names\",\"encrypted_examples\"],\"changed_by_id\":182,\"changed_by_email\":\"ryan@code.org\"},{\"changed_at\":\"2018-04-25 23:31:17 +0000\",\"changed\":[\"toolbox_blocks\",\"contained_level_names\",\"encrypted_examples\",\"start_blocks\"],\"changed_by_id\":182,\"changed_by_email\":\"ryan@code.org\"},{\"changed_at\":\"2018-04-25 23:32:14 +0000\",\"changed\":[\"toolbox_blocks\",\"contained_level_names\",\"encrypted_examples\",\"start_blocks\"],\"changed_by_id\":182,\"changed_by_email\":\"ryan@code.org\"},{\"changed_at\":\"2018-04-26 00:08:30 +0000\",\"changed\":[\"toolbox_blocks\",\"custom_blocks\",\"custom_helper_library\",\"contained_level_names\",\"encrypted_examples\",\"start_blocks\"],\"changed_by_id\":182,\"changed_by_email\":\"ryan@code.org\"},{\"changed_at\":\"2018-04-26 00:10:05 +0000\",\"changed\":[\"toolbox_blocks\",\"custom_helper_library\",\"contained_level_names\",\"encrypted_examples\",\"start_blocks\"],\"changed_by_id\":182,\"changed_by_email\":\"ryan@code.org\"},{\"changed_at\":\"2018-04-26 00:10:38 +0000\",\"changed\":[\"toolbox_blocks\",\"custom_helper_library\",\"contained_level_names\",\"encrypted_examples\",\"start_blocks\"],\"changed_by_id\":182,\"changed_by_email\":\"ryan@code.org\"},{\"changed_at\":\"2018-04-26 00:11:45 +0000\",\"changed\":[\"toolbox_blocks\",\"custom_helper_library\",\"contained_level_names\",\"encrypted_examples\",\"start_blocks\"],\"changed_by_id\":182,\"changed_by_email\":\"ryan@code.org\"},{\"changed_at\":\"2018-04-26 00:12:55 +0000\",\"changed\":[\"toolbox_blocks\",\"custom_helper_library\",\"contained_level_names\",\"encrypted_examples\",\"start_blocks\"],\"changed_by_id\":182,\"changed_by_email\":\"ryan@code.org\"},{\"changed_at\":\"2018-04-26 00:15:02 +0000\",\"changed\":[\"toolbox_blocks\",\"custom_helper_library\",\"contained_level_names\",\"encrypted_examples\",\"start_blocks\"],\"changed_by_id\":182,\"changed_by_email\":\"ryan@code.org\"},{\"changed_at\":\"2018-04-26 00:15:38 +0000\",\"changed\":[\"toolbox_blocks\",\"custom_helper_library\",\"contained_level_names\",\"encrypted_examples\",\"start_blocks\"],\"changed_by_id\":182,\"changed_by_email\":\"ryan@code.org\"},{\"changed_at\":\"2018-04-26 00:16:57 +0000\",\"changed\":[\"toolbox_blocks\",\"custom_helper_library\",\"contained_level_names\",\"encrypted_examples\",\"start_blocks\"],\"changed_by_id\":182,\"changed_by_email\":\"ryan@code.org\"},{\"changed_at\":\"2018-04-26 00:17:43 +0000\",\"changed\":[\"toolbox_blocks\",\"custom_helper_library\",\"contained_level_names\",\"encrypted_examples\",\"start_blocks\"],\"changed_by_id\":182,\"changed_by_email\":\"ryan@code.org\"},{\"changed_at\":\"2018-04-26 00:18:30 +0000\",\"changed\":[\"toolbox_blocks\",\"custom_helper_library\",\"contained_level_names\",\"encrypted_examples\",\"start_blocks\"],\"changed_by_id\":182,\"changed_by_email\":\"ryan@code.org\"},{\"changed_at\":\"2018-04-26 19:50:55 +0000\",\"changed\":[\"toolbox_blocks\",\"start_animations\",\"contained_level_names\",\"encrypted_examples\",\"start_blocks\"],\"changed_by_id\":182,\"changed_by_email\":\"ryan@code.org\"},{\"changed_at\":\"2018-04-26 19:56:41 +0000\",\"changed\":[\"toolbox_blocks\",\"start_animations\",\"contained_level_names\",\"encrypted_examples\",\"start_blocks\"],\"changed_by_id\":182,\"changed_by_email\":\"ryan@code.org\"},{\"changed_at\":\"2018-05-01 18:35:38 +0000\",\"changed\":[\"start_blocks\",\"toolbox_blocks\",\"custom_blocks\",\"contained_level_names\"],\"changed_by_id\":182,\"changed_by_email\":\"ryan@code.org\"},{\"changed_at\":\"2018-05-02 16:26:48 +0000\",\"changed\":[\"toolbox_blocks\"],\"changed_by_id\":182,\"changed_by_email\":\"ryan@code.org\"},{\"changed_at\":\"2018-05-02 16:31:21 +0000\",\"changed\":[\"start_blocks\",\"toolbox_blocks\",\"custom_blocks\",\"contained_level_names\"],\"changed_by_id\":182,\"changed_by_email\":\"ryan@code.org\"},{\"changed_at\":\"2018-05-02 16:32:45 +0000\",\"changed\":[\"start_blocks\",\"toolbox_blocks\",\"custom_blocks\",\"contained_level_names\",\"encrypted_examples\"],\"changed_by_id\":182,\"changed_by_email\":\"ryan@code.org\"},{\"changed_at\":\"2018-05-02 16:35:25 +0000\",\"changed\":[\"start_blocks\",\"toolbox_blocks\",\"custom_blocks\",\"custom_helper_library\",\"contained_level_names\",\"encrypted_examples\"],\"changed_by_id\":182,\"changed_by_email\":\"ryan@code.org\"},{\"changed_at\":\"2018-05-02 16:37:28 +0000\",\"changed\":[\"start_blocks\",\"toolbox_blocks\",\"custom_helper_library\",\"contained_level_names\",\"encrypted_examples\"],\"changed_by_id\":182,\"changed_by_email\":\"ryan@code.org\"},{\"changed_at\":\"2018-05-02 16:38:18 +0000\",\"changed\":[\"start_blocks\",\"toolbox_blocks\",\"contained_level_names\",\"encrypted_examples\"],\"changed_by_id\":182,\"changed_by_email\":\"ryan@code.org\"},{\"changed_at\":\"2018-05-02 17:47:00 +0000\",\"changed\":[\"start_blocks\",\"toolbox_blocks\",\"start_animations\",\"contained_level_names\",\"encrypted_examples\"],\"changed_by_id\":182,\"changed_by_email\":\"ryan@code.org\"},{\"changed_at\":\"2018-05-02 18:00:53 +0000\",\"changed\":[\"start_blocks\",\"toolbox_blocks\",\"contained_level_names\",\"encrypted_examples\"],\"changed_by_id\":182,\"changed_by_email\":\"ryan@code.org\"},{\"changed_at\":\"2018-05-02 18:01:59 +0000\",\"changed\":[\"start_blocks\",\"toolbox_blocks\",\"contained_level_names\",\"encrypted_examples\"],\"changed_by_id\":182,\"changed_by_email\":\"ryan@code.org\"},{\"changed_at\":\"2018-05-02 22:31:17 +0000\",\"changed\":[\"start_blocks\",\"toolbox_blocks\",\"hide_custom_blocks\",\"contained_level_names\"],\"changed_by_id\":182,\"changed_by_email\":\"ryan@code.org\"},{\"changed_at\":\"2018-05-02 23:07:25 +0000\",\"changed\":[\"start_blocks\",\"toolbox_blocks\",\"custom_blocks\",\"contained_level_names\",\"encrypted_examples\"],\"changed_by_id\":182,\"changed_by_email\":\"ryan@code.org\"},{\"changed_at\":\"2018-05-02 23:37:20 +0000\",\"changed\":[\"start_blocks\",\"toolbox_blocks\",\"custom_blocks\",\"custom_helper_library\",\"contained_level_names\",\"encrypted_examples\"],\"changed_by_id\":182,\"changed_by_email\":\"ryan@code.org\"},{\"changed_at\":\"2018-05-02 23:38:03 +0000\",\"changed\":[\"start_blocks\",\"toolbox_blocks\",\"contained_level_names\",\"encrypted_examples\"],\"changed_by_id\":182,\"changed_by_email\":\"ryan@code.org\"},{\"changed_at\":\"2018-05-02 23:38:54 +0000\",\"changed\":[\"start_blocks\",\"toolbox_blocks\",\"custom_blocks\",\"contained_level_names\",\"encrypted_examples\"],\"changed_by_id\":182,\"changed_by_email\":\"ryan@code.org\"},{\"changed_at\":\"2018-05-03 17:05:51 +0000\",\"changed\":[\"start_blocks\",\"toolbox_blocks\",\"contained_level_names\"],\"changed_by_id\":182,\"changed_by_email\":\"ryan@code.org\"},{\"changed_at\":\"2018-05-04 00:46:00 +0000\",\"changed\":[\"start_blocks\",\"toolbox_blocks\",\"contained_level_names\"],\"changed_by_id\":1,\"changed_by_email\":\"josh@code.org\"},{\"changed_at\":\"2018-05-04 19:22:00 +0000\",\"changed\":[\"start_blocks\",\"toolbox_blocks\",\"custom_blocks\",\"contained_level_names\",\"encrypted_examples\"],\"changed_by_id\":182,\"changed_by_email\":\"ryan@code.org\"},{\"changed_at\":\"2018-05-04 19:30:07 +0000\",\"changed\":[\"start_blocks\",\"toolbox_blocks\",\"contained_level_names\",\"encrypted_examples\"],\"changed_by_id\":182,\"changed_by_email\":\"ryan@code.org\"},{\"changed_at\":\"2018-05-08 17:19:25 +0000\",\"changed\":[\"start_blocks\",\"toolbox_blocks\",\"custom_helper_library\",\"contained_level_names\"],\"changed_by_id\":182,\"changed_by_email\":\"ryan@code.org\"},{\"changed_at\":\"2018-05-08 17:19:50 +0000\",\"changed\":[\"start_blocks\",\"toolbox_blocks\",\"custom_helper_library\",\"contained_level_names\",\"encrypted_examples\"],\"changed_by_id\":182,\"changed_by_email\":\"ryan@code.org\"},{\"changed_at\":\"2018-05-08 22:22:54 +0000\",\"changed\":[\"start_blocks\",\"toolbox_blocks\",\"contained_level_names\"],\"changed_by_id\":182,\"changed_by_email\":\"ryan@code.org\"},{\"changed_at\":\"2018-05-08 22:26:35 +0000\",\"changed\":[\"start_blocks\",\"toolbox_blocks\",\"contained_level_names\",\"encrypted_examples\"],\"changed_by_id\":182,\"changed_by_email\":\"ryan@code.org\"},{\"changed_at\":\"2018-05-08 22:30:08 +0000\",\"changed\":[\"start_blocks\",\"toolbox_blocks\",\"contained_level_names\"],\"changed_by_id\":182,\"changed_by_email\":\"ryan@code.org\"},{\"changed_at\":\"2018-05-08 22:31:36 +0000\",\"changed\":[\"start_blocks\",\"toolbox_blocks\",\"contained_level_names\",\"encrypted_examples\"],\"changed_by_id\":182,\"changed_by_email\":\"ryan@code.org\"},{\"changed_at\":\"2018-05-08 23:09:54 +0000\",\"changed\":[\"start_blocks\",\"toolbox_blocks\",\"contained_level_names\"],\"changed_by_id\":182,\"changed_by_email\":\"ryan@code.org\"},{\"changed_at\":\"2018-05-08 23:10:55 +0000\",\"changed\":[\"start_blocks\",\"toolbox_blocks\",\"hide_custom_blocks\",\"contained_level_names\",\"encrypted_examples\"],\"changed_by_id\":182,\"changed_by_email\":\"ryan@code.org\"},{\"changed_at\":\"2018-05-08 23:11:58 +0000\",\"changed\":[\"start_blocks\",\"toolbox_blocks\",\"contained_level_names\",\"encrypted_examples\"],\"changed_by_id\":182,\"changed_by_email\":\"ryan@code.org\"},{\"changed_at\":\"2018-05-08 23:12:43 +0000\",\"changed\":[\"start_blocks\",\"toolbox_blocks\",\"contained_level_names\",\"encrypted_examples\",\"markdown_instructions\"],\"changed_by_id\":182,\"changed_by_email\":\"ryan@code.org\"},{\"changed_at\":\"2018-05-08 23:14:02 +0000\",\"changed\":[\"start_blocks\",\"toolbox_blocks\",\"markdown_instructions\",\"contained_level_names\"],\"changed_by_id\":182,\"changed_by_email\":\"ryan@code.org\"},{\"changed_at\":\"2018-05-08 23:17:27 +0000\",\"changed\":[\"start_blocks\",\"toolbox_blocks\",\"free_play\",\"contained_level_names\",\"encrypted_examples\"],\"changed_by_id\":182,\"changed_by_email\":\"ryan@code.org\"},{\"changed_at\":\"2018-05-09 00:07:57 +0000\",\"changed\":[\"toolbox_blocks\"],\"changed_by_id\":182,\"changed_by_email\":\"ryan@code.org\"},{\"changed_at\":\"2018-05-09 00:09:23 +0000\",\"changed\":[\"toolbox_blocks\"],\"changed_by_id\":182,\"changed_by_email\":\"ryan@code.org\"},{\"changed_at\":\"2018-05-09 00:12:17 +0000\",\"changed\":[\"toolbox_blocks\"],\"changed_by_id\":182,\"changed_by_email\":\"ryan@code.org\"},{\"changed_at\":\"2018-05-09 17:43:25 +0000\",\"changed\":[\"start_blocks\",\"toolbox_blocks\",\"hide_custom_blocks\",\"contained_level_names\"],\"changed_by_id\":182,\"changed_by_email\":\"ryan@code.org\"},{\"changed_at\":\"2018-05-19 00:50:22 +0000\",\"changed\":[\"start_blocks\",\"toolbox_blocks\",\"custom_blocks\",\"contained_level_names\"],\"changed_by_id\":53,\"changed_by_email\":\"test5@code.org\"},{\"changed_at\":\"2018-06-06 00:35:27 +0000\",\"changed\":[\"start_blocks\"],\"changed_by_id\":182,\"changed_by_email\":\"ryan@code.org\"},{\"changed_at\":\"2018-06-06 00:46:20 +0000\",\"changed\":[\"toolbox_blocks\"],\"changed_by_id\":182,\"changed_by_email\":\"ryan@code.org\"},{\"changed_at\":\"2018-06-06 01:12:14 +0000\",\"changed\":[\"start_blocks\",\"toolbox_blocks\",\"custom_blocks\",\"custom_helper_library\",\"contained_level_names\"],\"changed_by_id\":182,\"changed_by_email\":\"ryan@code.org\"},{\"changed_at\":\"2018-06-07 19:08:37 +0000\",\"changed\":[\"start_blocks\",\"toolbox_blocks\",\"use_modal_function_editor\",\"custom_helper_library\",\"contained_level_names\"],\"changed_by_id\":182,\"changed_by_email\":\"ryan@code.org\"},{\"changed_at\":\"2018-06-07 19:09:35 +0000\",\"changed\":[\"start_blocks\",\"toolbox_blocks\",\"custom_blocks\",\"contained_level_names\",\"encrypted_examples\"],\"changed_by_id\":182,\"changed_by_email\":\"ryan@code.org\"},{\"changed_at\":\"2018-06-07 21:43:04 +0000\",\"changed\":[\"start_blocks\",\"toolbox_blocks\",\"contained_level_names\",\"encrypted_examples\"],\"changed_by_id\":182,\"changed_by_email\":\"ryan@code.org\"},{\"changed_at\":\"2018-06-07 21:43:27 +0000\",\"changed\":[\"start_blocks\"],\"changed_by_id\":182,\"changed_by_email\":\"ryan@code.org\"},{\"changed_at\":\"2018-06-11 16:13:25 +0000\",\"changed\":[\"start_blocks\",\"toolbox_blocks\",\"contained_level_names\"],\"changed_by_id\":182,\"changed_by_email\":\"ryan@code.org\"},{\"changed_at\":\"2018-06-11 16:13:58 +0000\",\"changed\":[\"start_blocks\",\"toolbox_blocks\",\"markdown_instructions\",\"contained_level_names\",\"encrypted_examples\"],\"changed_by_id\":182,\"changed_by_email\":\"ryan@code.org\"},{\"changed_at\":\"2018-06-12 00:00:03 +0000\",\"changed\":[\"start_blocks\",\"toolbox_blocks\",\"contained_level_names\"],\"changed_by_id\":63,\"changed_by_email\":\"kiki@code.org\"},{\"changed_at\":\"2018-06-13 19:56:06 +0000\",\"changed\":[\"start_blocks\",\"toolbox_blocks\",\"markdown_instructions\",\"contained_level_names\"],\"changed_by_id\":63,\"changed_by_email\":\"kiki@code.org\"},{\"changed_at\":\"2018-06-13 20:15:11 +0000\",\"changed\":[\"start_blocks\",\"toolbox_blocks\",\"contained_level_names\",\"encrypted_examples\",\"instructions\"],\"changed_by_id\":63,\"changed_by_email\":\"kiki@code.org\"},{\"changed_at\":\"2018-06-27 23:24:18 +0000\",\"changed\":[\"start_blocks\"],\"changed_by_id\":568,\"changed_by_email\":\"meilani.eyre@code.org\"},{\"changed_at\":\"2018-06-28 15:34:28 +0000\",\"changed\":[\"start_blocks\"],\"changed_by_id\":568,\"changed_by_email\":\"meilani.eyre@code.org\"},{\"changed_at\":\"2018-09-04 20:59:21 +0000\",\"changed\":[\"start_blocks\",\"toolbox_blocks\",\"contained_level_names\"],\"changed_by_id\":831,\"changed_by_email\":\"mike.harvey@code.org\"},{\"changed_at\":\"2018-10-03 03:55:30 +0000\",\"changed\":[\"start_blocks\",\"toolbox_blocks\",\"include_shared_functions\",\"contained_level_names\"],\"changed_by_id\":1,\"changed_by_email\":\"josh@code.org\"},{\"changed_at\":\"2018-10-03 03:56:37 +0000\",\"changed\":[\"start_blocks\"],\"changed_by_id\":1,\"changed_by_email\":\"josh@code.org\"}]",
  "level_concept_difficulty": {
    "sequencing": 1,
    "debugging": 1,
    "repeat_loops": 1,
    "repeat_until_while": 1,
    "events": 1,
    "variables": 1,
    "functions": 2
  }
}]]></config>
  <blocks>
    <start_blocks>
      <xml>
        <block type="when_run" deletable="false" movable="false">
          <next>
            <block type="gamelab_setBackground">
              <value name="COLOR">
                <block type="colour_picker">
                  <title name="COLOUR">#999999</title>
                </block>
              </value>
              <next>
                <block type="gamelab_createNewSprite" deletable="false">
                  <title name="NAME">alien1</title>
                  <title name="COSTUME">"blue alien"</title>
                  <value name="LOCATION">
                    <block type="gamelab_location_picker" deletable="false">
                      <title name="LOCATION">{"x":200,"y":200}</title>
                    </block>
                  </value>
                </block>
              </next>
            </block>
          </next>
        </block>
        <block type="gamelab_clickedOn">
          <value name="SPRITE">
            <block type="sprite_variables_get">
              <title name="VAR">alien1</title>
            </block>
          </value>
          <next>
            <block type="gamelab_addBehaviorSimple">
              <value name="SPRITE">
                <block type="sprite_variables_get">
                  <title name="VAR">alien1</title>
                </block>
              </value>
              <value name="BEHAVIOR">
                <block type="gamelab_behavior_get">
                  <mutation/>
                  <title name="VAR">patrolling</title>
                </block>
              </value>
            </block>
          </next>
        </block>
        <block type="behavior_definition" editable="false" usercreated="true">
          <mutation>
            <arg name="this sprite" type="Sprite"/>
          </mutation>
          <title name="NAME">shrinking</title>
          <statement name="STACK">
            <block type="gamelab_changePropBy">
              <title name="PROPERTY">"scale"</title>
              <value name="SPRITE">
                <block type="sprite_parameter_get">
                  <title name="VAR">this sprite</title>
                </block>
              </value>
              <value name="VAL">
                <block type="math_number">
                  <title name="NUM">-1</title>
                </block>
              </value>
            </block>
          </statement>
        </block>
        <block type="behavior_definition" editable="false" usercreated="true">
          <mutation>
            <arg name="this sprite" type="Sprite"/>
            <description>Moves back and forth in one direction. To change the direction a sprite is patrolling, change its "movement direction"</description>
          </mutation>
          <title name="NAME">patrolling</title>
          <statement name="STACK">
            <block type="gamelab_moveForward">
              <value name="SPRITE">
                <block type="sprite_parameter_get">
                  <title name="VAR">this sprite</title>
                </block>
              </value>
              <value name="DISTANCE">
                <block type="math_number">
                  <title name="NUM">5</title>
                </block>
              </value>
              <next>
                <block type="controls_if">
                  <value name="IF0">
                    <block type="gamelab_isTouchingEdges">
                      <value name="SPRITE">
                        <block type="sprite_parameter_get">
                          <title name="VAR">this sprite</title>
                        </block>
                      </value>
                    </block>
                  </value>
                  <statement name="DO0">
                    <block type="gamelab_edgesDisplace">
                      <value name="SPRITE">
                        <block type="sprite_parameter_get">
                          <title name="VAR">this sprite</title>
                        </block>
                      </value>
                      <next>
                        <block type="gamelab_changePropBy">
                          <title name="PROPERTY">"direction"</title>
                          <value name="SPRITE">
                            <block type="sprite_parameter_get">
                              <title name="VAR">this sprite</title>
                            </block>
                          </value>
                          <value name="VAL">
                            <block type="math_number">
                              <title name="NUM">180</title>
                            </block>
                          </value>
                        </block>
                      </next>
                    </block>
                  </statement>
                </block>
              </next>
            </block>
          </statement>
        </block>
        <block type="behavior_definition" editable="false" usercreated="true">
          <mutation>
            <arg name="this sprite" type="Sprite"/>
          </mutation>
          <title name="NAME">wandering</title>
          <statement name="STACK">
            <block type="controls_if">
              <value name="IF0">
                <block type="logic_compare">
                  <title name="OP">EQ</title>
                  <value name="A">
                    <block type="math_random_int">
                      <value name="FROM">
                        <block type="math_number">
                          <title name="NUM">0</title>
                        </block>
                      </value>
                      <value name="TO">
                        <block type="math_number">
                          <title name="NUM">5</title>
                        </block>
                      </value>
                    </block>
                  </value>
                  <value name="B">
                    <block type="math_number">
                      <title name="NUM">0</title>
                    </block>
                  </value>
                </block>
              </value>
              <statement name="DO0">
                <block type="gamelab_changePropBy">
                  <title name="PROPERTY">"direction"</title>
                  <value name="SPRITE">
                    <block type="sprite_parameter_get">
                      <title name="VAR">this sprite</title>
                    </block>
                  </value>
                  <value name="VAL">
                    <block type="math_random_int">
                      <value name="FROM">
                        <block type="math_number">
                          <title name="NUM">-25</title>
                        </block>
                      </value>
                      <value name="TO">
                        <block type="math_number">
                          <title name="NUM">25</title>
                        </block>
                      </value>
                    </block>
                  </value>
                </block>
              </statement>
              <next>
                <block type="gamelab_moveForward">
                  <value name="SPRITE">
                    <block type="sprite_parameter_get">
                      <title name="VAR">this sprite</title>
                    </block>
                  </value>
                  <value name="DISTANCE">
                    <block type="math_number">
                      <title name="NUM">1</title>
                    </block>
                  </value>
                  <next>
                    <block type="controls_if">
                      <value name="IF0">
                        <block type="gamelab_isTouchingEdges">
                          <value name="SPRITE">
                            <block type="sprite_parameter_get">
                              <title name="VAR">this sprite</title>
                            </block>
                          </value>
                        </block>
                      </value>
                      <statement name="DO0">
                        <block type="gamelab_edgesDisplace">
                          <value name="SPRITE">
                            <block type="sprite_parameter_get">
                              <title name="VAR">this sprite</title>
                            </block>
                          </value>
                          <next>
                            <block type="gamelab_changePropBy">
                              <title name="PROPERTY">"direction"</title>
                              <value name="SPRITE">
                                <block type="sprite_parameter_get">
                                  <title name="VAR">this sprite</title>
                                </block>
                              </value>
                              <value name="VAL">
                                <block type="math_random_int">
                                  <value name="FROM">
                                    <block type="math_number">
                                      <title name="NUM">135</title>
                                    </block>
                                  </value>
                                  <value name="TO">
                                    <block type="math_number">
                                      <title name="NUM">225</title>
                                    </block>
                                  </value>
                                </block>
                              </value>
                            </block>
                          </next>
                        </block>
                      </statement>
                    </block>
                  </next>
                </block>
              </next>
            </block>
          </statement>
        </block>
        <block type="behavior_definition" editable="false" usercreated="true">
          <mutation>
            <arg name="this sprite" type="Sprite"/>
          </mutation>
          <title name="NAME">growing</title>
          <statement name="STACK">
            <block type="gamelab_changePropBy">
              <title name="PROPERTY">"scale"</title>
              <value name="SPRITE">
                <block type="sprite_parameter_get">
                  <title name="VAR">this sprite</title>
                </block>
              </value>
              <value name="VAL">
                <block type="math_number">
                  <title name="NUM">1</title>
                </block>
              </value>
            </block>
          </statement>
        </block>
        <block type="behavior_definition" editable="false" usercreated="true">
          <mutation>
            <arg name="this sprite" type="Sprite"/>
          </mutation>
          <title name="NAME">jittering</title>
          <statement name="STACK">
            <block type="gamelab_changePropBy">
              <title name="PROPERTY">"scale"</title>
              <value name="SPRITE">
                <block type="sprite_parameter_get">
                  <title name="VAR">this sprite</title>
                </block>
              </value>
              <value name="VAL">
                <block type="math_random_int">
                  <value name="FROM">
                    <block type="math_number">
                      <title name="NUM">-1</title>
                    </block>
                  </value>
                  <value name="TO">
                    <block type="math_number">
                      <title name="NUM">1</title>
                    </block>
                  </value>
                </block>
              </value>
            </block>
          </statement>
        </block>
        <block type="behavior_definition" editable="false" usercreated="true">
          <mutation>
            <arg name="this sprite" type="Sprite"/>
          </mutation>
          <title name="NAME">moving east</title>
          <statement name="STACK">
            <block type="gamelab_moveInDirection">
              <title name="DIRECTION">"East"</title>
              <value name="SPRITE">
                <block type="sprite_parameter_get">
                  <title name="VAR">this sprite</title>
                </block>
              </value>
              <value name="DISTANCE">
                <block type="math_number">
                  <title name="NUM">5</title>
                </block>
              </value>
            </block>
          </statement>
        </block>
        <block type="behavior_definition" editable="false" usercreated="true">
          <mutation>
            <arg name="this sprite" type="Sprite"/>
          </mutation>
          <title name="NAME">moving north</title>
          <statement name="STACK">
            <block type="gamelab_moveInDirection">
              <title name="DIRECTION">"North"</title>
              <value name="SPRITE">
                <block type="sprite_parameter_get">
                  <title name="VAR">this sprite</title>
                </block>
              </value>
              <value name="DISTANCE">
                <block type="math_number">
                  <title name="NUM">5</title>
                </block>
              </value>
            </block>
          </statement>
        </block>
        <block type="behavior_definition" editable="false" usercreated="true">
          <mutation>
            <arg name="this sprite" type="Sprite"/>
          </mutation>
          <title name="NAME">moving south</title>
          <statement name="STACK">
            <block type="gamelab_moveInDirection">
              <title name="DIRECTION">"South"</title>
              <value name="SPRITE">
                <block type="sprite_parameter_get">
                  <title name="VAR">this sprite</title>
                </block>
              </value>
              <value name="DISTANCE">
                <block type="math_number">
                  <title name="NUM">5</title>
                </block>
              </value>
            </block>
          </statement>
        </block>
        <block type="behavior_definition" editable="false" usercreated="true">
          <mutation>
            <arg name="this sprite" type="Sprite"/>
          </mutation>
          <title name="NAME">moving west</title>
          <statement name="STACK">
            <block type="gamelab_moveInDirection">
              <title name="DIRECTION">"West"</title>
              <value name="SPRITE">
                <block type="sprite_parameter_get">
                  <title name="VAR">this sprite</title>
                </block>
              </value>
              <value name="DISTANCE">
                <block type="math_number">
                  <title name="NUM">5</title>
                </block>
              </value>
            </block>
          </statement>
        </block>
        <block type="behavior_definition" editable="false">
          <mutation>
            <arg name="this sprite" type="Sprite"/>
          </mutation>
          <title name="NAME">spinning right</title>
          <statement name="STACK">
            <block type="gamelab_turn">
              <title name="DIRECTION">"right"</title>
              <value name="SPRITE">
                <block type="sprite_parameter_get">
                  <title name="VAR">this sprite</title>
                </block>
              </value>
              <value name="N">
                <block type="math_number">
                  <title name="NUM">6</title>
                </block>
              </value>
            </block>
          </statement>
        </block>
        <block type="behavior_definition" deletable="false" movable="false" editable="false">
          <mutation>
            <arg name="this sprite" type="Sprite"/>
            <description>rotate a sprite to its left</description>
          </mutation>
          <title name="NAME">spinning left</title>
          <statement name="STACK">
            <block type="gamelab_turn">
              <title name="DIRECTION">"left"</title>
              <value name="SPRITE">
                <block type="sprite_parameter_get">
                  <title name="VAR">this sprite</title>
                </block>
              </value>
              <value name="N">
                <block type="math_number">
                  <title name="NUM">6</title>
                </block>
              </value>
            </block>
          </statement>
        </block>
        <block type="behavior_definition" deletable="false" movable="false" editable="false">
          <mutation>
            <arg name="this sprite" type="Sprite"/>
            <description>move a sprite horizontally, reversing direction if it touches the edges of the screen</description>
          </mutation>
          <title name="NAME">swimming left and right</title>
          <statement name="STACK">
            <block type="controls_if">
              <mutation elseif="1"/>
              <value name="IF0">
                <block type="logic_compare">
                  <title name="OP">EQ</title>
                  <value name="A">
                    <block type="gamelab_getProp">
                      <title name="PROPERTY">"direction"</title>
                      <value name="SPRITE">
                        <block type="sprite_parameter_get">
                          <title name="VAR">this sprite</title>
                        </block>
                      </value>
                    </block>
                  </value>
                  <value name="B">
                    <block type="math_number">
                      <title name="NUM">0</title>
                    </block>
                  </value>
                </block>
              </value>
              <statement name="DO0">
                <block type="gamelab_mirrorSprite">
                  <title name="DIRECTION">"right"</title>
                  <value name="SPRITE">
                    <block type="sprite_parameter_get">
                      <title name="VAR">this sprite</title>
                    </block>
                  </value>
                </block>
              </statement>
              <value name="IF1">
                <block type="logic_compare">
                  <title name="OP">EQ</title>
                  <value name="A">
                    <block type="gamelab_getProp">
                      <title name="PROPERTY">"direction"</title>
                      <value name="SPRITE">
                        <block type="sprite_parameter_get">
                          <title name="VAR">this sprite</title>
                        </block>
                      </value>
                    </block>
                  </value>
                  <value name="B">
                    <block type="math_number">
                      <title name="NUM">180</title>
                    </block>
                  </value>
                </block>
              </value>
              <statement name="DO1">
                <block type="gamelab_mirrorSprite">
                  <title name="DIRECTION">"left"</title>
                  <value name="SPRITE">
                    <block type="sprite_parameter_get">
                      <title name="VAR">this sprite</title>
                    </block>
                  </value>
                </block>
              </statement>
              <next>
                <block type="gamelab_moveForward">
                  <value name="SPRITE">
                    <block type="sprite_parameter_get">
                      <title name="VAR">this sprite</title>
                    </block>
                  </value>
                  <value name="DISTANCE">
                    <block type="math_number">
                      <title name="NUM">5</title>
                    </block>
                  </value>
                  <next>
                    <block type="controls_if">
                      <value name="IF0">
                        <block type="gamelab_isTouchingEdges">
                          <value name="SPRITE">
                            <block type="sprite_parameter_get">
                              <title name="VAR">this sprite</title>
                            </block>
                          </value>
                        </block>
                      </value>
                      <statement name="DO0">
                        <block type="gamelab_edgesDisplace">
                          <value name="SPRITE">
                            <block type="sprite_parameter_get">
                              <title name="VAR">this sprite</title>
                            </block>
                          </value>
                          <next>
                            <block type="gamelab_changePropBy">
                              <title name="PROPERTY">"direction"</title>
                              <value name="SPRITE">
                                <block type="sprite_parameter_get">
                                  <title name="VAR">this sprite</title>
                                </block>
                              </value>
                              <value name="VAL">
                                <block type="math_number">
                                  <title name="NUM">180</title>
                                </block>
                              </value>
                            </block>
                          </next>
                        </block>
                      </statement>
                    </block>
                  </next>
                </block>
              </next>
            </block>
          </statement>
        </block>
      </xml>
    </start_blocks>
    <toolbox_blocks>
      <xml>
        <category name="Sprites">
          <block type="gamelab_createNewSprite" inline="false">
            <title name="NAME">alien2</title>
            <title name="COSTUME">"pink alien"</title>
            <value name="LOCATION">
              <block type="gamelab_location_picker">
                <title name="LOCATION">{"x":57,"y":222}</title>
              </block>
            </value>
          </block>
          <block type="sprite_variables_get">
            <title name="VAR">alien2</title>
          </block>
          <block type="gamelab_setTint" inline="true">
            <value name="THIS">
              <block type="sprite_variables_get">
                <title name="VAR">alien2</title>
              </block>
            </value>
            <value name="COLOR">
              <block type="colour_picker">
                <title name="COLOUR">#ff0000</title>
              </block>
            </value>
          </block>
          <block type="gamelab_removeTint" inline="true">
            <value name="THIS">
              <block type="sprite_variables_get">
                <title name="VAR">alien2</title>
              </block>
            </value>
          </block>
        </category>
        <category name="Behaviors">
          <block type="gamelab_addBehaviorSimple" inline="true">
            <value name="SPRITE">
              <block type="sprite_variables_get">
                <title name="VAR">alien1</title>
              </block>
            </value>
          </block>
          <block type="gamelab_removeBehaviorSimple" inline="true">
            <value name="SPRITE">
              <block type="sprite_variables_get">
                <title name="VAR">alien1</title>
              </block>
            </value>
          </block>
          <block type="gamelab_removeAllBehaviors" inline="true">
            <value name="SPRITE">
              <block type="sprite_variables_get">
                <title name="VAR">alien1</title>
              </block>
            </value>
          </block>
          <block type="gamelab_behavior_get">
            <title name="VAR">spinning right</title>
          </block>
          <block type="gamelab_behavior_get">
            <title name="VAR">growing</title>
          </block>
          <block type="gamelab_behavior_get">
            <title name="VAR">jittering</title>
          </block>
          <block type="gamelab_behavior_get">
            <title name="VAR">shrinking</title>
          </block>
          <block type="gamelab_behavior_get">
            <title name="VAR">patrolling</title>
          </block>
          <block type="gamelab_behavior_get">
            <title name="VAR">moving north</title>
          </block>
          <block type="gamelab_behavior_get">
            <title name="VAR">moving east</title>
          </block>
          <block type="gamelab_behavior_get">
            <title name="VAR">moving south</title>
          </block>
          <block type="gamelab_behavior_get">
            <title name="VAR">moving west</title>
          </block>
          <block type="gamelab_behavior_get">
            <title name="VAR">wandering</title>
          </block>
        </category>
        <category name="Events">
          <block type="gamelab_clickedOn" inline="true">
            <value name="SPRITE">
              <block type="sprite_variables_get">
                <title name="VAR">alien2</title>
              </block>
            </value>
          </block>
        </category>
        <category name="Comments">
          <block type="gamelab_comment">
            <title name="COMMENT"/>
          </block>
        </category>
      </xml>
    </toolbox_blocks>
  </blocks>
</GamelabJr><|MERGE_RESOLUTION|>--- conflicted
+++ resolved
@@ -53,12 +53,9 @@
     "instructions": "Change the behavior inside the `___ begins ___` block to make the alien start spinning around.",
     "include_shared_functions": "true",
     "block_pool": "gamelab",
-<<<<<<< HEAD
-=======
     "block_pools": [
       "GamelabJr"
     ],
->>>>>>> b3634612
     "contained_level_names": null,
     "preload_asset_list": null
   },
