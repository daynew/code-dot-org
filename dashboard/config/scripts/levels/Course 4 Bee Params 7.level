<Karel>
  <config><![CDATA[{
  "game_id": 25,
  "created_at": "2014-11-04T22:09:41.000Z",
  "level_num": "custom",
  "user_id": 1,
  "properties": {
    "skin": "bee",
    "maze": "[[0,0,0,0,0,0,0,0],[0,0,0,0,2,0,0,0],[0,0,0,0,1,0,0,0],[0,0,1,1,1,1,1,0],[0,0,0,0,1,0,0,0],[0,0,0,0,1,1,1,0],[0,0,1,1,1,0,0,0],[0,0,0,0,0,0,0,0]]",
    "initial_dirt": "[[0,0,0,0,0,0,0,0],[0,0,0,0,0,0,0,0],[0,0,0,0,0,0,0,0],[0,0,1,0,0,0,2,0],[0,0,0,0,0,0,0,0],[0,0,0,0,0,0,4,0],[0,0,3,0,0,0,0,0],[0,0,0,0,0,0,0,0]]",
    "final_dirt": "[[0,0,0,0,0,0,0,0],[0,0,0,0,0,0,0,0],[0,0,0,0,0,0,0,0],[0,0,0,0,0,0,0,0],[0,0,0,0,0,0,0,0],[0,0,0,0,0,0,0,0],[0,0,0,0,0,0,0,0],[0,0,0,0,0,0,0,0]]",
    "is_k1": "false",
    "skip_instructions_popup": "true",
    "disable_param_editing": "false",
    "disable_variable_editing": "true",
    "start_direction": "2",
    "step_mode": "0",
    "nectar_goal": "10",
    "flower_type": "redWithNectar",
    "ideal": "32",
<<<<<<< HEAD
    "instructions": "Try using your new function to collect all of this nectar."
=======
    "instructions": "Try using your new function to collect all of this nectar.",
    "maze_data": null,
    "use_modal_function_editor": "true",
    "use_contract_editor": "false"
>>>>>>> bf24ae7a
  }
}]]></config>
  <blocks>
    <start_blocks>
      <xml>
        <block type="when_run" deletable="false" movable="false"/>
        <block type="procedures_defnoreturn">
          <mutation>
            <arg name="direction"/>
          </mutation>
          <title name="NAME">get 5 nectar</title>
          <statement name="STACK">
            <block type="controls_if" inline="false">
              <mutation else="1"/>
              <value name="IF0">
                <block type="logic_compare" inline="true" movable="false">
                  <title name="OP">EQ</title>
                  <value name="A">
                    <block type="variables_get" movable="false">
                      <title name="VAR">direction</title>
                    </block>
                  </value>
                  <value name="B">
                    <block type="math_number">
                      <title name="NUM">0</title>
                    </block>
                  </value>
                </block>
              </value>
              <statement name="DO0">
                <block type="maze_turn">
                  <title name="DIR">turnLeft</title>
                </block>
              </statement>
              <statement name="ELSE">
                <block type="maze_turn">
                  <title name="DIR">turnRight</title>
                </block>
              </statement>
              <next>
                <block type="maze_move">
                  <title name="DIR">moveForward</title>
                  <next>
                    <block type="maze_move">
                      <title name="DIR">moveForward</title>
                      <next>
                        <block type="controls_repeat_ext" inline="true">
                          <value name="TIMES">
                            <block type="math_number">
                              <title name="NUM">5</title>
                            </block>
                          </value>
                          <statement name="DO">
                            <block type="maze_nectar"/>
                          </statement>
                          <next>
                            <block type="maze_move">
                              <title name="DIR">moveBackward</title>
                              <next>
                                <block type="maze_move">
                                  <title name="DIR">moveBackward</title>
                                  <next>
                                    <block type="controls_if" inline="false">
                                      <mutation else="1"/>
                                      <value name="IF0">
                                        <block type="logic_compare" inline="true" movable="false">
                                          <title name="OP">EQ</title>
                                          <value name="A">
                                            <block type="variables_get" movable="false">
                                              <title name="VAR">direction</title>
                                            </block>
                                          </value>
                                          <value name="B">
                                            <block type="math_number" movable="false">
                                              <title name="NUM">0</title>
                                            </block>
                                          </value>
                                        </block>
                                      </value>
                                      <statement name="DO0">
                                        <block type="maze_turn">
                                          <title name="DIR">turnRight</title>
                                        </block>
                                      </statement>
                                      <statement name="ELSE">
                                        <block type="maze_turn">
                                          <title name="DIR">turnLeft</title>
                                        </block>
                                      </statement>
                                    </block>
                                  </next>
                                </block>
                              </next>
                            </block>
                          </next>
                        </block>
                      </next>
                    </block>
                  </next>
                </block>
              </next>
            </block>
          </statement>
        </block>
      </xml>
    </start_blocks>
    <toolbox_blocks>
      <xml>
        <block type="maze_move">
          <title name="DIR">moveForward</title>
        </block>
        <block type="maze_turn">
          <title name="DIR">turnLeft</title>
        </block>
        <block type="maze_turn">
          <title name="DIR">turnRight</title>
        </block>
        <block type="maze_nectar"/>
        <block type="controls_repeat_ext" inline="true">
          <value name="TIMES">
            <block type="math_number">
              <title name="NUM">???</title>
            </block>
          </value>
        </block>
        <block type="procedures_callnoreturn" inline="false">
          <mutation name="get 5 nectar">
            <arg name="direction"/>
          </mutation>
          <value name="ARG0">
            <block type="math_number">
              <title name="NUM">0</title>
            </block>
          </value>
        </block>
        <block type="procedures_defnoreturn">
          <mutation>
            <arg name="direction"/>
          </mutation>
          <title name="NAME">get 5 nectar</title>
        </block>
        <block type="math_number">
          <title name="NUM">0</title>
        </block>
      </xml>
    </toolbox_blocks>
  </blocks>
</Karel><|MERGE_RESOLUTION|>--- conflicted
+++ resolved
@@ -18,14 +18,10 @@
     "nectar_goal": "10",
     "flower_type": "redWithNectar",
     "ideal": "32",
-<<<<<<< HEAD
-    "instructions": "Try using your new function to collect all of this nectar."
-=======
     "instructions": "Try using your new function to collect all of this nectar.",
     "maze_data": null,
     "use_modal_function_editor": "true",
     "use_contract_editor": "false"
->>>>>>> bf24ae7a
   }
 }]]></config>
   <blocks>
