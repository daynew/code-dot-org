<Artist>
  <config><![CDATA[{
  "game_id": 23,
  "created_at": "2014-11-03T17:43:07.000Z",
  "level_num": "custom",
  "user_id": 16,
  "properties": {
    "skin": "artist",
    "is_k1": "false",
    "skip_instructions_popup": "false",
    "disable_param_editing": "true",
    "disable_variable_editing": "true",
    "start_direction": "90",
    "x": "210",
    "y": "220",
    "free_play": "false",
    "impressive": "false",
    "slider_speed": ".7",
    "ideal": "11",
    "use_modal_function_editor": "false",
    "instructions": "If you turn a little bit more or less than you normally would for a shape, it creates a neat effect. Try using some of the code from the last level, but turning 89 degrees to create this twisted square spiral.",
    "use_contract_editor": "false",
    "embed": "false",
    "markdown_instructions": "If you turn a little bit more or less than you normally would for a shape, it creates a neat effect. \r\n\r\nTry using some of the code from the last level, but turning 89 degrees to create this twisted square spiral.\r\n\r\n<br/>\r\n<h5>\r\n<details>\r\n<summary>Help me with angles</summary>\r\n![](https://images.code.org/dede4ee3f1698a385a3a8e404d5758b4-image-1439254128944.gif)\r\n![](https://images.code.org/c24a3fdc9e5e31b4e943f749a18b7996-image-1439254361981.png)\r\n</details>\r\n</h5>",
    "contract_highlight": "false",
    "contract_collapse": "false",
    "examples_highlight": "false",
    "examples_collapse": "false",
    "definition_highlight": "false",
    "definition_collapse": "false",
    "disable_examples": "false",
    "disable_sharing": "false",
    "examples_required": "false",
    "never_autoplay_video": "false"
  },
<<<<<<< HEAD
  "published": false,
  "level_concept_difficulty": {
    "sequencing": 3,
    "for_loops": 4,
    "variables": 3
  }
=======
  "published": true,
  "notes": ""
>>>>>>> 8ee5d8fc
}]]></config>
  <blocks>
    <start_blocks>
      <xml>
        <block type="when_run" deletable="false" movable="false">
          <next>
            <block type="draw_colour" inline="true" id="draw-color">
              <value name="COLOUR">
                <block type="colour_picker">
                  <title name="COLOUR">#0000cd</title>
                </block>
              </value>
            </block>
          </next>
        </block>
      </xml>
    </start_blocks>
    <toolbox_blocks>
      <xml>
        <category name="Actions">
          <block type="draw_move" inline="true">
            <title name="DIR">moveForward</title>
            <value name="VALUE">
              <block type="math_number">
                <title name="NUM">100</title>
              </block>
            </value>
          </block>
          <block type="draw_turn" inline="true">
            <title name="DIR">turnRight</title>
            <value name="VALUE">
              <block type="math_number">
                <title name="NUM">90</title>
              </block>
            </value>
          </block>
        </category>
        <category name="Math">
          <block type="math_number">
            <title name="NUM">0</title>
          </block>
        </category>
        <category name="Loops">
          <block type="controls_repeat_ext" inline="true"/>
          <block type="controls_for_counter" inline="true">
            <mutation counter="counter"/>
            <value name="FROM">
              <block type="math_number">
                <title name="NUM">1</title>
              </block>
            </value>
            <value name="TO">
              <block type="math_number">
                <title name="NUM">100</title>
              </block>
            </value>
            <value name="BY">
              <block type="math_number">
                <title name="NUM">10</title>
              </block>
            </value>
          </block>
          <block type="variables_get">
            <title name="VAR">counter</title>
          </block>
        </category>
        <category name="Brushes">
          <block type="draw_width" inline="false">
            <value name="WIDTH">
              <block type="math_number">
                <title name="NUM">1</title>
              </block>
            </value>
          </block>
          <block type="draw_colour" inline="true">
            <value name="COLOUR">
              <block type="colour_picker">
                <title name="COLOUR">#0000cd</title>
              </block>
            </value>
          </block>
          <block type="draw_colour" inline="true">
            <value name="COLOUR">
              <block type="colour_random"/>
            </value>
          </block>
          <block type="alpha" inline="true" id="alpha">
            <value name="VALUE">
              <block type="math_number_dropdown">
                <title name="NUM" config="100,90,80,70,60,50,40,30,20,10,0">100</title>
              </block>
            </value>
          </block>
          <block type="draw_colour" inline="true" id="draw-color">
            <value name="COLOUR">
              <block type="colour_rgb" inline="false">
                <value name="RED">
                  <block type="math_number">
                    <title name="NUM">255</title>
                  </block>
                </value>
                <value name="GREEN">
                  <block type="math_number">
                    <title name="NUM">255</title>
                  </block>
                </value>
                <value name="BLUE">
                  <block type="math_number">
                    <title name="NUM">255</title>
                  </block>
                </value>
              </block>
            </value>
          </block>
        </category>
      </xml>
    </toolbox_blocks>
    <recommended_blocks>
      <xml>
        <block type="controls_for_counter" inline="true">
          <mutation counter="counter"/>
          <value name="FROM">
            <block type="math_number">
              <title name="NUM">15</title>
            </block>
          </value>
          <value name="TO">
            <block type="math_number">
              <title name="NUM">300</title>
            </block>
          </value>
          <value name="BY">
            <block type="math_number">
              <title name="NUM">15</title>
            </block>
          </value>
        </block>
        <block type="draw_move" inline="true">
          <title name="DIR">moveForward</title>
          <value name="VALUE">
            <block type="variables_get">
              <title name="VAR">counter</title>
            </block>
          </value>
        </block>
        <block type="draw_turn_by_constant">
          <title name="DIR">turnLeft</title>
          <title name="VALUE">89</title>
        </block>
      </xml>
    </recommended_blocks>
    <solution_blocks>
      <xml>
        <block type="when_run" deletable="false" movable="false">
          <next>
            <block type="draw_colour" inline="true" id="draw-color">
              <value name="COLOUR">
                <block type="colour_picker">
                  <title name="COLOUR">#0000cd</title>
                </block>
              </value>
              <next>
                <block type="controls_for_counter" inline="true">
                  <mutation counter="counter"/>
                  <value name="FROM">
                    <block type="math_number">
                      <title name="NUM">15</title>
                    </block>
                  </value>
                  <value name="TO">
                    <block type="math_number">
                      <title name="NUM">300</title>
                    </block>
                  </value>
                  <value name="BY">
                    <block type="math_number">
                      <title name="NUM">15</title>
                    </block>
                  </value>
                  <statement name="DO">
                    <block type="draw_move" inline="true">
                      <title name="DIR">moveForward</title>
                      <value name="VALUE">
                        <block type="variables_get">
                          <title name="VAR">counter</title>
                        </block>
                      </value>
                      <next>
                        <block type="draw_turn" inline="true">
                          <title name="DIR">turnLeft</title>
                          <value name="VALUE">
                            <block type="math_number">
                              <title name="NUM">89</title>
                            </block>
                          </value>
                        </block>
                      </next>
                    </block>
                  </statement>
                </block>
              </next>
            </block>
          </next>
        </block>
      </xml>
    </solution_blocks>
  </blocks>
</Artist><|MERGE_RESOLUTION|>--- conflicted
+++ resolved
@@ -33,17 +33,13 @@
     "examples_required": "false",
     "never_autoplay_video": "false"
   },
-<<<<<<< HEAD
-  "published": false,
+  "published": true,
   "level_concept_difficulty": {
     "sequencing": 3,
     "for_loops": 4,
     "variables": 3
-  }
-=======
-  "published": true,
+  },
   "notes": ""
->>>>>>> 8ee5d8fc
 }]]></config>
   <blocks>
     <start_blocks>
