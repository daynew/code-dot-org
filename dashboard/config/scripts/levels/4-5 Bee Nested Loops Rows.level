--- conflicted
+++ resolved
@@ -69,8 +69,7 @@
         </block>
         <block type="maze_nectar"/>
       </xml>
-<<<<<<< HEAD
-    </required_blocks>
+    </recommended_blocks>
     <solution_blocks>
       <xml>
         <block type="when_run" deletable="false" movable="false">
@@ -115,8 +114,5 @@
         </block>
       </xml>
     </solution_blocks>
-=======
-    </recommended_blocks>
->>>>>>> faa1532f
   </blocks>
 </Karel>