--- conflicted
+++ resolved
@@ -72,8 +72,7 @@
           </statement>
         </block>
       </xml>
-<<<<<<< HEAD
-    </required_blocks>
+    </recommended_blocks>
     <solution_blocks>
       <xml>
         <block type="when_run" deletable="false" movable="false">
@@ -113,8 +112,5 @@
         </block>
       </xml>
     </solution_blocks>
-=======
-    </recommended_blocks>
->>>>>>> faa1532f
   </blocks>
 </Karel>