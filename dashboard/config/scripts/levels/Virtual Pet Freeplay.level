--- conflicted
+++ resolved
@@ -54,9 +54,6 @@
     "instructions": "Freeplay: What more can you make your giraffe do? ",
     "block_pool": "gamelab",
     "contained_level_names": null,
-<<<<<<< HEAD
-    "preload_asset_list": null
-=======
     "encrypted_examples": [
 
     ],
@@ -65,7 +62,6 @@
     ],
     "preload_asset_list": null,
     "include_shared_functions": "true"
->>>>>>> b3634612
   },
   "published": true,
   "notes": "",
