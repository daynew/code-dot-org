--- conflicted
+++ resolved
@@ -68,8 +68,7 @@
           <title name="TIMES">2</title>
         </block>
       </xml>
-<<<<<<< HEAD
-    </required_blocks>
+    </recommended_blocks>
     <solution_blocks>
       <xml>
         <block type="when_run" deletable="false" movable="false">
@@ -102,8 +101,5 @@
         </block>
       </xml>
     </solution_blocks>
-=======
-    </recommended_blocks>
->>>>>>> faa1532f
   </blocks>
 </Karel>