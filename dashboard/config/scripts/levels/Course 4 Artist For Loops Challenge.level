<Artist>
  <config><![CDATA[{
  "game_id": 23,
  "created_at": "2015-08-27T21:18:38.000Z",
  "level_num": "custom",
  "user_id": 1,
  "properties": {
    "skin": "artist",
    "instructions": "Can you figure out how to use all of the things you've learned to create this image?\r\n\r\nNeed a hint? Click here.",
    "x": "200",
    "y": "170",
    "start_direction": "90",
    "is_k1": "false",
    "skip_instructions_popup": "false",
    "disable_param_editing": "true",
    "disable_variable_editing": "true",
    "use_modal_function_editor": "false",
    "use_contract_editor": "false",
    "free_play": "false",
    "impressive": "false",
    "embed": "false",
    "disable_sharing": "false",
    "markdown_instructions": "<style>\r\n.hint{\r\n\tpadding: 15px 15px 15px 40px; \r\n    background-color:#eeeeee; \r\n    border-radius:10px;\r\n}\r\n.hintInner{\r\n\tpadding: 15px 15px 15px 15px;  \r\n    background-color:#FFFFFF; \r\n    border-radius:10px;\r\n}\r\n\r\nimg{\r\n\tborder-radius: 10px;\r\n    mix-blend-mode: multiply;\r\n}\r\n\r\n</style>\r\n\r\n**Challenge:** Can you figure out how to use all of the things you've learned to create this image of polygons, all with 40 pixel sides?\r\n\r\n<br/>\r\n\r\n<h5>\r\n<details>\r\n<summary>Help me with angles</summary>\r\n![](https://images.code.org/dede4ee3f1698a385a3a8e404d5758b4-image-1439254128944.gif)\r\n![](https://images.code.org/c24a3fdc9e5e31b4e943f749a18b7996-image-1439254361981.png)\r\n</details>\r\n</h5>",
    "contract_highlight": "false",
    "contract_collapse": "false",
    "examples_highlight": "false",
    "examples_collapse": "false",
    "definition_highlight": "false",
    "definition_collapse": "false",
    "disable_examples": "false",
    "examples_required": "false",
<<<<<<< HEAD
    "ideal": "15",
    "never_autoplay_video": "false"
  },
  "published": false,
  "level_concept_difficulty": {
    "sequencing": 5,
    "repeat_loops": 2,
    "for_loops": 4,
    "variables": 3
  }
=======
    "never_autoplay_video": "false",
    "authored_hints": "[\r\n {\r\n  \"hint_class\": \"pointer\",\r\n  \"hint_markdown\": \"The largest polygon has 19 sides.\",\r\n  \"hint_id\": \"Course_4_Artist_For_Loops_Challenge_a\",\r\n  \"hint_type\": \"general\"\r\n },\r\n {\r\n  \"hint_class\": \"pointer\",\r\n  \"hint_markdown\": \"Each polygon is incomplete, with one side fewer than it should have.\",\r\n  \"hint_id\": \"Course_4_Artist_For_Loops_Challenge_b\",\r\n  \"hint_type\": \"general\"\r\n }\r\n]"
  },
  "published": true,
  "notes": "This is a challenge level and we could go one of two ways. \r\n\r\n1)  Treat it like a regular level, but harder\r\n2) Not offer suggestions, just let them solve it any way they can (remove the ideal block count) and gather data later on whether or not people use the ideal techniques.\r\n\r\nSince we're looking at roughly 5% of users that make it to this point, I'm going with #2.  \r\nIdeal blocks was 15."
>>>>>>> 8ee5d8fc
}]]></config>
  <blocks>
    <toolbox_blocks>
      <xml>
        <category name="Actions">
          <block type="draw_move" inline="true">
            <title name="DIR">moveForward</title>
            <value name="VALUE">
              <block type="math_number">
                <title name="NUM">100</title>
              </block>
            </value>
          </block>
          <block type="draw_turn" inline="true">
            <title name="DIR">turnRight</title>
            <value name="VALUE">
              <block type="math_number">
                <title name="NUM">90</title>
              </block>
            </value>
          </block>
        </category>
        <category name="Math">
          <block type="math_number">
            <title name="NUM">0</title>
          </block>
          <block type="math_arithmetic" inline="true">
            <title name="OP">MINUS</title>
            <value name="A">
              <block type="variables_get">
                <title name="VAR">counter</title>
              </block>
            </value>
            <value name="B">
              <block type="math_number">
                <title name="NUM">1</title>
              </block>
            </value>
          </block>
          <block type="math_arithmetic" inline="true">
            <title name="OP">DIVIDE</title>
            <value name="A">
              <block type="math_number">
                <title name="NUM">10</title>
              </block>
            </value>
            <value name="B">
              <block type="variables_get">
                <title name="VAR">counter</title>
              </block>
            </value>
          </block>
        </category>
        <category name="Loops">
          <block type="controls_repeat_ext" inline="true"/>
          <block type="controls_for_counter" inline="true">
            <mutation counter="counter"/>
            <value name="FROM">
              <block type="math_number">
                <title name="NUM">1</title>
              </block>
            </value>
            <value name="TO">
              <block type="math_number">
                <title name="NUM">100</title>
              </block>
            </value>
            <value name="BY">
              <block type="math_number">
                <title name="NUM">10</title>
              </block>
            </value>
          </block>
          <block type="variables_get">
            <title name="VAR">counter</title>
          </block>
        </category>
        <category name="Brushes">
          <block type="draw_width" inline="false">
            <value name="WIDTH">
              <block type="math_number">
                <title name="NUM">1</title>
              </block>
            </value>
          </block>
          <block type="draw_colour" inline="true">
            <value name="COLOUR">
              <block type="colour_picker">
                <title name="COLOUR">#0000cd</title>
              </block>
            </value>
          </block>
          <block type="draw_colour" inline="true">
            <value name="COLOUR">
              <block type="colour_random"/>
            </value>
          </block>
          <block type="alpha" inline="true" id="alpha">
            <value name="VALUE">
              <block type="math_number_dropdown">
                <title name="NUM" config="100,90,80,70,60,50,40,30,20,10,0">100</title>
              </block>
            </value>
          </block>
          <block type="draw_colour" inline="true" id="draw-color">
            <value name="COLOUR">
              <block type="colour_rgb" inline="false">
                <value name="RED">
                  <block type="math_number">
                    <title name="NUM">255</title>
                  </block>
                </value>
                <value name="GREEN">
                  <block type="math_number">
                    <title name="NUM">255</title>
                  </block>
                </value>
                <value name="BLUE">
                  <block type="math_number">
                    <title name="NUM">255</title>
                  </block>
                </value>
              </block>
            </value>
          </block>
        </category>
      </xml>
    </toolbox_blocks>
    <solution_blocks>
      <xml>
        <block type="when_run" deletable="false" movable="false">
          <next>
            <block type="controls_for_counter" inline="true">
              <mutation counter="counter"/>
              <value name="FROM">
                <block type="math_number">
                  <title name="NUM">3</title>
                </block>
              </value>
              <value name="TO">
                <block type="math_number">
                  <title name="NUM">19</title>
                </block>
              </value>
              <value name="BY">
                <block type="math_number">
                  <title name="NUM">2</title>
                </block>
              </value>
              <statement name="DO">
                <block type="controls_repeat_ext" inline="true">
                  <value name="TIMES">
                    <block type="math_arithmetic" inline="true">
                      <title name="OP">MINUS</title>
                      <value name="A">
                        <block type="variables_get">
                          <title name="VAR">counter</title>
                        </block>
                      </value>
                      <value name="B">
                        <block type="math_number">
                          <title name="NUM">1</title>
                        </block>
                      </value>
                    </block>
                  </value>
                  <statement name="DO">
                    <block type="draw_move" inline="true">
                      <title name="DIR">moveForward</title>
                      <value name="VALUE">
                        <block type="math_number">
                          <title name="NUM">40</title>
                        </block>
                      </value>
                      <next>
                        <block type="draw_turn" inline="true">
                          <title name="DIR">turnRight</title>
                          <value name="VALUE">
                            <block type="math_arithmetic" inline="true">
                              <title name="OP">DIVIDE</title>
                              <value name="A">
                                <block type="math_number">
                                  <title name="NUM">360</title>
                                </block>
                              </value>
                              <value name="B">
                                <block type="variables_get">
                                  <title name="VAR">counter</title>
                                </block>
                              </value>
                            </block>
                          </value>
                        </block>
                      </next>
                    </block>
                  </statement>
                </block>
              </statement>
            </block>
          </next>
        </block>
      </xml>
    </solution_blocks>
  </blocks>
</Artist><|MERGE_RESOLUTION|>--- conflicted
+++ resolved
@@ -29,24 +29,17 @@
     "definition_collapse": "false",
     "disable_examples": "false",
     "examples_required": "false",
-<<<<<<< HEAD
-    "ideal": "15",
-    "never_autoplay_video": "false"
+    "never_autoplay_video": "false",
+    "authored_hints": "[\r\n {\r\n  \"hint_class\": \"pointer\",\r\n  \"hint_markdown\": \"The largest polygon has 19 sides.\",\r\n  \"hint_id\": \"Course_4_Artist_For_Loops_Challenge_a\",\r\n  \"hint_type\": \"general\"\r\n },\r\n {\r\n  \"hint_class\": \"pointer\",\r\n  \"hint_markdown\": \"Each polygon is incomplete, with one side fewer than it should have.\",\r\n  \"hint_id\": \"Course_4_Artist_For_Loops_Challenge_b\",\r\n  \"hint_type\": \"general\"\r\n }\r\n]"
   },
-  "published": false,
+  "published": true,
   "level_concept_difficulty": {
     "sequencing": 5,
     "repeat_loops": 2,
     "for_loops": 4,
     "variables": 3
-  }
-=======
-    "never_autoplay_video": "false",
-    "authored_hints": "[\r\n {\r\n  \"hint_class\": \"pointer\",\r\n  \"hint_markdown\": \"The largest polygon has 19 sides.\",\r\n  \"hint_id\": \"Course_4_Artist_For_Loops_Challenge_a\",\r\n  \"hint_type\": \"general\"\r\n },\r\n {\r\n  \"hint_class\": \"pointer\",\r\n  \"hint_markdown\": \"Each polygon is incomplete, with one side fewer than it should have.\",\r\n  \"hint_id\": \"Course_4_Artist_For_Loops_Challenge_b\",\r\n  \"hint_type\": \"general\"\r\n }\r\n]"
   },
-  "published": true,
   "notes": "This is a challenge level and we could go one of two ways. \r\n\r\n1)  Treat it like a regular level, but harder\r\n2) Not offer suggestions, just let them solve it any way they can (remove the ideal block count) and gather data later on whether or not people use the ideal techniques.\r\n\r\nSince we're looking at roughly 5% of users that make it to this point, I'm going with #2.  \r\nIdeal blocks was 15."
->>>>>>> 8ee5d8fc
 }]]></config>
   <blocks>
     <toolbox_blocks>
