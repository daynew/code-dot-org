--- conflicted
+++ resolved
@@ -38,14 +38,7 @@
     "start_in_animation_tab": "false",
     "all_animations_single_frame": "false",
     "pause_animations_by_default": "false",
-<<<<<<< HEAD
-    "contained_level_names": null,
-    "encrypted_examples": [
-
-    ]
-=======
     "contained_level_names": null
->>>>>>> 493fee8f
   },
   "published": true,
   "notes": "",
