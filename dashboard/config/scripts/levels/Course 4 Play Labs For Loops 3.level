<Studio>
  <config><![CDATA[{
  "game_id": 33,
  "created_at": "2014-11-05T17:53:43.000Z",
  "level_num": "custom",
  "user_id": 16,
  "properties": {
    "skin": "studio",
    "success_condition": "function () {\r\n  // Sample conditions:\r\n  // return Studio.sprite[0].isCollidingWith(1);\r\n  return Studio.sayComplete >= 100;\r\n  // return Studio.sprite[0].emotion === Emotions.HAPPY;\r\n  // return Studio.tickCount > 50;\r\n}",
    "failure_condition": "function () {\r\n}",
    "maze": "[[0,0,0,0,0,0,0,0],[0,0,0,0,0,0,0,0],[0,0,0,0,0,0,0,0],[0,0,0,0,0,0,0,0],[0,0,0,16,0,0,0,0],[0,0,0,0,0,0,0,0],[0,0,0,0,0,0,0,0],[0,0,0,0,0,0,0,0]]",
    "is_k1": "false",
    "skip_instructions_popup": "false",
    "disable_param_editing": "true",
    "disable_variable_editing": "true",
    "free_play": "false",
    "edge_collisions": "false",
    "projectile_collisions": "false",
    "allow_sprites_outside_playspace": "false",
    "sprites_hidden_to_start": "false",
    "instructions": "If we count by larger numbers, we count even higher in the same amount of time. Try making the dog count from 10 up to 1000, adding 10 at a time.",
    "ideal": "9",
    "use_modal_function_editor": "false",
    "use_contract_editor": "false",
    "coordinate_grid_background": "false",
    "embed": "false",
    "disable_sharing": "false",
    "generate_function_pass_blocks": "false",
    "timeout_after_when_run": "true",
    "contract_highlight": "false",
    "contract_collapse": "false",
    "examples_highlight": "false",
    "examples_collapse": "false",
    "examples_required": "false",
    "definition_highlight": "false",
    "definition_collapse": "false",
<<<<<<< HEAD
    "disable_examples": "false"
  },
  "published": false,
  "level_concept_difficulty": {
    "sequencing": 3,
    "for_loops": 4,
    "variables": 3
  }
=======
    "disable_examples": "false",
    "never_autoplay_video": "false",
    "maze_data": null
  },
  "published": true,
  "notes": ""
>>>>>>> 8ee5d8fc
}]]></config>
  <blocks>
    <start_blocks>
      <xml>
        <block type="when_run" deletable="false" movable="false">
          <next>
            <block type="controls_for" inline="true" movable="false">
              <title name="VAR">counter</title>
              <value name="FROM">
                <block type="math_number">
                  <title name="NUM">???</title>
                </block>
              </value>
              <value name="TO">
                <block type="math_number">
                  <title name="NUM">???</title>
                </block>
              </value>
              <value name="BY">
                <block type="math_number">
                  <title name="NUM">???</title>
                </block>
              </value>
            </block>
          </next>
        </block>
      </xml>
    </start_blocks>
    <toolbox_blocks>
      <xml>
        <block type="studio_saySpriteParamsTime" inline="true">
          <value name="SPRITE">
            <block type="math_number">
              <title name="NUM">1</title>
            </block>
          </value>
          <value name="TIME">
            <block type="math_number">
              <title name="NUM">0.1</title>
            </block>
          </value>
        </block>
        <block type="math_number">
          <title name="NUM">1</title>
        </block>
        <block type="variables_get">
          <title name="VAR">counter</title>
        </block>
      </xml>
    </toolbox_blocks>
    <recommended_blocks>
      <xml>
        <block type="studio_saySpriteParamsTime" inline="true">
          <value name="SPRITE">
            <block type="math_number">
              <title name="NUM">1</title>
            </block>
          </value>
          <value name="TEXT">
            <block type="variables_get">
              <title name="VAR">counter</title>
            </block>
          </value>
          <value name="TIME">
            <block type="math_number">
              <title name="NUM">???</title>
            </block>
          </value>
        </block>
        <block type="controls_for" inline="true">
          <title name="VAR">counter</title>
          <value name="FROM">
            <block type="math_number">
              <title name="NUM">10</title>
            </block>
          </value>
          <value name="TO">
            <block type="math_number">
              <title name="NUM">1000</title>
            </block>
          </value>
          <value name="BY">
            <block type="math_number">
              <title name="NUM">10</title>
            </block>
          </value>
        </block>
      </xml>
    </recommended_blocks>
  </blocks>
</Studio><|MERGE_RESOLUTION|>--- conflicted
+++ resolved
@@ -34,23 +34,17 @@
     "examples_required": "false",
     "definition_highlight": "false",
     "definition_collapse": "false",
-<<<<<<< HEAD
-    "disable_examples": "false"
-  },
-  "published": false,
-  "level_concept_difficulty": {
-    "sequencing": 3,
-    "for_loops": 4,
-    "variables": 3
-  }
-=======
     "disable_examples": "false",
     "never_autoplay_video": "false",
     "maze_data": null
   },
   "published": true,
+  "level_concept_difficulty": {
+    "sequencing": 3,
+    "for_loops": 4,
+    "variables": 3
+  },
   "notes": ""
->>>>>>> 8ee5d8fc
 }]]></config>
   <blocks>
     <start_blocks>
