--- conflicted
+++ resolved
@@ -43,12 +43,8 @@
     "use_score": "false",
     "failure_message_override": "Use the `spawn zombie` command under `when night` to spawn at least three zombies. Then, add `move a step toward player` to their `when spawned` event with a loop to help them chase you. If they’re too fast, add a `wait` command to slow them down.",
     "instructions_important": "false",
-<<<<<<< HEAD
-    "contained_level_names": null
-=======
     "contained_level_names": null,
     "video_key": "mc_2016_spawn"
->>>>>>> 1ee3fa23
   },
   "published": true,
   "notes": "Puzzle 6: \r\nNighttime is boring with no zombies. Get the Zombies spawning at night, and get them to chase you.\r\n\r\nSolution:              \r\n             Run\r\n§  When Night Falls\r\nRepeat(5)\r\nSpawn Zombie\r\n\r\nZombies\r\nWhen spawned\r\nRepeat Forever\r\nMove Toward Player\r\nWhen touched\r\nAttack\r\nWhen clicked\r\nDie\r\nWhen Day\r\nDie\r\n\r\n§  When Day?\r\nWhen Night\r\n\r\nTeaches: More loops: Repeat with a parameter and using that vs. repeat forever",
