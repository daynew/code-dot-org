--- conflicted
+++ resolved
@@ -53,15 +53,11 @@
     "instructions": "Use the `stops everything` block to make each alien stop moving when it is clicked.",
     "block_pool": "gamelab",
     "contained_level_names": null,
-<<<<<<< HEAD
-    "preload_asset_list": null
-=======
     "preload_asset_list": null,
     "encrypted_examples": [
 
     ],
     "include_shared_functions": "true"
->>>>>>> b3634612
   },
   "published": true,
   "notes": "",
