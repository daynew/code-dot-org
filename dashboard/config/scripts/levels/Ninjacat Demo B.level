<Studio>
  <config><![CDATA[{
  "game_id": 33,
  "created_at": "2014-11-24T23:01:34.000Z",
  "level_num": "custom",
  "user_id": 1,
  "properties": {
    "skin": "studio",
    "success_condition": "function () {\r\n  // Sample conditions:\r\n  // return Studio.sprite[0].isCollidingWith(1);\r\n  // return Studio.sayComplete > 0;\r\n  // return Studio.sprite[0].emotion === Emotions.HAPPY;\r\n  // return Studio.tickCount > 50;\r\n}",
    "failure_condition": "function () {\r\n}",
    "maze": "[[16,16,16,0,0,0,0,0],[0,0,0,0,0,0,0,0],[0,0,0,0,0,0,0,0],[0,0,0,0,0,0,0,0],[0,0,0,0,0,0,0,0],[0,0,0,0,0,0,0,0],[0,0,0,0,0,0,0,0],[0,0,0,0,0,0,0,0]]",
    "soft_buttons": [
      "leftButton",
      "rightButton",
      "upButton"
    ],
    "embed": "true",
    "instructions": "\r\nLet’s begin by exploring a simple videogame, and then figuring out how it works. You can use the arrow keys to move the ninja left, right and jump - try to catch the unicorn and avoid the dragon!\r\n\r\n\r\n\r\n  \r\n\r\n",
    "is_k1": "false",
    "skip_instructions_popup": "false",
    "disable_param_editing": "false",
    "disable_variable_editing": "false",
    "use_modal_function_editor": "false",
    "use_contract_editor": "false",
    "edge_collisions": "false",
    "projectile_collisions": "false",
    "allow_sprites_outside_playspace": "false",
    "sprites_hidden_to_start": "true",
    "coordinate_grid_background": "false",
    "free_play": "false",
<<<<<<< HEAD
    "disable_sharing": "false",
    "maze_data": null
=======
    "disable_sharing": "false"
>>>>>>> 2bd1837c
  }
}]]></config>
  <blocks>
    <start_blocks>
      <xml>
        <block type="when_run">
          <next>
            <block type="variables_set" inline="false">
              <title name="VAR">score</title>
              <value name="VALUE">
                <block type="math_number">
                  <title name="NUM">5</title>
                </block>
              </value>
              <next>
                <block type="variables_set" inline="false">
                  <title name="VAR">high_score</title>
                  <value name="VALUE">
                    <block type="math_number">
                      <title name="NUM">0</title>
                    </block>
                  </value>
                  <next>
                    <block type="studio_setBackground">
                      <title name="VALUE">"desert"</title>
                      <next>
                        <block type="studio_setSprite">
                          <title name="SPRITE">0</title>
                          <title name="VALUE">"ninja"</title>
                          <next>
                            <block type="studio_setSpritePosition">
                              <title name="SPRITE">0</title>
                              <title name="VALUE">17</title>
                              <next>
                                <block type="studio_setSpriteSize">
                                  <title name="SPRITE">1</title>
                                  <title name="VALUE">Studio.SpriteSize.SMALL</title>
                                  <next>
                                    <block type="studio_setSpritePosition">
                                      <title name="SPRITE">1</title>
                                      <title name="VALUE">14</title>
                                      <next>
                                        <block type="studio_setSpriteSpeed">
                                          <title name="SPRITE">1</title>
                                          <title name="VALUE">Studio.SpriteSpeed.FAST</title>
                                          <next>
                                            <block type="studio_setSpritePosition">
                                              <title name="SPRITE">2</title>
                                              <title name="VALUE">19</title>
                                              <next>
                                                <block type="studio_setSpriteSize">
                                                  <title name="SPRITE">2</title>
                                                  <title name="VALUE">Studio.SpriteSize.SMALL</title>
                                                  <next>
                                                    <block type="studio_setSpriteSpeed">
                                                      <title name="SPRITE">2</title>
                                                      <title name="VALUE">Studio.SpriteSpeed.SLOW</title>
                                                    </block>
                                                  </next>
                                                </block>
                                              </next>
                                            </block>
                                          </next>
                                        </block>
                                      </next>
                                    </block>
                                  </next>
                                </block>
                              </next>
                            </block>
                          </next>
                        </block>
                      </next>
                    </block>
                  </next>
                </block>
              </next>
            </block>
          </next>
        </block>
        <block type="studio_whenArrow">
          <title name="VALUE">left</title>
          <next>
            <block type="studio_move">
              <title name="SPRITE">0</title>
              <title name="DIR">8</title>
            </block>
          </next>
        </block>
        <block type="studio_repeatForever">
          <statement name="DO">
            <block type="studio_setSprite">
              <title name="SPRITE">1</title>
              <title name="VALUE">"unicorn"</title>
              <next>
                <block type="studio_moveDistanceParams" inline="true">
                  <title name="SPRITE">1</title>
                  <title name="DIR">8</title>
                  <value name="DISTANCE">
                    <block type="math_number">
                      <title name="NUM">400</title>
                    </block>
                  </value>
                  <next>
                    <block type="studio_setSpritePosition">
                      <title name="SPRITE">1</title>
                      <title name="VALUE">14</title>
                    </block>
                  </next>
                </block>
              </next>
            </block>
          </statement>
        </block>
        <block type="studio_whenArrow">
          <title name="VALUE">right</title>
          <next>
            <block type="studio_move">
              <title name="SPRITE">0</title>
              <title name="DIR">2</title>
            </block>
          </next>
        </block>
        <block type="studio_whenArrow">
          <title name="VALUE">up</title>
          <next>
            <block type="studio_moveDistanceParams" inline="true">
              <title name="SPRITE">0</title>
              <title name="DIR">1</title>
              <value name="DISTANCE">
                <block type="math_number">
                  <title name="NUM">150</title>
                </block>
              </value>
              <next>
                <block type="studio_moveDistanceParams" inline="true">
                  <title name="SPRITE">0</title>
                  <title name="DIR">4</title>
                  <value name="DISTANCE">
                    <block type="math_number">
                      <title name="NUM">150</title>
                    </block>
                  </value>
                </block>
              </next>
            </block>
          </next>
        </block>
        <block type="studio_repeatForever">
          <statement name="DO">
            <block type="studio_setSprite">
              <title name="SPRITE">2</title>
              <title name="VALUE">"dragon"</title>
              <next>
                <block type="studio_moveDistanceParams" inline="true">
                  <title name="SPRITE">2</title>
                  <title name="DIR">8</title>
                  <value name="DISTANCE">
                    <block type="math_number">
                      <title name="NUM">400</title>
                    </block>
                  </value>
                  <next>
                    <block type="studio_setSpritePosition">
                      <title name="SPRITE">2</title>
                      <title name="VALUE">19</title>
                    </block>
                  </next>
                </block>
              </next>
            </block>
          </statement>
        </block>
        <block type="studio_repeatForever">
          <statement name="DO">
            <block type="controls_if" inline="false">
              <mutation else="1"/>
              <value name="IF0">
                <block type="logic_compare" inline="true">
                  <title name="OP">LT</title>
                  <value name="A">
                    <block type="variables_get">
                      <title name="VAR">score</title>
                    </block>
                  </value>
                  <value name="B">
                    <block type="math_number">
                      <title name="NUM">0</title>
                    </block>
                  </value>
                </block>
              </value>
              <statement name="DO0">
                <block type="studio_playSound">
                  <title name="SOUND">losepoint2</title>
                  <next>
                    <block type="studio_vanishSprite" inline="true">
                      <value name="SPRITE">
                        <block type="math_number">
                          <title name="NUM">1</title>
                        </block>
                      </value>
                      <next>
                        <block type="studio_showTitleScreenParams" inline="false">
                          <value name="TITLE">
                            <block type="text">
                              <title name="TEXT">Game Over</title>
                            </block>
                          </value>
                          <value name="TEXT">
                            <block type="text_join" inline="false">
                              <mutation items="2"/>
                              <value name="ADD0">
                                <block type="text">
                                  <title name="TEXT">Highest Score: </title>
                                </block>
                              </value>
                              <value name="ADD1">
                                <block type="variables_get">
                                  <title name="VAR">high_score</title>
                                </block>
                              </value>
                            </block>
                          </value>
                        </block>
                      </next>
                    </block>
                  </next>
                </block>
              </statement>
              <statement name="ELSE">
                <block type="studio_setScoreText" inline="true">
                  <value name="TEXT">
                    <block type="variables_get">
                      <title name="VAR">score</title>
                    </block>
                  </value>
                </block>
              </statement>
              <next>
                <block type="controls_if" inline="false">
                  <value name="IF0">
                    <block type="logic_compare" inline="true">
                      <title name="OP">GT</title>
                      <value name="A">
                        <block type="variables_get">
                          <title name="VAR">score</title>
                        </block>
                      </value>
                      <value name="B">
                        <block type="variables_get">
                          <title name="VAR">high_score</title>
                        </block>
                      </value>
                    </block>
                  </value>
                  <statement name="DO0">
                    <block type="variables_set" inline="false">
                      <title name="VAR">high_score</title>
                      <value name="VALUE">
                        <block type="variables_get">
                          <title name="VAR">score</title>
                        </block>
                      </value>
                    </block>
                  </statement>
                </block>
              </next>
            </block>
          </statement>
        </block>
        <block type="studio_whenSpriteCollided">
          <title name="SPRITE1">0</title>
          <title name="SPRITE2">1</title>
          <next>
            <block type="studio_playSound">
              <title name="SOUND">winpoint</title>
              <next>
                <block type="math_change" inline="false">
                  <title name="VAR">score</title>
                  <value name="DELTA">
                    <block type="math_number">
                      <title name="NUM">1</title>
                    </block>
                  </value>
                  <next>
                    <block type="studio_setSprite">
                      <title name="SPRITE">1</title>
                      <title name="VALUE">"hidden"</title>
                    </block>
                  </next>
                </block>
              </next>
            </block>
          </next>
        </block>
        <block type="studio_whenSpriteCollided">
          <title name="SPRITE1">0</title>
          <title name="SPRITE2">2</title>
          <next>
            <block type="studio_playSound">
              <title name="SOUND">losepoint</title>
              <next>
                <block type="math_change" inline="false">
                  <title name="VAR">score</title>
                  <value name="DELTA">
                    <block type="math_number">
                      <title name="NUM">-1</title>
                    </block>
                  </value>
                  <next>
                    <block type="studio_setSpriteEmotion">
                      <title name="SPRITE">0</title>
                      <title name="VALUE">3</title>
                    </block>
                  </next>
                </block>
              </next>
            </block>
          </next>
        </block>
      </xml>
    </start_blocks>
  </blocks>
</Studio><|MERGE_RESOLUTION|>--- conflicted
+++ resolved
@@ -28,12 +28,8 @@
     "sprites_hidden_to_start": "true",
     "coordinate_grid_background": "false",
     "free_play": "false",
-<<<<<<< HEAD
     "disable_sharing": "false",
     "maze_data": null
-=======
-    "disable_sharing": "false"
->>>>>>> 2bd1837c
   }
 }]]></config>
   <blocks>
