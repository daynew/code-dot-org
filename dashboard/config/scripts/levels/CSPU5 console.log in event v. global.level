--- conflicted
+++ resolved
@@ -54,17 +54,9 @@
       "console.log": null
     },
     "palette_category_at_start": "variables",
-<<<<<<< HEAD
-    "contained_level_names": null,
-    "encrypted_examples": [
-
-    ],
-    "start_html": "<div id=\"designModeViz\" class=\"appModern withCrosshair clip-content\" data-radium=\"true\" style=\"width: 320px; height: 450px; transform: scale(0.625);\"><div class=\"screen\" tabindex=\"1\" id=\"screen1\" style=\"display: block; height: 450px; width: 320px; left: 0px; top: 0px; position: absolute; z-index: 0;\"><button id=\"button1\" style=\"padding: 0px; margin: 0px; height: 65px; width: 115px; font-size: 20px; color: rgb(255, 255, 255); background-color: rgb(26, 188, 156); position: absolute; left: 25px; top: 110px;\">Button 1</button><button id=\"button2\" style=\"padding: 0px; margin: 0px; height: 65px; width: 120px; font-size: 20px; color: rgb(255, 255, 255); background-color: rgb(26, 188, 156); position: absolute; left: 175px; top: 110px;\">Button 2</button></div></div>"
-=======
     "start_html": "<div id=\"designModeViz\" class=\"appModern withCrosshair clip-content\" data-radium=\"true\" style=\"width: 320px; height: 450px; transform: scale(0.625);\"><div class=\"screen\" tabindex=\"1\" id=\"screen1\" style=\"display: block; height: 450px; width: 320px; left: 0px; top: 0px; position: absolute; z-index: 0;\"><button id=\"button1\" style=\"padding: 0px; margin: 0px; height: 65px; width: 115px; font-size: 20px; color: rgb(255, 255, 255); background-color: rgb(26, 188, 156); position: absolute; left: 25px; top: 110px;\">Button 1</button><button id=\"button2\" style=\"padding: 0px; margin: 0px; height: 65px; width: 120px; font-size: 20px; color: rgb(255, 255, 255); background-color: rgb(26, 188, 156); position: absolute; left: 175px; top: 110px;\">Button 2</button></div></div>",
     "teacher_markdown": "### Teaching Tips\r\n\r\n**Prediction is important**\r\n\r\nYou might want to have all students do this level at the same time and explain the prediction process to them.\r\n\r\n* Do what you can to really get students to examine the code and predict what will happen before hitting run.  Perhaps have them do it with a partner.\r\n\r\n* Later on in the course there are levels that force you to make a prediction first.  We're not that heavy handed yet.\r\n\r\nThe **purpose of prediction** is that you are more likely to remember the result of some action if you try to predict what will happen first.\r\n\r\n* In fact, you might remember better if your prediction is *wrong*.  \r\n* So there is no pressure to be right, only that you *force yourself to make a prediction*.\r\n* Professional programmers do this implicitly out of habit - it's a great way to quickly gain insight into your code and what it is (or isn't) doing.",
     "contained_level_names": null
->>>>>>> 493fee8f
   },
   "published": true,
   "notes": "",
