<Karel>
  <config><![CDATA[{
  "game_id": 25,
  "created_at": "2014-11-04T21:26:52.000Z",
  "level_num": "custom",
  "user_id": 1,
  "properties": {
    "skin": "bee",
    "maze": "[[0,0,0,0,0,0,0,0],[0,0,0,1,0,1,0,0],[0,0,0,1,0,1,0,0],[0,0,2,1,1,1,1,0],[0,0,0,0,1,0,1,0],[0,0,0,0,1,0,1,0],[0,0,0,0,0,0,0,0],[0,0,0,0,0,0,0,0]]",
    "initial_dirt": "[[0,0,0,0,0,0,0,0],[0,0,0,3,0,3,0,0],[0,0,0,0,0,0,0,0],[0,0,0,0,0,0,0,0],[0,0,0,0,0,0,0,0],[0,0,0,0,3,0,3,0],[0,0,0,0,0,0,0,0],[0,0,0,0,0,0,0,0]]",
    "final_dirt": "[[0,0,0,0,0,0,0,0],[0,0,0,0,0,0,0,0],[0,0,0,0,0,0,0,0],[0,0,0,0,0,0,0,0],[0,0,0,0,0,0,0,0],[0,0,0,0,0,0,0,0],[0,0,0,0,0,0,0,0],[0,0,0,0,0,0,0,0]]",
    "is_k1": "false",
    "skip_instructions_popup": "true",
    "disable_param_editing": "false",
    "disable_variable_editing": "true",
    "start_direction": "1",
    "step_mode": "0",
    "nectar_goal": "12",
    "flower_type": "redWithNectar",
    "ideal": "32",
<<<<<<< HEAD
    "instructions": "Try using your new function to collect all of the flowers. Remember, 0 = left and 1 = right."
=======
    "instructions": "Try using your new function to collect all of the flowers. Remember, 0 = left and 1 = right.",
    "maze_data": null,
    "use_modal_function_editor": "true",
    "use_contract_editor": "false"
>>>>>>> bf24ae7a
  }
}]]></config>
  <blocks>
    <start_blocks>
      <xml>
        <block type="when_run" deletable="false" movable="false"/>
        <block type="procedures_defnoreturn">
          <mutation>
            <arg name="direction"/>
          </mutation>
          <title name="NAME">get 3 nectar</title>
          <statement name="STACK">
            <block type="controls_if" inline="false">
              <mutation else="1"/>
              <value name="IF0">
                <block type="logic_compare" inline="true" movable="false">
                  <title name="OP">EQ</title>
                  <value name="A">
                    <block type="variables_get" movable="false">
                      <title name="VAR">direction</title>
                    </block>
                  </value>
                  <value name="B">
                    <block type="math_number" movable="false">
                      <title name="NUM">0</title>
                    </block>
                  </value>
                </block>
              </value>
              <statement name="DO0">
                <block type="maze_turn">
                  <title name="DIR">turnLeft</title>
                </block>
              </statement>
              <statement name="ELSE">
                <block type="maze_turn">
                  <title name="DIR">turnRight</title>
                </block>
              </statement>
              <next>
                <block type="maze_move">
                  <title name="DIR">moveForward</title>
                  <next>
                    <block type="maze_move">
                      <title name="DIR">moveForward</title>
                      <next>
                        <block type="controls_repeat">
                          <title name="TIMES">3</title>
                          <statement name="DO">
                            <block type="maze_nectar"/>
                          </statement>
                          <next>
                            <block type="maze_move">
                              <title name="DIR">moveBackward</title>
                              <next>
                                <block type="maze_move">
                                  <title name="DIR">moveBackward</title>
                                  <next>
                                    <block type="controls_if" inline="false">
                                      <mutation else="1"/>
                                      <value name="IF0">
                                        <block type="logic_compare" inline="true" movable="false">
                                          <title name="OP">EQ</title>
                                          <value name="A">
                                            <block type="variables_get" movable="false">
                                              <title name="VAR">direction</title>
                                            </block>
                                          </value>
                                          <value name="B">
                                            <block type="math_number" movable="false">
                                              <title name="NUM">0</title>
                                            </block>
                                          </value>
                                        </block>
                                      </value>
                                      <statement name="DO0">
                                        <block type="maze_turn">
                                          <title name="DIR">turnRight</title>
                                        </block>
                                      </statement>
                                      <statement name="ELSE">
                                        <block type="maze_turn">
                                          <title name="DIR">turnLeft</title>
                                        </block>
                                      </statement>
                                    </block>
                                  </next>
                                </block>
                              </next>
                            </block>
                          </next>
                        </block>
                      </next>
                    </block>
                  </next>
                </block>
              </next>
            </block>
          </statement>
        </block>
      </xml>
    </start_blocks>
    <toolbox_blocks>
      <xml>
        <block type="maze_move">
          <title name="DIR">moveForward</title>
        </block>
        <block type="maze_turn">
          <title name="DIR">turnLeft</title>
        </block>
        <block type="maze_turn">
          <title name="DIR">turnRight</title>
        </block>
        <block type="maze_nectar"/>
        <block type="controls_repeat">
          <title name="TIMES">???</title>
        </block>
        <block type="procedures_callnoreturn" inline="false">
          <mutation name="get 3 nectar">
            <arg name="direction"/>
          </mutation>
          <value name="ARG0">
            <block type="math_number">
              <title name="NUM">0</title>
            </block>
          </value>
        </block>
        <block type="controls_if" inline="false">
          <mutation else="1"/>
          <value name="IF0">
            <block type="logic_compare" inline="true" movable="false">
              <title name="OP">EQ</title>
              <value name="A">
                <block type="variables_get" movable="false">
                  <title name="VAR">direction</title>
                </block>
              </value>
              <value name="B">
                <block type="math_number" movable="false">
                  <title name="NUM">0</title>
                </block>
              </value>
            </block>
          </value>
        </block>
      </xml>
    </toolbox_blocks>
  </blocks>
</Karel><|MERGE_RESOLUTION|>--- conflicted
+++ resolved
@@ -18,14 +18,10 @@
     "nectar_goal": "12",
     "flower_type": "redWithNectar",
     "ideal": "32",
-<<<<<<< HEAD
-    "instructions": "Try using your new function to collect all of the flowers. Remember, 0 = left and 1 = right."
-=======
     "instructions": "Try using your new function to collect all of the flowers. Remember, 0 = left and 1 = right.",
     "maze_data": null,
     "use_modal_function_editor": "true",
     "use_contract_editor": "false"
->>>>>>> bf24ae7a
   }
 }]]></config>
   <blocks>
