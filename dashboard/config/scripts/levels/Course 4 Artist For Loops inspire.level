<Artist>
  <config><![CDATA[{
  "game_id": 23,
  "created_at": "2015-07-22T23:43:45.000Z",
  "level_num": "custom",
  "user_id": 1,
  "properties": {
    "skin": "artist",
    "instructions": "Free-Play Inspiration: You've now learned everything you need to know to make a pattern like this! If this picture inspires you, try to make something similar. Otherwise, create something all your own.\r\n\r\nNeed a hint? Click here.",
    "x": "30",
    "y": "50",
    "start_direction": "345",
    "is_k1": "false",
    "skip_instructions_popup": "false",
    "disable_param_editing": "true",
    "disable_variable_editing": "true",
    "use_modal_function_editor": "false",
    "use_contract_editor": "false",
    "free_play": "true",
    "impressive": "false",
    "embed": "false",
    "disable_sharing": "false",
    "markdown_instructions": "<style>\r\n.hint{\r\n\tpadding: 15px 15px 15px 40px; \r\n    background-color:#eeeeee; \r\n    border-radius:10px;\r\n}\r\n.hintInner{\r\n\tpadding: 15px 15px 15px 15px;  \r\n    background-color:#FFFFFF; \r\n    border-radius:10px;\r\n}\r\n\r\nimg{\r\n\tborder-radius: 10px;\r\n    mix-blend-mode: multiply;\r\n}\r\n\r\n</style>\r\n\r\n<br/><br/>\r\n<img src=\"https://images.code.org/9b5897e059bb29bd2faf8504659a3cfc-image-1440719685627.49.33.png\" width=\"250px\"/>  \r\n<br/><br/>\r\n**Free-Play Inspiration:** You've now learned everything you need to know to make a pattern like this! If this picture inspires you, try to make something similar. Otherwise, create something all your own.\r\n\r\n<br/>\r\n<h5>\r\n<details>\r\n<summary>Help me with angles</summary>\r\n![](https://images.code.org/dede4ee3f1698a385a3a8e404d5758b4-image-1439254128944.gif)\r\n![](https://images.code.org/c24a3fdc9e5e31b4e943f749a18b7996-image-1439254361981.png)\r\n</details>\r\n</h5>",
    "contract_highlight": "false",
    "contract_collapse": "false",
    "examples_highlight": "false",
    "examples_collapse": "false",
    "definition_highlight": "false",
    "definition_collapse": "false",
    "disable_examples": "false",
    "examples_required": "false",
<<<<<<< HEAD
    "never_autoplay_video": "false"
  },
  "published": false,
  "level_concept_difficulty": {
    "sequencing": 1,
    "repeat_loops": 1,
    "for_loops": 1,
    "variables": 1
  }
=======
    "never_autoplay_video": "false",
    "authored_hints": "[\r\n {\r\n  \"hint_class\": \"content\",\r\n  \"hint_markdown\": \"The foundation of this code is the same as the solution to the previous challenge puzzle...with a couple of changes.\",\r\n  \"hint_id\": \"Course_4_Artist_For_Loops_inspire_a\",\r\n  \"hint_type\": \"general\"\r\n },\r\n {\r\n  \"hint_class\": \"content\",\r\n  \"hint_markdown\": \"Try a `for` loop that goes from 3 to 10 with an increment of 1.\",\r\n  \"hint_id\": \"Course_4_Artist_For_Loops_inspire_b\",\r\n  \"hint_type\": \"general\"\r\n },\r\n {\r\n  \"hint_class\": \"pointer\",\r\n  \"hint_markdown\": \"There are two iterations of the same repeat loop inside the `for` loop, but the second repeat turns the opposite direction.\",\r\n  \"hint_id\": \"Course_4_Artist_For_Loops_inspire_c\",\r\n  \"hint_type\": \"general\"\r\n },\r\n {\r\n  \"hint_class\": \"bottom-out\",\r\n  \"hint_markdown\": \"**Solution:**  ![Solution](https://images.code.org/d619892fc17ff491c201d86bb917e523-image-1441005190828.12.30.png) \",\r\n  \"hint_id\": \"Course_4_Artist_For_Loops_inspire_d\",\r\n  \"hint_type\": \"general\"\r\n }\r\n]"
  },
  "published": true,
  "notes": ""
>>>>>>> 8ee5d8fc
}]]></config>
  <blocks>
    <start_blocks>
      <xml>
        <block type="when_run" deletable="false" movable="false">
          <next>
            <block type="controls_for_counter" inline="true" movable="false">
              <mutation counter="counter"/>
              <value name="FROM">
                <block type="math_number">
                  <title name="NUM">???</title>
                </block>
              </value>
              <value name="TO">
                <block type="math_number">
                  <title name="NUM">???</title>
                </block>
              </value>
              <value name="BY">
                <block type="math_number">
                  <title name="NUM">???</title>
                </block>
              </value>
            </block>
          </next>
        </block>
      </xml>
    </start_blocks>
    <toolbox_blocks>
      <xml>
        <category name="Actions">
          <block type="draw_move" inline="true">
            <title name="DIR">moveForward</title>
            <value name="VALUE">
              <block type="math_number">
                <title name="NUM">100</title>
              </block>
            </value>
          </block>
          <block type="draw_turn" inline="true">
            <title name="DIR">turnRight</title>
            <value name="VALUE">
              <block type="math_number">
                <title name="NUM">90</title>
              </block>
            </value>
          </block>
        </category>
        <category name="Math">
          <block type="math_number">
            <title name="NUM">0</title>
          </block>
          <block type="math_arithmetic" inline="true">
            <title name="OP">MINUS</title>
            <value name="A">
              <block type="variables_get">
                <title name="VAR">counter</title>
              </block>
            </value>
            <value name="B">
              <block type="math_number">
                <title name="NUM">1</title>
              </block>
            </value>
          </block>
          <block type="math_arithmetic" inline="true">
            <title name="OP">DIVIDE</title>
            <value name="A">
              <block type="math_number">
                <title name="NUM">10</title>
              </block>
            </value>
            <value name="B">
              <block type="variables_get">
                <title name="VAR">counter</title>
              </block>
            </value>
          </block>
        </category>
        <category name="Loops">
          <block type="controls_repeat_ext" inline="true"/>
          <block type="controls_for_counter" inline="true">
            <mutation counter="counter"/>
            <value name="FROM">
              <block type="math_number">
                <title name="NUM">1</title>
              </block>
            </value>
            <value name="TO">
              <block type="math_number">
                <title name="NUM">100</title>
              </block>
            </value>
            <value name="BY">
              <block type="math_number">
                <title name="NUM">10</title>
              </block>
            </value>
          </block>
          <block type="variables_get">
            <title name="VAR">counter</title>
          </block>
        </category>
        <category name="Brushes">
          <block type="draw_width" inline="false">
            <value name="WIDTH">
              <block type="math_number">
                <title name="NUM">1</title>
              </block>
            </value>
          </block>
          <block type="draw_colour" inline="true">
            <value name="COLOUR">
              <block type="colour_picker">
                <title name="COLOUR">#0000cd</title>
              </block>
            </value>
          </block>
          <block type="draw_colour" inline="true">
            <value name="COLOUR">
              <block type="colour_random"/>
            </value>
          </block>
          <block type="alpha" inline="true" id="alpha">
            <value name="VALUE">
              <block type="math_number_dropdown">
                <title name="NUM" config="100,90,80,70,60,50,40,30,20,10,0">100</title>
              </block>
            </value>
          </block>
          <block type="draw_colour" inline="true" id="draw-color">
            <value name="COLOUR">
              <block type="colour_rgb" inline="false">
                <value name="RED">
                  <block type="math_number">
                    <title name="NUM">255</title>
                  </block>
                </value>
                <value name="GREEN">
                  <block type="math_number">
                    <title name="NUM">255</title>
                  </block>
                </value>
                <value name="BLUE">
                  <block type="math_number">
                    <title name="NUM">255</title>
                  </block>
                </value>
              </block>
            </value>
          </block>
        </category>
      </xml>
    </toolbox_blocks>
    <solution_blocks>
      <xml>
        <block type="when_run" deletable="false" movable="false"/>
      </xml>
    </solution_blocks>
  </blocks>
</Artist><|MERGE_RESOLUTION|>--- conflicted
+++ resolved
@@ -29,23 +29,17 @@
     "definition_collapse": "false",
     "disable_examples": "false",
     "examples_required": "false",
-<<<<<<< HEAD
-    "never_autoplay_video": "false"
+    "never_autoplay_video": "false",
+    "authored_hints": "[\r\n {\r\n  \"hint_class\": \"content\",\r\n  \"hint_markdown\": \"The foundation of this code is the same as the solution to the previous challenge puzzle...with a couple of changes.\",\r\n  \"hint_id\": \"Course_4_Artist_For_Loops_inspire_a\",\r\n  \"hint_type\": \"general\"\r\n },\r\n {\r\n  \"hint_class\": \"content\",\r\n  \"hint_markdown\": \"Try a `for` loop that goes from 3 to 10 with an increment of 1.\",\r\n  \"hint_id\": \"Course_4_Artist_For_Loops_inspire_b\",\r\n  \"hint_type\": \"general\"\r\n },\r\n {\r\n  \"hint_class\": \"pointer\",\r\n  \"hint_markdown\": \"There are two iterations of the same repeat loop inside the `for` loop, but the second repeat turns the opposite direction.\",\r\n  \"hint_id\": \"Course_4_Artist_For_Loops_inspire_c\",\r\n  \"hint_type\": \"general\"\r\n },\r\n {\r\n  \"hint_class\": \"bottom-out\",\r\n  \"hint_markdown\": \"**Solution:**  ![Solution](https://images.code.org/d619892fc17ff491c201d86bb917e523-image-1441005190828.12.30.png) \",\r\n  \"hint_id\": \"Course_4_Artist_For_Loops_inspire_d\",\r\n  \"hint_type\": \"general\"\r\n }\r\n]"
   },
-  "published": false,
+  "published": true,
   "level_concept_difficulty": {
     "sequencing": 1,
     "repeat_loops": 1,
     "for_loops": 1,
     "variables": 1
-  }
-=======
-    "never_autoplay_video": "false",
-    "authored_hints": "[\r\n {\r\n  \"hint_class\": \"content\",\r\n  \"hint_markdown\": \"The foundation of this code is the same as the solution to the previous challenge puzzle...with a couple of changes.\",\r\n  \"hint_id\": \"Course_4_Artist_For_Loops_inspire_a\",\r\n  \"hint_type\": \"general\"\r\n },\r\n {\r\n  \"hint_class\": \"content\",\r\n  \"hint_markdown\": \"Try a `for` loop that goes from 3 to 10 with an increment of 1.\",\r\n  \"hint_id\": \"Course_4_Artist_For_Loops_inspire_b\",\r\n  \"hint_type\": \"general\"\r\n },\r\n {\r\n  \"hint_class\": \"pointer\",\r\n  \"hint_markdown\": \"There are two iterations of the same repeat loop inside the `for` loop, but the second repeat turns the opposite direction.\",\r\n  \"hint_id\": \"Course_4_Artist_For_Loops_inspire_c\",\r\n  \"hint_type\": \"general\"\r\n },\r\n {\r\n  \"hint_class\": \"bottom-out\",\r\n  \"hint_markdown\": \"**Solution:**  ![Solution](https://images.code.org/d619892fc17ff491c201d86bb917e523-image-1441005190828.12.30.png) \",\r\n  \"hint_id\": \"Course_4_Artist_For_Loops_inspire_d\",\r\n  \"hint_type\": \"general\"\r\n }\r\n]"
   },
-  "published": true,
   "notes": ""
->>>>>>> 8ee5d8fc
 }]]></config>
   <blocks>
     <start_blocks>
