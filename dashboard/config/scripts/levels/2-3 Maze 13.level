--- conflicted
+++ resolved
@@ -52,15 +52,6 @@
         </block>
       </xml>
     </required_blocks>
-<<<<<<< HEAD
-    <recommended_blocks>
-      <xml>
-        <block type="controls_repeat">
-          <title name="TIMES">5</title>
-        </block>
-        <block type="maze_moveForward"/>
-      </xml>
-    </recommended_blocks>
     <solution_blocks>
       <xml>
         <block type="when_run" deletable="false" movable="false">
@@ -75,7 +66,5 @@
         </block>
       </xml>
     </solution_blocks>
-=======
->>>>>>> faa1532f
   </blocks>
 </Maze>