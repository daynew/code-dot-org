<Karel>
  <config><![CDATA[{
  "game_id": 25,
  "created_at": "2014-06-30T23:55:28.000Z",
  "level_num": "custom",
  "user_id": 6,
  "properties": {
    "skin": "bee",
    "instructions": "Assessment - Use a while loop to collect all of the nectar from this flower.",
    "step_mode": "1",
    "is_k1": "false",
    "skip_instructions_popup": "true",
    "start_direction": "1",
    "flower_type": "purpleNectarHidden",
    "maze": "[[0,0,0,0,0,0,0,0],[0,0,0,0,0,0,0,0],[1,1,1,1,1,1,1,1],[2,1,1,1,1,1,1,1],[1,1,1,1,1,1,1,1],[0,0,0,0,0,0,0,0],[0,0,0,0,0,0,0,0],[0,0,0,0,0,0,0,0]]",
    "initial_dirt": "[[0,0,0,0,0,0,0,0],[0,0,0,0,0,0,0,0],[0,0,0,0,0,0,0,0],[0,3,1,2,5,98,1,2],[0,0,0,0,0,0,0,0],[0,0,0,0,0,0,0,0],[0,0,0,0,0,0,0,0],[0,0,0,0,0,0,0,0]]",
    "final_dirt": "[[0,0,0,0,0,0,0,0],[0,0,0,0,0,0,0,0],[0,0,0,0,0,0,0,0],[0,0,0,0,0,0,0,0],[0,0,0,0,0,0,0,0],[0,0,0,0,0,0,0,0],[0,0,0,0,0,0,0,0],[0,0,0,0,0,0,0,0]]",
    "predraw_blocks": "<xml><block type=\"maze_moveForward\"><next><block type=\"maze_moveForward\"><next><block type=\"maze_turn\"><title name=\"DIR\">turnRight</title><next><block type=\"maze_moveForward\"><next><block type=\"controls_repeat\"><title name=\"TIMES\">3</title><statement name=\"DO\"><block type=\"bee_ifNectarAmount\" inline=\"true\"><title name=\"ARG1\">nectarRemaining</title><title name=\"OP\">&gt;</title><value name=\"ARG2\"><block type=\"math_number\"><title name=\"NUM\">0</title></block></value><statement name=\"DO\"><block type=\"maze_nectar\"></block></statement></block></statement></block></next></block></next></block></next></block></next></block></xml>",
    "ideal": "5",
    "step_speed": "1",
    "never_autoplay_video": "false",
    "disable_param_editing": "true",
    "disable_variable_editing": "false",
    "use_modal_function_editor": "false",
    "use_contract_editor": "false",
    "contract_highlight": "false",
    "contract_collapse": "false",
    "examples_highlight": "false",
    "examples_collapse": "false",
    "examples_required": "false",
    "definition_highlight": "false",
    "definition_collapse": "false",
    "disable_examples": "false",
    "fast_get_nectar_animation": "true",
    "serialized_maze": "[[{\"tileType\":0},{\"tileType\":0},{\"tileType\":0},{\"tileType\":0},{\"tileType\":0},{\"tileType\":0},{\"tileType\":0},{\"tileType\":0}],[{\"tileType\":0},{\"tileType\":0},{\"tileType\":0},{\"tileType\":0},{\"tileType\":0},{\"tileType\":0},{\"tileType\":0},{\"tileType\":0}],[{\"tileType\":1},{\"tileType\":1},{\"tileType\":1},{\"tileType\":1},{\"tileType\":1},{\"tileType\":1},{\"tileType\":1},{\"tileType\":1}],[{\"tileType\":2},{\"tileType\":1,\"featureType\":1,\"value\":1,\"flowerColor\":1,\"range\":2},{\"tileType\":1,\"featureType\":1,\"value\":1,\"flowerColor\":1,\"range\":2},{\"tileType\":1,\"featureType\":1,\"value\":1,\"flowerColor\":1,\"range\":1},{\"tileType\":1,\"featureType\":1,\"value\":1,\"flowerColor\":1,\"range\":2},{\"tileType\":1,\"featureType\":1,\"value\":2,\"flowerColor\":1,\"range\":2},{\"tileType\":1,\"featureType\":1,\"value\":1,\"flowerColor\":1,\"range\":2},{\"tileType\":1,\"featureType\":1,\"value\":2,\"flowerColor\":1,\"range\":2}],[{\"tileType\":1},{\"tileType\":1},{\"tileType\":1},{\"tileType\":1},{\"tileType\":1},{\"tileType\":1},{\"tileType\":1},{\"tileType\":1}],[{\"tileType\":0},{\"tileType\":0},{\"tileType\":0},{\"tileType\":0},{\"tileType\":0},{\"tileType\":0},{\"tileType\":0},{\"tileType\":0}],[{\"tileType\":0},{\"tileType\":0},{\"tileType\":0},{\"tileType\":0},{\"tileType\":0},{\"tileType\":0},{\"tileType\":0},{\"tileType\":0}],[{\"tileType\":0},{\"tileType\":0},{\"tileType\":0},{\"tileType\":0},{\"tileType\":0},{\"tileType\":0},{\"tileType\":0},{\"tileType\":0}]]"
  },
  "published": true
}]]></config>
  <blocks>
    <toolbox_blocks>
      <xml>
        <block type="maze_moveForward"/>
        <block type="maze_turn">
          <title name="DIR">turnLeft</title>
        </block>
        <block type="maze_turn">
          <title name="DIR">turnRight</title>
        </block>
        <block type="maze_nectar"/>
        <block type="maze_honey"/>
        <block type="controls_repeat">
          <title name="TIMES">???</title>
        </block>
        <block type="bee_whileNectarAmount" inline="true">
          <title name="ARG1">nectarRemaining</title>
          <title name="OP">&gt;</title>
          <title name="ARG2">0</title>
        </block>
      </xml>
    </toolbox_blocks>
    <recommended_blocks>
      <xml>
        <block type="bee_whileNectarAmount" inline="true">
          <title name="ARG1">nectarRemaining</title>
          <title name="OP">&gt;</title>
          <title name="ARG2">0</title>
        </block>
      </xml>
<<<<<<< HEAD
    </required_blocks>
    <solution_blocks>
      <xml>
        <block type="when_run" deletable="false" movable="false">
          <next>
            <block type="controls_repeat">
              <title name="TIMES">7</title>
              <statement name="DO">
                <block type="maze_moveForward">
                  <next>
                    <block type="bee_whileNectarAmount">
                      <title name="ARG1">nectarRemaining</title>
                      <title name="OP">&gt;</title>
                      <title name="ARG2">0</title>
                      <statement name="DO">
                        <block type="maze_nectar"/>
                      </statement>
                    </block>
                  </next>
                </block>
              </statement>
            </block>
          </next>
        </block>
      </xml>
    </solution_blocks>
=======
    </recommended_blocks>
>>>>>>> faa1532f
  </blocks>
</Karel><|MERGE_RESOLUTION|>--- conflicted
+++ resolved
@@ -66,8 +66,7 @@
           <title name="ARG2">0</title>
         </block>
       </xml>
-<<<<<<< HEAD
-    </required_blocks>
+    </recommended_blocks>
     <solution_blocks>
       <xml>
         <block type="when_run" deletable="false" movable="false">
@@ -93,8 +92,5 @@
         </block>
       </xml>
     </solution_blocks>
-=======
-    </recommended_blocks>
->>>>>>> faa1532f
   </blocks>
 </Karel>