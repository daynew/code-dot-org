<GamelabJr>
  <config><![CDATA[{
  "game_id": 50,
  "created_at": "2018-07-02T05:34:27.000Z",
  "level_num": "custom",
  "user_id": 63,
  "properties": {
    "skin": "gamelab",
    "show_debug_watch": "true",
    "helper_libraries": [
      "GameLabJr"
    ],
    "use_default_sprites": "true",
    "hide_animation_mode": "true",
    "show_type_hints": "true",
    "include_shared_functions": "true",
    "embed": "false",
    "instructions_important": "false",
    "is_k1": "false",
    "skip_instructions_popup": "false",
    "never_autoplay_video": "false",
    "disable_param_editing": "true",
    "disable_variable_editing": "false",
    "disable_procedure_autopopulate": "false",
    "top_level_procedure_autopopulate": "false",
    "use_modal_function_editor": "true",
    "use_contract_editor": "false",
    "contract_highlight": "false",
    "contract_collapse": "false",
    "examples_highlight": "false",
    "examples_collapse": "false",
    "examples_required": "false",
    "definition_highlight": "false",
    "definition_collapse": "false",
    "disable_examples": "false",
    "hide_share_and_remix": "false",
    "disable_if_else_editing": "false",
    "free_play": "false",
    "submittable": "false",
    "hide_view_data_button": "false",
    "expand_debugger": "false",
    "debugger_disabled": "false",
    "start_in_animation_tab": "false",
    "all_animations_single_frame": "false",
    "pause_animations_by_default": "false",
    "hide_custom_blocks": "false",
    "display_name": "Sprite Lab Example Project",
    "block_pool": "gamelab",
    "contained_level_names": null,
<<<<<<< HEAD
    "preload_asset_list": null
=======
    "preload_asset_list": null,
    "encrypted_examples": [

    ]
>>>>>>> b3634612
  },
  "published": true,
  "notes": "",
  "audit_log": "[{\"changed_at\":\"2018-07-02 05:35:45 +0000\",\"changed\":[\"notes\",\"show_debug_watch\",\"use_default_sprites\",\"hide_animation_mode\",\"show_type_hints\",\"include_shared_functions\",\"contained_level_names\"],\"changed_by_id\":63,\"changed_by_email\":\"kiki@code.org\"},{\"changed_at\":\"2018-07-02 06:14:13 +0000\",\"changed\":[],\"changed_by_id\":63,\"changed_by_email\":\"kiki@code.org\"},{\"changed_at\":\"2018-07-02 06:15:02 +0000\",\"changed\":[\"start_blocks\"],\"changed_by_id\":63,\"changed_by_email\":\"kiki@code.org\"},{\"changed_at\":\"2018-07-02 06:17:14 +0000\",\"changed\":[\"start_blocks\",\"contained_level_names\"],\"changed_by_id\":63,\"changed_by_email\":\"kiki@code.org\"},{\"changed_at\":\"2018-07-18 21:20:34 +0000\",\"changed\":[\"start_blocks\"],\"changed_by_id\":63,\"changed_by_email\":\"kiki@code.org\"},{\"changed_at\":\"2018-07-18 21:21:12 +0000\",\"changed\":[\"start_blocks\"],\"changed_by_id\":63,\"changed_by_email\":\"kiki@code.org\"},{\"changed_at\":\"2018-07-18 21:30:35 +0000\",\"changed\":[\"start_blocks\"],\"changed_by_id\":63,\"changed_by_email\":\"kiki@code.org\"},{\"changed_at\":\"2018-07-20 21:31:29 +0000\",\"changed\":[\"start_blocks\"],\"changed_by_id\":63,\"changed_by_email\":\"kiki@code.org\"},{\"changed_at\":\"2018-07-20 21:32:04 +0000\",\"changed\":[\"start_blocks\"],\"changed_by_id\":63,\"changed_by_email\":\"kiki@code.org\"},{\"changed_at\":\"2018-07-20 21:37:23 +0000\",\"changed\":[\"start_blocks\"],\"changed_by_id\":63,\"changed_by_email\":\"kiki@code.org\"},{\"changed_at\":\"2018-10-04 15:44:48 +0000\",\"changed\":[\"start_blocks\"],\"changed_by_id\":831,\"changed_by_email\":\"mike.harvey@code.org\"},{\"changed_at\":\"2018-10-04 15:47:13 +0000\",\"changed\":[\"start_blocks\"],\"changed_by_id\":831,\"changed_by_email\":\"mike.harvey@code.org\"},{\"changed_at\":\"2018-10-04 15:58:05 +0000\",\"changed\":[\"start_blocks\",\"use_modal_function_editor\",\"contained_level_names\",\"preload_asset_list\"],\"changed_by_id\":831,\"changed_by_email\":\"mike.harvey@code.org\"}]",
  "level_concept_difficulty": {
  }
}]]></config>
  <blocks>
    <start_blocks>
      <xml>
        <block type="when_run">
          <next>
            <block type="gamelab_showTitleScreen">
              <value name="TITLE">
                <block type="text">
                  <title name="TEXT">Feed the bunny!</title>
                </block>
              </value>
              <value name="SUBTITLE">
                <block type="text">
                  <title name="TEXT"/>
                </block>
              </value>
              <next>
                <block type="gamelab_setBackground">
                  <value name="COLOR">
                    <block type="colour_picker">
                      <title name="COLOUR">#66ff99</title>
                    </block>
                  </value>
                  <next>
                    <block type="gamelab_createNewSprite">
                      <title name="NAME">animal</title>
                      <title name="COSTUME">"brown bunny"</title>
                      <value name="LOCATION">
                        <block type="gamelab_location_picker">
                          <title name="LOCATION">{"x":200,"y":200}</title>
                        </block>
                      </value>
                      <next>
                        <block type="gamelab_addBehaviorSimple">
                          <value name="SPRITE">
                            <block type="sprite_variables_get">
                              <title name="VAR">animal</title>
                            </block>
                          </value>
                          <value name="BEHAVIOR">
                            <block type="gamelab_behavior_get">
                              <mutation/>
                              <title name="VAR">patrolling</title>
                            </block>
                          </value>
                          <next>
                            <block type="gamelab_addBehaviorSimple">
                              <value name="SPRITE">
                                <block type="sprite_variables_get">
                                  <title name="VAR">animal</title>
                                </block>
                              </value>
                              <value name="BEHAVIOR">
                                <block type="gamelab_behavior_get">
                                  <mutation/>
                                  <title name="VAR">being hungry</title>
                                </block>
                              </value>
                              <next>
                                <block type="gamelab_setProp">
                                  <title name="PROPERTY">"scale"</title>
                                  <value name="SPRITE">
                                    <block type="sprite_variables_get">
                                      <title name="VAR">animal</title>
                                    </block>
                                  </value>
                                  <value name="VAL">
                                    <block type="math_number">
                                      <title name="NUM">50</title>
                                    </block>
                                  </value>
                                  <next>
                                    <block type="gamelab_createNewSprite">
                                      <title name="NAME">food1</title>
                                      <title name="COSTUME">"carrot"</title>
                                      <value name="LOCATION">
                                        <block type="gamelab_location_picker">
                                          <title name="LOCATION">{"x":44,"y":347}</title>
                                        </block>
                                      </value>
                                      <next>
                                        <block type="gamelab_createNewSprite">
                                          <title name="NAME">food2</title>
                                          <title name="COSTUME">"watermelon"</title>
                                          <value name="LOCATION">
                                            <block type="gamelab_location_picker">
                                              <title name="LOCATION">{"x":188,"y":341}</title>
                                            </block>
                                          </value>
                                          <next>
                                            <block type="gamelab_createNewSprite">
                                              <title name="NAME">food3</title>
                                              <title name="COSTUME">"apple"</title>
                                              <value name="LOCATION">
                                                <block type="gamelab_location_picker">
                                                  <title name="LOCATION">{"x":330,"y":336}</title>
                                                </block>
                                              </value>
                                              <next>
                                                <block type="gamelab_addBehaviorSimple">
                                                  <value name="SPRITE">
                                                    <block type="sprite_variables_get">
                                                      <title name="VAR">food1</title>
                                                    </block>
                                                  </value>
                                                  <value name="BEHAVIOR">
                                                    <block type="gamelab_draggable"/>
                                                  </value>
                                                  <next>
                                                    <block type="gamelab_addBehaviorSimple">
                                                      <value name="SPRITE">
                                                        <block type="sprite_variables_get">
                                                          <title name="VAR">food2</title>
                                                        </block>
                                                      </value>
                                                      <value name="BEHAVIOR">
                                                        <block type="gamelab_draggable"/>
                                                      </value>
                                                      <next>
                                                        <block type="gamelab_addBehaviorSimple">
                                                          <value name="SPRITE">
                                                            <block type="sprite_variables_get">
                                                            <title name="VAR">food3</title>
                                                            </block>
                                                          </value>
                                                          <value name="BEHAVIOR">
                                                            <block type="gamelab_draggable"/>
                                                          </value>
                                                        </block>
                                                      </next>
                                                    </block>
                                                  </next>
                                                </block>
                                              </next>
                                            </block>
                                          </next>
                                        </block>
                                      </next>
                                    </block>
                                  </next>
                                </block>
                              </next>
                            </block>
                          </next>
                        </block>
                      </next>
                    </block>
                  </next>
                </block>
              </next>
            </block>
          </next>
        </block>
        <block type="behavior_definition" deletable="false" movable="false" editable="false">
          <mutation>
            <arg name="this sprite" type="Sprite"/>
            <description>move a sprite, changing its direction randomly</description>
          </mutation>
          <title name="NAME">wandering</title>
          <statement name="STACK">
            <block type="controls_if">
              <value name="IF0">
                <block type="logic_compare">
                  <title name="OP">EQ</title>
                  <value name="A">
                    <block type="math_random_int">
                      <value name="FROM">
                        <block type="math_number">
                          <title name="NUM">0</title>
                        </block>
                      </value>
                      <value name="TO">
                        <block type="math_number">
                          <title name="NUM">5</title>
                        </block>
                      </value>
                    </block>
                  </value>
                  <value name="B">
                    <block type="math_number">
                      <title name="NUM">0</title>
                    </block>
                  </value>
                </block>
              </value>
              <statement name="DO0">
                <block type="gamelab_changePropBy">
                  <title name="PROPERTY">"direction"</title>
                  <value name="SPRITE">
                    <block type="sprite_parameter_get">
                      <title name="VAR">this sprite</title>
                    </block>
                  </value>
                  <value name="VAL">
                    <block type="math_random_int">
                      <value name="FROM">
                        <block type="math_number">
                          <title name="NUM">-25</title>
                        </block>
                      </value>
                      <value name="TO">
                        <block type="math_number">
                          <title name="NUM">25</title>
                        </block>
                      </value>
                    </block>
                  </value>
                </block>
              </statement>
              <next>
                <block type="gamelab_moveForward">
                  <value name="SPRITE">
                    <block type="sprite_parameter_get">
                      <title name="VAR">this sprite</title>
                    </block>
                  </value>
                  <value name="DISTANCE">
                    <block type="math_number">
                      <title name="NUM">1</title>
                    </block>
                  </value>
                  <next>
                    <block type="controls_if">
                      <value name="IF0">
                        <block type="gamelab_isTouchingEdges">
                          <value name="SPRITE">
                            <block type="sprite_parameter_get">
                              <title name="VAR">this sprite</title>
                            </block>
                          </value>
                        </block>
                      </value>
                      <statement name="DO0">
                        <block type="gamelab_edgesDisplace">
                          <value name="SPRITE">
                            <block type="sprite_parameter_get">
                              <title name="VAR">this sprite</title>
                            </block>
                          </value>
                          <next>
                            <block type="gamelab_changePropBy">
                              <title name="PROPERTY">"direction"</title>
                              <value name="SPRITE">
                                <block type="sprite_parameter_get">
                                  <title name="VAR">this sprite</title>
                                </block>
                              </value>
                              <value name="VAL">
                                <block type="math_random_int">
                                  <value name="FROM">
                                    <block type="math_number">
                                      <title name="NUM">135</title>
                                    </block>
                                  </value>
                                  <value name="TO">
                                    <block type="math_number">
                                      <title name="NUM">225</title>
                                    </block>
                                  </value>
                                </block>
                              </value>
                            </block>
                          </next>
                        </block>
                      </statement>
                    </block>
                  </next>
                </block>
              </next>
            </block>
          </statement>
        </block>
        <block type="behavior_definition" deletable="false" movable="false" editable="false">
          <mutation>
            <arg name="this sprite" type="Sprite"/>
            <description>move a sprite to the right across the screen</description>
          </mutation>
          <title name="NAME">moving east</title>
          <statement name="STACK">
            <block type="gamelab_moveInDirection">
              <title name="DIRECTION">"East"</title>
              <value name="SPRITE">
                <block type="sprite_parameter_get">
                  <title name="VAR">this sprite</title>
                </block>
              </value>
              <value name="DISTANCE">
                <block type="math_number">
                  <title name="NUM">5</title>
                </block>
              </value>
            </block>
          </statement>
        </block>
        <block type="behavior_definition" deletable="false" movable="false" editable="false">
          <mutation>
            <arg name="this sprite" type="Sprite"/>
            <description>rotate a sprite to its left</description>
          </mutation>
          <title name="NAME">spinning left</title>
          <statement name="STACK">
            <block type="gamelab_turn">
              <title name="DIRECTION">"left"</title>
              <value name="SPRITE">
                <block type="sprite_parameter_get">
                  <title name="VAR">this sprite</title>
                </block>
              </value>
              <value name="N">
                <block type="math_number">
                  <title name="NUM">6</title>
                </block>
              </value>
            </block>
          </statement>
        </block>
        <block type="behavior_definition" deletable="false" movable="false" editable="false">
          <mutation>
            <arg name="this sprite" type="Sprite"/>
            <description>rotate a sprite to its right</description>
          </mutation>
          <title name="NAME">spinning right</title>
          <statement name="STACK">
            <block type="gamelab_turn">
              <title name="DIRECTION">"right"</title>
              <value name="SPRITE">
                <block type="sprite_parameter_get">
                  <title name="VAR">this sprite</title>
                </block>
              </value>
              <value name="N">
                <block type="math_number">
                  <title name="NUM">6</title>
                </block>
              </value>
            </block>
          </statement>
        </block>
        <block type="behavior_definition" deletable="false" movable="false" editable="false">
          <mutation>
            <arg name="this sprite" type="Sprite"/>
            <description>change the size of a sprite</description>
          </mutation>
          <title name="NAME">shrinking</title>
          <statement name="STACK">
            <block type="gamelab_changePropBy">
              <title name="PROPERTY">"scale"</title>
              <value name="SPRITE">
                <block type="sprite_parameter_get">
                  <title name="VAR">this sprite</title>
                </block>
              </value>
              <value name="VAL">
                <block type="math_number">
                  <title name="NUM">-1</title>
                </block>
              </value>
            </block>
          </statement>
        </block>
        <block type="behavior_definition" deletable="false" movable="false" editable="false">
          <mutation>
            <arg name="this sprite" type="Sprite"/>
            <description>change the size of a sprite</description>
          </mutation>
          <title name="NAME">growing</title>
          <statement name="STACK">
            <block type="gamelab_changePropBy">
              <title name="PROPERTY">"scale"</title>
              <value name="SPRITE">
                <block type="sprite_parameter_get">
                  <title name="VAR">this sprite</title>
                </block>
              </value>
              <value name="VAL">
                <block type="math_number">
                  <title name="NUM">1</title>
                </block>
              </value>
            </block>
          </statement>
        </block>
        <block type="behavior_definition" deletable="false" movable="false" editable="false">
          <mutation>
            <arg name="this sprite" type="Sprite"/>
            <description>move a sprite downwards across the screen</description>
          </mutation>
          <title name="NAME">moving south</title>
          <statement name="STACK">
            <block type="gamelab_moveInDirection">
              <title name="DIRECTION">"South"</title>
              <value name="SPRITE">
                <block type="sprite_parameter_get">
                  <title name="VAR">this sprite</title>
                </block>
              </value>
              <value name="DISTANCE">
                <block type="math_number">
                  <title name="NUM">5</title>
                </block>
              </value>
            </block>
          </statement>
        </block>
        <block type="behavior_definition" deletable="false" movable="false">
          <mutation>
            <arg name="this sprite" type="Sprite"/>
            <description>move a sprite horizontally, reversing direction if it touches the edges of the screen</description>
          </mutation>
          <title name="NAME">being hungry</title>
          <statement name="STACK">
            <block type="controls_if">
              <value name="IF0">
                <block type="logic_compare">
                  <title name="OP">GTE</title>
                  <value name="A">
                    <block type="gamelab_getProp">
                      <title name="PROPERTY">"scale"</title>
                      <value name="SPRITE">
                        <block type="sprite_parameter_get">
                          <title name="VAR">this sprite</title>
                        </block>
                      </value>
                    </block>
                  </value>
                  <value name="B">
                    <block type="math_number">
                      <title name="NUM">125</title>
                    </block>
                  </value>
                </block>
              </value>
              <statement name="DO0">
                <block type="gamelab_turn">
                  <title name="DIRECTION">"right"</title>
                  <value name="SPRITE">
                    <block type="sprite_parameter_get">
                      <title name="VAR">this sprite</title>
                    </block>
                  </value>
                  <value name="N">
                    <block type="math_number">
                      <title name="NUM">5</title>
                    </block>
                  </value>
                  <next>
                    <block type="gamelab_showTitleScreen">
                      <value name="TITLE">
                        <block type="text">
                          <title name="TEXT">Thank you!</title>
                        </block>
                      </value>
                      <value name="SUBTITLE">
                        <block type="text">
                          <title name="TEXT"/>
                        </block>
                      </value>
                    </block>
                  </next>
                </block>
              </statement>
            </block>
          </statement>
        </block>
        <block type="behavior_definition" deletable="false" movable="false" editable="false">
          <mutation>
            <arg name="this sprite" type="Sprite"/>
            <description>move a sprite upwards across the screen</description>
          </mutation>
          <title name="NAME">moving north</title>
          <statement name="STACK">
            <block type="gamelab_moveInDirection">
              <title name="DIRECTION">"North"</title>
              <value name="SPRITE">
                <block type="sprite_parameter_get">
                  <title name="VAR">this sprite</title>
                </block>
              </value>
              <value name="DISTANCE">
                <block type="math_number">
                  <title name="NUM">5</title>
                </block>
              </value>
            </block>
          </statement>
        </block>
        <block type="behavior_definition" deletable="false" movable="false" editable="false">
          <mutation>
            <arg name="this sprite" type="Sprite"/>
            <description>randomly change the size of a sprite</description>
          </mutation>
          <title name="NAME">jittering</title>
          <statement name="STACK">
            <block type="gamelab_changePropBy">
              <title name="PROPERTY">"scale"</title>
              <value name="SPRITE">
                <block type="sprite_parameter_get">
                  <title name="VAR">this sprite</title>
                </block>
              </value>
              <value name="VAL">
                <block type="math_random_int">
                  <value name="FROM">
                    <block type="math_number">
                      <title name="NUM">-1</title>
                    </block>
                  </value>
                  <value name="TO">
                    <block type="math_number">
                      <title name="NUM">1</title>
                    </block>
                  </value>
                </block>
              </value>
            </block>
          </statement>
        </block>
        <block type="behavior_definition" deletable="false" movable="false" editable="false">
          <mutation>
            <arg name="this sprite" type="Sprite"/>
            <description>move a sprite to the left across the screen</description>
          </mutation>
          <title name="NAME">moving west</title>
          <statement name="STACK">
            <block type="gamelab_moveInDirection">
              <title name="DIRECTION">"West"</title>
              <value name="SPRITE">
                <block type="sprite_parameter_get">
                  <title name="VAR">this sprite</title>
                </block>
              </value>
              <value name="DISTANCE">
                <block type="math_number">
                  <title name="NUM">5</title>
                </block>
              </value>
            </block>
          </statement>
        </block>
        <block type="behavior_definition" deletable="false" movable="false" editable="false">
          <mutation>
            <arg name="this sprite" type="Sprite"/>
            <description>move a sprite across the screen, reversing direction if it touches the edges</description>
          </mutation>
          <title name="NAME">patrolling</title>
          <statement name="STACK">
            <block type="gamelab_moveForward">
              <value name="SPRITE">
                <block type="sprite_parameter_get">
                  <title name="VAR">this sprite</title>
                </block>
              </value>
              <value name="DISTANCE">
                <block type="math_number">
                  <title name="NUM">5</title>
                </block>
              </value>
              <next>
                <block type="controls_if">
                  <value name="IF0">
                    <block type="gamelab_isTouchingEdges">
                      <value name="SPRITE">
                        <block type="sprite_parameter_get">
                          <title name="VAR">this sprite</title>
                        </block>
                      </value>
                    </block>
                  </value>
                  <statement name="DO0">
                    <block type="gamelab_edgesDisplace">
                      <value name="SPRITE">
                        <block type="sprite_parameter_get">
                          <title name="VAR">this sprite</title>
                        </block>
                      </value>
                      <next>
                        <block type="gamelab_changePropBy">
                          <title name="PROPERTY">"direction"</title>
                          <value name="SPRITE">
                            <block type="sprite_parameter_get">
                              <title name="VAR">this sprite</title>
                            </block>
                          </value>
                          <value name="VAL">
                            <block type="math_number">
                              <title name="NUM">180</title>
                            </block>
                          </value>
                        </block>
                      </next>
                    </block>
                  </statement>
                </block>
              </next>
            </block>
          </statement>
        </block>
      </xml>
    </start_blocks>
  </blocks>
</GamelabJr><|MERGE_RESOLUTION|>--- conflicted
+++ resolved
@@ -47,14 +47,10 @@
     "display_name": "Sprite Lab Example Project",
     "block_pool": "gamelab",
     "contained_level_names": null,
-<<<<<<< HEAD
-    "preload_asset_list": null
-=======
     "preload_asset_list": null,
     "encrypted_examples": [
 
     ]
->>>>>>> b3634612
   },
   "published": true,
   "notes": "",
