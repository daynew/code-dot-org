<GamelabJr>
  <config><![CDATA[{
  "game_id": 50,
  "created_at": "2018-05-16T21:59:57.000Z",
  "level_num": "custom",
  "user_id": 9,
  "properties": {
    "skin": "gamelab",
    "show_debug_watch": "true",
    "embed": "false",
    "instructions_important": "true",
    "submittable": "false",
    "is_k1": "false",
    "skip_instructions_popup": "false",
    "never_autoplay_video": "false",
    "disable_param_editing": "true",
    "disable_variable_editing": "false",
    "disable_procedure_autopopulate": "false",
    "top_level_procedure_autopopulate": "false",
    "use_modal_function_editor": "true",
    "use_contract_editor": "false",
    "contract_highlight": "false",
    "contract_collapse": "false",
    "examples_highlight": "false",
    "examples_collapse": "false",
    "examples_required": "false",
    "definition_highlight": "false",
    "definition_collapse": "false",
    "disable_examples": "false",
    "hide_share_and_remix": "false",
    "disable_if_else_editing": "false",
    "free_play": "false",
    "hide_animation_mode": "true",
    "start_in_animation_tab": "false",
    "all_animations_single_frame": "false",
    "hide_view_data_button": "false",
    "expand_debugger": "false",
    "debugger_disabled": "false",
    "pause_animations_by_default": "false",
    "edit_code": "false",
    "helper_libraries": [
      "GameLabJr"
    ],
    "droplet_tooltips_disabled": "false",
    "lock_zero_param_functions": "false",
    "start_animations": "{\r\n  \r\n  \"orderedKeys\": [\r\n    \"8dfb76d9-a15b-43d0-82f2-69b069619359\",\r\n    \"18dcfb13-55b3-4156-abc1-135edf103463\",\r\n    \"9f98e76b-80d4-4593-9333-8f8d526d4dce\",\r\n    \"c41eeff9-0f23-40e8-b01a-ab14f56fa183\",\r\n    \"f301db45-48a3-45c5-a45e-fffdd8e5ee1d\",\r\n    \"55f7b08e-a9d9-4f86-b2d1-5baf1a817fe4\",\r\n    \"dfdcb6f8-a5ec-4d83-aa42-0b7d709081f4\",\r\n    \"429679de-a5f6-476b-98eb-42fb1c7a9992\",\r\n\"c1e751a6-4007-4447-8795-f38ecabdefc0\",\r\n    \"9ad519be-f846-4578-b0aa-78686aff9368\",\r\n    \"09d90fb3-d809-4193-89e6-ea9152c1e015\",\r\n    \"64057d90-40a3-4deb-87fb-ad5e64e4fdce\",\r\n    \"10df2d40-baad-44d2-975b-c04cadbe30be\",\r\n    \"c8b2aa8f-05bb-4dbc-8a29-b8cb78958fab\",\r\n    \"650c7068-f025-43d4-8d31-5fd6d9c70701\",\r\n    \"48fd4099-7ceb-464a-8964-adad57e4e87d\",\r\n    \"b0befc88-0347-4756-8375-6a4989ffc90a\",\r\n    \"f31ce599-2e53-4d3c-8862-ccbfeb90d93a\",\r\n    \"81fd855a-9beb-4f44-b049-7d88ffe65376\",\r\n    \"ddc74a56-2033-4194-81ca-6c0f4910ba86\",\r\n    \"3fc82e56-8582-4804-ac66-68fee8a334e2\",\r\n    \"57b3783d-fe35-4562-a8e3-feb19dd74031\",\r\n    \"bc06eb81-766c-4f1a-98dc-776c12519d64\",\r\n    \"8616f1dd-9060-4e5b-9e0d-8d54e2c24b8f\",\r\n    \"23f50eb1-7564-4a33-bd52-8910ef186a6a\",\r\n    \"4b720350-9ba0-454c-bfaa-a4073e08f78d\",\r\n    \"0d07a497-717a-4e97-8fab-6e6cd4627c1b\",\r\n    \"2d00ca36-3d60-4589-b72e-2883371ae232\",\r\n    \"43cac766-4450-4001-bec6-c3856a415e82\",\r\n    \"f7a83dd6-4609-4eed-a415-0335f80cc4ff\",\r\n    \"3c806e6a-68f4-4acf-910e-7e6b3ad0f5d0\",\r\n    \"9f42dd43-0e65-460d-b868-a449181e39b8\",\r\n    \"43c5ad39-29e5-4444-9d21-3987fecc037f\",\r\n    \"d868bce1-5819-4325-95ad-e9c8424dfa5a\",\r\n    \"8093568a-2324-4645-bcac-d30caf8405bb\",\r\n    \"3b788acc-84e8-40d2-97c6-ee7933a2b262\",\r\n    \"27b2d651-8b6a-4f9d-b62e-1444333b97d4\",\r\n    \"a4320bb4-5b7d-420d-be72-db4222f94e6e\",\r\n    \"ebd02377-1e4a-4e2f-b7a5-a7fb3f9412e0\",\r\n    \"9b4b7e2e-e279-469f-84bd-e3968fbcfe70\",\r\n    \"0d269907-b1e8-494b-aeeb-a3293f093cfe\",\r\n    \"017fe36e-dc51-495f-b75b-1de52b371109\",\r\n    \"023bb8fa-bb0c-4694-bde1-c2c85fdb1369\",\r\n    \"1527c762-76b2-4a38-8d52-14bac41145cb\",\r\n    \"a32f8eb3-a9de-40b4-8c8c-0f9059ee1a34\",\r\n    \"3c5fc665-9280-4337-b3da-02adf78b58d2\",\r\n    \"de8b32e6-cd6d-4e4a-9a34-a81d150c8cb1\",\r\n    \"69f92a2e-29aa-4716-8434-1f080c282c4f\",\r\n    \"f9ac2d3d-2c0c-4279-9b6e-05bf7110dfbe\",\r\n    \"c56d37de-4fb3-448c-9fc8-f1132629700f\",\r\n    \"30ee3afa-e245-4fdd-b399-4d2570077c5d\",\r\n    \"31b7b585-9765-48d5-8135-14136a7b461c\",\r\n    \"fb21aae7-3c61-4615-99d8-60e7ac637c71\",\r\n    \"cd765349-4f8c-4b30-b227-3d15edd63f78\",\r\n    \"299560ac-e664-449e-bb0d-1c705e6e6928\",\r\n    \"642d2bdd-d19e-41eb-a17b-d1dc006f13ff\",\r\n    \"fc752fa0-1cf7-4e48-996b-87b3368531c5\"\r\n  ],\r\n  \"propsByKey\": {\r\n    \"8dfb76d9-a15b-43d0-82f2-69b069619359\": {\r\n      \"name\": \"bear\",\r\n      \"sourceUrl\": \"https://levelbuilder-studio.code.org/v3/animations/PkH20_2tpk7B0m53R_p3pQ/8dfb76d9-a15b-43d0-82f2-69b069619359.png?version=MVSdmNEPoAE2GKk0EUSdhYqY4C3PTZuY\",\r\n      \"frameSize\": {\r\n        \"x\": 76,\r\n        \"y\": 100\r\n      },\r\n      \"frameCount\": 1,\r\n      \"looping\": true,\r\n      \"frameDelay\": 12,\r\n      \"version\": \"MVSdmNEPoAE2GKk0EUSdhYqY4C3PTZuY\"\r\n    },\r\n    \"18dcfb13-55b3-4156-abc1-135edf103463\": {\r\n      \"name\": \"bee\",\r\n      \"sourceUrl\": \"https://levelbuilder-studio.code.org/v3/animations/PkH20_2tpk7B0m53R_p3pQ/18dcfb13-55b3-4156-abc1-135edf103463.png?version=Ky_.gpXNijZdHly3_fbIK_Hd.Ts0hSr3\",\r\n      \"frameSize\": {\r\n        \"x\": 100,\r\n        \"y\": 79\r\n      },\r\n      \"frameCount\": 1,\r\n      \"looping\": true,\r\n      \"frameDelay\": 12,\r\n      \"version\": \"Ky_.gpXNijZdHly3_fbIK_Hd.Ts0hSr3\"\r\n    },\r\n    \"9f98e76b-80d4-4593-9333-8f8d526d4dce\": {\r\n      \"name\": \"brown bunny\",\r\n      \"sourceUrl\": \"https://levelbuilder-studio.code.org/v3/animations/PkH20_2tpk7B0m53R_p3pQ/9f98e76b-80d4-4593-9333-8f8d526d4dce.png?version=eLdRebTFWpj.mHZXZpCqV_erPBikXw4c\",\r\n      \"frameSize\": {\r\n        \"x\": 66,\r\n        \"y\": 100\r\n      },\r\n      \"frameCount\": 1,\r\n      \"looping\": true,\r\n      \"frameDelay\": 12,\r\n      \"version\": \"eLdRebTFWpj.mHZXZpCqV_erPBikXw4c\"\r\n    },\r\n    \"c41eeff9-0f23-40e8-b01a-ab14f56fa183\": {\r\n      \"name\": \"purple bunny\",\r\n      \"sourceUrl\": \"https://levelbuilder-studio.code.org/v3/animations/PkH20_2tpk7B0m53R_p3pQ/c41eeff9-0f23-40e8-b01a-ab14f56fa183.png?version=2KG2KIeaR01BDvNVTFnFt_sUqmIuP.sj\",\r\n      \"frameSize\": {\r\n        \"x\": 63,\r\n        \"y\": 100\r\n      },\r\n      \"frameCount\": 1,\r\n      \"looping\": true,\r\n      \"frameDelay\": 12,\r\n      \"version\": \"2KG2KIeaR01BDvNVTFnFt_sUqmIuP.sj\"\r\n    },\r\n    \"f301db45-48a3-45c5-a45e-fffdd8e5ee1d\": {\r\n      \"name\": \"corgi\",\r\n      \"sourceUrl\": \"https://levelbuilder-studio.code.org/v3/animations/PkH20_2tpk7B0m53R_p3pQ/f301db45-48a3-45c5-a45e-fffdd8e5ee1d.png?version=LCueNJ9WF7juYDU9rt9iMZM08KQeaqy2\",\r\n      \"frameSize\": {\r\n        \"x\": 542,\r\n        \"y\": 500\r\n      },\r\n      \"frameCount\": 1,\r\n      \"looping\": true,\r\n      \"frameDelay\": 12,\r\n      \"version\": \"LCueNJ9WF7juYDU9rt9iMZM08KQeaqy2\"\r\n    },\r\n    \"55f7b08e-a9d9-4f86-b2d1-5baf1a817fe4\": {\r\n      \"name\": \"cow\",\r\n      \"sourceUrl\": \"https://levelbuilder-studio.code.org/v3/animations/PkH20_2tpk7B0m53R_p3pQ/55f7b08e-a9d9-4f86-b2d1-5baf1a817fe4.png?version=2r0b3E_glSNq_N8HLPSyaSzdRmXnP9.c\",\r\n      \"frameSize\": {\r\n        \"x\": 88,\r\n        \"y\": 100\r\n      },\r\n      \"frameCount\": 1,\r\n      \"looping\": true,\r\n      \"frameDelay\": 12,\r\n      \"version\": \"2r0b3E_glSNq_N8HLPSyaSzdRmXnP9.c\"\r\n    },\r\n    \"dfdcb6f8-a5ec-4d83-aa42-0b7d709081f4\": {\r\n      \"name\": \"crab\",\r\n      \"sourceUrl\": \"https://levelbuilder-studio.code.org/v3/animations/PkH20_2tpk7B0m53R_p3pQ/dfdcb6f8-a5ec-4d83-aa42-0b7d709081f4.png?version=i3pcPjDt8PfGfwjkZRcPw7WCY9.vc9aQ\",\r\n      \"frameSize\": {\r\n        \"x\": 100,\r\n        \"y\": 66\r\n      },\r\n      \"frameCount\": 1,\r\n      \"looping\": true,\r\n      \"frameDelay\": 12,\r\n      \"version\": \"i3pcPjDt8PfGfwjkZRcPw7WCY9.vc9aQ\"\r\n    },\r\n    \"429679de-a5f6-476b-98eb-42fb1c7a9992\": {\r\n      \"name\": \"elephant\",\r\n      \"sourceUrl\": \"https://levelbuilder-studio.code.org/v3/animations/PkH20_2tpk7B0m53R_p3pQ/429679de-a5f6-476b-98eb-42fb1c7a9992.png?version=9aBDAUqtqVZmwe.ad.PuCAjlkfvxknET\",\r\n      \"frameSize\": {\r\n        \"x\": 100,\r\n        \"y\": 95\r\n      },\r\n      \"frameCount\": 1,\r\n      \"looping\": true,\r\n      \"frameDelay\": 12,\r\n      \"version\": \"9aBDAUqtqVZmwe.ad.PuCAjlkfvxknET\"\r\n    },\r\n    \"c1e751a6-4007-4447-8795-f38ecabdefc0\": {\r\n      \"name\": \"fish\",\r\n      \"sourceUrl\": \"https://studio.code.org/v3/animations/qgDKF1w2UNt0ypCMrQeL5w/c1e751a6-4007-4447-8795-f38ecabdefc0.png?version=0IUNwUQl3CoqvRD3f9nxVW6Y.gheZ9rt\",\r\n      \"frameSize\": {\r\n        \"x\": 98,\r\n        \"y\": 73\r\n      },\r\n      \"frameCount\": 1,\r\n      \"looping\": true,\r\n      \"frameDelay\": 12,\r\n      \"version\": \"0IUNwUQl3CoqvRD3f9nxVW6Y.gheZ9rt\"\r\n    },\r\n    \"9ad519be-f846-4578-b0aa-78686aff9368\": {\r\n      \"name\": \"hippo\",\r\n      \"sourceUrl\": \"https://levelbuilder-studio.code.org/v3/animations/PkH20_2tpk7B0m53R_p3pQ/9ad519be-f846-4578-b0aa-78686aff9368.png?version=k8R9uitXAsu3NJdEn5rZDxbRD9gmjnBW\",\r\n      \"frameSize\": {\r\n        \"x\": 81,\r\n        \"y\": 100\r\n      },\r\n      \"frameCount\": 1,\r\n      \"looping\": true,\r\n      \"frameDelay\": 12,\r\n      \"version\": \"k8R9uitXAsu3NJdEn5rZDxbRD9gmjnBW\"\r\n    },\r\n    \"09d90fb3-d809-4193-89e6-ea9152c1e015\": {\r\n      \"name\": \"ladybug\",\r\n      \"sourceUrl\": \"https://levelbuilder-studio.code.org/v3/animations/PkH20_2tpk7B0m53R_p3pQ/09d90fb3-d809-4193-89e6-ea9152c1e015.png?version=3SgMnlg9xxSPVJsZdClppzFUBIE2ASYR\",\r\n      \"frameSize\": {\r\n        \"x\": 100,\r\n        \"y\": 59\r\n      },\r\n      \"frameCount\": 1,\r\n      \"looping\": true,\r\n      \"frameDelay\": 12,\r\n      \"version\": \"3SgMnlg9xxSPVJsZdClppzFUBIE2ASYR\"\r\n    },\r\n    \"64057d90-40a3-4deb-87fb-ad5e64e4fdce\": {\r\n      \"name\": \"mouse\",\r\n      \"sourceUrl\": \"https://levelbuilder-studio.code.org/v3/animations/PkH20_2tpk7B0m53R_p3pQ/64057d90-40a3-4deb-87fb-ad5e64e4fdce.png?version=BZ9YiI7i.sw6kxTfLG8ibZtsF17v3a7L\",\r\n      \"frameSize\": {\r\n        \"x\": 59,\r\n        \"y\": 35\r\n      },\r\n      \"frameCount\": 1,\r\n      \"looping\": true,\r\n      \"frameDelay\": 12,\r\n      \"version\": \"BZ9YiI7i.sw6kxTfLG8ibZtsF17v3a7L\"\r\n    },\r\n    \"10df2d40-baad-44d2-975b-c04cadbe30be\": {\r\n      \"name\": \"pig\",\r\n      \"sourceUrl\": \"https://levelbuilder-studio.code.org/v3/animations/PkH20_2tpk7B0m53R_p3pQ/10df2d40-baad-44d2-975b-c04cadbe30be.png?version=I2C5vcykhRoXL9OOCIQLJc47C7AnjtPy\",\r\n      \"frameSize\": {\r\n        \"x\": 100,\r\n        \"y\": 89\r\n      },\r\n      \"frameCount\": 1,\r\n      \"looping\": true,\r\n      \"frameDelay\": 12,\r\n      \"version\": \"I2C5vcykhRoXL9OOCIQLJc47C7AnjtPy\"\r\n    },\r\n    \"c8b2aa8f-05bb-4dbc-8a29-b8cb78958fab\": {\r\n      \"name\": \"bell\",\r\n      \"sourceUrl\": \"https://levelbuilder-studio.code.org/api/v1/animation-library/wyks_lhYmiSPwyPQy8xydYuBJPL.zvUS/category_generic_items/bell.png\",\r\n      \"frameSize\": {\r\n        \"x\": 85,\r\n        \"y\": 100\r\n      },\r\n      \"frameCount\": 1,\r\n      \"looping\": true,\r\n      \"frameDelay\": 2,\r\n      \"version\": \"wyks_lhYmiSPwyPQy8xydYuBJPL.zvUS\"\r\n    },\r\n    \"650c7068-f025-43d4-8d31-5fd6d9c70701\": {\r\n      \"name\": \"book\",\r\n      \"sourceUrl\": \"https://levelbuilder-studio.code.org/v3/animations/PkH20_2tpk7B0m53R_p3pQ/650c7068-f025-43d4-8d31-5fd6d9c70701.png?version=QQmQmpdGufGNLIKa30MvIbw_2PcJ9y8Y\",\r\n      \"frameSize\": {\r\n        \"x\": 87,\r\n        \"y\": 100\r\n      },\r\n      \"frameCount\": 1,\r\n      \"looping\": true,\r\n      \"frameDelay\": 12,\r\n      \"version\": \"QQmQmpdGufGNLIKa30MvIbw_2PcJ9y8Y\"\r\n    },\r\n    \"48fd4099-7ceb-464a-8964-adad57e4e87d\": {\r\n      \"name\": \"compass\",\r\n      \"sourceUrl\": \"https://levelbuilder-studio.code.org/v3/animations/PkH20_2tpk7B0m53R_p3pQ/48fd4099-7ceb-464a-8964-adad57e4e87d.png?version=aDsUn_qfYfqSAOTDgnLdJS5DQkamD120\",\r\n      \"frameSize\": {\r\n        \"x\": 100,\r\n        \"y\": 75\r\n      },\r\n      \"frameCount\": 1,\r\n      \"looping\": true,\r\n      \"frameDelay\": 12,\r\n      \"version\": \"aDsUn_qfYfqSAOTDgnLdJS5DQkamD120\"\r\n    },\r\n    \"b0befc88-0347-4756-8375-6a4989ffc90a\": {\r\n      \"name\": \"computer monitor\",\r\n      \"sourceUrl\": \"https://levelbuilder-studio.code.org/v3/animations/PkH20_2tpk7B0m53R_p3pQ/b0befc88-0347-4756-8375-6a4989ffc90a.png?version=mBct1WnOW1QRqU0QVrOfQhbvqDs1dZ7V\",\r\n      \"frameSize\": {\r\n        \"x\": 100,\r\n        \"y\": 95\r\n      },\r\n      \"frameCount\": 1,\r\n      \"looping\": true,\r\n      \"frameDelay\": 12,\r\n      \"version\": \"mBct1WnOW1QRqU0QVrOfQhbvqDs1dZ7V\"\r\n    },\r\n    \"f31ce599-2e53-4d3c-8862-ccbfeb90d93a\": {\r\n      \"name\": \"first aid kit\",\r\n      \"sourceUrl\": \"https://levelbuilder-studio.code.org/v3/animations/PkH20_2tpk7B0m53R_p3pQ/f31ce599-2e53-4d3c-8862-ccbfeb90d93a.png?version=qfXrDaOyw3yD0YhFZVaeKxgrim.uzTj0\",\r\n      \"frameSize\": {\r\n        \"x\": 100,\r\n        \"y\": 100\r\n      },\r\n      \"frameCount\": 1,\r\n      \"looping\": true,\r\n      \"frameDelay\": 12,\r\n      \"version\": \"qfXrDaOyw3yD0YhFZVaeKxgrim.uzTj0\"\r\n    },\r\n    \"81fd855a-9beb-4f44-b049-7d88ffe65376\": {\r\n      \"name\": \"keys\",\r\n      \"sourceUrl\": \"https://levelbuilder-studio.code.org/v3/animations/PkH20_2tpk7B0m53R_p3pQ/81fd855a-9beb-4f44-b049-7d88ffe65376.png?version=Es9DGZmAx_ShmhrXFuEXFfXBjdujHj5E\",\r\n      \"frameSize\": {\r\n        \"x\": 94,\r\n        \"y\": 73\r\n      },\r\n      \"frameCount\": 1,\r\n      \"looping\": true,\r\n      \"frameDelay\": 12,\r\n      \"version\": \"Es9DGZmAx_ShmhrXFuEXFfXBjdujHj5E\"\r\n    },\r\n    \"ddc74a56-2033-4194-81ca-6c0f4910ba86\": {\r\n      \"name\": \"money\",\r\n      \"sourceUrl\": \"https://levelbuilder-studio.code.org/v3/animations/PkH20_2tpk7B0m53R_p3pQ/ddc74a56-2033-4194-81ca-6c0f4910ba86.png?version=6JG3TE9Sj3yvKCjf3AbHwcKto.241xBI\",\r\n      \"frameSize\": {\r\n        \"x\": 95,\r\n        \"y\": 100\r\n      },\r\n      \"frameCount\": 1,\r\n      \"looping\": true,\r\n      \"frameDelay\": 12,\r\n      \"version\": \"6JG3TE9Sj3yvKCjf3AbHwcKto.241xBI\"\r\n    },\r\n    \"3fc82e56-8582-4804-ac66-68fee8a334e2\": {\r\n      \"name\": \"paint pallette\",\r\n      \"sourceUrl\": \"https://levelbuilder-studio.code.org/v3/animations/PkH20_2tpk7B0m53R_p3pQ/3fc82e56-8582-4804-ac66-68fee8a334e2.png?version=Sp0.AKNUNK.Dym.eQwwx0xWKAIgfMMCc\",\r\n      \"frameSize\": {\r\n        \"x\": 100,\r\n        \"y\": 83\r\n      },\r\n      \"frameCount\": 1,\r\n      \"looping\": true,\r\n      \"frameDelay\": 12,\r\n      \"version\": \"Sp0.AKNUNK.Dym.eQwwx0xWKAIgfMMCc\"\r\n    },\r\n    \"57b3783d-fe35-4562-a8e3-feb19dd74031\": {\r\n      \"name\": \"potion\",\r\n      \"sourceUrl\": \"https://levelbuilder-studio.code.org/v3/animations/PkH20_2tpk7B0m53R_p3pQ/57b3783d-fe35-4562-a8e3-feb19dd74031.png?version=mEi4mXYjJZBqruNqS_hbHl1p8eFfWn7R\",\r\n      \"frameSize\": {\r\n        \"x\": 54,\r\n        \"y\": 100\r\n      },\r\n      \"frameCount\": 1,\r\n      \"looping\": true,\r\n      \"frameDelay\": 12,\r\n      \"version\": \"mEi4mXYjJZBqruNqS_hbHl1p8eFfWn7R\"\r\n    },\r\n    \"bc06eb81-766c-4f1a-98dc-776c12519d64\": {\r\n      \"name\": \"tablet\",\r\n      \"sourceUrl\": \"https://levelbuilder-studio.code.org/v3/animations/PkH20_2tpk7B0m53R_p3pQ/bc06eb81-766c-4f1a-98dc-776c12519d64.png?version=ipv5bpa.5vQONR2dF8x4voPLyYYiPuO4\",\r\n      \"frameSize\": {\r\n        \"x\": 84,\r\n        \"y\": 98\r\n      },\r\n      \"frameCount\": 1,\r\n      \"looping\": true,\r\n      \"frameDelay\": 12,\r\n      \"version\": \"ipv5bpa.5vQONR2dF8x4voPLyYYiPuO4\"\r\n    },\r\n    \"8616f1dd-9060-4e5b-9e0d-8d54e2c24b8f\": {\r\n      \"name\": \"teapot\",\r\n      \"sourceUrl\": \"https://levelbuilder-studio.code.org/v3/animations/PkH20_2tpk7B0m53R_p3pQ/8616f1dd-9060-4e5b-9e0d-8d54e2c24b8f.png?version=9uILGNJ5w1pEz8xRIPEGea8CLA0MZfVS\",\r\n      \"frameSize\": {\r\n        \"x\": 100,\r\n        \"y\": 76\r\n      },\r\n      \"frameCount\": 1,\r\n      \"looping\": true,\r\n      \"frameDelay\": 12,\r\n      \"version\": \"9uILGNJ5w1pEz8xRIPEGea8CLA0MZfVS\"\r\n    },\r\n    \"23f50eb1-7564-4a33-bd52-8910ef186a6a\": {\r\n      \"name\": \"boat\",\r\n      \"sourceUrl\": \"https://levelbuilder-studio.code.org/api/v1/animation-library/tFAa19t579qKK_hf6Nc4mvHm2YkuF.GJ/category_vehicles/boat.png\",\r\n      \"frameSize\": {\r\n        \"x\": 128,\r\n        \"y\": 128\r\n      },\r\n      \"frameCount\": 1,\r\n      \"looping\": true,\r\n      \"frameDelay\": 2,\r\n      \"version\": \"tFAa19t579qKK_hf6Nc4mvHm2YkuF.GJ\"\r\n    },\r\n    \"4b720350-9ba0-454c-bfaa-a4073e08f78d\": {\r\n      \"name\": \"black car\",\r\n      \"sourceUrl\": \"https://levelbuilder-studio.code.org/v3/animations/PkH20_2tpk7B0m53R_p3pQ/4b720350-9ba0-454c-bfaa-a4073e08f78d.png?version=aq5kOX8620ZZvvgaCnR7RauIwU9QNA3B\",\r\n      \"frameSize\": {\r\n        \"x\": 54,\r\n        \"y\": 100\r\n      },\r\n      \"frameCount\": 1,\r\n      \"looping\": true,\r\n      \"frameDelay\": 12,\r\n      \"version\": \"aq5kOX8620ZZvvgaCnR7RauIwU9QNA3B\"\r\n    },\r\n    \"0d07a497-717a-4e97-8fab-6e6cd4627c1b\": {\r\n      \"name\": \"blue car\",\r\n      \"sourceUrl\": \"https://levelbuilder-studio.code.org/v3/animations/PkH20_2tpk7B0m53R_p3pQ/0d07a497-717a-4e97-8fab-6e6cd4627c1b.png?version=9zjXOORwE571IHwbgA4KNd8Cl75qvOB6\",\r\n      \"frameSize\": {\r\n        \"x\": 61,\r\n        \"y\": 100\r\n      },\r\n      \"frameCount\": 1,\r\n      \"looping\": true,\r\n      \"frameDelay\": 12,\r\n      \"version\": \"9zjXOORwE571IHwbgA4KNd8Cl75qvOB6\"\r\n    },\r\n    \"2d00ca36-3d60-4589-b72e-2883371ae232\": {\r\n      \"name\": \"green car\",\r\n      \"sourceUrl\": \"https://levelbuilder-studio.code.org/v3/animations/PkH20_2tpk7B0m53R_p3pQ/2d00ca36-3d60-4589-b72e-2883371ae232.png?version=z3UQakYgm1yg4Xw8Pra9VM2sYC05Ax9P\",\r\n      \"frameSize\": {\r\n        \"x\": 53,\r\n        \"y\": 100\r\n      },\r\n      \"frameCount\": 1,\r\n      \"looping\": true,\r\n      \"frameDelay\": 12,\r\n      \"version\": \"z3UQakYgm1yg4Xw8Pra9VM2sYC05Ax9P\"\r\n    },\r\n    \"43cac766-4450-4001-bec6-c3856a415e82\": {\r\n      \"name\": \"red car\",\r\n      \"sourceUrl\": \"https://levelbuilder-studio.code.org/v3/animations/PkH20_2tpk7B0m53R_p3pQ/43cac766-4450-4001-bec6-c3856a415e82.png?version=monJZJ.BCLeX.ym.V.BT.wZzJ5Cy.Mpu\",\r\n      \"frameSize\": {\r\n        \"x\": 53,\r\n        \"y\": 100\r\n      },\r\n      \"frameCount\": 1,\r\n      \"looping\": true,\r\n      \"frameDelay\": 12,\r\n      \"version\": \"monJZJ.BCLeX.ym.V.BT.wZzJ5Cy.Mpu\"\r\n    },\r\n    \"f7a83dd6-4609-4eed-a415-0335f80cc4ff\": {\r\n      \"name\": \"yellow car\",\r\n      \"sourceUrl\": \"https://levelbuilder-studio.code.org/v3/animations/PkH20_2tpk7B0m53R_p3pQ/f7a83dd6-4609-4eed-a415-0335f80cc4ff.png?version=u_zEdruVMlfvVo8atWKVcabHt0sIyx1L\",\r\n      \"frameSize\": {\r\n        \"x\": 58,\r\n        \"y\": 100\r\n      },\r\n      \"frameCount\": 1,\r\n      \"looping\": true,\r\n      \"frameDelay\": 12,\r\n      \"version\": \"u_zEdruVMlfvVo8atWKVcabHt0sIyx1L\"\r\n    },\r\n    \"3c806e6a-68f4-4acf-910e-7e6b3ad0f5d0\": {\r\n      \"name\": \"blue plane\",\r\n      \"sourceUrl\": \"https://levelbuilder-studio.code.org/api/v1/animation-library/.ApvGWkDQiZOglBVfOFwPSkPv.qELuPf/category_vehicles/planeBlue1.png\",\r\n      \"frameSize\": {\r\n        \"x\": 88,\r\n        \"y\": 73\r\n      },\r\n      \"frameCount\": 1,\r\n      \"looping\": true,\r\n      \"frameDelay\": 2,\r\n      \"version\": \".ApvGWkDQiZOglBVfOFwPSkPv.qELuPf\"\r\n    },\r\n    \"9f42dd43-0e65-460d-b868-a449181e39b8\": {\r\n      \"name\": \"red plane\",\r\n      \"sourceUrl\": \"https://levelbuilder-studio.code.org/api/v1/animation-library/oO2CEHRYhRHeulN6V5OdX2JAKtk.6N0K/category_vehicles/planeRed1.png\",\r\n      \"frameSize\": {\r\n        \"x\": 88,\r\n        \"y\": 73\r\n      },\r\n      \"frameCount\": 1,\r\n      \"looping\": true,\r\n      \"frameDelay\": 2,\r\n      \"version\": \"oO2CEHRYhRHeulN6V5OdX2JAKtk.6N0K\"\r\n    },\r\n    \"43c5ad39-29e5-4444-9d21-3987fecc037f\": {\r\n      \"name\": \"blue alien\",\r\n      \"sourceUrl\": \"https://levelbuilder-studio.code.org/api/v1/animation-library/zd4LEPr15yvJQrHm7yi7obo_N9RTudLE/category_characters/alienBlue.png\",\r\n      \"frameSize\": {\r\n        \"x\": 66,\r\n        \"y\": 92\r\n      },\r\n      \"frameCount\": 1,\r\n      \"looping\": true,\r\n      \"frameDelay\": 2,\r\n      \"version\": \"zd4LEPr15yvJQrHm7yi7obo_N9RTudLE\"\r\n    },\r\n    \"d868bce1-5819-4325-95ad-e9c8424dfa5a\": {\r\n      \"name\": \"green alien\",\r\n      \"sourceUrl\": \"https://levelbuilder-studio.code.org/api/v1/animation-library/3qqVaslWPlTDDg6Po4GHWLcgIWE7qh2J/category_characters/alienGreen.png\",\r\n      \"frameSize\": {\r\n        \"x\": 66,\r\n        \"y\": 92\r\n      },\r\n      \"frameCount\": 1,\r\n      \"looping\": true,\r\n      \"frameDelay\": 2,\r\n      \"version\": \"3qqVaslWPlTDDg6Po4GHWLcgIWE7qh2J\"\r\n    },\r\n    \"8093568a-2324-4645-bcac-d30caf8405bb\": {\r\n      \"name\": \"pink alien\",\r\n      \"sourceUrl\": \"https://levelbuilder-studio.code.org/api/v1/animation-library/ecnW7rdKTB0fUrKRKrqIHbrHVvyWh5hu/category_characters/alienPink.png\",\r\n      \"frameSize\": {\r\n        \"x\": 66,\r\n        \"y\": 92\r\n      },\r\n      \"frameCount\": 1,\r\n      \"looping\": true,\r\n      \"frameDelay\": 2,\r\n      \"version\": \"ecnW7rdKTB0fUrKRKrqIHbrHVvyWh5hu\"\r\n    },\r\n    \"3b788acc-84e8-40d2-97c6-ee7933a2b262\": {\r\n      \"name\": \"yellow alien\",\r\n      \"sourceUrl\": \"https://levelbuilder-studio.code.org/api/v1/animation-library/vX.4aiKiQ5g4hujfBaVmRlOe0M2UHiys/category_characters/alienYellow.png\",\r\n      \"frameSize\": {\r\n        \"x\": 66,\r\n        \"y\": 82\r\n      },\r\n      \"frameCount\": 1,\r\n      \"looping\": true,\r\n      \"frameDelay\": 2,\r\n      \"version\": \"vX.4aiKiQ5g4hujfBaVmRlOe0M2UHiys\"\r\n    },\r\n    \"27b2d651-8b6a-4f9d-b62e-1444333b97d4\": {\r\n      \"name\": \"ghost\",\r\n      \"sourceUrl\": \"https://levelbuilder-studio.code.org/v3/animations/PkH20_2tpk7B0m53R_p3pQ/27b2d651-8b6a-4f9d-b62e-1444333b97d4.png?version=0kQur.A5ACCgn86_3CAgsP7_3NC92wXx\",\r\n      \"frameSize\": {\r\n        \"x\": 51,\r\n        \"y\": 73\r\n      },\r\n      \"frameCount\": 1,\r\n      \"looping\": true,\r\n      \"frameDelay\": 12,\r\n      \"version\": \"0kQur.A5ACCgn86_3CAgsP7_3NC92wXx\"\r\n    },\r\n    \"a4320bb4-5b7d-420d-be72-db4222f94e6e\": {\r\n      \"name\": \"orange monster\",\r\n      \"sourceUrl\": \"https://levelbuilder-studio.code.org/v3/animations/PkH20_2tpk7B0m53R_p3pQ/a4320bb4-5b7d-420d-be72-db4222f94e6e.png?version=im5T6RcFJ55W90tCSXa76eSamZX8Zzfr\",\r\n      \"frameSize\": {\r\n        \"x\": 80,\r\n        \"y\": 100\r\n      },\r\n      \"frameCount\": 1,\r\n      \"looping\": true,\r\n      \"frameDelay\": 12,\r\n      \"version\": \"im5T6RcFJ55W90tCSXa76eSamZX8Zzfr\"\r\n    },\r\n    \"ebd02377-1e4a-4e2f-b7a5-a7fb3f9412e0\": {\r\n      \"name\": \"green monster\",\r\n      \"sourceUrl\": \"https://levelbuilder-studio.code.org/v3/animations/PkH20_2tpk7B0m53R_p3pQ/ebd02377-1e4a-4e2f-b7a5-a7fb3f9412e0.png?version=KwPGu9hUEn0sNjJBOySlEmNEecJHZRUM\",\r\n      \"frameSize\": {\r\n        \"x\": 87,\r\n        \"y\": 100\r\n      },\r\n      \"frameCount\": 1,\r\n      \"looping\": true,\r\n      \"frameDelay\": 12,\r\n      \"version\": \"KwPGu9hUEn0sNjJBOySlEmNEecJHZRUM\"\r\n    },\r\n    \"9b4b7e2e-e279-469f-84bd-e3968fbcfe70\": {\r\n      \"name\": \"purple monster\",\r\n      \"sourceUrl\": \"https://levelbuilder-studio.code.org/v3/animations/PkH20_2tpk7B0m53R_p3pQ/9b4b7e2e-e279-469f-84bd-e3968fbcfe70.png?version=TdB14igpQpIVizo84QukVtUNSVupVliv\",\r\n      \"frameSize\": {\r\n        \"x\": 97,\r\n        \"y\": 100\r\n      },\r\n      \"frameCount\": 1,\r\n      \"looping\": true,\r\n      \"frameDelay\": 12,\r\n      \"version\": \"TdB14igpQpIVizo84QukVtUNSVupVliv\"\r\n    },\r\n    \"0d269907-b1e8-494b-aeeb-a3293f093cfe\": {\r\n      \"name\": \"cloud\",\r\n      \"sourceUrl\": \"https://levelbuilder-studio.code.org/v3/animations/PkH20_2tpk7B0m53R_p3pQ/0d269907-b1e8-494b-aeeb-a3293f093cfe.png?version=YzsMR.UUtHHKoeSnX8MZ_62NZOKejdBB\",\r\n      \"frameSize\": {\r\n        \"x\": 100,\r\n        \"y\": 52\r\n      },\r\n      \"frameCount\": 1,\r\n      \"looping\": true,\r\n      \"frameDelay\": 12,\r\n      \"version\": \"YzsMR.UUtHHKoeSnX8MZ_62NZOKejdBB\"\r\n    },\r\n    \"017fe36e-dc51-495f-b75b-1de52b371109\": {\r\n      \"name\": \"rock\",\r\n      \"sourceUrl\": \"https://levelbuilder-studio.code.org/v3/animations/PkH20_2tpk7B0m53R_p3pQ/017fe36e-dc51-495f-b75b-1de52b371109.png?version=3B92e.XM4K2QbGPZ_mEAEzBKXpAUxDNI\",\r\n      \"frameSize\": {\r\n        \"x\": 92,\r\n        \"y\": 47\r\n      },\r\n      \"frameCount\": 1,\r\n      \"looping\": true,\r\n      \"frameDelay\": 12,\r\n      \"version\": \"3B92e.XM4K2QbGPZ_mEAEzBKXpAUxDNI\"\r\n    },\r\n    \"023bb8fa-bb0c-4694-bde1-c2c85fdb1369\": {\r\n      \"name\": \"sun\",\r\n      \"sourceUrl\": \"https://levelbuilder-studio.code.org/v3/animations/PkH20_2tpk7B0m53R_p3pQ/023bb8fa-bb0c-4694-bde1-c2c85fdb1369.png?version=RT2gRKn3sEdodsD_pKRrLAQZdWr.RMK9\",\r\n      \"frameSize\": {\r\n        \"x\": 95,\r\n        \"y\": 100\r\n      },\r\n      \"frameCount\": 1,\r\n      \"looping\": true,\r\n      \"frameDelay\": 12,\r\n      \"version\": \"RT2gRKn3sEdodsD_pKRrLAQZdWr.RMK9\"\r\n    },\r\n    \"1527c762-76b2-4a38-8d52-14bac41145cb\": {\r\n      \"name\": \"apple\",\r\n      \"sourceUrl\": \"https://levelbuilder-studio.code.org/v3/animations/PkH20_2tpk7B0m53R_p3pQ/1527c762-76b2-4a38-8d52-14bac41145cb.png?version=GfqQHTqf2oy8zwvQSi0nWyNCbr5bnmA0\",\r\n      \"frameSize\": {\r\n        \"x\": 68,\r\n        \"y\": 74\r\n      },\r\n      \"frameCount\": 1,\r\n      \"looping\": true,\r\n      \"frameDelay\": 12,\r\n      \"version\": \"GfqQHTqf2oy8zwvQSi0nWyNCbr5bnmA0\"\r\n    },\r\n    \"a32f8eb3-a9de-40b4-8c8c-0f9059ee1a34\": {\r\n      \"name\": \"carrot\",\r\n      \"sourceUrl\": \"https://levelbuilder-studio.code.org/api/v1/animation-library/fCiFCbsTDOoiLsbStivUZ249XH0TOxIY/category_food/carrot.png\",\r\n      \"frameSize\": {\r\n        \"x\": 78,\r\n        \"y\": 70\r\n      },\r\n      \"frameCount\": 1,\r\n      \"looping\": true,\r\n      \"frameDelay\": 2,\r\n      \"version\": \"fCiFCbsTDOoiLsbStivUZ249XH0TOxIY\"\r\n    },\r\n    \"3c5fc665-9280-4337-b3da-02adf78b58d2\": {\r\n      \"name\": \"cupcake\",\r\n      \"sourceUrl\": \"https://levelbuilder-studio.code.org/v3/animations/PkH20_2tpk7B0m53R_p3pQ/3c5fc665-9280-4337-b3da-02adf78b58d2.png?version=9gVv4Tp_TNKDUGYII2ti_JehGw0.jN7W\",\r\n      \"frameSize\": {\r\n        \"x\": 94,\r\n        \"y\": 100\r\n      },\r\n      \"frameCount\": 1,\r\n      \"looping\": true,\r\n      \"frameDelay\": 12,\r\n      \"version\": \"9gVv4Tp_TNKDUGYII2ti_JehGw0.jN7W\"\r\n    },\r\n    \"de8b32e6-cd6d-4e4a-9a34-a81d150c8cb1\": {\r\n      \"name\": \"mushroom\",\r\n      \"sourceUrl\": \"https://levelbuilder-studio.code.org/api/v1/animation-library/FUHEI0ZIhRQ_wcJhJHwv73LP7bcSfuYa/category_food/mushroom_red.png\",\r\n      \"frameSize\": {\r\n        \"x\": 81,\r\n        \"y\": 99\r\n      },\r\n      \"frameCount\": 1,\r\n      \"looping\": true,\r\n      \"frameDelay\": 2,\r\n      \"version\": \"FUHEI0ZIhRQ_wcJhJHwv73LP7bcSfuYa\"\r\n    },\r\n    \"69f92a2e-29aa-4716-8434-1f080c282c4f\": {\r\n      \"name\": \"watermelon\",\r\n      \"sourceUrl\": \"https://levelbuilder-studio.code.org/v3/animations/PkH20_2tpk7B0m53R_p3pQ/69f92a2e-29aa-4716-8434-1f080c282c4f.png?version=685dTZ5vjG05FiCOT5H0mymOgi_4d2Ue\",\r\n      \"frameSize\": {\r\n        \"x\": 100,\r\n        \"y\": 79\r\n      },\r\n      \"frameCount\": 1,\r\n      \"looping\": true,\r\n      \"frameDelay\": 12,\r\n      \"version\": \"685dTZ5vjG05FiCOT5H0mymOgi_4d2Ue\"\r\n    },\r\n    \"f9ac2d3d-2c0c-4279-9b6e-05bf7110dfbe\": {\r\n      \"name\": \"gold coin\",\r\n      \"sourceUrl\": \"https://levelbuilder-studio.code.org/api/v1/animation-library/i9_exqo4EZveb7Cs3ci67bPuExMkYfuQ/category_gameplay/coin_gold.png\",\r\n      \"frameSize\": {\r\n        \"x\": 61,\r\n        \"y\": 61\r\n      },\r\n      \"frameCount\": 1,\r\n      \"looping\": true,\r\n      \"frameDelay\": 2,\r\n      \"version\": \"i9_exqo4EZveb7Cs3ci67bPuExMkYfuQ\"\r\n    },\r\n    \"c56d37de-4fb3-448c-9fc8-f1132629700f\": {\r\n      \"name\": \"silver coin\",\r\n      \"sourceUrl\": \"https://levelbuilder-studio.code.org/api/v1/animation-library/vOdajK6KZGj20TqNy7gJo9YfriC9FDfl/category_gameplay/coin_silver.png\",\r\n      \"frameSize\": {\r\n        \"x\": 61,\r\n        \"y\": 61\r\n      },\r\n      \"frameCount\": 1,\r\n      \"looping\": true,\r\n      \"frameDelay\": 2,\r\n      \"version\": \"vOdajK6KZGj20TqNy7gJo9YfriC9FDfl\"\r\n    },\r\n    \"30ee3afa-e245-4fdd-b399-4d2570077c5d\": {\r\n      \"name\": \"target\",\r\n      \"sourceUrl\": \"https://levelbuilder-studio.code.org/v3/animations/PkH20_2tpk7B0m53R_p3pQ/30ee3afa-e245-4fdd-b399-4d2570077c5d.png?version=mz9HCS7y0vMOktTnjYqgCYydYD7Jnl_S\",\r\n      \"frameSize\": {\r\n        \"x\": 100,\r\n        \"y\": 100\r\n      },\r\n      \"frameCount\": 1,\r\n      \"looping\": true,\r\n      \"frameDelay\": 12,\r\n      \"version\": \"mz9HCS7y0vMOktTnjYqgCYydYD7Jnl_S\"\r\n    },\r\n    \"31b7b585-9765-48d5-8135-14136a7b461c\": {\r\n      \"name\": \"cactus\",\r\n      \"sourceUrl\": \"https://levelbuilder-studio.code.org/v3/animations/PkH20_2tpk7B0m53R_p3pQ/31b7b585-9765-48d5-8135-14136a7b461c.png?version=gc3ZNV2l4kI73.10kx9k4Up.O_Mn59zf\",\r\n      \"frameSize\": {\r\n        \"x\": 73,\r\n        \"y\": 100\r\n      },\r\n      \"frameCount\": 1,\r\n      \"looping\": true,\r\n      \"frameDelay\": 12,\r\n      \"version\": \"gc3ZNV2l4kI73.10kx9k4Up.O_Mn59zf\"\r\n    },\r\n    \"fb21aae7-3c61-4615-99d8-60e7ac637c71\": {\r\n      \"name\": \"wheat\",\r\n      \"sourceUrl\": \"https://levelbuilder-studio.code.org/v3/animations/PkH20_2tpk7B0m53R_p3pQ/fb21aae7-3c61-4615-99d8-60e7ac637c71.png?version=5L2P2T4Yi_NQDgdM8zlUNNodFU_9gUUo\",\r\n      \"frameSize\": {\r\n        \"x\": 99,\r\n        \"y\": 100\r\n      },\r\n      \"frameCount\": 1,\r\n      \"looping\": true,\r\n      \"frameDelay\": 12,\r\n      \"version\": \"5L2P2T4Yi_NQDgdM8zlUNNodFU_9gUUo\"\r\n    },\r\n    \"cd765349-4f8c-4b30-b227-3d15edd63f78\": {\r\n      \"name\": \"giraffe\",\r\n      \"sourceUrl\": \"https://studio.code.org/v3/animations/209ThPsVf0LADjiT2-SQsA/cd765349-4f8c-4b30-b227-3d15edd63f78.png?version=HbmHI6UGuksDomsOz.cK3iL5WcSR5Xk.\",\r\n      \"frameSize\": {\r\n        \"x\": 95,\r\n        \"y\": 100\r\n      },\r\n      \"frameCount\": 1,\r\n      \"looping\": true,\r\n      \"frameDelay\": 2,\r\n      \"version\": \"HbmHI6UGuksDomsOz.cK3iL5WcSR5Xk\"\r\n    },\r\n    \"299560ac-e664-449e-bb0d-1c705e6e6928\": {\r\n      \"name\": \"dirt patch\",\r\n      \"sourceUrl\": \"https://studio.code.org/v3/animations/209ThPsVf0LADjiT2-SQsA/299560ac-e664-449e-bb0d-1c705e6e6928.png?version=_Xa5Q27Z57Srk94wLbm3kvmZ30cVizMt\",\r\n      \"frameSize\": {\r\n        \"x\": 100,\r\n        \"y\": 95\r\n      },\r\n      \"frameCount\": 1,\r\n      \"looping\": true,\r\n      \"frameDelay\": 12,\r\n      \"version\": \"_Xa5Q27Z57Srk94wLbm3kvmZ30cVizMt\"\r\n    },\r\n    \"642d2bdd-d19e-41eb-a17b-d1dc006f13ff\": {\r\n      \"name\": \"soap\",\r\n      \"sourceUrl\": \"https://studio.code.org/v3/animations/qgDKF1w2UNt0ypCMrQeL5w/642d2bdd-d19e-41eb-a17b-d1dc006f13ff.png?version=osfKLQLQNr8b8TENQ4P9sEAVUopzCV8G\",\r\n      \"frameSize\": {\r\n        \"x\": 97,\r\n        \"y\": 97\r\n      },\r\n      \"frameCount\": 1,\r\n      \"looping\": true,\r\n      \"frameDelay\": 12,\r\n      \"version\": \"osfKLQLQNr8b8TENQ4P9sEAVUopzCV8G\"\r\n    },\r\n    \"fc752fa0-1cf7-4e48-996b-87b3368531c5\": {\r\n      \"name\": \"ball\",\r\n      \"sourceUrl\": \"https://studio.code.org/v3/animations/209ThPsVf0LADjiT2-SQsA/fc752fa0-1cf7-4e48-996b-87b3368531c5.png?version=DSfeplAcAXFmVKDugSMjY9s43lwt2zQv\",\r\n      \"frameSize\": {\r\n        \"x\": 82,\r\n        \"y\": 82\r\n      },\r\n      \"frameCount\": 1,\r\n      \"looping\": true,\r\n      \"frameDelay\": 12,\r\n      \"version\": \"DSfeplAcAXFmVKDugSMjY9s43lwt2zQv\"\r\n    }\r\n  }\r\n}",
    "hide_custom_blocks": "true",
    "use_default_sprites": "false",
    "auto_run_setup": "DRAW_LOOP",
    "parent_level_id": 14160,
    "markdown_instructions": "There's a mud puddle over in the corner.  \r\n\r\nCreate an **event** so that when Geraldine touches the puddle, her color changes to brown.",
    "show_type_hints": "true",
    "instructions": "Create an **event** so that when Geraldine touches the puddle, her color changes to brown.",
    "include_shared_functions": "true",
    "block_pool": "gamelab",
<<<<<<< HEAD
=======
    "block_pools": [
      "GamelabJr"
    ],
>>>>>>> b3634612
    "contained_level_names": null,
    "preload_asset_list": null
  },
  "published": true,
  "notes": "",
  "audit_log": "[{\"changed_at\":\"2018-02-21 19:18:17 +0000\",\"changed\":[\"toolbox_blocks\"],\"changed_by_id\":255,\"changed_by_email\":\"ram@code.org\"},{\"changed_at\":\"2018-02-23 01:34:36 +0000\",\"changed\":[\"toolbox_blocks\"],\"changed_by_id\":255,\"changed_by_email\":\"ram@code.org\"},{\"changed_at\":\"2018-02-23 01:34:52 +0000\",\"changed\":[\"toolbox_blocks\"],\"changed_by_id\":255,\"changed_by_email\":\"ram@code.org\"},{\"changed_at\":\"2018-03-01 11:22:37 -0800\",\"changed\":[\"toolbox_blocks\",\"start_animations\",\"contained_level_names\"],\"changed_by_id\":2,\"changed_by_email\":\"ram+teacher@code.org\"},{\"changed_at\":\"2018-03-01 11:23:03 -0800\",\"changed\":[\"toolbox_blocks\",\"start_animations\",\"contained_level_names\",\"encrypted_examples\",\"custom_blocks\"],\"changed_by_id\":2,\"changed_by_email\":\"ram+teacher@code.org\"},{\"changed_at\":\"2018-03-01 11:24:03 -0800\",\"changed\":[\"toolbox_blocks\",\"start_animations\",\"contained_level_names\",\"encrypted_examples\",\"custom_blocks\"],\"changed_by_id\":2,\"changed_by_email\":\"ram+teacher@code.org\"},{\"changed_at\":\"2018-03-02 11:21:33 -0800\",\"changed\":[\"toolbox_blocks\",\"contained_level_names\",\"encrypted_examples\",\"custom_blocks\"],\"changed_by_id\":2,\"changed_by_email\":\"ram+teacher@code.org\"},{\"changed_at\":\"2018-03-02 11:22:59 -0800\",\"changed\":[\"toolbox_blocks\",\"contained_level_names\",\"encrypted_examples\"],\"changed_by_id\":2,\"changed_by_email\":\"ram+teacher@code.org\"},{\"changed_at\":\"2018-03-02 14:30:24 -0800\",\"changed\":[\"toolbox_blocks\",\"contained_level_names\",\"encrypted_examples\"],\"changed_by_id\":2,\"changed_by_email\":\"ram+teacher@code.org\"},{\"changed_at\":\"2018-03-02 15:11:30 -0800\",\"changed\":[\"toolbox_blocks\",\"contained_level_names\",\"encrypted_examples\",\"custom_blocks\"],\"changed_by_id\":2,\"changed_by_email\":\"ram+teacher@code.org\"},{\"changed_at\":\"2018-03-02 15:12:51 -0800\",\"changed\":[\"toolbox_blocks\",\"contained_level_names\",\"encrypted_examples\",\"custom_blocks\"],\"changed_by_id\":2,\"changed_by_email\":\"ram+teacher@code.org\"},{\"changed_at\":\"2018-03-02 15:16:55 -0800\",\"changed\":[\"toolbox_blocks\",\"contained_level_names\",\"encrypted_examples\",\"custom_blocks\"],\"changed_by_id\":2,\"changed_by_email\":\"ram+teacher@code.org\"},{\"changed_at\":\"2018-03-02 15:17:27 -0800\",\"changed\":[\"toolbox_blocks\",\"contained_level_names\",\"encrypted_examples\",\"custom_blocks\"],\"changed_by_id\":2,\"changed_by_email\":\"ram+teacher@code.org\"},{\"changed_at\":\"2018-03-02 15:18:40 -0800\",\"changed\":[\"toolbox_blocks\",\"contained_level_names\",\"encrypted_examples\",\"custom_blocks\"],\"changed_by_id\":2,\"changed_by_email\":\"ram+teacher@code.org\"},{\"changed_at\":\"2018-03-06 11:24:18 -0800\",\"changed\":[\"toolbox_blocks\"],\"changed_by_id\":2,\"changed_by_email\":\"ram+teacher@code.org\"},{\"changed_at\":\"2018-03-08 11:12:16 -0800\",\"changed\":[\"toolbox_blocks\"],\"changed_by_id\":2,\"changed_by_email\":\"ram+teacher@code.org\"},{\"changed_at\":\"2018-03-08 11:15:51 -0800\",\"changed\":[\"toolbox_blocks\"],\"changed_by_id\":2,\"changed_by_email\":\"ram+teacher@code.org\"},{\"changed_at\":\"2018-03-08 11:18:04 -0800\",\"changed\":[\"toolbox_blocks\"],\"changed_by_id\":2,\"changed_by_email\":\"ram+teacher@code.org\"},{\"changed_at\":\"2018-03-08 11:21:22 -0800\",\"changed\":[\"toolbox_blocks\"],\"changed_by_id\":2,\"changed_by_email\":\"ram+teacher@code.org\"},{\"changed_at\":\"2018-03-08 11:24:13 -0800\",\"changed\":[\"toolbox_blocks\"],\"changed_by_id\":2,\"changed_by_email\":\"ram+teacher@code.org\"},{\"changed_at\":\"2018-03-08 11:42:39 -0800\",\"changed\":[\"toolbox_blocks\"],\"changed_by_id\":2,\"changed_by_email\":\"ram+teacher@code.org\"},{\"changed_at\":\"2018-03-09 14:39:09 -0800\",\"changed\":[\"toolbox_blocks\",\"custom_blocks\",\"contained_level_names\"],\"changed_by_id\":2,\"changed_by_email\":\"ram+teacher@code.org\"},{\"changed_at\":\"2018-03-09 14:39:43 -0800\",\"changed\":[\"toolbox_blocks\",\"contained_level_names\",\"encrypted_examples\",\"custom_helper_library\"],\"changed_by_id\":2,\"changed_by_email\":\"ram+teacher@code.org\"},{\"changed_at\":\"2018-03-09 14:40:26 -0800\",\"changed\":[\"toolbox_blocks\",\"contained_level_names\",\"encrypted_examples\",\"custom_helper_library\"],\"changed_by_id\":2,\"changed_by_email\":\"ram+teacher@code.org\"},{\"changed_at\":\"2018-03-09 14:42:14 -0800\",\"changed\":[\"toolbox_blocks\",\"contained_level_names\",\"encrypted_examples\",\"custom_helper_library\"],\"changed_by_id\":2,\"changed_by_email\":\"ram+teacher@code.org\"},{\"changed_at\":\"2018-03-12 15:46:16 -0700\",\"changed\":[\"toolbox_blocks\",\"custom_blocks\",\"contained_level_names\",\"encrypted_examples\"],\"changed_by_id\":2,\"changed_by_email\":\"ram+teacher@code.org\"},{\"changed_at\":\"2018-03-13 18:43:01 -0700\",\"changed\":[\"toolbox_blocks\",\"start_animations\",\"contained_level_names\",\"encrypted_examples\"],\"changed_by_id\":2,\"changed_by_email\":\"ram+teacher@code.org\"},{\"changed_at\":\"2018-03-22 11:47:07 -0700\",\"changed\":[\"toolbox_blocks\",\"contained_level_names\"],\"changed_by_id\":2,\"changed_by_email\":\"ram+teacher@code.org\"},{\"changed_at\":\"2018-03-22 11:48:56 -0700\",\"changed\":[\"toolbox_blocks\",\"contained_level_names\",\"encrypted_examples\",\"hide_custom_blocks\"],\"changed_by_id\":2,\"changed_by_email\":\"ram+teacher@code.org\"},{\"changed_at\":\"2018-03-22 11:49:07 -0700\",\"changed\":[\"toolbox_blocks\",\"contained_level_names\",\"encrypted_examples\",\"hide_custom_blocks\"],\"changed_by_id\":2,\"changed_by_email\":\"ram+teacher@code.org\"},{\"changed_at\":\"2018-03-22 12:50:40 -0700\",\"changed\":[\"toolbox_blocks\",\"contained_level_names\",\"encrypted_examples\",\"hide_custom_blocks\"],\"changed_by_id\":2,\"changed_by_email\":\"ram+teacher@code.org\"},{\"changed_at\":\"2018-03-22 17:30:08 -0700\",\"changed\":[\"toolbox_blocks\",\"hide_animation_mode\",\"contained_level_names\",\"encrypted_examples\"],\"changed_by_id\":2,\"changed_by_email\":\"ram+teacher@code.org\"},{\"changed_at\":\"2018-03-22 18:21:03 -0700\",\"changed\":[\"toolbox_blocks\"],\"changed_by_id\":2,\"changed_by_email\":\"ram+teacher@code.org\"},{\"changed_at\":\"2018-03-23 16:15:40 -0700\",\"changed\":[\"toolbox_blocks\",\"contained_level_names\"],\"changed_by_id\":2,\"changed_by_email\":\"ram+teacher@code.org\"},{\"changed_at\":\"2018-03-26 14:54:18 -0700\",\"changed\":[\"toolbox_blocks\"],\"changed_by_id\":2,\"changed_by_email\":\"ram+teacher@code.org\"},{\"changed_at\":\"2018-03-26 14:56:12 -0700\",\"changed\":[\"toolbox_blocks\"],\"changed_by_id\":2,\"changed_by_email\":\"ram+teacher@code.org\"},{\"changed_at\":\"2018-03-28 00:57:34 +0000\",\"changed\":[\"toolbox_blocks\"],\"changed_by_id\":255,\"changed_by_email\":\"ram@code.org\"},{\"changed_at\":\"2018-03-28 00:58:08 +0000\",\"changed\":[\"toolbox_blocks\"],\"changed_by_id\":255,\"changed_by_email\":\"ram@code.org\"},{\"changed_at\":\"2018-03-28 00:58:26 +0000\",\"changed\":[\"toolbox_blocks\"],\"changed_by_id\":255,\"changed_by_email\":\"ram@code.org\"},{\"changed_at\":\"2018-03-28 18:40:17 +0000\",\"changed\":[\"toolbox_blocks\"],\"changed_by_id\":255,\"changed_by_email\":\"ram@code.org\"},{\"changed_at\":\"2018-03-30 16:44:27 +0000\",\"changed\":[\"toolbox_blocks\",\"custom_blocks\",\"custom_helper_library\",\"contained_level_names\"],\"changed_by_id\":182,\"changed_by_email\":\"ryan@code.org\"},{\"changed_at\":\"2018-03-30 16:45:28 +0000\",\"changed\":[\"toolbox_blocks\",\"custom_blocks\",\"contained_level_names\",\"encrypted_examples\"],\"changed_by_id\":182,\"changed_by_email\":\"ryan@code.org\"},{\"changed_at\":\"2018-03-30 16:46:37 +0000\",\"changed\":[\"toolbox_blocks\",\"custom_blocks\",\"custom_helper_library\",\"contained_level_names\",\"encrypted_examples\"],\"changed_by_id\":182,\"changed_by_email\":\"ryan@code.org\"},{\"changed_at\":\"2018-03-30 16:52:41 +0000\",\"changed\":[\"toolbox_blocks\",\"custom_blocks\",\"contained_level_names\",\"encrypted_examples\"],\"changed_by_id\":182,\"changed_by_email\":\"ryan@code.org\"},{\"changed_at\":\"2018-03-30 17:01:10 +0000\",\"changed\":[\"toolbox_blocks\",\"custom_blocks\",\"contained_level_names\",\"encrypted_examples\",\"custom_helper_library\"],\"changed_by_id\":182,\"changed_by_email\":\"ryan@code.org\"},{\"changed_at\":\"2018-03-30 17:02:04 +0000\",\"changed\":[\"toolbox_blocks\",\"custom_blocks\",\"contained_level_names\",\"encrypted_examples\",\"custom_helper_library\"],\"changed_by_id\":182,\"changed_by_email\":\"ryan@code.org\"},{\"changed_at\":\"2018-03-30 19:16:49 +0000\",\"changed\":[\"toolbox_blocks\",\"custom_blocks\",\"contained_level_names\",\"encrypted_examples\"],\"changed_by_id\":182,\"changed_by_email\":\"ryan@code.org\"},{\"changed_at\":\"2018-04-04 23:08:29 +0000\",\"changed\":[\"toolbox_blocks\",\"start_animations\",\"contained_level_names\"],\"changed_by_id\":182,\"changed_by_email\":\"ryan@code.org\"},{\"changed_at\":\"2018-04-04 23:08:51 +0000\",\"changed\":[\"toolbox_blocks\",\"start_animations\",\"contained_level_names\",\"encrypted_examples\"],\"changed_by_id\":182,\"changed_by_email\":\"ryan@code.org\"},{\"changed_at\":\"2018-04-04 23:14:23 +0000\",\"changed\":[\"toolbox_blocks\",\"start_animations\",\"contained_level_names\",\"encrypted_examples\"],\"changed_by_id\":182,\"changed_by_email\":\"ryan@code.org\"},{\"changed_at\":\"2018-04-04 23:19:08 +0000\",\"changed\":[\"toolbox_blocks\",\"start_animations\",\"contained_level_names\",\"encrypted_examples\"],\"changed_by_id\":182,\"changed_by_email\":\"ryan@code.org\"},{\"changed_at\":\"2018-04-04 23:23:56 +0000\",\"changed\":[\"toolbox_blocks\",\"custom_blocks\",\"custom_helper_library\",\"contained_level_names\",\"encrypted_examples\"],\"changed_by_id\":182,\"changed_by_email\":\"ryan@code.org\"},{\"changed_at\":\"2018-04-05 01:14:30 +0000\",\"changed\":[\"toolbox_blocks\",\"custom_blocks\",\"custom_helper_library\",\"contained_level_names\",\"encrypted_examples\"],\"changed_by_id\":182,\"changed_by_email\":\"ryan@code.org\"},{\"changed_at\":\"2018-04-05 01:19:10 +0000\",\"changed\":[\"toolbox_blocks\",\"start_animations\",\"contained_level_names\",\"encrypted_examples\"],\"changed_by_id\":182,\"changed_by_email\":\"ryan@code.org\"},{\"changed_at\":\"2018-04-05 01:24:30 +0000\",\"changed\":[\"toolbox_blocks\",\"start_animations\",\"contained_level_names\",\"encrypted_examples\"],\"changed_by_id\":182,\"changed_by_email\":\"ryan@code.org\"},{\"changed_at\":\"2018-04-20 23:51:01 +0000\",\"changed\":[\"toolbox_blocks\",\"contained_level_names\"],\"changed_by_id\":255,\"changed_by_email\":\"ram@code.org\"},{\"changed_at\":\"2018-04-23 20:23:10 +0000\",\"changed\":[\"toolbox_blocks\",\"custom_blocks\",\"contained_level_names\",\"encrypted_examples\"],\"changed_by_id\":182,\"changed_by_email\":\"ryan@code.org\"},{\"changed_at\":\"2018-04-23 21:31:11 +0000\",\"changed\":[\"toolbox_blocks\",\"custom_blocks\",\"contained_level_names\",\"encrypted_examples\"],\"changed_by_id\":182,\"changed_by_email\":\"ryan@code.org\"},{\"changed_at\":\"2018-04-23 21:32:51 +0000\",\"changed\":[\"toolbox_blocks\",\"custom_blocks\",\"custom_helper_library\",\"contained_level_names\",\"encrypted_examples\"],\"changed_by_id\":182,\"changed_by_email\":\"ryan@code.org\"},{\"changed_at\":\"2018-04-23 21:33:56 +0000\",\"changed\":[\"toolbox_blocks\"],\"changed_by_id\":182,\"changed_by_email\":\"ryan@code.org\"},{\"changed_at\":\"2018-04-23 21:35:02 +0000\",\"changed\":[\"toolbox_blocks\",\"contained_level_names\"],\"changed_by_id\":182,\"changed_by_email\":\"ryan@code.org\"},{\"changed_at\":\"2018-04-23 21:39:26 +0000\",\"changed\":[\"toolbox_blocks\",\"custom_blocks\",\"custom_helper_library\",\"contained_level_names\",\"encrypted_examples\"],\"changed_by_id\":182,\"changed_by_email\":\"ryan@code.org\"},{\"changed_at\":\"2018-04-23 22:25:30 +0000\",\"changed\":[\"toolbox_blocks\",\"custom_blocks\",\"custom_helper_library\",\"contained_level_names\",\"encrypted_examples\"],\"changed_by_id\":182,\"changed_by_email\":\"ryan@code.org\"},{\"changed_at\":\"2018-04-23 22:26:46 +0000\",\"changed\":[\"toolbox_blocks\",\"custom_blocks\",\"contained_level_names\",\"encrypted_examples\"],\"changed_by_id\":182,\"changed_by_email\":\"ryan@code.org\"},{\"changed_at\":\"2018-04-23 22:27:28 +0000\",\"changed\":[\"toolbox_blocks\",\"custom_blocks\",\"contained_level_names\",\"encrypted_examples\"],\"changed_by_id\":182,\"changed_by_email\":\"ryan@code.org\"},{\"changed_at\":\"2018-04-23 22:28:55 +0000\",\"changed\":[\"toolbox_blocks\",\"custom_blocks\",\"contained_level_names\",\"encrypted_examples\"],\"changed_by_id\":182,\"changed_by_email\":\"ryan@code.org\"},{\"changed_at\":\"2018-04-23 22:30:08 +0000\",\"changed\":[\"toolbox_blocks\",\"custom_blocks\",\"contained_level_names\"],\"changed_by_id\":182,\"changed_by_email\":\"ryan@code.org\"},{\"changed_at\":\"2018-04-24 17:19:08 +0000\",\"changed\":[\"toolbox_blocks\",\"custom_blocks\",\"custom_helper_library\",\"contained_level_names\",\"encrypted_examples\"],\"changed_by_id\":182,\"changed_by_email\":\"ryan@code.org\"},{\"changed_at\":\"2018-04-24 17:19:57 +0000\",\"changed\":[\"toolbox_blocks\",\"custom_helper_library\",\"contained_level_names\",\"encrypted_examples\"],\"changed_by_id\":182,\"changed_by_email\":\"ryan@code.org\"},{\"changed_at\":\"2018-04-24 17:21:20 +0000\",\"changed\":[\"toolbox_blocks\",\"custom_helper_library\",\"contained_level_names\",\"encrypted_examples\"],\"changed_by_id\":182,\"changed_by_email\":\"ryan@code.org\"},{\"changed_at\":\"2018-04-24 17:22:28 +0000\",\"changed\":[\"toolbox_blocks\",\"custom_blocks\",\"contained_level_names\",\"encrypted_examples\"],\"changed_by_id\":182,\"changed_by_email\":\"ryan@code.org\"},{\"changed_at\":\"2018-04-24 17:24:05 +0000\",\"changed\":[\"toolbox_blocks\",\"custom_helper_library\",\"contained_level_names\",\"encrypted_examples\"],\"changed_by_id\":182,\"changed_by_email\":\"ryan@code.org\"},{\"changed_at\":\"2018-04-24 17:24:33 +0000\",\"changed\":[\"toolbox_blocks\",\"custom_helper_library\",\"contained_level_names\",\"encrypted_examples\"],\"changed_by_id\":182,\"changed_by_email\":\"ryan@code.org\"},{\"changed_at\":\"2018-04-24 18:37:19 +0000\",\"changed\":[\"toolbox_blocks\",\"custom_blocks\",\"custom_helper_library\",\"contained_level_names\",\"encrypted_examples\"],\"changed_by_id\":182,\"changed_by_email\":\"ryan@code.org\"},{\"changed_at\":\"2018-04-24 19:46:38 +0000\",\"changed\":[\"toolbox_blocks\",\"custom_blocks\",\"custom_helper_library\",\"contained_level_names\",\"encrypted_examples\"],\"changed_by_id\":182,\"changed_by_email\":\"ryan@code.org\"},{\"changed_at\":\"2018-04-24 19:47:08 +0000\",\"changed\":[\"toolbox_blocks\",\"custom_blocks\",\"contained_level_names\",\"encrypted_examples\"],\"changed_by_id\":182,\"changed_by_email\":\"ryan@code.org\"},{\"changed_at\":\"2018-04-25 02:53:25 +0000\",\"changed\":[\"toolbox_blocks\",\"custom_blocks\",\"custom_helper_library\",\"contained_level_names\"],\"changed_by_id\":182,\"changed_by_email\":\"ryan@code.org\"},{\"changed_at\":\"2018-04-25 02:54:48 +0000\",\"changed\":[\"toolbox_blocks\",\"custom_helper_library\",\"contained_level_names\",\"encrypted_examples\"],\"changed_by_id\":182,\"changed_by_email\":\"ryan@code.org\"},{\"changed_at\":\"2018-04-25 02:56:44 +0000\",\"changed\":[\"toolbox_blocks\",\"custom_helper_library\",\"contained_level_names\",\"encrypted_examples\"],\"changed_by_id\":182,\"changed_by_email\":\"ryan@code.org\"},{\"changed_at\":\"2018-04-25 03:00:30 +0000\",\"changed\":[\"toolbox_blocks\",\"custom_blocks\",\"custom_helper_library\",\"contained_level_names\",\"encrypted_examples\"],\"changed_by_id\":182,\"changed_by_email\":\"ryan@code.org\"},{\"changed_at\":\"2018-04-25 03:03:28 +0000\",\"changed\":[\"toolbox_blocks\",\"custom_blocks\",\"custom_helper_library\",\"contained_level_names\",\"encrypted_examples\"],\"changed_by_id\":182,\"changed_by_email\":\"ryan@code.org\"},{\"changed_at\":\"2018-04-25 03:05:57 +0000\",\"changed\":[\"toolbox_blocks\",\"custom_blocks\",\"contained_level_names\",\"encrypted_examples\"],\"changed_by_id\":182,\"changed_by_email\":\"ryan@code.org\"},{\"changed_at\":\"2018-04-25 03:06:55 +0000\",\"changed\":[\"toolbox_blocks\",\"custom_helper_library\",\"contained_level_names\",\"encrypted_examples\"],\"changed_by_id\":182,\"changed_by_email\":\"ryan@code.org\"},{\"changed_at\":\"2018-04-25 03:07:05 +0000\",\"changed\":[\"toolbox_blocks\",\"custom_helper_library\",\"contained_level_names\",\"encrypted_examples\"],\"changed_by_id\":182,\"changed_by_email\":\"ryan@code.org\"},{\"changed_at\":\"2018-04-25 03:07:47 +0000\",\"changed\":[\"toolbox_blocks\",\"custom_helper_library\",\"contained_level_names\",\"encrypted_examples\"],\"changed_by_id\":182,\"changed_by_email\":\"ryan@code.org\"},{\"changed_at\":\"2018-04-25 03:11:15 +0000\",\"changed\":[\"toolbox_blocks\",\"custom_blocks\",\"contained_level_names\",\"encrypted_examples\"],\"changed_by_id\":182,\"changed_by_email\":\"ryan@code.org\"},{\"changed_at\":\"2018-04-25 03:17:34 +0000\",\"changed\":[\"toolbox_blocks\",\"custom_blocks\",\"custom_helper_library\",\"contained_level_names\",\"encrypted_examples\"],\"changed_by_id\":182,\"changed_by_email\":\"ryan@code.org\"},{\"changed_at\":\"2018-04-25 03:23:03 +0000\",\"changed\":[\"toolbox_blocks\",\"custom_helper_library\",\"contained_level_names\",\"encrypted_examples\"],\"changed_by_id\":182,\"changed_by_email\":\"ryan@code.org\"},{\"changed_at\":\"2018-04-25 03:24:15 +0000\",\"changed\":[\"toolbox_blocks\",\"custom_helper_library\",\"contained_level_names\",\"encrypted_examples\"],\"changed_by_id\":182,\"changed_by_email\":\"ryan@code.org\"},{\"changed_at\":\"2018-04-25 17:07:24 +0000\",\"changed\":[\"toolbox_blocks\",\"custom_blocks\",\"custom_helper_library\",\"contained_level_names\",\"encrypted_examples\"],\"changed_by_id\":182,\"changed_by_email\":\"ryan@code.org\"},{\"changed_at\":\"2018-04-25 17:10:42 +0000\",\"changed\":[\"toolbox_blocks\",\"custom_helper_library\",\"contained_level_names\",\"encrypted_examples\"],\"changed_by_id\":182,\"changed_by_email\":\"ryan@code.org\"},{\"changed_at\":\"2018-04-25 17:15:27 +0000\",\"changed\":[\"toolbox_blocks\",\"custom_helper_library\",\"contained_level_names\",\"encrypted_examples\"],\"changed_by_id\":182,\"changed_by_email\":\"ryan@code.org\"},{\"changed_at\":\"2018-04-25 17:27:35 +0000\",\"changed\":[\"toolbox_blocks\",\"custom_helper_library\",\"contained_level_names\",\"encrypted_examples\"],\"changed_by_id\":182,\"changed_by_email\":\"ryan@code.org\"},{\"changed_at\":\"2018-04-25 17:28:05 +0000\",\"changed\":[\"toolbox_blocks\",\"custom_helper_library\",\"contained_level_names\",\"encrypted_examples\"],\"changed_by_id\":182,\"changed_by_email\":\"ryan@code.org\"},{\"changed_at\":\"2018-04-25 17:28:36 +0000\",\"changed\":[\"toolbox_blocks\",\"custom_helper_library\",\"contained_level_names\",\"encrypted_examples\"],\"changed_by_id\":182,\"changed_by_email\":\"ryan@code.org\"},{\"changed_at\":\"2018-04-25 17:29:15 +0000\",\"changed\":[\"toolbox_blocks\",\"custom_helper_library\",\"contained_level_names\",\"encrypted_examples\"],\"changed_by_id\":182,\"changed_by_email\":\"ryan@code.org\"},{\"changed_at\":\"2018-04-25 17:31:25 +0000\",\"changed\":[\"toolbox_blocks\",\"custom_blocks\",\"custom_helper_library\",\"contained_level_names\",\"encrypted_examples\"],\"changed_by_id\":182,\"changed_by_email\":\"ryan@code.org\"},{\"changed_at\":\"2018-04-25 17:36:01 +0000\",\"changed\":[\"toolbox_blocks\",\"custom_blocks\",\"custom_helper_library\",\"contained_level_names\",\"encrypted_examples\"],\"changed_by_id\":182,\"changed_by_email\":\"ryan@code.org\"},{\"changed_at\":\"2018-04-25 17:37:12 +0000\",\"changed\":[\"toolbox_blocks\",\"custom_blocks\",\"contained_level_names\",\"encrypted_examples\"],\"changed_by_id\":182,\"changed_by_email\":\"ryan@code.org\"},{\"changed_at\":\"2018-04-25 17:43:27 +0000\",\"changed\":[\"toolbox_blocks\",\"custom_blocks\",\"custom_helper_library\",\"contained_level_names\",\"encrypted_examples\"],\"changed_by_id\":182,\"changed_by_email\":\"ryan@code.org\"},{\"changed_at\":\"2018-04-25 17:44:24 +0000\",\"changed\":[\"toolbox_blocks\",\"custom_blocks\",\"contained_level_names\",\"encrypted_examples\"],\"changed_by_id\":182,\"changed_by_email\":\"ryan@code.org\"},{\"changed_at\":\"2018-04-25 17:49:16 +0000\",\"changed\":[\"toolbox_blocks\",\"custom_blocks\",\"custom_helper_library\",\"contained_level_names\",\"encrypted_examples\"],\"changed_by_id\":182,\"changed_by_email\":\"ryan@code.org\"},{\"changed_at\":\"2018-04-25 17:53:02 +0000\",\"changed\":[\"toolbox_blocks\",\"contained_level_names\",\"encrypted_examples\"],\"changed_by_id\":182,\"changed_by_email\":\"ryan@code.org\"},{\"changed_at\":\"2018-04-25 17:58:05 +0000\",\"changed\":[\"toolbox_blocks\",\"custom_helper_library\",\"contained_level_names\",\"encrypted_examples\"],\"changed_by_id\":182,\"changed_by_email\":\"ryan@code.org\"},{\"changed_at\":\"2018-04-25 23:23:28 +0000\",\"changed\":[\"toolbox_blocks\"],\"changed_by_id\":182,\"changed_by_email\":\"ryan@code.org\"},{\"changed_at\":\"2018-04-25 23:24:05 +0000\",\"changed\":[\"toolbox_blocks\",\"contained_level_names\"],\"changed_by_id\":182,\"changed_by_email\":\"ryan@code.org\"},{\"changed_at\":\"2018-04-25 23:29:35 +0000\",\"changed\":[\"toolbox_blocks\",\"contained_level_names\",\"encrypted_examples\"],\"changed_by_id\":182,\"changed_by_email\":\"ryan@code.org\"},{\"changed_at\":\"2018-04-25 23:31:17 +0000\",\"changed\":[\"toolbox_blocks\",\"contained_level_names\",\"encrypted_examples\",\"start_blocks\"],\"changed_by_id\":182,\"changed_by_email\":\"ryan@code.org\"},{\"changed_at\":\"2018-04-25 23:32:14 +0000\",\"changed\":[\"toolbox_blocks\",\"contained_level_names\",\"encrypted_examples\",\"start_blocks\"],\"changed_by_id\":182,\"changed_by_email\":\"ryan@code.org\"},{\"changed_at\":\"2018-04-26 00:08:30 +0000\",\"changed\":[\"toolbox_blocks\",\"custom_blocks\",\"custom_helper_library\",\"contained_level_names\",\"encrypted_examples\",\"start_blocks\"],\"changed_by_id\":182,\"changed_by_email\":\"ryan@code.org\"},{\"changed_at\":\"2018-04-26 00:10:05 +0000\",\"changed\":[\"toolbox_blocks\",\"custom_helper_library\",\"contained_level_names\",\"encrypted_examples\",\"start_blocks\"],\"changed_by_id\":182,\"changed_by_email\":\"ryan@code.org\"},{\"changed_at\":\"2018-04-26 00:10:38 +0000\",\"changed\":[\"toolbox_blocks\",\"custom_helper_library\",\"contained_level_names\",\"encrypted_examples\",\"start_blocks\"],\"changed_by_id\":182,\"changed_by_email\":\"ryan@code.org\"},{\"changed_at\":\"2018-04-26 00:11:45 +0000\",\"changed\":[\"toolbox_blocks\",\"custom_helper_library\",\"contained_level_names\",\"encrypted_examples\",\"start_blocks\"],\"changed_by_id\":182,\"changed_by_email\":\"ryan@code.org\"},{\"changed_at\":\"2018-04-26 00:12:55 +0000\",\"changed\":[\"toolbox_blocks\",\"custom_helper_library\",\"contained_level_names\",\"encrypted_examples\",\"start_blocks\"],\"changed_by_id\":182,\"changed_by_email\":\"ryan@code.org\"},{\"changed_at\":\"2018-04-26 00:15:02 +0000\",\"changed\":[\"toolbox_blocks\",\"custom_helper_library\",\"contained_level_names\",\"encrypted_examples\",\"start_blocks\"],\"changed_by_id\":182,\"changed_by_email\":\"ryan@code.org\"},{\"changed_at\":\"2018-04-26 00:15:38 +0000\",\"changed\":[\"toolbox_blocks\",\"custom_helper_library\",\"contained_level_names\",\"encrypted_examples\",\"start_blocks\"],\"changed_by_id\":182,\"changed_by_email\":\"ryan@code.org\"},{\"changed_at\":\"2018-04-26 00:16:57 +0000\",\"changed\":[\"toolbox_blocks\",\"custom_helper_library\",\"contained_level_names\",\"encrypted_examples\",\"start_blocks\"],\"changed_by_id\":182,\"changed_by_email\":\"ryan@code.org\"},{\"changed_at\":\"2018-04-26 00:17:43 +0000\",\"changed\":[\"toolbox_blocks\",\"custom_helper_library\",\"contained_level_names\",\"encrypted_examples\",\"start_blocks\"],\"changed_by_id\":182,\"changed_by_email\":\"ryan@code.org\"},{\"changed_at\":\"2018-04-26 00:18:30 +0000\",\"changed\":[\"toolbox_blocks\",\"custom_helper_library\",\"contained_level_names\",\"encrypted_examples\",\"start_blocks\"],\"changed_by_id\":182,\"changed_by_email\":\"ryan@code.org\"},{\"changed_at\":\"2018-04-26 19:50:55 +0000\",\"changed\":[\"toolbox_blocks\",\"start_animations\",\"contained_level_names\",\"encrypted_examples\",\"start_blocks\"],\"changed_by_id\":182,\"changed_by_email\":\"ryan@code.org\"},{\"changed_at\":\"2018-04-26 19:56:41 +0000\",\"changed\":[\"toolbox_blocks\",\"start_animations\",\"contained_level_names\",\"encrypted_examples\",\"start_blocks\"],\"changed_by_id\":182,\"changed_by_email\":\"ryan@code.org\"},{\"changed_at\":\"2018-05-01 18:35:38 +0000\",\"changed\":[\"start_blocks\",\"toolbox_blocks\",\"custom_blocks\",\"contained_level_names\"],\"changed_by_id\":182,\"changed_by_email\":\"ryan@code.org\"},{\"changed_at\":\"2018-05-02 16:26:48 +0000\",\"changed\":[\"toolbox_blocks\"],\"changed_by_id\":182,\"changed_by_email\":\"ryan@code.org\"},{\"changed_at\":\"2018-05-02 16:31:21 +0000\",\"changed\":[\"start_blocks\",\"toolbox_blocks\",\"custom_blocks\",\"contained_level_names\"],\"changed_by_id\":182,\"changed_by_email\":\"ryan@code.org\"},{\"changed_at\":\"2018-05-02 16:32:45 +0000\",\"changed\":[\"start_blocks\",\"toolbox_blocks\",\"custom_blocks\",\"contained_level_names\",\"encrypted_examples\"],\"changed_by_id\":182,\"changed_by_email\":\"ryan@code.org\"},{\"changed_at\":\"2018-05-02 16:35:25 +0000\",\"changed\":[\"start_blocks\",\"toolbox_blocks\",\"custom_blocks\",\"custom_helper_library\",\"contained_level_names\",\"encrypted_examples\"],\"changed_by_id\":182,\"changed_by_email\":\"ryan@code.org\"},{\"changed_at\":\"2018-05-02 16:37:28 +0000\",\"changed\":[\"start_blocks\",\"toolbox_blocks\",\"custom_helper_library\",\"contained_level_names\",\"encrypted_examples\"],\"changed_by_id\":182,\"changed_by_email\":\"ryan@code.org\"},{\"changed_at\":\"2018-05-02 16:38:18 +0000\",\"changed\":[\"start_blocks\",\"toolbox_blocks\",\"contained_level_names\",\"encrypted_examples\"],\"changed_by_id\":182,\"changed_by_email\":\"ryan@code.org\"},{\"changed_at\":\"2018-05-02 17:47:00 +0000\",\"changed\":[\"start_blocks\",\"toolbox_blocks\",\"start_animations\",\"contained_level_names\",\"encrypted_examples\"],\"changed_by_id\":182,\"changed_by_email\":\"ryan@code.org\"},{\"changed_at\":\"2018-05-02 18:00:53 +0000\",\"changed\":[\"start_blocks\",\"toolbox_blocks\",\"contained_level_names\",\"encrypted_examples\"],\"changed_by_id\":182,\"changed_by_email\":\"ryan@code.org\"},{\"changed_at\":\"2018-05-02 18:01:59 +0000\",\"changed\":[\"start_blocks\",\"toolbox_blocks\",\"contained_level_names\",\"encrypted_examples\"],\"changed_by_id\":182,\"changed_by_email\":\"ryan@code.org\"},{\"changed_at\":\"2018-05-02 22:31:17 +0000\",\"changed\":[\"start_blocks\",\"toolbox_blocks\",\"hide_custom_blocks\",\"contained_level_names\"],\"changed_by_id\":182,\"changed_by_email\":\"ryan@code.org\"},{\"changed_at\":\"2018-05-02 23:07:25 +0000\",\"changed\":[\"start_blocks\",\"toolbox_blocks\",\"custom_blocks\",\"contained_level_names\",\"encrypted_examples\"],\"changed_by_id\":182,\"changed_by_email\":\"ryan@code.org\"},{\"changed_at\":\"2018-05-02 23:37:20 +0000\",\"changed\":[\"start_blocks\",\"toolbox_blocks\",\"custom_blocks\",\"custom_helper_library\",\"contained_level_names\",\"encrypted_examples\"],\"changed_by_id\":182,\"changed_by_email\":\"ryan@code.org\"},{\"changed_at\":\"2018-05-02 23:38:03 +0000\",\"changed\":[\"start_blocks\",\"toolbox_blocks\",\"contained_level_names\",\"encrypted_examples\"],\"changed_by_id\":182,\"changed_by_email\":\"ryan@code.org\"},{\"changed_at\":\"2018-05-02 23:38:54 +0000\",\"changed\":[\"start_blocks\",\"toolbox_blocks\",\"custom_blocks\",\"contained_level_names\",\"encrypted_examples\"],\"changed_by_id\":182,\"changed_by_email\":\"ryan@code.org\"},{\"changed_at\":\"2018-05-03 17:05:51 +0000\",\"changed\":[\"start_blocks\",\"toolbox_blocks\",\"contained_level_names\"],\"changed_by_id\":182,\"changed_by_email\":\"ryan@code.org\"},{\"changed_at\":\"2018-05-04 00:46:00 +0000\",\"changed\":[\"start_blocks\",\"toolbox_blocks\",\"contained_level_names\"],\"changed_by_id\":1,\"changed_by_email\":\"josh@code.org\"},{\"changed_at\":\"2018-05-04 19:22:00 +0000\",\"changed\":[\"start_blocks\",\"toolbox_blocks\",\"custom_blocks\",\"contained_level_names\",\"encrypted_examples\"],\"changed_by_id\":182,\"changed_by_email\":\"ryan@code.org\"},{\"changed_at\":\"2018-05-04 19:30:07 +0000\",\"changed\":[\"start_blocks\",\"toolbox_blocks\",\"contained_level_names\",\"encrypted_examples\"],\"changed_by_id\":182,\"changed_by_email\":\"ryan@code.org\"},{\"changed_at\":\"2018-05-08 17:19:25 +0000\",\"changed\":[\"start_blocks\",\"toolbox_blocks\",\"custom_helper_library\",\"contained_level_names\"],\"changed_by_id\":182,\"changed_by_email\":\"ryan@code.org\"},{\"changed_at\":\"2018-05-08 17:19:50 +0000\",\"changed\":[\"start_blocks\",\"toolbox_blocks\",\"custom_helper_library\",\"contained_level_names\",\"encrypted_examples\"],\"changed_by_id\":182,\"changed_by_email\":\"ryan@code.org\"},{\"changed_at\":\"2018-05-08 22:22:54 +0000\",\"changed\":[\"start_blocks\",\"toolbox_blocks\",\"contained_level_names\"],\"changed_by_id\":182,\"changed_by_email\":\"ryan@code.org\"},{\"changed_at\":\"2018-05-08 22:26:35 +0000\",\"changed\":[\"start_blocks\",\"toolbox_blocks\",\"contained_level_names\",\"encrypted_examples\"],\"changed_by_id\":182,\"changed_by_email\":\"ryan@code.org\"},{\"changed_at\":\"2018-05-08 22:30:08 +0000\",\"changed\":[\"start_blocks\",\"toolbox_blocks\",\"contained_level_names\"],\"changed_by_id\":182,\"changed_by_email\":\"ryan@code.org\"},{\"changed_at\":\"2018-05-08 22:31:36 +0000\",\"changed\":[\"start_blocks\",\"toolbox_blocks\",\"contained_level_names\",\"encrypted_examples\"],\"changed_by_id\":182,\"changed_by_email\":\"ryan@code.org\"},{\"changed_at\":\"2018-05-09 17:42:50 +0000\",\"changed\":[\"start_blocks\",\"toolbox_blocks\",\"contained_level_names\"],\"changed_by_id\":182,\"changed_by_email\":\"ryan@code.org\"},{\"changed_at\":\"2018-05-10 21:03:02 +0000\",\"changed\":[\"start_blocks\",\"toolbox_blocks\",\"start_animations\",\"custom_blocks\",\"contained_level_names\"],\"changed_by_id\":63,\"changed_by_email\":\"kiki@code.org\"},{\"changed_at\":\"2018-05-10 21:13:24 +0000\",\"changed\":[\"start_blocks\",\"toolbox_blocks\",\"start_animations\",\"custom_blocks\",\"custom_helper_library\",\"contained_level_names\",\"encrypted_examples\"],\"changed_by_id\":182,\"changed_by_email\":\"ryan@code.org\"},{\"changed_at\":\"2018-05-10 21:14:43 +0000\",\"changed\":[\"start_blocks\",\"toolbox_blocks\",\"contained_level_names\",\"encrypted_examples\"],\"changed_by_id\":182,\"changed_by_email\":\"ryan@code.org\"},{\"changed_at\":\"2018-05-10 21:16:01 +0000\",\"changed\":[\"start_blocks\",\"toolbox_blocks\",\"custom_blocks\",\"custom_helper_library\",\"contained_level_names\",\"encrypted_examples\"],\"changed_by_id\":255,\"changed_by_email\":\"ram@code.org\"},{\"changed_at\":\"2018-05-10 21:17:17 +0000\",\"changed\":[\"start_blocks\",\"toolbox_blocks\",\"contained_level_names\",\"encrypted_examples\"],\"changed_by_id\":255,\"changed_by_email\":\"ram@code.org\"},{\"changed_at\":\"2018-05-11 00:01:50 +0000\",\"changed\":[\"start_blocks\",\"toolbox_blocks\",\"contained_level_names\",\"encrypted_examples\",\"show_type_hints\"],\"changed_by_id\":53,\"changed_by_email\":\"test5@code.org\"},{\"changed_at\":\"2018-05-15 16:22:24 +0000\",\"changed\":[\"start_blocks\",\"toolbox_blocks\",\"contained_level_names\"],\"changed_by_id\":182,\"changed_by_email\":\"ryan@code.org\"},{\"changed_at\":\"2018-05-16 17:45:15 +0000\",\"changed\":[\"start_blocks\",\"toolbox_blocks\",\"start_animations\",\"contained_level_names\",\"encrypted_examples\"],\"changed_by_id\":182,\"changed_by_email\":\"ryan@code.org\"},{\"changed_at\":\"2018-05-16 17:52:02 +0000\",\"changed\":[\"start_blocks\",\"toolbox_blocks\",\"start_animations\",\"contained_level_names\",\"encrypted_examples\"],\"changed_by_id\":182,\"changed_by_email\":\"ryan@code.org\"},{\"changed_at\":\"2018-05-16 21:57:03 +0000\",\"changed\":[\"start_blocks\",\"toolbox_blocks\",\"markdown_instructions\",\"contained_level_names\"],\"changed_by_id\":182,\"changed_by_email\":\"ryan@code.org\"},{\"changed_at\":\"2018-05-16 21:57:42 +0000\",\"changed\":[\"start_blocks\"],\"changed_by_id\":182,\"changed_by_email\":\"ryan@code.org\"},{\"changed_at\":\"2018-05-16 21:58:29 +0000\",\"changed\":[\"start_blocks\"],\"changed_by_id\":182,\"changed_by_email\":\"ryan@code.org\"},{\"changed_at\":\"2018-05-16 21:58:47 +0000\",\"changed\":[\"start_blocks\",\"toolbox_blocks\",\"hide_custom_blocks\",\"contained_level_names\"],\"changed_by_id\":182,\"changed_by_email\":\"ryan@code.org\"},{\"changed_at\":\"2018-05-16 21:59:21 +0000\",\"changed\":[\"start_blocks\"],\"changed_by_id\":182,\"changed_by_email\":\"ryan@code.org\"},{\"changed_at\":\"2018-05-16 21:59:49 +0000\",\"changed\":[\"start_blocks\",\"toolbox_blocks\",\"markdown_instructions\",\"contained_level_names\"],\"changed_by_id\":182,\"changed_by_email\":\"ryan@code.org\"},{\"changed_at\":\"2018-05-16 22:01:03 +0000\",\"changed\":[\"start_blocks\",\"toolbox_blocks\",\"markdown_instructions\",\"contained_level_names\"],\"changed_by_id\":182,\"changed_by_email\":\"ryan@code.org\"},{\"changed_at\":\"2018-05-16 22:02:27 +0000\",\"changed\":[\"start_blocks\"],\"changed_by_id\":182,\"changed_by_email\":\"ryan@code.org\"},{\"changed_at\":\"2018-05-16 22:02:40 +0000\",\"changed\":[\"start_blocks\"],\"changed_by_id\":182,\"changed_by_email\":\"ryan@code.org\"},{\"changed_at\":\"2018-05-16 23:00:31 +0000\",\"changed\":[\"start_blocks\",\"toolbox_blocks\",\"contained_level_names\"],\"changed_by_id\":182,\"changed_by_email\":\"ryan@code.org\"},{\"changed_at\":\"2018-05-16 23:00:53 +0000\",\"changed\":[\"start_blocks\",\"toolbox_blocks\",\"contained_level_names\",\"encrypted_examples\",\"project_template_level_name\"],\"changed_by_id\":182,\"changed_by_email\":\"ryan@code.org\"},{\"changed_at\":\"2018-05-16 23:03:47 +0000\",\"changed\":[\"toolbox_blocks\"],\"changed_by_id\":182,\"changed_by_email\":\"ryan@code.org\"},{\"changed_at\":\"2018-05-16 23:04:12 +0000\",\"changed\":[\"start_blocks\"],\"changed_by_id\":182,\"changed_by_email\":\"ryan@code.org\"},{\"changed_at\":\"2018-05-16 23:04:24 +0000\",\"changed\":[\"start_blocks\",\"toolbox_blocks\",\"hide_custom_blocks\",\"contained_level_names\"],\"changed_by_id\":182,\"changed_by_email\":\"ryan@code.org\"},{\"changed_at\":\"2018-05-16 23:22:04 +0000\",\"changed\":[\"start_blocks\",\"toolbox_blocks\",\"contained_level_names\",\"encrypted_examples\"],\"changed_by_id\":182,\"changed_by_email\":\"ryan@code.org\"},{\"changed_at\":\"2018-05-18 23:28:04 +0000\",\"changed\":[\"start_blocks\",\"toolbox_blocks\",\"custom_blocks\",\"contained_level_names\"],\"changed_by_id\":182,\"changed_by_email\":\"ryan@code.org\"},{\"changed_at\":\"2018-06-06 00:48:21 +0000\",\"changed\":[\"start_blocks\"],\"changed_by_id\":182,\"changed_by_email\":\"ryan@code.org\"},{\"changed_at\":\"2018-06-06 00:51:29 +0000\",\"changed\":[\"toolbox_blocks\"],\"changed_by_id\":182,\"changed_by_email\":\"ryan@code.org\"},{\"changed_at\":\"2018-06-06 01:17:16 +0000\",\"changed\":[\"start_blocks\",\"toolbox_blocks\",\"custom_blocks\",\"custom_helper_library\",\"contained_level_names\"],\"changed_by_id\":182,\"changed_by_email\":\"ryan@code.org\"},{\"changed_at\":\"2018-06-11 16:12:07 +0000\",\"changed\":[\"start_blocks\",\"toolbox_blocks\",\"use_modal_function_editor\",\"custom_blocks\",\"custom_helper_library\",\"contained_level_names\"],\"changed_by_id\":182,\"changed_by_email\":\"ryan@code.org\"},{\"changed_at\":\"2018-06-11 16:19:14 +0000\",\"changed\":[\"start_blocks\",\"toolbox_blocks\",\"contained_level_names\",\"encrypted_examples\"],\"changed_by_id\":182,\"changed_by_email\":\"ryan@code.org\"},{\"changed_at\":\"2018-06-11 16:20:08 +0000\",\"changed\":[\"start_blocks\",\"toolbox_blocks\",\"custom_helper_library\",\"contained_level_names\",\"encrypted_examples\"],\"changed_by_id\":182,\"changed_by_email\":\"ryan@code.org\"},{\"changed_at\":\"2018-06-11 16:22:06 +0000\",\"changed\":[\"start_blocks\",\"toolbox_blocks\",\"contained_level_names\",\"encrypted_examples\"],\"changed_by_id\":182,\"changed_by_email\":\"ryan@code.org\"},{\"changed_at\":\"2018-06-11 21:10:21 +0000\",\"changed\":[\"start_blocks\",\"toolbox_blocks\",\"contained_level_names\",\"encrypted_examples\"],\"changed_by_id\":182,\"changed_by_email\":\"ryan@code.org\"},{\"changed_at\":\"2018-06-12 00:03:05 +0000\",\"changed\":[\"start_blocks\",\"toolbox_blocks\",\"contained_level_names\"],\"changed_by_id\":63,\"changed_by_email\":\"kiki@code.org\"},{\"changed_at\":\"2018-06-14 19:03:57 +0000\",\"changed\":[\"start_blocks\",\"toolbox_blocks\",\"markdown_instructions\",\"contained_level_names\"],\"changed_by_id\":63,\"changed_by_email\":\"kiki@code.org\"},{\"changed_at\":\"2018-06-26 20:34:32 +0000\",\"changed\":[\"start_blocks\",\"toolbox_blocks\",\"contained_level_names\"],\"changed_by_id\":182,\"changed_by_email\":\"ryan@code.org\"},{\"changed_at\":\"2018-06-26 22:08:45 +0000\",\"changed\":[\"start_blocks\",\"toolbox_blocks\",\"start_animations\",\"contained_level_names\",\"encrypted_examples\"],\"changed_by_id\":182,\"changed_by_email\":\"ryan@code.org\"},{\"changed_at\":\"2018-06-26 22:09:58 +0000\",\"changed\":[\"start_blocks\",\"toolbox_blocks\",\"start_animations\",\"contained_level_names\",\"encrypted_examples\"],\"changed_by_id\":182,\"changed_by_email\":\"ryan@code.org\"},{\"changed_at\":\"2018-06-27 18:02:56 +0000\",\"changed\":[\"start_blocks\",\"toolbox_blocks\",\"instructions_important\",\"contained_level_names\"],\"changed_by_id\":63,\"changed_by_email\":\"kiki@code.org\"},{\"changed_at\":\"2018-10-03 03:35:59 +0000\",\"changed\":[\"start_blocks\",\"toolbox_blocks\",\"custom_blocks\",\"custom_helper_library\",\"include_shared_functions\",\"contained_level_names\"],\"changed_by_id\":1,\"changed_by_email\":\"josh@code.org\"},{\"changed_at\":\"2018-10-03 03:42:52 +0000\",\"changed\":[\"start_blocks\"],\"changed_by_id\":1,\"changed_by_email\":\"josh@code.org\"}]",
  "level_concept_difficulty": {
    "sequencing": 1,
    "debugging": 1,
    "repeat_loops": 1,
    "repeat_until_while": 1,
    "events": 1,
    "variables": 1,
    "functions": 1
  }
}]]></config>
  <blocks>
    <start_blocks>
      <xml>
        <block type="when_run" movable="false">
          <next>
            <block type="gamelab_setBackground">
              <value name="COLOR">
                <block type="colour_picker">
                  <title name="COLOUR">#99ff99</title>
                </block>
              </value>
              <next>
                <block type="gamelab_createNewSprite">
                  <title name="NAME">geraldine</title>
                  <title name="COSTUME">"giraffe"</title>
                  <value name="LOCATION">
                    <block type="gamelab_location_picker">
                      <title name="LOCATION">{"x":200,"y":200}</title>
                    </block>
                  </value>
                  <next>
                    <block type="gamelab_createNewSprite">
                      <title name="NAME">puddle</title>
                      <title name="COSTUME">"dirt patch"</title>
                      <value name="LOCATION">
                        <block type="gamelab_location_picker">
                          <title name="LOCATION">{"x":93,"y":104}</title>
                        </block>
                      </value>
                    </block>
                  </next>
                </block>
              </next>
            </block>
          </next>
        </block>
        <block type="gamelab_clickedOn">
          <value name="SPRITE">
            <block type="sprite_variables_get">
              <title name="VAR">geraldine</title>
            </block>
          </value>
          <next>
            <block type="gamelab_addBehaviorSimple">
              <value name="SPRITE">
                <block type="sprite_variables_get">
                  <title name="VAR">geraldine</title>
                </block>
              </value>
              <value name="BEHAVIOR">
                <block type="gamelab_behavior_get">
                  <mutation/>
                  <title name="VAR">wandering</title>
                </block>
              </value>
            </block>
          </next>
        </block>
        <block type="behavior_definition" editable="false" usercreated="true">
          <mutation>
            <arg name="this sprite" type="Sprite"/>
          </mutation>
          <title name="NAME">shrinking</title>
          <statement name="STACK">
            <block type="gamelab_changePropBy">
              <title name="PROPERTY">"scale"</title>
              <value name="SPRITE">
                <block type="sprite_parameter_get">
                  <title name="VAR">this sprite</title>
                </block>
              </value>
              <value name="VAL">
                <block type="math_number">
                  <title name="NUM">-1</title>
                </block>
              </value>
            </block>
          </statement>
        </block>
        <block type="behavior_definition" editable="false" usercreated="true">
          <mutation>
            <arg name="this sprite" type="Sprite"/>
            <description>Moves back and forth in one direction. To change the direction a sprite is patrolling, change its "movement direction"</description>
          </mutation>
          <title name="NAME">patrolling</title>
          <statement name="STACK">
            <block type="gamelab_moveForward">
              <value name="SPRITE">
                <block type="sprite_parameter_get">
                  <title name="VAR">this sprite</title>
                </block>
              </value>
              <value name="DISTANCE">
                <block type="math_number">
                  <title name="NUM">5</title>
                </block>
              </value>
              <next>
                <block type="controls_if">
                  <value name="IF0">
                    <block type="gamelab_isTouchingEdges">
                      <value name="SPRITE">
                        <block type="sprite_parameter_get">
                          <title name="VAR">this sprite</title>
                        </block>
                      </value>
                    </block>
                  </value>
                  <statement name="DO0">
                    <block type="gamelab_edgesDisplace">
                      <value name="SPRITE">
                        <block type="sprite_parameter_get">
                          <title name="VAR">this sprite</title>
                        </block>
                      </value>
                      <next>
                        <block type="gamelab_changePropBy">
                          <title name="PROPERTY">"direction"</title>
                          <value name="SPRITE">
                            <block type="sprite_parameter_get">
                              <title name="VAR">this sprite</title>
                            </block>
                          </value>
                          <value name="VAL">
                            <block type="math_number">
                              <title name="NUM">180</title>
                            </block>
                          </value>
                        </block>
                      </next>
                    </block>
                  </statement>
                </block>
              </next>
            </block>
          </statement>
        </block>
        <block type="behavior_definition" editable="false" usercreated="true">
          <mutation>
            <arg name="this sprite" type="Sprite"/>
          </mutation>
          <title name="NAME">wandering</title>
          <statement name="STACK">
            <block type="controls_if">
              <value name="IF0">
                <block type="logic_compare">
                  <title name="OP">EQ</title>
                  <value name="A">
                    <block type="math_random_int">
                      <value name="FROM">
                        <block type="math_number">
                          <title name="NUM">0</title>
                        </block>
                      </value>
                      <value name="TO">
                        <block type="math_number">
                          <title name="NUM">5</title>
                        </block>
                      </value>
                    </block>
                  </value>
                  <value name="B">
                    <block type="math_number">
                      <title name="NUM">0</title>
                    </block>
                  </value>
                </block>
              </value>
              <statement name="DO0">
                <block type="gamelab_changePropBy">
                  <title name="PROPERTY">"direction"</title>
                  <value name="SPRITE">
                    <block type="sprite_parameter_get">
                      <title name="VAR">this sprite</title>
                    </block>
                  </value>
                  <value name="VAL">
                    <block type="math_random_int">
                      <value name="FROM">
                        <block type="math_number">
                          <title name="NUM">-25</title>
                        </block>
                      </value>
                      <value name="TO">
                        <block type="math_number">
                          <title name="NUM">25</title>
                        </block>
                      </value>
                    </block>
                  </value>
                </block>
              </statement>
              <next>
                <block type="gamelab_moveForward">
                  <value name="SPRITE">
                    <block type="sprite_parameter_get">
                      <title name="VAR">this sprite</title>
                    </block>
                  </value>
                  <value name="DISTANCE">
                    <block type="math_number">
                      <title name="NUM">1</title>
                    </block>
                  </value>
                  <next>
                    <block type="controls_if">
                      <value name="IF0">
                        <block type="gamelab_isTouchingEdges">
                          <value name="SPRITE">
                            <block type="sprite_parameter_get">
                              <title name="VAR">this sprite</title>
                            </block>
                          </value>
                        </block>
                      </value>
                      <statement name="DO0">
                        <block type="gamelab_edgesDisplace">
                          <value name="SPRITE">
                            <block type="sprite_parameter_get">
                              <title name="VAR">this sprite</title>
                            </block>
                          </value>
                          <next>
                            <block type="gamelab_changePropBy">
                              <title name="PROPERTY">"direction"</title>
                              <value name="SPRITE">
                                <block type="sprite_parameter_get">
                                  <title name="VAR">this sprite</title>
                                </block>
                              </value>
                              <value name="VAL">
                                <block type="math_random_int">
                                  <value name="FROM">
                                    <block type="math_number">
                                      <title name="NUM">135</title>
                                    </block>
                                  </value>
                                  <value name="TO">
                                    <block type="math_number">
                                      <title name="NUM">225</title>
                                    </block>
                                  </value>
                                </block>
                              </value>
                            </block>
                          </next>
                        </block>
                      </statement>
                    </block>
                  </next>
                </block>
              </next>
            </block>
          </statement>
        </block>
        <block type="behavior_definition" editable="false" usercreated="true">
          <mutation>
            <arg name="this sprite" type="Sprite"/>
          </mutation>
          <title name="NAME">growing</title>
          <statement name="STACK">
            <block type="gamelab_changePropBy">
              <title name="PROPERTY">"scale"</title>
              <value name="SPRITE">
                <block type="sprite_parameter_get">
                  <title name="VAR">this sprite</title>
                </block>
              </value>
              <value name="VAL">
                <block type="math_number">
                  <title name="NUM">1</title>
                </block>
              </value>
            </block>
          </statement>
        </block>
        <block type="behavior_definition" editable="false" usercreated="true">
          <mutation>
            <arg name="this sprite" type="Sprite"/>
          </mutation>
          <title name="NAME">jittering</title>
          <statement name="STACK">
            <block type="gamelab_changePropBy">
              <title name="PROPERTY">"scale"</title>
              <value name="SPRITE">
                <block type="sprite_parameter_get">
                  <title name="VAR">this sprite</title>
                </block>
              </value>
              <value name="VAL">
                <block type="math_random_int">
                  <value name="FROM">
                    <block type="math_number">
                      <title name="NUM">-1</title>
                    </block>
                  </value>
                  <value name="TO">
                    <block type="math_number">
                      <title name="NUM">1</title>
                    </block>
                  </value>
                </block>
              </value>
            </block>
          </statement>
        </block>
        <block type="behavior_definition" editable="false" usercreated="true">
          <mutation>
            <arg name="this sprite" type="Sprite"/>
          </mutation>
          <title name="NAME">moving east</title>
          <statement name="STACK">
            <block type="gamelab_moveInDirection">
              <title name="DIRECTION">"East"</title>
              <value name="SPRITE">
                <block type="sprite_parameter_get">
                  <title name="VAR">this sprite</title>
                </block>
              </value>
              <value name="DISTANCE">
                <block type="math_number">
                  <title name="NUM">5</title>
                </block>
              </value>
            </block>
          </statement>
        </block>
        <block type="behavior_definition" editable="false" usercreated="true">
          <mutation>
            <arg name="this sprite" type="Sprite"/>
          </mutation>
          <title name="NAME">moving north</title>
          <statement name="STACK">
            <block type="gamelab_moveInDirection">
              <title name="DIRECTION">"North"</title>
              <value name="SPRITE">
                <block type="sprite_parameter_get">
                  <title name="VAR">this sprite</title>
                </block>
              </value>
              <value name="DISTANCE">
                <block type="math_number">
                  <title name="NUM">5</title>
                </block>
              </value>
            </block>
          </statement>
        </block>
        <block type="behavior_definition" editable="false" usercreated="true">
          <mutation>
            <arg name="this sprite" type="Sprite"/>
          </mutation>
          <title name="NAME">moving south</title>
          <statement name="STACK">
            <block type="gamelab_moveInDirection">
              <title name="DIRECTION">"South"</title>
              <value name="SPRITE">
                <block type="sprite_parameter_get">
                  <title name="VAR">this sprite</title>
                </block>
              </value>
              <value name="DISTANCE">
                <block type="math_number">
                  <title name="NUM">5</title>
                </block>
              </value>
            </block>
          </statement>
        </block>
        <block type="behavior_definition" editable="false" usercreated="true">
          <mutation>
            <arg name="this sprite" type="Sprite"/>
          </mutation>
          <title name="NAME">moving west</title>
          <statement name="STACK">
            <block type="gamelab_moveInDirection">
              <title name="DIRECTION">"West"</title>
              <value name="SPRITE">
                <block type="sprite_parameter_get">
                  <title name="VAR">this sprite</title>
                </block>
              </value>
              <value name="DISTANCE">
                <block type="math_number">
                  <title name="NUM">5</title>
                </block>
              </value>
            </block>
          </statement>
        </block>
        <block type="behavior_definition" editable="false">
          <mutation>
            <arg name="this sprite" type="Sprite"/>
          </mutation>
          <title name="NAME">spinning right</title>
          <statement name="STACK">
            <block type="gamelab_turn">
              <title name="DIRECTION">"right"</title>
              <value name="SPRITE">
                <block type="sprite_parameter_get">
                  <title name="VAR">this sprite</title>
                </block>
              </value>
              <value name="N">
                <block type="math_number">
                  <title name="NUM">6</title>
                </block>
              </value>
            </block>
          </statement>
        </block>
        <block type="behavior_definition" deletable="false" movable="false" editable="false">
          <mutation>
            <arg name="this sprite" type="Sprite"/>
            <description>rotate a sprite to its left</description>
          </mutation>
          <title name="NAME">spinning left</title>
          <statement name="STACK">
            <block type="gamelab_turn">
              <title name="DIRECTION">"left"</title>
              <value name="SPRITE">
                <block type="sprite_parameter_get">
                  <title name="VAR">this sprite</title>
                </block>
              </value>
              <value name="N">
                <block type="math_number">
                  <title name="NUM">6</title>
                </block>
              </value>
            </block>
          </statement>
        </block>
        <block type="behavior_definition" deletable="false" movable="false" editable="false">
          <mutation>
            <arg name="this sprite" type="Sprite"/>
            <description>move a sprite horizontally, reversing direction if it touches the edges of the screen</description>
          </mutation>
          <title name="NAME">swimming left and right</title>
          <statement name="STACK">
            <block type="controls_if">
              <mutation elseif="1"/>
              <value name="IF0">
                <block type="logic_compare">
                  <title name="OP">EQ</title>
                  <value name="A">
                    <block type="gamelab_getProp">
                      <title name="PROPERTY">"direction"</title>
                      <value name="SPRITE">
                        <block type="sprite_parameter_get">
                          <title name="VAR">this sprite</title>
                        </block>
                      </value>
                    </block>
                  </value>
                  <value name="B">
                    <block type="math_number">
                      <title name="NUM">0</title>
                    </block>
                  </value>
                </block>
              </value>
              <statement name="DO0">
                <block type="gamelab_mirrorSprite">
                  <title name="DIRECTION">"right"</title>
                  <value name="SPRITE">
                    <block type="sprite_parameter_get">
                      <title name="VAR">this sprite</title>
                    </block>
                  </value>
                </block>
              </statement>
              <value name="IF1">
                <block type="logic_compare">
                  <title name="OP">EQ</title>
                  <value name="A">
                    <block type="gamelab_getProp">
                      <title name="PROPERTY">"direction"</title>
                      <value name="SPRITE">
                        <block type="sprite_parameter_get">
                          <title name="VAR">this sprite</title>
                        </block>
                      </value>
                    </block>
                  </value>
                  <value name="B">
                    <block type="math_number">
                      <title name="NUM">180</title>
                    </block>
                  </value>
                </block>
              </value>
              <statement name="DO1">
                <block type="gamelab_mirrorSprite">
                  <title name="DIRECTION">"left"</title>
                  <value name="SPRITE">
                    <block type="sprite_parameter_get">
                      <title name="VAR">this sprite</title>
                    </block>
                  </value>
                </block>
              </statement>
              <next>
                <block type="gamelab_moveForward">
                  <value name="SPRITE">
                    <block type="sprite_parameter_get">
                      <title name="VAR">this sprite</title>
                    </block>
                  </value>
                  <value name="DISTANCE">
                    <block type="math_number">
                      <title name="NUM">5</title>
                    </block>
                  </value>
                  <next>
                    <block type="controls_if">
                      <value name="IF0">
                        <block type="gamelab_isTouchingEdges">
                          <value name="SPRITE">
                            <block type="sprite_parameter_get">
                              <title name="VAR">this sprite</title>
                            </block>
                          </value>
                        </block>
                      </value>
                      <statement name="DO0">
                        <block type="gamelab_edgesDisplace">
                          <value name="SPRITE">
                            <block type="sprite_parameter_get">
                              <title name="VAR">this sprite</title>
                            </block>
                          </value>
                          <next>
                            <block type="gamelab_changePropBy">
                              <title name="PROPERTY">"direction"</title>
                              <value name="SPRITE">
                                <block type="sprite_parameter_get">
                                  <title name="VAR">this sprite</title>
                                </block>
                              </value>
                              <value name="VAL">
                                <block type="math_number">
                                  <title name="NUM">180</title>
                                </block>
                              </value>
                            </block>
                          </next>
                        </block>
                      </statement>
                    </block>
                  </next>
                </block>
              </next>
            </block>
          </statement>
        </block>
      </xml>
    </start_blocks>
    <toolbox_blocks>
      <xml>
        <category name="World">
          <block type="gamelab_setBackground" inline="true">
            <value name="COLOR">
              <block type="colour_picker">
                <title name="COLOUR">#ff0000</title>
              </block>
            </value>
          </block>
          <block type="gamelab_showTitleScreen" inline="false">
            <value name="TITLE">
              <block type="text">
                <title name="TEXT"/>
              </block>
            </value>
            <value name="SUBTITLE">
              <block type="text">
                <title name="TEXT"/>
              </block>
            </value>
          </block>
          <block type="gamelab_hideTitleScreen"/>
        </category>
        <category name="Sprites">
          <block type="gamelab_createNewSprite" inline="false">
            <title name="NAME">mySprite</title>
            <title name="COSTUME">"brown bunny"</title>
            <value name="LOCATION">
              <block type="gamelab_location_picker">
                <title name="LOCATION">{"x":200,"y":200}</title>
              </block>
            </value>
          </block>
          <block type="gamelab_getProp" inline="true">
            <title name="PROPERTY">"scale"</title>
          </block>
          <block type="gamelab_randomLocation"/>
          <block type="sprite_variables_get">
            <title name="VAR">geraldine</title>
          </block>
          <block type="gamelab_destroy" inline="true">
            <value name="THIS">
              <block type="sprite_variables_get">
                <title name="VAR">geraldine</title>
              </block>
            </value>
          </block>
        </category>
        <category name="Actions">
          <block type="gamelab_setAnimation" inline="true">
            <title name="ANIMATION">"brown bunny"</title>
            <value name="THIS">
              <block type="sprite_variables_get">
                <title name="VAR">geraldine</title>
              </block>
            </value>
          </block>
          <block type="gamelab_moveInDirection" inline="true">
            <title name="DIRECTION">"North"</title>
            <value name="SPRITE">
              <block type="sprite_variables_get">
                <title name="VAR">geraldine</title>
              </block>
            </value>
            <value name="DISTANCE">
              <block type="math_number">
                <title name="NUM">10</title>
              </block>
            </value>
          </block>
          <block type="gamelab_moveToward" inline="true">
            <value name="SPRITE">
              <block type="sprite_variables_get">
                <title name="VAR">geraldine</title>
              </block>
            </value>
            <value name="DISTANCE">
              <block type="math_number">
                <title name="NUM">10</title>
              </block>
            </value>
          </block>
          <block type="gamelab_turn" inline="true">
            <title name="DIRECTION">"right"</title>
            <value name="SPRITE">
              <block type="sprite_variables_get">
                <title name="VAR">geraldine</title>
              </block>
            </value>
            <value name="N">
              <block type="math_number">
                <title name="NUM">100</title>
              </block>
            </value>
          </block>
          <block type="gamelab_setProp" inline="true">
            <title name="PROPERTY">"scale"</title>
            <value name="SPRITE">
              <block type="sprite_variables_get">
                <title name="VAR">geraldine</title>
              </block>
            </value>
            <value name="VAL">
              <block type="math_number">
                <title name="NUM">100</title>
              </block>
            </value>
          </block>
          <block type="gamelab_setTint" inline="true">
            <value name="THIS">
              <block type="sprite_variables_get">
                <title name="VAR">geraldine</title>
              </block>
            </value>
            <value name="COLOR">
              <block type="colour_picker">
                <title name="COLOUR">#ff0000</title>
              </block>
            </value>
          </block>
          <block type="gamelab_removeTint" inline="true">
            <value name="THIS">
              <block type="sprite_variables_get">
                <title name="VAR">geraldine</title>
              </block>
            </value>
          </block>
          <block type="gamelab_displace" inline="true">
            <value name="THIS">
              <block type="sprite_variables_get">
                <title name="VAR">geraldine</title>
              </block>
            </value>
            <value name="SPRITE">
              <block type="sprite_variables_get">
                <title name="VAR">puddle</title>
              </block>
            </value>
          </block>
        </category>
        <category name="Events">
          <block type="gamelab_whenUpArrow"/>
          <block type="gamelab_whenDownArrow"/>
          <block type="gamelab_whenLeftArrow"/>
          <block type="gamelab_whenRightArrow"/>
          <block type="gamelab_whenTouching" inline="true">
            <value name="SPRITE1">
              <block type="sprite_variables_get">
                <title name="VAR">geraldine</title>
              </block>
            </value>
            <value name="SPRITE2">
              <block type="sprite_variables_get">
                <title name="VAR">puddle</title>
              </block>
            </value>
          </block>
          <block type="gamelab_clickedOn" inline="true">
            <value name="SPRITE">
              <block type="sprite_variables_get">
                <title name="VAR">geraldine</title>
              </block>
            </value>
          </block>
        </category>
        <category name="Behaviors">
          <block type="gamelab_addBehaviorSimple" inline="true">
            <value name="SPRITE">
              <block type="sprite_variables_get">
                <title name="VAR">geraldine</title>
              </block>
            </value>
          </block>
          <block type="gamelab_removeBehaviorSimple" inline="true">
            <value name="SPRITE">
              <block type="sprite_variables_get">
                <title name="VAR">geraldine</title>
              </block>
            </value>
          </block>
          <block type="gamelab_removeAllBehaviors" inline="true">
            <value name="SPRITE">
              <block type="sprite_variables_get">
                <title name="VAR">geraldine</title>
              </block>
            </value>
          </block>
          <block type="gamelab_draggable"/>
          <block type="gamelab_behavior_get">
            <title name="VAR">spinning right</title>
          </block>
          <block type="gamelab_behavior_get">
            <title name="VAR">growing</title>
          </block>
          <block type="gamelab_behavior_get">
            <title name="VAR">jittering</title>
          </block>
          <block type="gamelab_behavior_get">
            <title name="VAR">shrinking</title>
          </block>
          <block type="gamelab_behavior_get">
            <title name="VAR">patrolling</title>
          </block>
          <block type="gamelab_behavior_get">
            <title name="VAR">moving north</title>
          </block>
          <block type="gamelab_behavior_get">
            <title name="VAR">moving east</title>
          </block>
          <block type="gamelab_behavior_get">
            <title name="VAR">moving south</title>
          </block>
          <block type="gamelab_behavior_get">
            <title name="VAR">moving west</title>
          </block>
          <block type="gamelab_behavior_get">
            <title name="VAR">wandering</title>
          </block>
        </category>
        <category name="Variables" custom="VARIABLE"/>
        <category name="Loops">
          <block type="controls_repeat_ext" inline="true">
            <value name="TIMES">
              <block type="math_number">
                <title name="NUM">10</title>
              </block>
            </value>
          </block>
          <block type="controls_for" inline="true">
            <title name="VAR">i</title>
            <value name="FROM">
              <block type="math_number">
                <title name="NUM">1</title>
              </block>
            </value>
            <value name="TO">
              <block type="math_number">
                <title name="NUM">10</title>
              </block>
            </value>
            <value name="BY">
              <block type="math_number">
                <title name="NUM">1</title>
              </block>
            </value>
          </block>
        </category>
        <category name="Math">
          <block type="math_random_int" inline="true">
            <value name="FROM">
              <block type="math_number">
                <title name="NUM">1</title>
              </block>
            </value>
            <value name="TO">
              <block type="math_number">
                <title name="NUM">100</title>
              </block>
            </value>
          </block>
          <block type="math_number">
            <title name="NUM">0</title>
          </block>
          <block type="math_arithmetic" inline="true">
            <title name="OP">ADD</title>
            <value name="A">
              <block type="math_number">
                <title name="NUM">0</title>
              </block>
            </value>
            <value name="B">
              <block type="math_number">
                <title name="NUM">0</title>
              </block>
            </value>
          </block>
        </category>
        <category name="Logic">
          <block type="controls_if" inline="false"/>
          <block type="logic_compare" inline="true">
            <title name="OP">EQ</title>
          </block>
          <block type="logic_operation" inline="true">
            <title name="OP">AND</title>
          </block>
          <block type="logic_negate" inline="false"/>
          <block type="logic_boolean">
            <title name="BOOL">TRUE</title>
          </block>
        </category>
        <category name="Text">
          <block type="text_join_simple" inline="false" inputcount="2"/>
          <block type="text">
            <title name="TEXT"/>
          </block>
        </category>
        <category name="Comments">
          <block type="gamelab_comment">
            <title name="COMMENT"/>
          </block>
        </category>
      </xml>
    </toolbox_blocks>
  </blocks>
</GamelabJr><|MERGE_RESOLUTION|>--- conflicted
+++ resolved
@@ -53,12 +53,9 @@
     "instructions": "Create an **event** so that when Geraldine touches the puddle, her color changes to brown.",
     "include_shared_functions": "true",
     "block_pool": "gamelab",
-<<<<<<< HEAD
-=======
     "block_pools": [
       "GamelabJr"
     ],
->>>>>>> b3634612
     "contained_level_names": null,
     "preload_asset_list": null
   },
