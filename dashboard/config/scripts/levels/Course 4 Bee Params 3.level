--- conflicted
+++ resolved
@@ -18,14 +18,10 @@
     "nectar_goal": "9",
     "flower_type": "redWithNectar",
     "ideal": "32",
-<<<<<<< HEAD
-    "instructions": "Now there are flowers on both sides! Maybe you can use a parameter so that the same function works for flowers on either side. I've added a parameter called \"direction\" to the function. If the \"direction\" parameter equals 0 I should turn left, if it's 1 I should turn right."
-=======
     "instructions": "Now there are flowers on both sides! Maybe you can use a parameter so that the same function works for flowers on either side. I've added a parameter called \"direction\" to the function. If the \"direction\" parameter equals 0 I should turn left, if it's 1 I should turn right.",
     "maze_data": null,
     "use_modal_function_editor": "true",
     "use_contract_editor": "false"
->>>>>>> bf24ae7a
   }
 }]]></config>
   <blocks>
