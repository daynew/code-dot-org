<Studio>
  <config><![CDATA[{
  "game_id": 33,
  "created_at": "2014-11-21T22:21:22.000Z",
  "level_num": "custom",
  "user_id": 1,
  "properties": {
    "skin": "studio",
    "success_condition": "function () {\r\n  if (Studio.levelRestarted) {\r\n    \r\n    Studio.levelRestarted = false;\r\n    \r\n    Studio.playerScore = 100;\r\n    \r\n    // Attach student defined update functions to appropriate sprites\r\n    Studio.sprite[0].update = function(key){\r\n      this.y = this.y + (this.y - Studio.Globals.update_player(key, this.y));\r\n    }\r\n    Studio.sprite[1].update = function(){ this.x = Studio.moveX(this, Studio.Globals.update_target) }\r\n    Studio.sprite[2].update = function(){ this.x = Studio.moveX(this, Studio.Globals.update_danger) }\r\n    \r\n    // Target and Danger need to check onscreen? before moving\r\n    Studio.moveX = function(sprite, updateFunc) {\r\n      var newX = sprite.x;\r\n      if (Studio.Globals.onscreen_(sprite.x + 50) || !sprite.backonscreen){\r\n        newX = updateFunc(sprite.x);\r\n        if (!sprite.backonscreen){\r\n          sprite.backonscreen = Studio.Globals.onscreen_(sprite.x + 50);\r\n        }\r\n      } else if (sprite.visible) {\r\n        Studio.setSprite({spriteIndex:Studio.sprite.indexOf(sprite), value:\"hidden\"});\r\n        setTimeout(Studio.resetSprite, 1000, sprite);\r\n      }\r\n      \r\n      return newX;\r\n    }\r\n    \r\n    Studio.colliding = function(player, target, danger) {\r\n      if (Studio.Globals.collide_(player.x, player.y, danger.x, danger.y)) {\r\n        \r\n      }\r\n    }\r\n        \r\n        \r\n    \r\n    // If Target or Danger goes off screen, reset them to the opposite side, random y value\r\n    Studio.resetSprite = function(sprite) {\r\n      if (sprite.dir == 2){\r\n        sprite.x = 0 - sprite.width;\r\n      } else {\r\n        sprite.x = 400;\r\n      }\r\n      sprite.y = Math.floor(Math.random() * 300);\r\n      sprite.backonscreen = Studio.Globals.onscreen_(sprite.x + 50);\r\n      Studio.setSprite({spriteIndex:Studio.sprite.indexOf(sprite), value:\"visible\"});\r\n    }\r\n  }\r\n  \r\n  if (document.getElementById('titleScreenTitle').getAttribute('visibility') == \"hidden\") { // Don't start until the title is over\r\n    Studio.sprite[1].update();\r\n    Studio.sprite[2].update();\r\n    for (key in Studio.keyState) {\r\n      if (Studio.keyState[key] === 'keydown') {\r\n        Studio.sprite[0].update(key);\r\n        console.log(key);\r\n      }\r\n    }\r\n    \r\n    for (btn in Studio.btnState) {\r\n      if (Studio.btnState[btn]) {\r\n        if (btn === 'leftButton') {\r\n          Studio.sprite[0].update(37);\r\n        } else if (btn === 'upButton') {\r\n          Studio.sprite[0].update(38);\r\n        } else if (btn === 'rightButton') {\r\n          Studio.sprite[0].update(39);\r\n        } else if (btn === 'downButton') {\r\n          Studio.sprite[0].update(40);\r\n        }\r\n      }\r\n    }\r\n    \r\n    if (Studio.Globals.collide_(Studio.sprite[0].x, Studio.sprite[0].y, Studio.sprite[2].x, Studio.sprite[2].y)) {\r\n      Studio.vanishActor({spriteIndex:0});\r\n      Studio.resetSprite(Studio.sprite[2]);\r\n      Studio.setSprite({spriteIndex:0,value:\"visible\"});\r\n      Studio.playerScore -= 20;\r\n    }\r\n    \r\n    if (Studio.Globals.collide_(Studio.sprite[0].x, Studio.sprite[0].y, Studio.sprite[1].x, Studio.sprite[1].y)) {\r\n      Studio.resetSprite(Studio.sprite[1]);\r\n      Studio.playerScore += 10;\r\n    }\r\n    \r\n    Studio.displayScore();\r\n    \r\n  }\r\n}",
    "failure_condition": "function () {\r\n}",
    "maze": "[[0,0,0,0,0,0,0,0],[0,0,0,0,0,0,0,0],[0,0,0,0,0,0,0,0],[0,0,0,16,0,0,0,0],[16,0,0,0,0,0,16,0],[0,0,0,0,0,0,0,0],[0,0,0,0,0,0,0,0],[0,0,0,0,0,0,0,0]]",
    "embed": "false",
    "instructions": "A demo of the completed CS in Algebra Big Game project",
    "is_k1": "false",
    "skip_instructions_popup": "false",
    "disable_param_editing": "true",
    "disable_variable_editing": "false",
    "use_modal_function_editor": "false",
    "use_contract_editor": "true",
    "free_play": "true",
    "edge_collisions": "false",
    "projectile_collisions": "false",
    "allow_sprites_outside_playspace": "true",
    "sprites_hidden_to_start": "true",
    "coordinate_grid_background": "false",
    "default_num_example_blocks": "2",
    "disable_sharing": "false",
    "generate_function_pass_blocks": "true",
    "timeout_after_when_run": "false",
    "soft_buttons": [
      "leftButton",
      "rightButton",
      "downButton",
      "upButton"
    ],
    "step_speed": "50",
    "maze_data": null
  }
}]]></config>
  <blocks>
    <start_blocks>
      <xml>
        <block type="functional_example" inline="false" uservisible="false">
          <functional_input name="ACTUAL">
            <block type="functional_call" inline="false" uservisible="false">
              <mutation name="collide?">
                <arg name="px" type="Number"/>
                <arg name="py" type="Number"/>
                <arg name="cx" type="Number"/>
                <arg name="cy" type="Number"/>
              </mutation>
            </block>
          </functional_input>
        </block>
        <block type="functional_definition" inline="false" uservisible="false">
          <mutation>
            <arg name="px" type="Number"/>
            <arg name="py" type="Number"/>
            <arg name="cx" type="Number"/>
            <arg name="cy" type="Number"/>
            <outputtype>Number</outputtype>
          </mutation>
          <title name="NAME">collide?</title>
          <functional_input name="STACK">
            <block type="functional_less_than" inline="false" uservisible="false">
              <functional_input name="ARG1">
                <block type="functional_call" inline="false" uservisible="false">
                  <mutation name="distance">
                    <arg name="px" type="Number"/>
                    <arg name="py" type="Number"/>
                    <arg name="cx" type="Number"/>
                    <arg name="cy" type="Number"/>
                  </mutation>
                  <functional_input name="ARG0">
                    <block type="functional_parameters_get" uservisible="false">
                      <mutation>
                        <outputtype>Number</outputtype>
                      </mutation>
                      <title name="VAR">px</title>
                    </block>
                  </functional_input>
                  <functional_input name="ARG1">
                    <block type="functional_parameters_get" uservisible="false">
                      <mutation>
                        <outputtype>Number</outputtype>
                      </mutation>
                      <title name="VAR">py</title>
                    </block>
                  </functional_input>
                  <functional_input name="ARG2">
                    <block type="functional_parameters_get" uservisible="false">
                      <mutation>
                        <outputtype>Number</outputtype>
                      </mutation>
                      <title name="VAR">cx</title>
                    </block>
                  </functional_input>
                  <functional_input name="ARG3">
                    <block type="functional_parameters_get" uservisible="false">
                      <mutation>
                        <outputtype>Number</outputtype>
                      </mutation>
                      <title name="VAR">cy</title>
                    </block>
                  </functional_input>
                </block>
              </functional_input>
              <functional_input name="ARG2">
                <block type="functional_math_number" uservisible="false">
                  <title name="NUM">100</title>
                </block>
              </functional_input>
            </block>
          </functional_input>
        </block>
        <block type="functional_example" inline="false" uservisible="false">
          <functional_input name="ACTUAL">
            <block type="functional_call" inline="false" uservisible="false">
              <mutation name="distance">
                <arg name="px" type="Number"/>
                <arg name="py" type="Number"/>
                <arg name="cx" type="Number"/>
                <arg name="cy" type="Number"/>
              </mutation>
            </block>
          </functional_input>
        </block>
        <block type="functional_example" inline="false" uservisible="false">
          <functional_input name="ACTUAL">
            <block type="functional_call" inline="false" uservisible="false">
              <mutation name="distance">
                <arg name="px" type="Number"/>
                <arg name="py" type="Number"/>
                <arg name="cx" type="Number"/>
                <arg name="cy" type="Number"/>
              </mutation>
            </block>
          </functional_input>
        </block>
        <block type="functional_example" inline="false" uservisible="false">
          <functional_input name="ACTUAL">
            <block type="functional_call" inline="false" uservisible="false">
              <mutation name="collide?">
                <arg name="px" type="Number"/>
                <arg name="py" type="Number"/>
                <arg name="cx" type="Number"/>
                <arg name="cy" type="Number"/>
              </mutation>
            </block>
          </functional_input>
        </block>
        <block type="functional_definition" inline="false" uservisible="false">
          <mutation>
            <arg name="px" type="Number"/>
            <arg name="py" type="Number"/>
            <arg name="cx" type="Number"/>
            <arg name="cy" type="Number"/>
            <outputtype>Number</outputtype>
          </mutation>
          <title name="NAME">distance</title>
          <functional_input name="STACK">
            <block type="functional_sqrt" inline="false" uservisible="false">
              <functional_input name="ARG1">
                <block type="functional_plus" inline="false" uservisible="false">
                  <functional_input name="ARG1">
                    <block type="functional_call" inline="false" uservisible="false">
                      <mutation name="sqr">
                        <arg name="number" type="Number"/>
                      </mutation>
                      <functional_input name="ARG0">
                        <block type="functional_call" inline="false" uservisible="false">
                          <mutation name="line-length">
                            <arg name="a" type="Number"/>
                            <arg name="b" type="Number"/>
                          </mutation>
                          <functional_input name="ARG0">
                            <block type="functional_parameters_get" uservisible="false">
                              <mutation>
                                <outputtype>Number</outputtype>
                              </mutation>
                              <title name="VAR">px</title>
                            </block>
                          </functional_input>
                          <functional_input name="ARG1">
                            <block type="functional_parameters_get" uservisible="false">
                              <mutation>
                                <outputtype>Number</outputtype>
                              </mutation>
                              <title name="VAR">cx</title>
                            </block>
                          </functional_input>
                        </block>
                      </functional_input>
                    </block>
                  </functional_input>
                  <functional_input name="ARG2">
                    <block type="functional_call" inline="false" uservisible="false">
                      <mutation name="sqr">
                        <arg name="number" type="Number"/>
                      </mutation>
                      <functional_input name="ARG0">
                        <block type="functional_call" inline="false" uservisible="false">
                          <mutation name="line-length">
                            <arg name="a" type="Number"/>
                            <arg name="b" type="Number"/>
                          </mutation>
                          <functional_input name="ARG0">
                            <block type="functional_parameters_get" uservisible="false">
                              <mutation>
                                <outputtype>Number</outputtype>
                              </mutation>
                              <title name="VAR">py</title>
                            </block>
                          </functional_input>
                          <functional_input name="ARG1">
                            <block type="functional_parameters_get" uservisible="false">
                              <mutation>
                                <outputtype>Number</outputtype>
                              </mutation>
                              <title name="VAR">cy</title>
                            </block>
                          </functional_input>
                        </block>
                      </functional_input>
                    </block>
                  </functional_input>
                </block>
              </functional_input>
            </block>
          </functional_input>
        </block>
        <block type="functional_example" inline="false" uservisible="false">
          <functional_input name="ACTUAL">
            <block type="functional_call" inline="false" uservisible="false">
              <mutation name="sqr">
                <arg name="number" type="Number"/>
              </mutation>
            </block>
          </functional_input>
        </block>
        <block type="functional_example" inline="false" uservisible="false">
          <functional_input name="ACTUAL">
            <block type="functional_call" inline="false" uservisible="false">
              <mutation name="sqr">
                <arg name="number" type="Number"/>
              </mutation>
            </block>
          </functional_input>
        </block>
        <block type="functional_definition" inline="false" uservisible="false">
          <mutation>
            <arg name="number" type="Number"/>
            <outputtype>Number</outputtype>
          </mutation>
          <title name="NAME">sqr</title>
          <functional_input name="STACK">
            <block type="functional_times" inline="false" uservisible="false">
              <functional_input name="ARG1">
                <block type="functional_parameters_get" uservisible="false">
                  <mutation>
                    <outputtype>Number</outputtype>
                  </mutation>
                  <title name="VAR">number</title>
                </block>
              </functional_input>
              <functional_input name="ARG2">
                <block type="functional_parameters_get" uservisible="false">
                  <mutation>
                    <outputtype>Number</outputtype>
                  </mutation>
                  <title name="VAR">number</title>
                </block>
              </functional_input>
            </block>
          </functional_input>
        </block>
        <block type="functional_call" inline="false" deletable="false" movable="false" editable="false" id="game_vars">
          <mutation name="game-variables">
<<<<<<< HEAD
            <arg name="title" type="String"/>
            <arg name="subtitle" type="String"/>
            <arg name="background" type="Image"/>
            <arg name="danger" type="Image"/>
            <arg name="target" type="Image"/>
            <arg name="player" type="Image"/>
=======
            <arg name="title" type="string" id="title_arg"/>
            <arg name="subtitle" type="string"/>
            <arg name="background" type="image"/>
            <arg name="danger" type="image"/>
            <arg name="target" type="image"/>
            <arg name="player" type="image"/>
>>>>>>> ba80ef2c
          </mutation>
          <functional_input name="ARG0" id="title_input">
            <block type="functional_call" deletable="false" movable="false">
              <mutation name="title"/>
            </block>
          </functional_input>
          <functional_input name="ARG1">
            <block type="functional_call" deletable="false" movable="false">
              <mutation name="subtitle"/>
            </block>
          </functional_input>
          <functional_input name="ARG2">
            <block type="functional_call" deletable="false" movable="false">
              <mutation name="bg"/>
            </block>
          </functional_input>
          <functional_input name="ARG3">
            <block type="functional_call" deletable="false" movable="false">
              <mutation name="danger"/>
            </block>
          </functional_input>
          <functional_input name="ARG4">
            <block type="functional_call" deletable="false" movable="false">
              <mutation name="target"/>
            </block>
          </functional_input>
          <functional_input name="ARG5">
            <block type="functional_call" deletable="false" movable="false">
              <mutation name="player"/>
            </block>
          </functional_input>
        </block>
        <block type="functional_start_setFuncs" inline="false" id="game_funcs">
          <functional_input name="update-target">
            <block type="functional_pass">
              <mutation name="update-target"/>
            </block>
          </functional_input>
          <functional_input name="update-danger">
            <block type="functional_pass">
              <mutation name="update-danger"/>
            </block>
          </functional_input>
          <functional_input name="update-player">
            <block type="functional_pass">
              <mutation name="update-player"/>
            </block>
          </functional_input>
          <functional_input name="collide?">
            <block type="functional_pass">
              <mutation name="onscreen?"/>
            </block>
          </functional_input>
          <functional_input name="on-screen?">
            <block type="functional_pass">
              <mutation name="collide?"/>
            </block>
          </functional_input>
        </block>
        <block type="functional_example" inline="false" uservisible="false">
          <functional_input name="ACTUAL">
            <block type="functional_call" inline="false" uservisible="false">
              <mutation name="update-player">
                <arg name="key" type="Number"/>
                <arg name="y" type="Number"/>
              </mutation>
            </block>
          </functional_input>
        </block>
        <block type="functional_example" inline="false" uservisible="false">
          <functional_input name="ACTUAL">
            <block type="functional_call" inline="false" uservisible="false">
              <mutation name="update-player">
                <arg name="key" type="Number"/>
                <arg name="y" type="Number"/>
              </mutation>
            </block>
          </functional_input>
        </block>
        <block type="functional_example" inline="false" uservisible="false">
          <functional_input name="ACTUAL">
            <block type="functional_call" inline="false" uservisible="false">
              <mutation name="update-target">
                <arg name="x" type="Number"/>
              </mutation>
            </block>
          </functional_input>
        </block>
        <block type="functional_example" inline="false" uservisible="false">
          <functional_input name="ACTUAL">
            <block type="functional_call" inline="false" uservisible="false">
              <mutation name="update-target">
                <arg name="x" type="Number"/>
              </mutation>
            </block>
          </functional_input>
        </block>
        <block type="functional_definition" inline="false" uservisible="false">
          <mutation>
<<<<<<< HEAD
            <arg name="px" type="Number"/>
            <arg name="py" type="Number"/>
            <arg name="cx" type="Number"/>
            <arg name="cy" type="Number"/>
            <outputtype>None</outputtype>
=======
            <arg name="x" type="Number"/>
            <outputtype>Number</outputtype>
>>>>>>> ba80ef2c
          </mutation>
          <title name="NAME">update-target</title>
          <functional_input name="STACK">
            <block type="functional_plus" inline="false" uservisible="false">
              <functional_input name="ARG1">
                <block type="functional_parameters_get" uservisible="false">
                  <mutation>
                    <outputtype>Number</outputtype>
                  </mutation>
                  <title name="VAR">x</title>
                </block>
              </functional_input>
              <functional_input name="ARG2">
                <block type="functional_math_number" uservisible="false">
                  <title name="NUM">10</title>
                </block>
              </functional_input>
            </block>
          </functional_input>
        </block>
        <block type="functional_definition" inline="false" uservisible="false">
          <mutation>
            <arg name="key" type="Number"/>
            <arg name="y" type="Number"/>
            <outputtype>Number</outputtype>
          </mutation>
          <title name="NAME">update-player</title>
          <functional_input name="STACK">
            <block type="functional_cond" inline="false" uservisible="false">
              <mutation pairs="0,1"/>
              <functional_input name="COND0">
                <block type="functional_number_equals" inline="false" uservisible="false">
                  <functional_input name="ARG1">
                    <block type="functional_parameters_get" uservisible="false">
                      <mutation>
                        <outputtype>Number</outputtype>
                      </mutation>
                      <title name="VAR">key</title>
                    </block>
                  </functional_input>
                  <functional_input name="ARG2">
                    <block type="functional_math_number" uservisible="false">
                      <title name="NUM">38</title>
                    </block>
                  </functional_input>
                </block>
              </functional_input>
              <functional_input name="VALUE0">
                <block type="functional_plus" inline="false" uservisible="false">
                  <functional_input name="ARG1">
                    <block type="functional_parameters_get" uservisible="false">
                      <mutation>
                        <outputtype>Number</outputtype>
                      </mutation>
                      <title name="VAR">y</title>
                    </block>
                  </functional_input>
                  <functional_input name="ARG2">
                    <block type="functional_math_number" uservisible="false">
                      <title name="NUM">10</title>
                    </block>
                  </functional_input>
                </block>
              </functional_input>
              <functional_input name="COND1">
                <block type="functional_number_equals" inline="false" uservisible="false">
                  <functional_input name="ARG1">
                    <block type="functional_parameters_get" uservisible="false">
                      <mutation>
                        <outputtype>Number</outputtype>
                      </mutation>
                      <title name="VAR">key</title>
                    </block>
                  </functional_input>
                  <functional_input name="ARG2">
                    <block type="functional_math_number" uservisible="false">
                      <title name="NUM">40</title>
                    </block>
                  </functional_input>
                </block>
              </functional_input>
              <functional_input name="VALUE1">
                <block type="functional_minus" inline="false" uservisible="false">
                  <functional_input name="ARG1">
                    <block type="functional_parameters_get" uservisible="false">
                      <mutation>
                        <outputtype>Number</outputtype>
                      </mutation>
                      <title name="VAR">y</title>
                    </block>
                  </functional_input>
                  <functional_input name="ARG2">
                    <block type="functional_math_number" uservisible="false">
                      <title name="NUM">10</title>
                    </block>
                  </functional_input>
                </block>
              </functional_input>
              <functional_input name="DEFAULT">
                <block type="functional_parameters_get" uservisible="false">
                  <mutation>
                    <outputtype>Number</outputtype>
                  </mutation>
                  <title name="VAR">y</title>
                </block>
              </functional_input>
            </block>
          </functional_input>
        </block>
        <block type="functional_example" inline="false" uservisible="false">
          <functional_input name="ACTUAL">
            <block type="functional_call" inline="false" uservisible="false">
              <mutation name="line-length">
                <arg name="a" type="Number"/>
                <arg name="b" type="Number"/>
              </mutation>
            </block>
          </functional_input>
        </block>
        <block type="functional_example" inline="false" uservisible="false">
          <functional_input name="ACTUAL">
            <block type="functional_call" inline="false" uservisible="false">
              <mutation name="line-length">
                <arg name="a" type="Number"/>
                <arg name="b" type="Number"/>
              </mutation>
            </block>
          </functional_input>
        </block>
        <block type="functional_example" inline="false" uservisible="false">
          <functional_input name="ACTUAL">
            <block type="functional_call" inline="false" uservisible="false">
              <mutation name="onscreen?">
                <arg name="x" type="Number"/>
              </mutation>
            </block>
          </functional_input>
        </block>
        <block type="functional_example" inline="false" uservisible="false">
          <functional_input name="ACTUAL">
            <block type="functional_call" inline="false" uservisible="false">
              <mutation name="onscreen?">
                <arg name="x" type="Number"/>
              </mutation>
            </block>
          </functional_input>
        </block>
        <block type="functional_definition" inline="false" uservisible="false">
          <mutation>
            <arg name="x" type="Number"/>
            <outputtype>Boolean</outputtype>
          </mutation>
          <title name="NAME">onscreen?</title>
          <functional_input name="STACK">
            <block type="functional_logical_and" inline="false" uservisible="false">
              <functional_input name="ARG1">
                <block type="functional_greater_than" inline="false" uservisible="false">
                  <functional_input name="ARG1">
                    <block type="functional_parameters_get" uservisible="false">
                      <mutation>
                        <outputtype>Number</outputtype>
                      </mutation>
                      <title name="VAR">x</title>
                    </block>
                  </functional_input>
                  <functional_input name="ARG2">
                    <block type="functional_math_number" uservisible="false">
                      <title name="NUM">-50</title>
                    </block>
                  </functional_input>
                </block>
              </functional_input>
              <functional_input name="ARG2">
                <block type="functional_less_than" inline="false" uservisible="false">
                  <functional_input name="ARG1">
                    <block type="functional_parameters_get" uservisible="false">
                      <mutation>
                        <outputtype>Number</outputtype>
                      </mutation>
                      <title name="VAR">x</title>
                    </block>
                  </functional_input>
                  <functional_input name="ARG2">
                    <block type="functional_math_number" uservisible="false">
                      <title name="NUM">450</title>
                    </block>
                  </functional_input>
                </block>
              </functional_input>
            </block>
          </functional_input>
        </block>
        <block type="functional_definition" inline="false" uservisible="false">
          <mutation>
            <arg name="a" type="Number"/>
            <arg name="b" type="Number"/>
            <outputtype>Number</outputtype>
          </mutation>
          <title name="NAME">line-length</title>
          <functional_input name="STACK">
            <block type="functional_cond" inline="false" uservisible="false">
              <functional_input name="COND0">
                <block type="functional_greater_than" inline="false" uservisible="false">
                  <functional_input name="ARG1">
                    <block type="functional_parameters_get" uservisible="false">
                      <mutation>
                        <outputtype>Number</outputtype>
                      </mutation>
                      <title name="VAR">a</title>
                    </block>
                  </functional_input>
                  <functional_input name="ARG2">
                    <block type="functional_parameters_get" uservisible="false">
                      <mutation>
                        <outputtype>Number</outputtype>
                      </mutation>
                      <title name="VAR">b</title>
                    </block>
                  </functional_input>
                </block>
              </functional_input>
              <functional_input name="VALUE0">
                <block type="functional_minus" inline="false" uservisible="false">
                  <functional_input name="ARG1">
                    <block type="functional_parameters_get" uservisible="false">
                      <mutation>
                        <outputtype>Number</outputtype>
                      </mutation>
                      <title name="VAR">a</title>
                    </block>
                  </functional_input>
                  <functional_input name="ARG2">
                    <block type="functional_parameters_get" uservisible="false">
                      <mutation>
                        <outputtype>Number</outputtype>
                      </mutation>
                      <title name="VAR">b</title>
                    </block>
                  </functional_input>
                </block>
              </functional_input>
              <functional_input name="DEFAULT">
                <block type="functional_minus" inline="false" uservisible="false">
                  <functional_input name="ARG1">
                    <block type="functional_parameters_get" uservisible="false">
                      <mutation>
                        <outputtype>Number</outputtype>
                      </mutation>
                      <title name="VAR">b</title>
                    </block>
                  </functional_input>
                  <functional_input name="ARG2">
                    <block type="functional_parameters_get" uservisible="false">
                      <mutation>
                        <outputtype>Number</outputtype>
                      </mutation>
                      <title name="VAR">a</title>
                    </block>
                  </functional_input>
                </block>
              </functional_input>
            </block>
          </functional_input>
        </block>
        <block type="functional_example" inline="false" uservisible="false">
          <functional_input name="ACTUAL">
            <block type="functional_call" inline="false" uservisible="false">
              <mutation name="update-danger">
                <arg name="x" type="Number"/>
              </mutation>
            </block>
          </functional_input>
        </block>
        <block type="functional_definition" inline="false" uservisible="false">
          <mutation>
            <arg name="x" type="Number"/>
            <outputtype>Number</outputtype>
          </mutation>
          <title name="NAME">update-danger</title>
          <functional_input name="STACK">
            <block type="functional_minus" inline="false" uservisible="false">
              <functional_input name="ARG1">
                <block type="functional_parameters_get" uservisible="false">
                  <mutation>
                    <outputtype>Number</outputtype>
                  </mutation>
                  <title name="VAR">x</title>
                </block>
              </functional_input>
              <functional_input name="ARG2">
                <block type="functional_math_number" uservisible="false">
                  <title name="NUM">10</title>
                </block>
              </functional_input>
            </block>
          </functional_input>
        </block>
        <block type="functional_definition" inline="false" uservisible="false">
          <mutation>
            <outputtype>Image</outputtype>
            <isfunctionalvariable>true</isfunctionalvariable>
          </mutation>
          <title name="NAME">bg</title>
          <functional_input name="STACK">
            <block type="functional_background_dropdown" uservisible="false">
              <title name="BACKGROUND">"rainbow"</title>
            </block>
          </functional_input>
        </block>
        <block type="functional_example" inline="false" uservisible="false">
          <functional_input name="ACTUAL">
            <block type="functional_call" inline="false" uservisible="false">
              <mutation name="update-danger">
                <arg name="x" type="Number"/>
              </mutation>
            </block>
          </functional_input>
        </block>
        <block type="functional_definition" inline="false" uservisible="false">
          <mutation>
            <outputtype>Image</outputtype>
            <isfunctionalvariable>true</isfunctionalvariable>
          </mutation>
          <title name="NAME">danger</title>
          <functional_input name="STACK">
            <block type="functional_sprite_dropdown" uservisible="false">
              <title name="SPRITE_INDEX">soccergirl</title>
            </block>
          </functional_input>
        </block>
        <block type="functional_definition" inline="false" uservisible="false">
          <mutation>
            <outputtype>String</outputtype>
            <isfunctionalvariable>true</isfunctionalvariable>
          </mutation>
          <title name="NAME">title</title>
          <functional_input name="STACK">
            <block type="functional_string" uservisible="false">
              <title name="VAL">My Game</title>
            </block>
          </functional_input>
        </block>
        <block type="functional_definition" inline="false" uservisible="false">
          <mutation>
            <outputtype>Image</outputtype>
            <isfunctionalvariable>true</isfunctionalvariable>
          </mutation>
          <title name="NAME">target</title>
          <functional_input name="STACK">
            <block type="functional_sprite_dropdown" uservisible="false">
              <title name="SPRITE_INDEX">bat</title>
            </block>
          </functional_input>
        </block>
        <block type="functional_definition" inline="false" uservisible="false">
          <mutation>
            <outputtype>Image</outputtype>
            <isfunctionalvariable>true</isfunctionalvariable>
          </mutation>
          <title name="NAME">player</title>
          <functional_input name="STACK">
            <block type="functional_sprite_dropdown" uservisible="false">
              <title name="SPRITE_INDEX">cat</title>
            </block>
          </functional_input>
        </block>
        <block type="functional_definition" inline="false" uservisible="false">
          <mutation>
            <outputtype>String</outputtype>
            <isfunctionalvariable>true</isfunctionalvariable>
          </mutation>
          <title name="NAME">subtitle</title>
          <functional_input name="STACK">
            <block type="functional_string" uservisible="false">
              <title name="VAL">Is so cool</title>
            </block>
          </functional_input>
        </block>
        <block type="functional_definition" inline="false" uservisible="false">
          <mutation>
            <arg name="title" type="String"/>
            <arg name="subtitle" type="String"/>
            <arg name="background" type="Image"/>
            <arg name="danger" type="Image"/>
            <arg name="target" type="Image"/>
            <arg name="player" type="Image"/>
            <outputtype>None</outputtype>
          </mutation>
          <title name="NAME">game-variables</title>
        </block>
        <block type="when_run" uservisible="false">
          <next>
            <block type="studio_setBackgroundParam" inline="true" uservisible="false">
              <value name="VALUE">
                <block type="procedural_to_functional_call" uservisible="false">
                  <mutation name="bg"/>
                </block>
              </value>
              <next>
                <block type="studio_setSpritePosition" uservisible="false">
                  <title name="SPRITE">0</title>
                  <title name="VALUE">13</title>
                  <next>
                    <block type="studio_setSpriteParamValue" inline="true" uservisible="false">
                      <title name="SPRITE">0</title>
                      <value name="VALUE">
                        <block type="procedural_to_functional_call" uservisible="false">
                          <mutation name="player"/>
                        </block>
                      </value>
                      <next>
                        <block type="studio_setSpritePosition" uservisible="false">
                          <title name="SPRITE">1</title>
                          <title name="VALUE">7</title>
                          <next>
                            <block type="studio_setSpriteParamValue" inline="true" uservisible="false">
                              <title name="SPRITE">1</title>
                              <value name="VALUE">
                                <block type="procedural_to_functional_call" uservisible="false">
                                  <mutation name="target"/>
                                </block>
                              </value>
                              <next>
                                <block type="studio_setSpritePosition" uservisible="false">
                                  <title name="SPRITE">2</title>
                                  <title name="VALUE">19</title>
                                  <next>
                                    <block type="studio_setSpriteParamValue" inline="true" uservisible="false">
                                      <title name="SPRITE">2</title>
                                      <value name="VALUE">
                                        <block type="procedural_to_functional_call" uservisible="false">
                                          <mutation name="danger"/>
                                        </block>
                                      </value>
                                      <next>
                                        <block type="studio_showTitleScreenParams" inline="false" uservisible="false">
                                          <value name="TITLE">
                                            <block type="procedural_to_functional_call" uservisible="false">
                                              <mutation name="title"/>
                                            </block>
                                          </value>
                                          <value name="TEXT">
                                            <block type="procedural_to_functional_call" uservisible="false">
                                              <mutation name="subtitle"/>
                                            </block>
                                          </value>
                                        </block>
                                      </next>
                                    </block>
                                  </next>
                                </block>
                              </next>
                            </block>
                          </next>
                        </block>
                      </next>
                    </block>
                  </next>
                </block>
              </next>
            </block>
          </next>
        </block>
      </xml>
    </start_blocks>
    <toolbox_blocks>
      <xml>
        <category name="Number">
          <block type="functional_plus" inline="false"/>
          <block type="functional_minus" inline="false"/>
          <block type="functional_times" inline="false"/>
          <block type="functional_dividedby" inline="false"/>
          <block type="functional_sqrt" inline="false"/>
          <block type="functional_math_number">
            <title name="NUM">0</title>
          </block>
        </category>
        <category name="String">
          <block type="functional_string">
            <title name="VAL"/>
          </block>
        </category>
        <category name="Image">
          <block type="functional_sprite_dropdown">
            <title name="SPRITE_INDEX">dog</title>
          </block>
          <block type="functional_background_dropdown">
            <title name="BACKGROUND">"cave"</title>
          </block>
        </category>
        <category name="Boolean">
          <block type="functional_greater_than" inline="false"/>
          <block type="functional_less_than" inline="false"/>
          <block type="functional_number_equals" inline="false"/>
          <block type="functional_string_equals" inline="false"/>
          <block type="functional_logical_and" inline="false"/>
        </category>
        <category name="Cond"/>
        <category name="Variables" custom="VARIABLE"/>
        <category name="Functions" custom="PROCEDURE">
          <block type="functional_logical_not" inline="false"/>
          <block type="functional_boolean">
            <title name="VAL">true</title>
          </block>
          <block type="functional_cond" inline="false"/>
          <block type="functional_logical_or" inline="false"/>
        </category>
      </xml>
    </toolbox_blocks>
  </blocks>
</Studio><|MERGE_RESOLUTION|>--- conflicted
+++ resolved
@@ -276,21 +276,12 @@
         </block>
         <block type="functional_call" inline="false" deletable="false" movable="false" editable="false" id="game_vars">
           <mutation name="game-variables">
-<<<<<<< HEAD
-            <arg name="title" type="String"/>
-            <arg name="subtitle" type="String"/>
-            <arg name="background" type="Image"/>
-            <arg name="danger" type="Image"/>
-            <arg name="target" type="Image"/>
-            <arg name="player" type="Image"/>
-=======
-            <arg name="title" type="string" id="title_arg"/>
+            <arg name="title" type="string"/>
             <arg name="subtitle" type="string"/>
             <arg name="background" type="image"/>
             <arg name="danger" type="image"/>
             <arg name="target" type="image"/>
             <arg name="player" type="image"/>
->>>>>>> ba80ef2c
           </mutation>
           <functional_input name="ARG0" id="title_input">
             <block type="functional_call" deletable="false" movable="false">
@@ -390,16 +381,8 @@
         </block>
         <block type="functional_definition" inline="false" uservisible="false">
           <mutation>
-<<<<<<< HEAD
-            <arg name="px" type="Number"/>
-            <arg name="py" type="Number"/>
-            <arg name="cx" type="Number"/>
-            <arg name="cy" type="Number"/>
-            <outputtype>None</outputtype>
-=======
             <arg name="x" type="Number"/>
             <outputtype>Number</outputtype>
->>>>>>> ba80ef2c
           </mutation>
           <title name="NAME">update-target</title>
           <functional_input name="STACK">
