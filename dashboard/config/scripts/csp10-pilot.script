login_required true
hideable_stages true
has_verified_resources true
has_lesson_plan true
pilot_experiment 'csp-piloters'
curriculum_umbrella 'CSP'

stage 'Project - Innovation Simulation Part 1'
level 'CSP U10L1 SFLP 20-21', progression: 'Lesson Overview'
level 'U10 L01 CFU innovations', progression: 'Check For Understanding', assessment: true

stage 'Project - Innovation Simulation Part 2'
level 'CSP U10L2 SFLP 20-21', progression: 'Lesson Overview'
level 'U10 L02 CFU innovations part 2', progression: 'Check For Understanding', assessment: true

stage 'Project - Innovation Simulation Part 3'
level 'CSP U10L5 SFLP 20-21', progression: 'Lesson Overview'

stage 'Data Policies and Privacy'
level 'CSP U10L3 SFLP 20-21', progression: 'Lesson Overview'
level 'U10L3 CFU Why Collect PII', progression: 'Check For Understanding', assessment: true

stage 'The Value of Privacy'
level 'CSP U10L4 SFLP 20-21', progression: 'Lesson Overview'

stage 'Project - Innovation Simulation Part 4'
level 'CSP U10L8 SFLP 20-21', progression: 'Lesson Overview'

stage 'Security Risks Part 1'
level 'CSP U10L6 SFLP 20-21', progression: 'Lesson Overview'
level 'CSP 20-21 Keylogging', progression: 'Keylogging'
level 'CSP 20-21 Phishing', progression: 'Phishing'
level 'CSP 20-21 Rogue Access Points', progression: 'Rogue Access Points'
level 'U10 L07 CFU security risks', progression: 'Check For Understanding', assessment: true

stage 'Security Risks Part 2'
level 'CSP U10L7 SFLP 20-21', progression: 'Lesson Overview'
level 'U10 L08 CFU security risks', progression: 'Check For Understanding', assessment: true

<<<<<<< HEAD
stage 'Project: Innovation Simulation Part 4'
level 'CSP U10L8 SFLP 20-21', progression: 'Lesson Overview'
=======
stage 'Project - Innovation Simulation Part 6'
level 'CSP U10L12 SFLP 20-21', progression: 'Lesson Overview'

stage 'Project - Innovation Simulation Part 7'
level 'CSP U10L13 SFLP 20-21', progression: 'Lesson Overview'
>>>>>>> d0e4394a

stage 'Protecting Data Part 1'
level 'CSP U10L9 SFLP 20-21', progression: 'Lesson Overview'
level 'Crack a Caesar Cipher_2020', progression: 'Encryption Widgets'
level 'Crack Random Substitution_2020', progression: 'Encryption Widgets'
level 'U10L9 CFU public key', progression: 'Check For Understanding', assessment: true

stage 'Protecting Data Part 2'
level 'CSP U10L10 SFLP 20-21', progression: 'Lesson Overview'
level 'U10L10 CFU MFA', progression: 'Check For Understanding', assessment: true

stage 'Project: Innovation Simulation Part 5'
level 'CSP U10L11 SFLP 20-21', progression: 'Lesson Overview'

<<<<<<< HEAD
stage 'Project: Innovation Simulation Part 6'
level 'CSP U10L12 SFLP 20-21', progression: 'Lesson Overview'

stage 'Project: Innovation Simulation Part 7'
level 'CSP U10L13 SFLP 20-21', progression: 'Lesson Overview'

=======
>>>>>>> d0e4394a
stage 'Lesson 14: Unit Assessment Day'
level 'CSP U10L14 SFLP 20-21', progression: 'Lesson Overview'
level 'CSP 20-21 Unit 10 Assessment', progression: 'Unit 10 Exam', assessment: true<|MERGE_RESOLUTION|>--- conflicted
+++ resolved
@@ -37,16 +37,14 @@
 level 'CSP U10L7 SFLP 20-21', progression: 'Lesson Overview'
 level 'U10 L08 CFU security risks', progression: 'Check For Understanding', assessment: true
 
-<<<<<<< HEAD
 stage 'Project: Innovation Simulation Part 4'
 level 'CSP U10L8 SFLP 20-21', progression: 'Lesson Overview'
-=======
+
 stage 'Project - Innovation Simulation Part 6'
 level 'CSP U10L12 SFLP 20-21', progression: 'Lesson Overview'
 
 stage 'Project - Innovation Simulation Part 7'
 level 'CSP U10L13 SFLP 20-21', progression: 'Lesson Overview'
->>>>>>> d0e4394a
 
 stage 'Protecting Data Part 1'
 level 'CSP U10L9 SFLP 20-21', progression: 'Lesson Overview'
@@ -61,15 +59,12 @@
 stage 'Project: Innovation Simulation Part 5'
 level 'CSP U10L11 SFLP 20-21', progression: 'Lesson Overview'
 
-<<<<<<< HEAD
 stage 'Project: Innovation Simulation Part 6'
 level 'CSP U10L12 SFLP 20-21', progression: 'Lesson Overview'
 
 stage 'Project: Innovation Simulation Part 7'
 level 'CSP U10L13 SFLP 20-21', progression: 'Lesson Overview'
 
-=======
->>>>>>> d0e4394a
 stage 'Lesson 14: Unit Assessment Day'
 level 'CSP U10L14 SFLP 20-21', progression: 'Lesson Overview'
 level 'CSP 20-21 Unit 10 Assessment', progression: 'Unit 10 Exam', assessment: true