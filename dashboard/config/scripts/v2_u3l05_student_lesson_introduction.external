name 'v2 U3L05 Student Lesson Introduction'
title 'Creating Functions'
css 'unplugged'

markdown <<MARKDOWN
# Unit 3: Lesson 05 - Creating Functions

## Background

All programming languages allow a programmer to create new commands for the computer to run.  In JavaScript these new commands are called **functions**. In other programming languages these might instead be called procedures or methods.  When you **define** a function you give a name to a set of actions you want the computer to perform.  When you **call** a function you are telling the computer to run (or execute) that set of actions.

Functions are a way of naming chunks of code that you can call (execute) as many times as needed. Functions are a form of computational abstraction. Abstractions allow us to simplify a process by ignoring the details. They allow us to think about code in larger logical chunks, making it much easier to design and reason about a program.

## Lesson

* Write functions with names that describe what each function does in solving the problem.
* Write a program that uses more than one function and more than one level of abstraction.

<<<<<<< HEAD
## Resources

* Tutorial Video: Defining and Calling Functions

=======
# Vocabulary

* **Abstraction** - Pulling out specific differences to make one solution work for multiple problems.
* **Function** - A piece of code that you can easily call over and over again.

# Resources
* Tutorial Video: Defining and Calling Functions<br>
>>>>>>> 60d44613
<iframe width="480" height="270" src="https://www.youtube.com/embed/yPWQfa4CHbw?rel=0" frameborder="0" allowfullscreen></iframe>

<a class="btn btn-large btn-primary next-stage submitButton">Continue</a>
MARKDOWN<|MERGE_RESOLUTION|>--- conflicted
+++ resolved
@@ -16,20 +16,15 @@
 * Write functions with names that describe what each function does in solving the problem.
 * Write a program that uses more than one function and more than one level of abstraction.
 
-<<<<<<< HEAD
+## Vocabulary
+
+* **Abstraction:** Pulling out specific differences to make one solution work for multiple problems.
+* **Function:** A piece of code that you can easily call over and over again.
+
 ## Resources
 
-* Tutorial Video: Defining and Calling Functions
+* Tutorial Video: Defining and Calling Functions<br>
 
-=======
-# Vocabulary
-
-* **Abstraction** - Pulling out specific differences to make one solution work for multiple problems.
-* **Function** - A piece of code that you can easily call over and over again.
-
-# Resources
-* Tutorial Video: Defining and Calling Functions<br>
->>>>>>> 60d44613
 <iframe width="480" height="270" src="https://www.youtube.com/embed/yPWQfa4CHbw?rel=0" frameborder="0" allowfullscreen></iframe>
 
 <a class="btn btn-large btn-primary next-stage submitButton">Continue</a>
