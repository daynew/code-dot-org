<<<<<<< HEAD
=======
title 'CS Principles Pre-Survey'
hideable_stages true

>>>>>>> 395cdf99
stage 'Anonymous student pre-survey', 
lockable: false
assessment 'CSP pre-assessment survey'

stage 'Unit 1 Chapter 1 Assessment', lockable:true
variants
assessment 'CSP Unit 1 Ch1 Cumulative Assessment MC Group v2',active:true
assessment 'CSP Unit 1 Ch1 Cumulative Assessment MC Group',active:false
endvariants

stage 'NEW Unit 1 Chapter 1 Assessment', lockable:true
assessment 'CSP Unit 2 Ch2 Cumulative Assessment MC'<|MERGE_RESOLUTION|>--- conflicted
+++ resolved
@@ -1,9 +1,5 @@
-<<<<<<< HEAD
-=======
-title 'CS Principles Pre-Survey'
 hideable_stages true
 
->>>>>>> 395cdf99
 stage 'Anonymous student pre-survey', 
 lockable: false
 assessment 'CSP pre-assessment survey'
