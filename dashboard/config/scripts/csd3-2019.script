login_required true
hideable_stages true
exclude_csf_column_in_legend true
student_detail_progress_view true
teacher_resources [["lessonPlans", "https://curriculum.code.org/csd-19/unit3/"], ["teacherForum", "https://forum.code.org/c/csd3"], ["vocabulary", "https://curriculum.code.org/csd-19/unit3/vocab/"], ["standardMappings", "https://curriculum.code.org/csd-19/unit3/standards/"], ["codeIntroduced", "https://curriculum.code.org/csd-19/unit3/code/"]]
stage_extras_available true
has_verified_resources true
has_lesson_plan true
project_widget_visible true
project_widget_types ["gamelab", "weblab"]
family_name 'csd3'
version_year '2019'

stage 'Programming for Entertainment', flex_category: 'csd3_1'
level 'CSD U3L01 TFMD_2019', named: true
level 'CSD U3 Entertainment_2018_2019', named: true
level 'CSD U3 Entertainment Sample 4_2019', progression: 'Sample Programs'
level 'CSD U3 Entertainment Sample 3_2019', progression: 'Sample Programs'
level 'CSD U3 Entertainment Sample 1_2019', progression: 'Sample Programs'
level 'CSD U3 Entertainment Sample 2_2019', progression: 'Sample Programs'

stage 'Plotting Shapes', flex_category: 'csd3_1'
level 'CSD U3L02 TFMD_2019', named: true
level 'CSD U3 Plotting Shapes Shape Lab_2019', named: true

stage 'Drawing in Game Lab', flex_category: 'csd3_1'
level 'CSD U3L03 TFMD_2019', named: true
level 'CSD U3 rect_2019', named: true
level 'CSD: Drawing in Game Lab 1_2019', named: true
level 'CSD U3 Drawing Squares to Corners_2019', named: true
level 'CSD: Drawing in Game Lab 2_2019', named: true
level 'CSD U3 fill_2019', progression: 'Drawing'
level 'CSD U3 sequence_2019', progression: 'Drawing'
level 'CSD U3 ellipse_2019', progression: 'Drawing'
assessment 'CSD U3 debug_2019', progression: 'Drawing'
level 'CSD U3 plotting shapes map_2019', named: true
bonus 'CSD U3 picture_2019', progression: 'Challenges'
bonus 'CSD U3 challenge face_2019', progression: 'Challenges'
bonus 'CSD U3 challenge new shape_2019', progression: 'Challenges'
bonus 'CSD U3 L3 Freeplay_2019'

stage 'Shapes and Randomization', flex_category: 'csd3_1'
level 'CSD U3L04 TFMD_2019', named: true
level 'CSD U3 Random Taller Rectangle_2019', progression: 'New Shapes'
level 'CSD U3 Random Ellipse Behind_2018_2019', progression: 'More Parameters'
level 'CSD U3 Random background_2019', progression: 'More Parameters'
level 'CSD U3 Random background2_2019', progression: 'More Parameters'
level 'CSD U3 Random Debug Grass_2019', progression: 'More Parameters'
assessment 'CSD U3 Random Debug Cloud_2018_2019', progression: 'More Parameters'
level 'CSD U3 shape size map_2019', named: true
level 'CSD U3 Random random ellipse_2018_2019', progression: 'More Parameters'
level 'CSD U3 Random random ellipse2_2018_2019', progression: 'Using Random Numbers'
assessment 'CSD U3 Random rainbow snake_2018_2019', progression: 'Using Random Numbers'
level 'CSD U3 Random Number Map Level_2019', named: true
bonus 'CSD U3 L4 Freeplay_2019'

stage 'Variables', flex_category: 'csd3_1'
level 'CSD U3L05 TFMD_2019', named: true
level 'Introduction to Variables - Part 1_2019', named: true
level 'CSD U3 Variables Predict Where X_2019', progression: 'Intro to Variables'
level 'CSD U3 Variables Predict Where XY_2019', progression: 'Intro to Variables'
level 'CSD U3 Variables change circle size_2019', progression: 'Intro to Variables'
level 'CSD U3 Variables Draw Poppy_2019', progression: 'Intro to Variables'
level 'CSD U3 Variables Map_2019', named: true
level 'CSD U3 Variables naming rules v2_2018_2019', progression: 'Intro to Variables'
assessment 'CSD U3 Variables random with assignment_2019', progression: 'Intro to Variables'
level 'CSD U3 naming map_2019', named: true
bonus 'CSD U3 Variables Draw Challenge_2019'
bonus 'CSD U3 Variables Challenge_2019'
bonus 'CSD U3 L5 Freeplay_2019'

stage 'Sprites', flex_category: 'csd3_1'
level 'CSD U3L06 TFMD_2019', named: true
level 'CSD: Sprites in Game Lab_2019', named: true
level 'CSD U3 Sprites Map_2019', named: true
level 'CSD U3 Sprites intro sprites_2019', progression: 'Intro to Sprites'
level 'CSD U3 Sprites intro predict_2019', progression: 'Intro to Sprites'
level 'CSD U3 Sprites intro debug_2019', progression: 'Intro to Sprites'
level 'CSD: Animation Tab_2019', named: true
level 'CSD U3 Animation Tab Map_2019', named: true
level 'CSD U3 Sprites anitab 1_2019', progression: 'Adding Images'
level 'CSD U3 Sprites anitab 2_2019', progression: 'Adding Images'
level 'CSD U3 Sprites anitab 3_2019', progression: 'Adding Images'
assessment 'CSD U3 drawSprites placement match_2019', progression: 'Adding Images'
level 'CSD U3 Sprites text_2019', progression: 'Making Scenes'
level 'CSD U3 Sprites text debug_2018_2019', progression: 'Making Scenes'
level 'CSD U3 Scene Example_2018_2019', named: true
level 'CSD U3 Sprites scene drawing_2019', progression: 'Making Scenes'
assessment 'CSD U3 Sprites scene sprites_2019', progression: 'Making Scenes'
level 'CSD U3 Sprites scene text_2019', progression: 'Making Scenes'
bonus 'CSD U3 Sprites scene challenge_2019'
bonus 'CSD U3 L6 Freeplay_2019'

stage 'The Draw Loop', flex_category: 'csd3_1'
level 'CSD U3L07 TFMD_2019', named: true
level 'CSD: Introduction to the Draw Loop_2019', named: true
level 'CSD U3 Draw Loop Plugged predict 1_2019', progression: 'Shapes and the Draw Loop'
level 'CSD U3 The Draw Loop Map_2019', named: true
level 'CSD U3 Draw Loop Plugged orange and green_2019', progression: 'Shapes and the Draw Loop'
level 'CSD U3 Draw Loop Plugged predict 2_2019', progression: 'Shapes and the Draw Loop'
level 'CSD U3 dancing alien_2019', progression: 'Sprites and the Draw Loop'
level 'CSD U3 Sprite Properties Map_2019', named: true
level 'CSD U3 Draw Loop Plugged wiggle sprite x_2019', progression: 'Sprites and the Draw Loop'
level 'CSD U3 Draw Loop Plugged wiggle sprite y_2019', progression: 'Sprites and the Draw Loop'
level 'CSD U3 Draw Loop Plugged wiggle sprite rotation_2019', progression: 'Sprites and the Draw Loop'
assessment 'CSD U3 Draw Loop Plugged update your scene_2019', progression: 'Animate Your Scene'
bonus 'CSD U3 L7 Freeplay_2019'

stage 'The Counter Pattern Unplugged', flex_category: 'csd3_1'
level 'CSD U3L08 TFMD_2019', named: true

stage 'Sprite Movement', flex_category: 'csd3_1'
level 'CSD U3L09 TFMD_2019', named: true
level 'CSD: Animating Sprite Movement_2019', named: true
level 'CSD U3 - Simple Counter Predict_2019', progression: 'Movement with the Counter Pattern'
level 'CSD U3 Sprite Movement Right_2019', progression: 'Movement with the Counter Pattern'
level 'CSD U3 Sprite Movement Left_2019', progression: 'Movement with the Counter Pattern'
assessment 'CSD U3 Sprite Movement Predict_2019', progression: 'Movement with the Counter Pattern'
level 'CSD U3 Diagonal Movement_2019', progression: 'Movement with the Counter Pattern'
level 'CSD Counter Pattern Map_2019', named: true
level 'CSD U3 Watcher Predict_2019', progression: 'Animating Sprites'
level 'CSD U3 Watcher Debug_2019', progression: 'Animating Sprites'
level 'CSD U3 Movement Fish_2019', progression: 'Animating Sprites'
level 'CSD U3 Movement Gears_2019', progression: 'Animating Sprites'
level 'CSD U3 Watchers Map_2019', named: true
level 'CSD U3 Movement Your Own 1_2019', progression: 'Create Your Own Animation'
assessment 'CSD U3 Movement Your Own 2_2019', progression: 'Create Your Own Animation'
bonus 'CSD sprite movement challenge_2019'
bonus 'CSD U3 Movement Fish challenge_2019'
bonus 'CSD U3 L9 Freeplay_2019'

stage 'Booleans Unplugged', flex_category: 'csd3_1'
level 'CSD U3L10 TFMD_2019', named: true

stage 'Conditionals', flex_category: 'csd3_1'
level 'CSD U3L11 TFMD_2019', named: true
level 'CSD U3 Boolean Predict_2019', progression: 'Make a Prediction'
level 'CSD U3 - Booleans Video_2019', named: true
level 'CSD U3 Boolean Modify_2019', progression: 'Boolean Comparison'
level 'CSD U3 - conditionals - Matching_2018_2019', progression: 'Boolean Comparison'
level 'CSD U3 - conditionals - transition_2019', progression: 'Boolean Comparison'
level 'CSD U3 Conditionals Apple_2018_2019', progression: 'Boolean Comparison'
level 'CSD Booleans Map_2019', named: true
level 'csd U3 conditional statements video_2019', named: true
level 'CSD U3 - conditionals - first conditional_2019', progression: 'Basic Conditionals'
assessment 'CSD U3 Conditionals Apple 2_2018_2019', progression: 'Basic Conditionals'
level 'CSD If Statements Map_2019', named: true
bonus 'CSD U3 - conditionals - first conditional 2_2018_2019'
bonus 'CSD U3 L11 Freeplay_2019'

stage 'Keyboard Input', flex_category: 'csd3_1'
level 'CSD U3L12 TFMD_2019', named: true
level 'CSD U3 Keypress Boolean_2018_2019', progression: 'Keyboard Input'
level 'CSD U3 keydown conditional_2018_2019', progression: 'Keyboard Input'
level 'CSD U3 UP_ARROW_2018_2019', progression: 'Keyboard Input'
level 'CSD U3 Input Fish_2019', progression: 'Keyboard Input'
level 'CSD U3 Input Gears_2019', progression: 'Keyboard Input'
assessment 'CSD U3 Direction Arrows_2018_2019', progression: 'Keyboard Input'
level 'CSD U3 Animation Edit Map_2019', named: true
level 'CSD U3 Direction Animations_2018_2019', progression: 'Keyboard Input'
bonus 'CSD U3 Keyboard Input Challenge_2018_2019'
bonus 'CSD U3 L12 Freeplay_2019'

stage 'Other Forms of Input', flex_category: 'csd3_1'
level 'CSD U3L13 TFMD_2019', named: true
level 'CSD U3 if else predict', named: true
level 'CSD U3 - Conditionals Video_2019', named: true
level 'CSD U3 If Else_2019', progression: 'Input with If-Else'
assessment 'CSD U3 Else_2019', progression: 'Input with If-Else'
level 'CSD If Else Map_2019', named: true
level 'CSD U3 Mouse Input Bee 1_2019', progression: 'More Input'
level 'CSD U3 Mouse Input Bee 2_2019', progression: 'More Input'
level 'CSD U3 Keypress Watchers_2019', progression: 'More Input'
level 'CSD U3 Keypress Matching_2018_2019', progression: 'More Input'
level 'CSD U3 - complex - mouse down_2019', progression: 'More Input'
level 'CSD U3 - complex - key up and down_2019', progression: 'More Input'
level 'CSD U3 - complex - mouse move_2019', progression: 'More Input'
bonus 'CSD U3 Compound Nested Challenge_2019'
bonus 'CSD U3 L13 Freeplay_2019'

stage 'Project - Interactive Card', flex_category: 'csd3_1'
level 'CSD U3L14 TFMD_2019', named: true
level 'CSD U3 Interactive Card Exemplar_2019', named: true
level 'CSD U3 Card Examples_2018_2019', named: true
level 'CSD U3 Interactive Card Background_2019', progression: 'Project Work'
level 'CSD U3 Interactive Card Sprites_2019', progression: 'Project Work'
level 'CSD U3 Interactive Card User Input_2019', progression: 'Project Work'
level 'CSD U3 Interactive Card Other Conditionals_2019', progression: 'Project Work'
level 'CSD U3 Interactive Card Final_2019', progression: 'Project Work'
assessment 'csd-pulse-check-survey-1-levelgroup U3Ch1_2018_2019', progression: 'Reflection'

stage 'Velocity', flex_category: 'csd3_2'
level 'CSD U3L15 TFMD_2019', named: true
level 'CSD: Sprite Velocity_2019', named: true
level 'CSD U3 abstraction velocityX_2019', progression: 'Velocity'
level 'CSD U3 abstraction velocityY_2019', progression: 'Velocity'
level 'CSD U3 abstraction rotation_2019', progression: 'Velocity'
level 'CSD U3 abstraction rotation control_2019', progression: 'Velocity'
level 'CSD U3 abstraction velocityY control_2019', progression: 'Velocity'
level 'CSD U3 abstraction velocityX if-statements_2019', progression: 'Velocity'
level 'CSD U3 abstraction velocityX control_2019', progression: 'Velocity'
level 'CSD U3 velocity map_2019', named: true
level 'CSD U3 abstraction jump_2018_2019', progression: 'Side Scroller'
level 'CSD U3 abstraction tumbleweed_2019', progression: 'Side Scroller'
level 'CSD U3 abstraction looping_2019', progression: 'Side Scroller'
bonus 'CSD U3 L15 Freeplay_2019'

stage 'Collision Detection', flex_category: 'csd3_2'
level 'CSD U3L16 TFMD_2019', named: true
level 'CSD U3 collisions car intro_2019', named: true
level 'CSD U3 collisions build isTouching_2019', named: true
level 'CSD U3 collisions isTouching intro_2019', progression: 'isTouching'
level 'CSD U3 collisions egg_2019', progression: 'isTouching'
level 'CSD U3 collisions egg2_2019', progression: 'isTouching'
assessment 'CSD U3 collisions horse_2019', progression: 'isTouching'
level 'CSD U3 collisions debug isTouching_2019', progression: 'isTouching'
level 'CSD U3 collisions scoreboard_2019', progression: 'Collisions in Games'
level 'CSD U3 collisions sidescroll2_2019', progression: 'Collisions in Games'
level 'CSD U3 istouching map_2019', named: true
bonus 'CSD U3 L16 Freeplay_2019'

stage 'Complex Sprite Movement', flex_category: 'csd3_2'
level 'CSD U3L17 TFMD_2019', named: true
level 'CSD U3 Complex Movement counter prediction gamelab_2019', named: true
level 'CSD U3 abstraction accelerateX_2019', progression: 'Velocity and the Counter Pattern'
level 'CSD U3 abstraction accelerateY_2019', progression: 'Velocity and the Counter Pattern'
level 'CSD U3 abstraction accelerateY up_2019', progression: 'Velocity and the Counter Pattern'
level 'CSD U3 abstraction decelerateX_2019', progression: 'Velocity and the Counter Pattern'
assessment 'CSD U3 abstraction decelerateY_2019', progression: 'Velocity and the Counter Pattern'
level 'CSD U3 abstraction jumping_2019', progression: 'Flyer Game'
level 'CSD U3 abstraction left right counter_2019', progression: 'Flyer Game'
level 'CSD U3 abstraction left right counter 2_2019', progression: 'Flyer Game'
level 'CSD U3 abstraction add coin_2019', progression: 'Flyer Game'
level 'CSD U3 abstraction reset coin_2019', progression: 'Flyer Game'
level 'CSD U3 abstraction make it your own_2019', progression: 'Flyer Game'
level 'CSD U3 acceleration map_2019', named: true
bonus 'CSD U3 L17 Freeplay_2019'

stage 'Collisions', flex_category: 'csd3_2'
level 'CSD U3L18 TFMD_2019', named: true
level 'CSD U3 collisions predict set velocity code_2019', named: true
level 'CSD U3 collisions displace x_2019', progression: 'Collisions'
level 'CSD U3 collisions displace y_2019', progression: 'Collisions'
level 'CSD U3 collisions displace intro_2019', progression: 'Collisions'
level 'CSD U3 collisions try blocks_2019', progression: 'Collisions'
level 'CSD U3 collisions types_2019', progression: 'Collisions'
level 'CSD U3 collisions turtle_2019', progression: 'Collisions'
level 'CSD U3 collisions debug_2019', progression: 'Collisions'
level 'CSD U3 collisions setCollider_2019', progression: 'Collisions'
level 'CSD U3 collisions bounciness_2019', progression: 'Collisions'
level 'CSD U3 collisions flyman add obstacles_2019', progression: 'Flyer Game'
level 'CSD U3 collisions flyman bounceOff_2019', progression: 'Flyer Game'
level 'CSD U3 collisions flyman displace coin_2019', progression: 'Flyer Game'
level 'CSD U3 collisions flyman change colliders_2019', progression: 'Flyer Game'
assessment 'CSD U3 collisions flyman make it your own_2019', progression: 'Flyer Game'
<<<<<<< HEAD
named_level 'CSD U3 interactions map_2019'
=======
level 'CSD U3 interactions map_2019', named: true
>>>>>>> bf53b3be
bonus 'CSD U3 L18 Freeplay_2019'

stage 'Functions', flex_category: 'csd3_2'
level 'CSD U3L19 TFMD_2019', named: true
level 'CSD U3 function video', named: true
level 'CSD U3 Functions Call Function_2019', progression: 'Functions'
level 'CSD U3 Functions Order Functions_2019', progression: 'Functions'
level 'CSD U3 Functions Prediction Order of Create_2019', progression: 'Functions'
level 'CSD U3 Functions Call Draw Loop_2019', progression: 'Functions'
level 'CSD U3 Functions Reset Sprite_2019', progression: 'Functions'
level 'CSD U3 Functions Randomize Sprite_2019', progression: 'Functions'
level 'CSD U3 Functions Create Function_2019', progression: 'Functions'
level 'CSD U3 Functions Write Reset_2019', progression: 'Collector Game'
level 'CSD U3 Functions Add IsTouching_2019', progression: 'Collector Game'
assessment 'CSD U3 Functions Add Change Background_2019', progression: 'Collector Game'
<<<<<<< HEAD
named_level 'CSD U3 functions review_2019'
=======
level 'CSD U3 functions review_2019', named: true
>>>>>>> bf53b3be
bonus 'CSD U3 L19 Freeplay_2019'

stage 'The Game Design Process', flex_category: 'csd3_2'
level 'CSD U3L20 TFMD_2019', named: true
level 'CSD U3 AnimationsMulti Play Defender_2019', named: true
level 'CSD U3 AnimationsMulti STOP project guide_2018_2019', named: true
level 'CSD U3 AnimationsMulti introducing multiframe_2019', progression: 'Multiframe Animations'
level 'CSD U3 AnimationsMulti slow down_2019', progression: 'Multiframe Animations'
level 'CSD U3 AnimationsMulti mirror animation_2019', progression: 'Multiframe Animations'
level 'CSD U3 AnimationsMulti defender animate cake enemies_2019', progression: 'Cake Defender'
level 'CSD U3 AnimationsMulti defender enemies move_2019', progression: 'Cake Defender'
level 'CSD U3 AnimationsMulti defender enemies touch cake_2019', progression: 'Cake Defender'
level 'CSD U3 AnimationsMulti defender enemies touch cake sprite2_2019', progression: 'Cake Defender'
level 'CSD U3 AnimationsMulti defender create set enemies_2019', progression: 'Cake Defender'
level 'CSD U3 AnimationsMulti defender move player_2019', progression: 'Cake Defender'
level 'CSD U3 AnimationsMulti defender move up down_2019', progression: 'Cake Defender'
level 'CSD U3 AnimationsMulti defender animate player_2019', progression: 'Cake Defender'
level 'CSD U3 AnimationsMulti defender displace enemies_2019', progression: 'Cake Defender'
level 'CSD U3 AnimationsMulti defender touch water_2019', progression: 'Cake Defender'
level 'CSD U3 AnimationsMulti defender make it your own_2019', progression: 'Cake Defender'

stage 'Using the Game Design Process', flex_category: 'csd3_2'
level 'CSD U3L21 TFMD_2019', named: true
level 'CSD U3 platform sample1_2019', named: true
level 'CSD U3 platform intro_2018_2019', named: true
level 'CSD U3 platform background1_2019', progression: 'Platform Jumper - Background and Variables'
level 'CSD U3 platform variable1_2019', progression: 'Platform Jumper - Background and Variables'
level 'CSD U3 platform background2_2019', progression: 'Platform Jumper - Background and Variables'
level 'CSD U3 platform scoreboard_2019', progression: 'Platform Jumper - Background and Variables'
level 'CSD U3 platform platform1_2019', progression: 'Platform Jumper - Platforms'
level 'CSD U3 platform platform2_2019', progression: 'Platform Jumper - Platforms'
level 'CSD U3 platform platform3_2019', progression: 'Platform Jumper - Platforms'
level 'CSD U3 platform items1_2019', progression: 'Platform Jumper - Items'
level 'CSD U3 platform items2_2019', progression: 'Platform Jumper - Items'
level 'CSD U3 platform items3_2019', progression: 'Platform Jumper - Items'
level 'CSD U3 platform player1_2019', progression: 'Platform Jumper - Player'
level 'CSD U3 platform player2_2019', progression: 'Platform Jumper - Player'
level 'CSD U3 platform player3_2019', progression: 'Platform Jumper - Player'
level 'CSD U3 platform player4_2019', progression: 'Platform Jumper - Player'
<<<<<<< HEAD
named_level 'CSD U3 platform sample2_2019'
named_level 'CSD U3 platform sample3_2019'
=======
level 'CSD U3 platform sample2_2019', named: true
level 'CSD U3 platform sample3_2019', named: true
>>>>>>> bf53b3be
assessment 'CSD U3 platform challenge_2019'

stage 'Project - Design a Game', flex_category: 'csd3_2'
level 'CSD U3L22 TFMD_2019', named: true
level 'CSD U3 game intro_2018_2019', named: true
level 'CSD U3 game variables_2019', progression: 'Project - Background and Variables'
level 'CSD U3 game backgrounds_2019', progression: 'Project - Background and Variables'
level 'CSD U3 game display boards_2019', progression: 'Project - Background and Variables'
level 'CSD U3 game choose background_2019', progression: 'Project - Background and Variables'
level 'CSD U3 game animations_2019', progression: 'Project - Sprites and Interactions'
level 'CSD U3 game create sprites_2019', progression: 'Project - Sprites and Interactions'
level 'CSD U3 game sprite movement_2019', progression: 'Project - Sprites and Interactions'
level 'CSD U3 game user controls_2019', progression: 'Project - Sprites and Interactions'
level 'CSD U3 game interactions_2019', progression: 'Project - Sprites and Interactions'
level 'CSD U3 finishing touches_2019', named: true
assessment 'csd-pulse-check-survey-1-levelgroup U3Ch2_2018_2019', progression: 'Reflection'

stage 'Post-Project Test', lockable: true, flex_category: 'csd3_2'
assessment 'CSD Interactive Animations and Games Post-Project Test'

stage 'CS Discoveries End of Semester Survey', lockable: true, flex_category: 'cspSurvey'
assessment 'csd-post-survey-2017-levelgroup_2018_2019'<|MERGE_RESOLUTION|>--- conflicted
+++ resolved
@@ -253,11 +253,7 @@
 level 'CSD U3 collisions flyman displace coin_2019', progression: 'Flyer Game'
 level 'CSD U3 collisions flyman change colliders_2019', progression: 'Flyer Game'
 assessment 'CSD U3 collisions flyman make it your own_2019', progression: 'Flyer Game'
-<<<<<<< HEAD
-named_level 'CSD U3 interactions map_2019'
-=======
 level 'CSD U3 interactions map_2019', named: true
->>>>>>> bf53b3be
 bonus 'CSD U3 L18 Freeplay_2019'
 
 stage 'Functions', flex_category: 'csd3_2'
@@ -273,11 +269,7 @@
 level 'CSD U3 Functions Write Reset_2019', progression: 'Collector Game'
 level 'CSD U3 Functions Add IsTouching_2019', progression: 'Collector Game'
 assessment 'CSD U3 Functions Add Change Background_2019', progression: 'Collector Game'
-<<<<<<< HEAD
-named_level 'CSD U3 functions review_2019'
-=======
 level 'CSD U3 functions review_2019', named: true
->>>>>>> bf53b3be
 bonus 'CSD U3 L19 Freeplay_2019'
 
 stage 'The Game Design Process', flex_category: 'csd3_2'
@@ -317,13 +309,8 @@
 level 'CSD U3 platform player2_2019', progression: 'Platform Jumper - Player'
 level 'CSD U3 platform player3_2019', progression: 'Platform Jumper - Player'
 level 'CSD U3 platform player4_2019', progression: 'Platform Jumper - Player'
-<<<<<<< HEAD
-named_level 'CSD U3 platform sample2_2019'
-named_level 'CSD U3 platform sample3_2019'
-=======
 level 'CSD U3 platform sample2_2019', named: true
 level 'CSD U3 platform sample3_2019', named: true
->>>>>>> bf53b3be
 assessment 'CSD U3 platform challenge_2019'
 
 stage 'Project - Design a Game', flex_category: 'csd3_2'
