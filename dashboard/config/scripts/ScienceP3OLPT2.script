<<<<<<< HEAD
professional_learning_course 'CS in Science Legacy'
login_required 'true'

=======
>>>>>>> 7988fe34
stage 'Welcome!'
level 'sciPD3OLP32 intro'
level 'sciPD2 timeline'
level 'PD check your progress'
level 'sciPD3 mods2'

stage 'Earth Science Challenges'
level 'sciPD33 refresh'
level 'sciPD33 refresh2'

stage 'Thinking About Implementation'
level 'sciPD3 implement1'
level 'sciPD3 implement2'

stage 'Wrap-Up'
level 'sciPD3 thanks'
level 'sciPD3 end'<|MERGE_RESOLUTION|>--- conflicted
+++ resolved
@@ -1,9 +1,6 @@
-<<<<<<< HEAD
 professional_learning_course 'CS in Science Legacy'
 login_required 'true'
 
-=======
->>>>>>> 7988fe34
 stage 'Welcome!'
 level 'sciPD3OLP32 intro'
 level 'sciPD2 timeline'
