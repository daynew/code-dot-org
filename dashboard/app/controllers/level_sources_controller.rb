require 'base64'
require 'image_lib'
require 'base64'

class LevelSourcesController < ApplicationController
  include LevelsHelper
  before_action :authenticate_user!, only: [:update]
  load_and_authorize_resource
  check_authorization
  skip_authorize_resource only: [:edit, :generate_image, :original_image] # edit is more like show

  before_action :set_level_source

  def show
    if params[:embed]
      # embed only the play area (eg. ninjacat)
      level_view_options(
        @level_source.level_id,
        hide_source: true,
        embed: true,
        share: false,
        skip_instructions_popup: true
      )
    elsif params[:hint_embed]
      # embed the play area and code area for viewing solutions when contributing hints
    else
      # sharing
      level_view_options(@level_source.level_id, hide_source: true)
      view_options(no_header: true, no_footer: true, code_studio_logo: true)
      @is_legacy_share = true
    end
  end

  def edit
    authorize! :read, @level_source
    level_view_options(@level_source.level_id, hide_source: false)
    view_options(small_footer: true)
    @is_legacy_share = true
    # currently edit is the same as show...
    render "show"
  end

  def update
    if @level_source.update(level_source_params)
      if level_source_params[:hidden]
        # Delete all gallery activities.
        GalleryActivity.where(level_source_id: @level_source.id).each(&:destroy)
      end

      redirect_to @level_source, notice: I18n.t('crud.updated', model: LevelSource.model_name.human)
    else
      redirect_to @level_source, notice: "Error: #{level_source.errors.messages}"
    end
  end

  def generate_image
    authorize! :read, @level_source

    expires_in 10.hours, public: true # cache

    if @game.app == Game::ARTIST
      redirect_to @level_source.level_source_image.s3_framed_url
    else
      original_image
    end
  end

  def original_image
    authorize! :read, @level_source

    expires_in 10.hours, public: true # cache

    redirect_to @level_source.level_source_image.s3_url
  end

  protected

  def set_level_source
<<<<<<< HEAD
    if params[:level_source_id_and_user_id]
      params[:id] = LevelSource.decrypt_level_source_id(params[:level_source_id_and_user_id])
    end
    if params[:id].nil?
      raise ActiveRecord::RecordNotFound
    end
    if current_user && current_user.permission?(UserPermission::RESET_ABUSE)
      @level_source = LevelSource.find(params[:id])
    else
      @level_source = LevelSource.where(hidden: false).find(params[:id])
    end
=======
    # Depending on the url route, one of params[:level_source_id_and_user_id] (for /r/ links) or
    # params[:id] (for /c/ links) is set. For the former, deobfuscate the level_source_id.
    reset_abuse_user = current_user && current_user.permission?(UserPermission::RESET_ABUSE)
    level_source_id =
      if params[:level_source_id_and_user_id]
        LevelSource.deobfuscate_level_source_id(
          params[:level_source_id_and_user_id],
          ignore_missing_user: reset_abuse_user
        )
      else
        params[:id]
      end
    raise ActiveRecord::RecordNotFound if level_source_id.nil?
    @level_source =
      if reset_abuse_user
        LevelSource.find(level_source_id)
      else
        LevelSource.where(hidden: false).find(level_source_id)
      end
>>>>>>> c5d00aef
    @level = Level.cache_find(@level_source.level_id)
    @game = @level.game
    view_options(
      callouts: [],
      full_width: true,
      has_i18n: @game.has_i18n?
    )
    @callback = milestone_level_url(user_id: current_user.try(:id) || 0, level_id: @level.id)
    level_view_options(
      @level.id,
      start_blocks: @level_source.data,
      share: true
    )
  end

  # Never trust parameters from the scary internet, only allow the white list through.
  def level_source_params
    params.require(:level_source).permit(:hidden)
  end
end<|MERGE_RESOLUTION|>--- conflicted
+++ resolved
@@ -1,6 +1,5 @@
 require 'base64'
 require 'image_lib'
-require 'base64'
 
 class LevelSourcesController < ApplicationController
   include LevelsHelper
@@ -76,19 +75,6 @@
   protected
 
   def set_level_source
-<<<<<<< HEAD
-    if params[:level_source_id_and_user_id]
-      params[:id] = LevelSource.decrypt_level_source_id(params[:level_source_id_and_user_id])
-    end
-    if params[:id].nil?
-      raise ActiveRecord::RecordNotFound
-    end
-    if current_user && current_user.permission?(UserPermission::RESET_ABUSE)
-      @level_source = LevelSource.find(params[:id])
-    else
-      @level_source = LevelSource.where(hidden: false).find(params[:id])
-    end
-=======
     # Depending on the url route, one of params[:level_source_id_and_user_id] (for /r/ links) or
     # params[:id] (for /c/ links) is set. For the former, deobfuscate the level_source_id.
     reset_abuse_user = current_user && current_user.permission?(UserPermission::RESET_ABUSE)
@@ -108,7 +94,6 @@
       else
         LevelSource.where(hidden: false).find(level_source_id)
       end
->>>>>>> c5d00aef
     @level = Level.cache_find(@level_source.level_id)
     @game = @level.game
     view_options(
