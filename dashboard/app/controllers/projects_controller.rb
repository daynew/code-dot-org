require 'active_support/core_ext/hash/indifferent_access'
require 'cdo/firehose'

class ProjectsController < ApplicationController
  before_action :authenticate_user!, except: [:load, :create_new, :show, :edit, :readonly, :redirect_legacy, :public, :index, :export_config, :embed_video]
  before_action :authorize_load_project!, only: [:load, :create_new, :edit, :remix]
  before_action :set_level, only: [:load, :create_new, :show, :edit, :readonly, :remix, :export_config, :export_create_channel]
  protect_from_forgery except: :export_config
  include LevelsHelper

  TEMPLATES = %w(projects).freeze

  # @type [Hash[Hash]] A map from project type to a hash with the following options
  # representing properties of this project type:
  # @option {String} :name The name of the level to use for this project type.
  # @option {Boolean|nil} :levelbuilder_required Whether you must have
  #   UserPermission::LEVELBUILDER to access this project type. Default: false.
  # @option {Boolean|nil} :login_required Whether you must be logged in to
  #   access this project type. Default: false.
  # @option {String|nil} :default_image_url If present, set this as the
  # thumbnail image url when creating a project of this type.
  STANDALONE_PROJECTS = {
    artist: {
      name: 'New Artist Project'
    },
    artist_k1: {
      name: 'New K1 Artist Project'
    },
    frozen: {
      name: 'New Frozen Project'
    },
    playlab: {
      name: 'New Play Lab Project'
    },
    playlab_k1: {
      name: 'New K1 Play Lab Project'
    },
    starwars: {
      name: 'New Star Wars Project'
    },
    starwarsblocks_hour: {
      name: 'New Star Wars Blocks Project'
    },
    starwarsblocks: {
      name: 'New Star Wars Expanded Blocks Project'
    },
    iceage: {
      name: 'New Ice Age Project'
    },
    infinity: {
      name: 'New Infinity Project'
    },
    gumball: {
      name: 'New Gumball Project'
    },
    flappy: {
      name: 'New Flappy Project',
      # We do not currently generate thumbnails for flappy, so specify a
      # placeholder image here. This allows flappy projects to show up in the
      # public gallery, and to be published from the share dialog.
      default_image_url: '/blockly/media/flappy/placeholder.jpg',
    },
    scratch: {
      name: 'New Scratch Project',
      levelbuilder_required: true,
    },
    minecraft_codebuilder: {
      name: 'New Minecraft Code Connection Project'
    },
    minecraft_adventurer: {
      name: 'New Minecraft Adventurer Project'
    },
    minecraft_designer: {
      name: 'New Minecraft Designer Project'
    },
    minecraft_hero: {
      name: 'New Minecraft Hero Project'
    },
    minecraft_aquatic: {
      name: 'New Minecraft Aquatic Project'
    },
    applab: {
      name: 'New App Lab Project',
      login_required: true
    },
    gamelab: {
      name: 'New Game Lab Project',
      login_required: true,
    },
    gamelab_jr: {
      name: 'New Game Lab Jr Project',
      levelbuilder_required: true,
    },
    spritelab: {
      name: 'New Sprite Lab Project',
    },
    dance: {
      name: 'New Dance Lab Project',
      default_image_url: '/blockly/media/dance/placeholder.png',
    },
    makerlab: {
      name: 'New Maker Lab Project',
      login_required: true
    },
    weblab: {
      name: 'New Web Lab Project',
      login_required: true
    },
    bounce: {
      name: 'New Bounce Project',
    },
    sports: {
      name: 'New Sports Project',
    },
    basketball: {
      name: 'New Basketball Project',
    },
    algebra_game: {
      name: 'New Algebra Project'
    },
    calc: {
      name: 'Calc Free Play'
    },
    eval: {
      name: 'Eval Free Play'
    }
  }.with_indifferent_access.freeze

  @@project_level_cache = {}

  # GET /projects
  def index
    if current_user.try(:admin)
      redirect_to '/', flash: {alert: 'Labs not allowed for admins.'}
      return
    end
    unless current_user
      redirect_to '/projects/public'
    end
  end

  # GET /projects/public
  def public
    if current_user
      render template: 'projects/index', locals: {is_public: true, limited_gallery: limited_gallery?}
    else
      render template: 'projects/public', locals: {limited_gallery: limited_gallery?}
    end
  end

  def project_and_featured_project_fields
    [
      :storage_apps__id___id,
      :storage_apps__storage_id___storage_id,
      :storage_apps__value___value,
      :storage_apps__project_type___project_type,
      :storage_apps__published_at___published_at,
      :featured_projects__featured_at___featured_at,
      :featured_projects__unfeatured_at___unfeatured_at
    ]
  end

  def combine_projects_and_featured_projects_data
    storage_apps = "#{CDO.pegasus_db_name}__storage_apps".to_sym
    project_featured_project_combo_data = DASHBOARD_DB[:featured_projects].
      select(*project_and_featured_project_fields).
      join(storage_apps, id: :storage_app_id).all
    extract_data_for_tables(project_featured_project_combo_data)
  end

  def extract_data_for_tables(project_featured_project_combo_data)
    @featured_project_table_rows = []
    project_featured_project_combo_data.each do |project_details|
      project_details_value = JSON.parse(project_details[:value])
      channel = storage_encrypt_channel_id(project_details[:storage_id], project_details[:id])
      featured_project_row = {
        projectName: project_details_value['name'],
        channel: channel,
        type: project_details[:project_type],
        publishedAt: project_details[:published_at],
        thumbnailUrl: project_details_value['thumbnailUrl'],
        featuredAt: project_details[:featured_at],
        unfeaturedAt: project_details[:unfeatured_at],
      }
      @featured_project_table_rows << featured_project_row
    end
    sort_projects(@featured_project_table_rows)
  end

  # @param [Array {Hash}] Each hash is data for a row in the featured projects tables.
  # The rows are sorted into two arrays: featured or unfeatured, based on
  # on whether the project is currently featured or not.
  def sort_projects(featured_project_table_rows)
    @featured = []
    @unfeatured = []
    featured_project_table_rows.each do |row|
      featured = row[:unfeaturedAt].nil? && !row[:featuredAt].nil?
      featured ? @featured << row : @unfeatured << row
    end
  end

  # GET /projects/featured
  # Access is restricted to those with project_validator permission
  def featured
    if current_user && current_user.project_validator?
      combine_projects_and_featured_projects_data
      render template: 'projects/featured'
    else
      redirect_to '/projects/public', flash: {alert: 'Only project validators can feature projects.'}
    end
  end

  # Renders a <script> tag with JS to redirect /p/:key#:channel_id/:action to /projects/:key/:channel_id/:action.
  def redirect_legacy
    render layout: nil
  end

  GALLERY_PER_PAGE = 5

  def angular
    if current_user
      @gallery_activities =
        current_user.gallery_activities.order(id: :desc).page(params[:page]).per(GALLERY_PER_PAGE)
    end
    render template: "projects/projects", layout: nil
  end

  def load
    if current_user.try(:admin)
      redirect_to '/', flash: {alert: 'Labs not allowed for admins.'}
      return
    end
    return if redirect_under_13_without_tos_teacher(@level)
    if current_user
      channel = StorageApps.new(storage_id_for_current_user).most_recent(params[:key])
      if channel
        redirect_to action: 'edit', channel_id: channel
        return
      end
    end

    create_new
  end

  def create_new
    if current_user.try(:admin)
      redirect_to '/', flash: {alert: 'Labs not allowed for admins.'}
      return
    end
    return if redirect_under_13_without_tos_teacher(@level)
    channel = ChannelToken.create_channel(
      request.ip,
      StorageApps.new(storage_id('user')),
      data: initial_data,
      type: params[:key]
    )
    redirect_to(
      action: 'edit',
      channel_id: channel,
      enableMaker: params['enableMaker'] ? true : nil
    )
  end

  private def initial_data
    data = {
      name: 'Untitled Project',
      level: polymorphic_url([params[:key], 'project_projects'])
    }
    default_image_url = STANDALONE_PROJECTS[params[:key]][:default_image_url]
    data[:thumbnailUrl] = default_image_url if default_image_url
    data
  end

  def show
    if current_user.try(:admin)
      redirect_to '/', flash: {alert: 'Labs not allowed for admins.'}
      return
    end
    if params.key?(:nosource)
      # projects can optionally be embedded without making their source
      # available. to keep people from just twiddling the url to get to the
      # regular project page, we encode the channel id using a simple
      # cipher. This is not meant to be secure in any way, just meant to make it
      # slightly less trivial than changing the url to get to the project
      # source. The channel id gets encoded when generating the embed url.

      alphabet = 'abcdefghijklmnopqrstuvwxyzABCDEFGHIJKLMNOPQRSTUVWXYZ0123456789'
      cipher = 'Iq61F8kiaUHPGcsY7DgX4yAu3LwtWhnCmeR5pVrJoKfQZMx0BSdlOjEv2TbN9z'
      params[:channel_id] = params[:channel_id].tr(cipher, alphabet)
    end

    iframe_embed = params[:iframe_embed] == true
    sharing = iframe_embed || params[:share] == true
    readonly = params[:readonly] == true
    if iframe_embed
      # explicitly set security related headers so that this page can actually
      # be embedded.
      response.headers['X-Frame-Options'] = 'ALLOWALL'
      response.headers['Content-Security-Policy'] = ''
    end
    level_view_options(
      @level.id,
      hide_source: sharing,
      share: sharing,
      iframe_embed: iframe_embed,
      project_type: params[:key]
    )
    # for sharing pages, the app will display the footer inside the playspace instead
    no_footer = sharing
    # if the game doesn't own the sharing footer, treat it as a legacy share
    @legacy_share_style = sharing && !@game.owns_footer_for_share?
    view_options(
      readonly_workspace: sharing || readonly,
      full_width: true,
      callouts: [],
      channel: params[:channel_id],
      no_footer: no_footer,
      code_studio_logo: sharing && !iframe_embed,
      no_header: sharing,
      small_footer: !no_footer && (@game.uses_small_footer? || @level.enable_scrolling?),
      has_i18n: @game.has_i18n?,
      game_display_name: data_t("game.name", @game.name),
    )

    if params[:key] == 'artist'
      @project_image = CDO.studio_url "/v3/files/#{@view_options['channel']}/_share_image.png", 'https:'
    end

    if params[:key] == 'dance'
<<<<<<< HEAD
      @project_image = CDO.studio_url "v3/files/#{@view_options['channel']}/.metadata/thumbnail.png"
    end

    if params[:key] == 'dance' && DCDO.get('share_video_sharing_enabled', nil)
      # TODO: elijah set up test subdomains for dance-api, and situationally
      # point to those here
      @project_video = "https://dance-api.code.org/videos/video-#{@view_options['channel']}.mp4"
      @project_video_stream = dance_project_embed_video_projects_url(key: params[:key], channel_id: params[:channel_id])
=======
      if DCDO.get('share_video_sharing_enabled', true)
        # TODO: elijah set up test subdomains for dance-api, and situationally
        # point to those here
        @project_video = "https://dance-api.code.org/videos/video-#{@view_options['channel']}.mp4"
        @project_video_stream = dance_project_embed_video_projects_url(key: params[:key], channel_id: params[:channel_id])
      end

>>>>>>> 1cdc2a6d
      replay_video_view_options unless sharing || readonly
    end

    begin
      _, storage_app_id = storage_decrypt_channel_id(params[:channel_id]) if params[:channel_id]
    rescue ArgumentError, OpenSSL::Cipher::CipherError
      # continue as normal, as we only use this value for stats.
    end

    FirehoseClient.instance.put_record(
      study: 'project-views',
      event: project_view_event_type(iframe_embed, sharing),
      # allow cross-referencing with the storage_apps table.
      project_id: storage_app_id,
      # make it easier to group by project_type.
      data_string: params[:key],
      data_json: {
        # not currently used, but may prove useful to have in the data later.
        encrypted_channel_id: params[:channel_id],
        # record type again to make it clear what data_string represents.
        project_type: params[:key],
      }.to_json
    )
    render 'levels/show'
  end

  def edit
    if current_user.try(:admin)
      redirect_to '/', flash: {alert: 'Labs not allowed for admins.'}
      return
    end
    return if redirect_under_13_without_tos_teacher(@level)
    show
  end

  def remix
    if current_user.try(:admin)
      redirect_to '/', flash: {alert: 'Labs not allowed for admins.'}
      return
    end
    return if redirect_under_13_without_tos_teacher(@level)
    src_channel_id = params[:channel_id]
    begin
      _, remix_parent_id = storage_decrypt_channel_id(src_channel_id)
    rescue ArgumentError, OpenSSL::Cipher::CipherError
      return head :bad_request
    end
    project_type = params[:key]
    new_channel_id = ChannelToken.create_channel(
      request.ip,
      StorageApps.new(storage_id('user')),
      src: src_channel_id,
      type: project_type,
      remix_parent_id: remix_parent_id,
    )
    AssetBucket.new.copy_files src_channel_id, new_channel_id if uses_asset_bucket?(project_type)
    animation_list = uses_animation_bucket?(project_type) ? AnimationBucket.new.copy_files(src_channel_id, new_channel_id) : []
    SourceBucket.new.remix_source src_channel_id, new_channel_id, animation_list
    FileBucket.new.copy_files src_channel_id, new_channel_id if uses_file_bucket?(project_type)
    redirect_to action: 'edit', channel_id: new_channel_id
  end

  private def uses_asset_bucket?(project_type)
    %w(applab makerlab gamelab spritelab).include? project_type
  end

  private def uses_animation_bucket?(project_type)
    %w(gamelab spritelab).include? project_type
  end

  private def uses_file_bucket?(project_type)
    %w(weblab).include? project_type
  end

  def export_create_channel
    return if redirect_under_13_without_tos_teacher(@level)
    src_channel_id = params[:channel_id]
    begin
      _, remix_parent_id = storage_decrypt_channel_id(src_channel_id)
    rescue ArgumentError, OpenSSL::Cipher::CipherError
      return head :bad_request
    end
    storage_app = StorageApps.new(storage_id('user'))
    src_data = storage_app.get(src_channel_id)
    data = initial_data
    data['name'] = "Exported: #{src_data['name']}"
    data['hidden'] = true
    new_channel_id = ChannelToken.create_channel(
      request.ip,
      storage_app,
      data: data,
      type: params[:key],
      remix_parent_id: remix_parent_id,
      standalone: false,
    )
    render json: {channel_id: new_channel_id}
  end

  def export_config
    return if redirect_under_13_without_tos_teacher(@level)
    if params[:script_call]
      render js: "#{params[:script_call]}(#{firebase_options.to_json});"
    else
      render json: firebase_options
    end
  end

  def set_level
    @level = get_from_cache STANDALONE_PROJECTS[params[:key]][:name]
    @game = @level.game
  end

  # Due to risk of inappropriate content, we can hide non-featured Applab
  # and Gamelab projects via DCDO. Internally, project_validators should
  # always have access to all Applab and Gamelab projects, even if there is a
  # limited gallery for others.
  def limited_gallery?
    dcdo_flag = DCDO.get('image_moderation', {})['limited_project_gallery']
    limited_project_gallery = dcdo_flag.nil? ? true : dcdo_flag
    project_validator = current_user&.permission? UserPermission::PROJECT_VALIDATOR
    !project_validator && limited_project_gallery
  end

  # GET /projects/:key/:channel_id/embed_video
  def embed_video
    # explicitly set security related headers so that this page can actually
    # be embedded.
    response.headers['X-Frame-Options'] = 'ALLOWALL'
    response.headers['Content-Security-Policy'] = ''
    video_src = "https://dance-api.code.org/videos/video-#{params[:channel_id]}.mp4"
    render template: "projects/embed_video", layout: false, locals: {video_src: video_src}
  end

  private

  # @param iframe_embed [Boolean] Whether the project view event was via iframe.
  # @param sharing [Boolean] Whether the project view event was via share page.
  # @returns [String] A string representing the project view event type.
  def project_view_event_type(iframe_embed, sharing)
    if iframe_embed
      'iframe_embed'
    elsif sharing
      'share'
    else
      'view'
    end
  end

  def get_from_cache(key)
    if Script.should_cache?
      @@project_level_cache[key] ||= Level.find_by_key(key)
    else
      Level.find_by_key(key)
    end
  end

  # For certain actions, check a special permission before proceeding.
  def authorize_load_project!
    authorize! :load_project, params[:key]
  end

  # Automatically catch authorization exceptions on any methods in this controller
  # Overrides handler defined in application_controller.rb.
  # Special for projects controller - when forbidden, redirect to home instead
  # of returning a 403.
  rescue_from CanCan::AccessDenied do
    if current_user
      # Logged in and trying to reach a forbidden page - redirect to home.
      redirect_to '/'
    else
      # Not logged in and trying to reach a forbidden page - redirect to sign in.
      authenticate_user!
    end
  end
end<|MERGE_RESOLUTION|>--- conflicted
+++ resolved
@@ -327,24 +327,14 @@
     end
 
     if params[:key] == 'dance'
-<<<<<<< HEAD
       @project_image = CDO.studio_url "v3/files/#{@view_options['channel']}/.metadata/thumbnail.png"
     end
 
-    if params[:key] == 'dance' && DCDO.get('share_video_sharing_enabled', nil)
+    if params[:key] == 'dance' && DCDO.get('share_video_sharing_enabled', true)
       # TODO: elijah set up test subdomains for dance-api, and situationally
       # point to those here
       @project_video = "https://dance-api.code.org/videos/video-#{@view_options['channel']}.mp4"
       @project_video_stream = dance_project_embed_video_projects_url(key: params[:key], channel_id: params[:channel_id])
-=======
-      if DCDO.get('share_video_sharing_enabled', true)
-        # TODO: elijah set up test subdomains for dance-api, and situationally
-        # point to those here
-        @project_video = "https://dance-api.code.org/videos/video-#{@view_options['channel']}.mp4"
-        @project_video_stream = dance_project_embed_video_projects_url(key: params[:key], channel_id: params[:channel_id])
-      end
-
->>>>>>> 1cdc2a6d
       replay_video_view_options unless sharing || readonly
     end
 
