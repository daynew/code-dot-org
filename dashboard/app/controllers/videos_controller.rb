--- conflicted
+++ resolved
@@ -5,11 +5,7 @@
   load_and_authorize_resource except: [:test, :embed]
   after_action :allow_iframe, only: :embed
 
-<<<<<<< HEAD
-  before_action :set_video, only: [:show, :edit, :update]
-=======
-  before_action :set_video, only: [:edit, :update, :destroy]
->>>>>>> 56002952
+  before_action :set_video, only: [:edit, :update]
 
   def test
     @video = Video.first
@@ -47,12 +43,9 @@
     @video = Video.new(video_params)
 
     if @video.save
-<<<<<<< HEAD
       Video.merge_and_write_i18n({@video.key => i18n_params[:title]})
       Video.merge_and_write_attributes(@video.key, @video.youtube_code, @video.download)
 
-=======
->>>>>>> 56002952
       redirect_to videos_path, notice: I18n.t('crud.created', model: Video.model_name.human)
     else
       render action: 'new'
