require "csv"
require "naturally"

class LevelsController < ApplicationController
  include LevelsHelper
  include ActiveSupport::Inflector
  before_filter :authenticate_user!, except: [:show, :embed_blocks, :embed_level]
  before_filter :can_modify?, except: [:show, :index, :embed_blocks, :embed_level]
  skip_before_filter :verify_params_before_cancan_loads_model, only: [:create, :update_blocks]
  load_and_authorize_resource except: [:create, :update_blocks, :edit_blocks, :embed_blocks, :embed_level]
  check_authorization

  before_action :set_level, only: [:show, :edit, :update, :destroy]

  # GET /levels
  # GET /levels.json
  def index
    @levels = Level.order(:game_id)
  end

  # GET /levels/1
  # GET /levels/1.json
  def show
    set_videos_and_blocks_and_callouts
    @full_width = true
  end

  # GET /levels/1/edit
  def edit
    if @level.is_a? Grid
      @level.maze_data = @level.class.unparse_maze(@level.properties)
    end
    if @level.is_a? DSLDefined
      @filename = @level.filename
      @dsl_file = File.read(@filename) if @filename && File.exists?(@filename)
    end
  end

  # Action for using blockly workspace as a toolbox/startblock editor.
  # Expects params[:type] which can be either 'toolbox_blocks' or 'start_blocks'
  def edit_blocks
    @level = Level.find(params[:level_id])
    authorize! :edit, @level
    type = params[:type]
    blocks_xml = @level.properties[type].presence || @level[type]
    blocks_xml = Blockly.convert_category_to_toolbox(blocks_xml) if type == 'toolbox_blocks'
    @start_blocks = blocks_xml
    @toolbox_blocks = @level.complete_toolbox(type)  # Provide complete toolbox for editing start/toolbox blocks.
    @game = @level.game
    @full_width = true
    @callback = level_update_blocks_path @level, type
    @edit_blocks = type
    @skip_instructions_popup = true

    # Ensure the simulation ends right away when the user clicks 'Run' while editing blocks
    @level.properties['success_condition'] = 'function () { return true; }' if @level.is_a? Studio

    show
    render :show
  end

  def update_blocks
    @level = Level.find(params[:level_id])
    authorize! :update, @level
    blocks_xml = params[:program]
    type = params[:type]
    blocks_xml = Blockly.convert_toolbox_to_category(blocks_xml) if type == 'toolbox_blocks'
    @level.properties[type] = blocks_xml
    @level.save!
    render json: { redirect: level_url(@level) }
  end

  # PATCH/PUT /levels/1
  # PATCH/PUT /levels/1.json
  def update
    if level_params[:name] &&
        @level.name != level_params[:name] &&
        @level.name.downcase == level_params[:name].downcase
      # do not allow case-only changes in the level name because that confuses git on OSX
      @level.errors.add(:name, 'Cannot change only the capitalization of the level name (it confuses git on OSX)')
      render json: @level.errors, status: :unprocessable_entity
      return
    end
    if @level.update(level_params)
<<<<<<< HEAD
      render json: { redirect: level_url(@level) }
=======
      render json: { redirect: level_url(@level, show_callouts: true) }.to_json
>>>>>>> 18392e39
    else
      render json: @level.errors, status: :unprocessable_entity
    end
  end

  # POST /levels
  # POST /levels.json
  def create
    authorize! :create, :level
    type_class = level_params[:type].constantize

    # Set some defaults.
    params[:level].reverse_merge!(skin: type_class.skins.first) if type_class <= Blockly
    if type_class <= Grid
      params[:level][:maze_data] = Array.new(8){Array.new(8){0}}
      params[:level][:maze_data][0][0] = 2
    end
    if type_class <= Studio
      params[:level][:maze_data][0][0] = 16 # studio must have at least 1 actor
      params[:level][:soft_buttons] = nil
      params[:level][:timeout_after_when_run] = true
      params[:level][:success_condition] = Studio.default_success_condition
      params[:level][:failure_condition] = Studio.default_failure_condition
    end
    params[:level][:maze_data] = params[:level][:maze_data].to_json if type_class <= Grid
    params.merge!(user: current_user)

    begin
      @level = type_class.create_from_level_builder(params, level_params)
    rescue ArgumentError => e
      render status: :not_acceptable, text: e.message and return
    rescue ActiveRecord::RecordInvalid => invalid
      render status: :not_acceptable, text: invalid and return
    end

    render json: { redirect: edit_level_path(@level) }
  end

  # DELETE /levels/1
  # DELETE /levels/1.json
  def destroy
    @level.destroy
    redirect_to(params[:redirect] || levels_url)
  end

  def new
    authorize! :create, :level
    if params.has_key? :type
      @type_class = params[:type].constantize
      if @type_class == Artist
        @game = Game.custom_artist
      elsif @type_class <= Studio
        @game = Game.custom_studio
      elsif @type_class <= Calc
        @game = Game.calc
      elsif @type_class <= Eval
        @game = Game.eval
      elsif @type_class <= Applab
        @game = Game.applab
      elsif @type_class <= Maze
        @game = Game.custom_maze
      elsif @type_class <= DSLDefined
        @game = Game.find_by(name: @type_class.to_s)
      end
      @level = @type_class.new
      render :edit
    else
      @levels = Naturally.sort_by(Level.where(user: current_user), :name)
    end
  end

  # POST /levels/1/clone
  def clone
    # Clone existing level and open edit page
    old_level = Level.find(params[:level_id])
    @level = old_level.dup
    # resolve duplicate name conflicts with 'X (copy); X (copy 2); X (copy 3)... X (copy 10)'
    name = "#{old_level.name} (copy 0)"
    begin result = @level.update(name: name.next!) end until result
    redirect_to(edit_level_url(@level))
  end

  def embed_blocks
    authorize! :read, :level
    level = Level.find(params[:level_id])
    block_type = params[:block_type]
    options = {
        app: level.game.app,
        readonly: true,
        locale: js_locale,
        baseUrl: "#{ActionController::Base.asset_host}/blockly/",
        blocks: level.blocks_to_embed(level.properties[block_type])
    }
    render :embed_blocks, layout: false, locals: options
  end

  def embed_level
    authorize! :read, :level
    @full_width = true
    @level = Level.find(params[:level_id])
    @game = @level.game
    @hide_source = true
    @embed = true
    @share = false
    @no_padding = true
    @skip_instructions_popup = true
    render 'levels/show'
  end

  private
    def can_modify?
      unless Rails.env.levelbuilder? || Rails.env.development?
        raise CanCan::AccessDenied.new('Cannot create or modify levels from this environment.')
      end
    end

    # Use callbacks to share common setup or constraints between actions.
    def set_level
      @level = if params.include? :key
        Level.find_by_key params[:key]
      else
        Level.find(params[:id])
      end
      @game = @level.game
    end

    # Never trust parameters from the scary internet, only allow the white list through.
    def level_params
      permitted_params = [
        :name,
        :type,
        :level_num,
        :user,
        :dsl_text,
        {concept_ids: []},
        {soft_buttons: []}
      ]

      # http://stackoverflow.com/questions/8929230/why-is-the-first-element-always-blank-in-my-rails-multi-select
      params[:level][:soft_buttons].delete_if{ |s| s.empty? } if params[:level][:soft_buttons].is_a? Array

      permitted_params.concat(Level.serialized_properties.values.flatten)
      params[:level].permit(permitted_params)
    end
end<|MERGE_RESOLUTION|>--- conflicted
+++ resolved
@@ -82,11 +82,7 @@
       return
     end
     if @level.update(level_params)
-<<<<<<< HEAD
-      render json: { redirect: level_url(@level) }
-=======
-      render json: { redirect: level_url(@level, show_callouts: true) }.to_json
->>>>>>> 18392e39
+      render json: { redirect: level_url(@level, show_callouts: true) }
     else
       render json: @level.errors, status: :unprocessable_entity
     end
@@ -185,7 +181,6 @@
 
   def embed_level
     authorize! :read, :level
-    @full_width = true
     @level = Level.find(params[:level_id])
     @game = @level.game
     @hide_source = true
