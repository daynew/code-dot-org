# TODO: reorganize this so it's more obvious which actions are for
# students, teachers, and admins (most likely move into more relevant
# controllers)

class ReportsController < ApplicationController
  before_filter :authenticate_user!, except: [:header_stats]

  check_authorization except: [:header_stats, :students]

  before_action :set_script
  include LevelSourceHintsHelper

  def user_stats
    @user = User.find(params[:user_id])
    authorize! :read, @user

    #@recent_activity = Activity.where(['user_id = ?', user.id]).order('id desc').includes({level: :game}).limit(2)
    @recent_levels = UserLevel.find_by_sql(<<SQL)
select ul.*, sl.game_chapter, l.game_id, sl.chapter, sl.script_id, sl.id as script_level_id
from user_levels ul
inner join script_levels sl on sl.level_id = ul.level_id
inner join levels l on l.id = ul.level_id
where sl.script_id = 1 and ul.user_id = #{@user.id}
order by ul.updated_at desc limit 2
SQL
  end

  def header_stats
    render file: "shared/_user_stats", layout: false, locals: { user: current_user }
  end

  def prizes
    authorize! :read, current_user
  end

  def usage
    @user = User.find(params[:user_id])
    authorize! :read, @user

    @recent_activities = get_base_usage_activity.where(['user_id = ?', @user.id])
  end

  def all_usage
    authorize! :read, :reports

    @recent_activities = get_base_usage_activity
    render 'usage', formats: [:html]
  end

  def admin_stats
    authorize! :read, :reports
    
    SeamlessDatabasePool.use_persistent_read_connection do
      @user_count = User.count
      @teacher_count = User.where(:user_type => 'teacher').count
      @student_count = @user_count - @teacher_count
      @users_with_teachers = Follower.distinct.count(:student_user_id)
      @users_with_email = User.where('email <> ""').count
      @users_with_confirmed_email = User.where('confirmed_at IS NOT NULL').count
      @girls = User.where(:gender => 'f').count
      @boys = User.where(:gender => 'm').count
 
      @prizes_redeemed = Prize.where('user_id IS NOT NULL').group(:prize_provider).count
      @prizes_available = Prize.where('user_id IS NULL').group(:prize_provider).count
      
      @student_prizes_earned = User.where(:prize_earned => true).count
      @student_prizes_redeemed = Prize.where('user_id IS NOT NULL').count
      @student_prizes_available = Prize.where('user_id IS NULL').count

      @teacher_prizes_earned = User.where(:teacher_prize_earned => true).count
      @teacher_prizes_redeemed = TeacherPrize.where('user_id IS NOT NULL').count
      @teacher_prizes_available = TeacherPrize.where('user_id IS NULL').count
      
      @teacher_bonus_prizes_earned = User.where(:teacher_bonus_prize_earned => true).count
      @teacher_bonus_prizes_redeemed = TeacherBonusPrize.where('user_id IS NOT NULL').count
      @teacher_bonus_prizes_available = TeacherBonusPrize.where('user_id IS NULL').count
    end
  end

  def admin_progress
    authorize! :read, :reports
    
    SeamlessDatabasePool.use_persistent_read_connection do
      @user_count = User.count
      @all_script_levels = Script.twenty_hour_script.script_levels.includes({ level: :game })
 
      @levels_attempted = User.joins(:user_levels).group(:level_id).where('best_result > 0').count
      @levels_attempted.default = 0
      @levels_passed = User.joins(:user_levels).group(:level_id).where('best_result >= 20').count
      @levels_passed.default = 0

      @stage_map = @all_script_levels.group_by { |sl| sl.level.game }
    end
  end

  def admin_concepts
    authorize! :read, :reports
    SeamlessDatabasePool.use_persistent_read_connection do
      render 'admin_concepts', formats: [:html]
    end
  end

  ADMIN_GALLERY_PER_PAGE = 25
  def admin_gallery
    authorize! :read, :reports

    @gallery_activities = GalleryActivity.order(id: :desc).page(params[:page]).per(ADMIN_GALLERY_PER_PAGE)
  end


  def students
    redirect_to teacher_dashboard_url
  end

  def level_stats
    authorize! :read, :reports

    @level = Level.find(params[:level_id])

    best_code_map = Hash.new{|h,k| h[k] = {:level_source_id => k, :count => 0, :popular => false} }
    passing_code_map = Hash.new{|h,k| h[k] = {:level_source_id => k, :count => 0, :popular => false} }
    finished_code_map = Hash.new{|h,k| h[k] = {:level_source_id => k, :count => 0, :popular => false} }
    unsuccessful_code_map = Hash.new{|h,k| h[k] = {:level_source_id => k, :count => 0, :popular => false} }
    all_but_best_code_map = Hash.new{|h,k| h[k] = {:level_source_id => k, :count => 0, :popular => false} }

    Activity.all.where(['level_id = ?', @level.id]).order('id desc').limit(10000).each do |activity|
      # Do not process activity records with nil level_source_id
      if activity.level_source_id.nil?
        next
      end
      if activity.best?
        best_code_map[activity.level_source_id][:count] += 1
      elsif activity.passing?
        passing_code_map[activity.level_source_id][:count] += 1
      elsif activity.finished?
        finished_code_map[activity.level_source_id][:count] += 1
      else
        unsuccessful_code_map[activity.level_source_id][:count] += 1
      end

      if !activity.best?
        all_but_best_code_map[activity.level_source_id][:count] += 1
      end
    end

    # Setting up the popular incorrect code
    if !all_but_best_code_map.empty?
      sorted_all_but_best_code = all_but_best_code_map.values.sort_by {|v| -v[:count] }
      pop_level_source_ids = Array.new([sorted_all_but_best_code.length - 1, 9].min)
      for idx in 0..[sorted_all_but_best_code.length - 1, 9].min
        pop_level_source_id = sorted_all_but_best_code[idx][:level_source_id]
        pop_level_source_ids[idx] = pop_level_source_id
        if passing_code_map.has_key?(pop_level_source_id)
          passing_code_map[pop_level_source_id][:popular] = true
          passing_code_map[pop_level_source_id][:pop_level_source_idx] = idx
        elsif finished_code_map.has_key?(pop_level_source_id)
          finished_code_map[pop_level_source_id][:popular] = true
          finished_code_map[pop_level_source_id][:pop_level_source_idx] = idx
        elsif unsuccessful_code_map.has_key?(pop_level_source_id)
          unsuccessful_code_map[pop_level_source_id][:popular] = true
          unsuccessful_code_map[pop_level_source_id][:pop_level_source_idx] = idx
        end
      end
    end

    @best_code = best_code_map.values.sort_by {|v| -v[:count] }
    @passing_code = passing_code_map.values.sort_by {|v| -v[:count] }
    @finished_code = finished_code_map.values.sort_by {|v| -v[:count] }
    @unsuccessful_code = unsuccessful_code_map.values.sort_by {|v| -v[:count] }
    @pop_level_source_ids = pop_level_source_ids

  end

  def assume_identity_form
    authorize! :manage, :all
  end

  def assume_identity
    authorize! :manage, :all

    user = User.where(:id => params[:user_id]).first
    user ||= User.where(:username => params[:user_id]).first
    user ||= User.find_by_email_or_hashed_email params[:user_id]

    if user
      sign_in user, :bypass => true
      redirect_to '/'
    else
      flash[:alert] = 'User not found'
      render :assume_identity_form
    end
  end

<<<<<<< HEAD
  def lookup_section
    authorize! :manage, :all
    @section = Section.find_by_code params[:section_code]
    if params[:section_code] && @section.nil?
      flash[:alert] = 'Section code not found'
    end
=======
  def level_completions
    authorize! :read, :reports
    require 'date'
# noinspection RubyResolve
    require '../dashboard/scripts/archive/ga_client/ga_client'

    @start_date = (params[:start_date] ? DateTime.parse(params[:start_date]) : (DateTime.now - 7)).strftime('%Y-%m-%d')
    @end_date = (params[:end_date] ? DateTime.parse(params[:end_date]) : DateTime.now.prev_day).strftime('%Y-%m-%d')

    output_data = {}
    %w(Attempt Success).each do |key|
      dimension = 'ga:eventLabel'
      metric = 'ga:totalEvents,ga:uniqueEvents,ga:avgEventValue'
      filter = "ga:eventAction==#{key};ga:eventCategory==Puzzle"
      if params[:filter]
        filter += ";ga:eventLabel=@#{params[:filter].to_s.gsub('_','/')}"
      end
      ga_data = GAClient.query_ga(@start_date, @end_date, dimension, metric, filter)
      if ga_data.data.containsSampledData
        throw new ArgumentError 'Google Analytics response contains sampled data, aborting.'
      end

      ga_data.data.rows.each do |r|
        label = r[0]
        output_data[label] ||= {}
        output_data[label]["Total#{key}"] = r[1]
        output_data[label]["Unique#{key}"] = r[2]
        output_data[label]["Avg#{key}"] = r[3]
      end
    end
    output_data.each_key do |key|
      output_data[key]['Avg Success Rate'] = output_data[key].delete('AvgAttempt')
      output_data[key]['Avg attempts per completion'] = output_data[key].delete('AvgSuccess')
      output_data[key]['Avg Unique Success Rate'] = output_data[key]['UniqueSuccess'].to_f / output_data[key]['UniqueAttempt'].to_f
    end

    @data_array = output_data.map do |key, value|
      {'Puzzle' => key}.merge(value)
    end
    require 'naturally'
    @data_array = @data_array.select{|x| x['TotalAttempt'].to_i > 10}.sort_by{|i| Naturally.normalize(i.send(:fetch, 'Puzzle'))}
>>>>>>> 3df7b4ab
  end

  private
  def get_base_usage_activity
    Activity.all.order('id desc').includes([:user, :level_source, {level: :game}]).limit(50)
  end

  # Use callbacks to share common setup or constraints between actions.
  def set_script
    @script = Script.find(params[:script_id]) if params[:script_id]
  end
end<|MERGE_RESOLUTION|>--- conflicted
+++ resolved
@@ -191,14 +191,14 @@
     end
   end
 
-<<<<<<< HEAD
   def lookup_section
     authorize! :manage, :all
     @section = Section.find_by_code params[:section_code]
     if params[:section_code] && @section.nil?
       flash[:alert] = 'Section code not found'
     end
-=======
+  end
+
   def level_completions
     authorize! :read, :reports
     require 'date'
@@ -240,7 +240,6 @@
     end
     require 'naturally'
     @data_array = @data_array.select{|x| x['TotalAttempt'].to_i > 10}.sort_by{|i| Naturally.normalize(i.send(:fetch, 'Puzzle'))}
->>>>>>> 3df7b4ab
   end
 
   private
