--- conflicted
+++ resolved
@@ -12,16 +12,12 @@
     protected
 
     def on_successful_create
-<<<<<<< HEAD
-      ::Pd::Application::Facilitator1819ApplicationMailer.confirmation(@application).deliver_now
-=======
-      @application.assign_default_workshop!
-      @application.assign_default_fit_workshop!
-      fit_workshop = @application.find_default_fit_workshop
-      @application.fit_workshop_id = fit_workshop.id if fit_workshop
+      # @application.assign_default_workshop!
+      # @application.assign_default_fit_workshop!
+      # fit_workshop = @application.find_default_fit_workshop
+      # @application.fit_workshop_id = fit_workshop.id if fit_workshop
 
       FACILITATOR_APPLICATION_MAILER_CLASS.confirmation(@application).deliver_now
->>>>>>> 7d0c6d40
     end
   end
 end