--- conflicted
+++ resolved
@@ -12,14 +12,6 @@
     protected
 
     def on_successful_create
-<<<<<<< HEAD
-      # @application.assign_default_workshop!
-      # @application.assign_default_fit_workshop!
-      # fit_workshop = @application.find_default_fit_workshop
-      # @application.fit_workshop_id = fit_workshop.id if fit_workshop
-
-=======
->>>>>>> b8d08e81
       @application.queue_email :confirmation, deliver_now: true
     end
   end
