module Api::V1::Pd::Application
  class FacilitatorApplicationsController < Api::V1::Pd::FormsController
    include Pd::Application::ActiveApplicationModels
    authorize_resource :facilitator_application, class: FACILITATOR_APPLICATION_CLASS

    def new_form
      @application = FACILITATOR_APPLICATION_CLASS.new(
        user: current_user
      )
    end

    protected

    def on_successful_create
<<<<<<< HEAD
      # @application.assign_default_workshop!
      # @application.assign_default_fit_workshop!
      # fit_workshop = @application.find_default_fit_workshop
      # @application.fit_workshop_id = fit_workshop.id if fit_workshop

      FACILITATOR_APPLICATION_MAILER_CLASS.confirmation(@application).deliver_now
=======
      @application.queue_email :confirmation, deliver_now: true
>>>>>>> b8d08e81
    end
  end
end<|MERGE_RESOLUTION|>--- conflicted
+++ resolved
@@ -12,16 +12,7 @@
     protected
 
     def on_successful_create
-<<<<<<< HEAD
-      # @application.assign_default_workshop!
-      # @application.assign_default_fit_workshop!
-      # fit_workshop = @application.find_default_fit_workshop
-      # @application.fit_workshop_id = fit_workshop.id if fit_workshop
-
-      FACILITATOR_APPLICATION_MAILER_CLASS.confirmation(@application).deliver_now
-=======
       @application.queue_email :confirmation, deliver_now: true
->>>>>>> b8d08e81
     end
   end
 end