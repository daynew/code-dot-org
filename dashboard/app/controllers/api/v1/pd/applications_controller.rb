--- conflicted
+++ resolved
@@ -242,13 +242,8 @@
       csf_facilitators: Pd::Application::Facilitator1819Application,
       csd_facilitators: Pd::Application::Facilitator1819Application,
       csp_facilitators: Pd::Application::Facilitator1819Application,
-<<<<<<< HEAD
-      csd_teachers: Pd::Application::Teacher1920Application,
-      csp_teachers: Pd::Application::Teacher1920Application
-=======
       csd_teachers: TEACHER_APPLICATION_CLASS,
       csp_teachers: TEACHER_APPLICATION_CLASS
->>>>>>> 459eb86f
     }
     ROLES = TYPES_BY_ROLE.keys
 
