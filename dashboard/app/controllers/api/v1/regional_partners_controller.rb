--- conflicted
+++ resolved
@@ -18,22 +18,6 @@
 
   # GET /api/v1/regional_partners/find
   def find
-<<<<<<< HEAD
-    if params[:school]
-      school = School.find(params[:school])
-      state = school.state
-      zip_code = school.zip
-    else
-      zip_code = params[:zip_code]
-      state = params[:state]
-
-      # lookup state abbreviation, since the supplied state can be the full name
-      state = get_us_state_abbr_from_name(state, true) if state && state.length > 2
-    end
-
-    # Find the matching partner
-    partner = RegionalPartner.find_by_region(zip_code, state)
-=======
     zip_code = params[:zip_code]
     state = nil
 
@@ -64,7 +48,6 @@
         partner = RegionalPartner.find_by_region(nil, state)
       end
     end
->>>>>>> c1fad5df
 
     if partner
       render json: partner, serializer: Api::V1::Pd::RegionalPartnerSerializer
