--- conflicted
+++ resolved
@@ -21,31 +21,26 @@
     if school_info_params[:country]&.downcase&.eql? 'united states'
       school_info_params[:country] = 'US'
     end
+
     existing_school_info = current_user.last_complete_school_info
     existing_school_info&.assign_attributes school_info_params
     if existing_school_info.nil? || existing_school_info.changed?
-<<<<<<< HEAD
-      submitted_school_info = SchoolInfo.where(school_info_params).
-        first_or_create(validation_type: SchoolInfo::VALIDATION_NONE)
-      current_user.update! school_info: submitted_school_info
-=======
       submitted_school_info =
-        if new_school_info_params[:school_id]
-          SchoolInfo.where(new_school_info_params).
+        if school_info_params[:school_id]
+          SchoolInfo.where(school_info_params).
           first_or_create
         else
           # VALIDATION_COMPLETE is passed when the school_id does not exist to check
-          # for form completeness, specifically, school name is required.
-          # If school_id does not exist, ncesSchoolId  is set to -1 when the checkbox
+          # form for completeness; specifically, school name is required.
+          # If school_id does not exist, ncesSchoolId is set to -1 when the checkbox
           # for school not found is clicked.
-          SchoolInfo.where(new_school_info_params).
+          SchoolInfo.where(school_info_params).
           first_or_create(validation_type: SchoolInfo::VALIDATION_COMPLETE)
         end
       unless current_user.update(school_info: submitted_school_info)
         render json: current_user.errors, status: 422
         return
       end
->>>>>>> d4df5463
       current_user.user_school_infos.where(school_info: submitted_school_info).
         update(last_confirmation_date: DateTime.now)
     else
