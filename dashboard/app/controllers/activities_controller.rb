--- conflicted
+++ resolved
@@ -67,15 +67,9 @@
         end
       end
 
-<<<<<<< HEAD
-      unless share_failure
+      unless share_failure || ActivityConstants.skipped?(params[:new_result].to_i)
         level_source = LevelSource.find_identical_or_create(
           level,
-=======
-      unless share_failure || ActivityConstants.skipped?(params[:new_result].to_i)
-        @level_source = LevelSource.find_identical_or_create(
-          @level,
->>>>>>> 31e4b1a7
           params[:program].strip_utf8mb4
         )
         if share_checking_error
@@ -99,15 +93,9 @@
       # so having no user_level is equivalent to bein glocked
       nonsubmitted_lockable = user_level.nil? && @script_level.end_of_stage?
       # we have a lockable stage, and user_level is locked. disallow milestone requests
-<<<<<<< HEAD
-      return if user_level.nil? ||
-        user_level.locked?(script_level.stage) ||
+      return if nonsubmitted_lockable ||
+        user_level.try(:locked?, script_level.stage) ||
         user_level.try(:readonly_answers?)
-=======
-      if nonsubmitted_lockable || user_level.try(:locked?, @script_level.stage) || user_level.try(:readonly_answers?)
-        return head 403
-      end
->>>>>>> 31e4b1a7
     end
 
     if params[:lines]
@@ -116,31 +104,7 @@
       params[:lines] = MAX_LINES_OF_CODE if params[:lines] > MAX_LINES_OF_CODE
     end
 
-<<<<<<< HEAD
-    # Store the image only if the image is set, and the image has not been saved
-    if params[:image] && level_source.try(:id)
-      level_source_image = LevelSourceImage.fetch(level_source.id)
-=======
-    @level_source_image = find_or_create_level_source_image(params[:image], @level_source.try(:id))
-
-    @new_level_completed = false
-    if current_user
-      track_progress_for_user if @script_level
-    else
-      track_progress_in_session
-    end
-
-    total_lines = if current_user && current_user.total_lines
-                    current_user.total_lines
-                  else
-                    client_state.lines
-                  end
-
-    milestone_response_user_level = nil
-    if @new_level_completed.is_a? UserLevel
-      milestone_response_user_level = @new_level_completed
->>>>>>> 31e4b1a7
-    end
+    level_source_image = find_or_create_level_source_image(params[:image], level_source.try(:id))
 
     test_result = params[:testResult].to_i
     user_level = current_user && script_level ?
