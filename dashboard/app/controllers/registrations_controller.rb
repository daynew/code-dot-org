--- conflicted
+++ resolved
@@ -43,25 +43,11 @@
     end
   end
 
-<<<<<<< HEAD
-    if current_user && current_user.teacher?
-      # While a/b testing, one of two possible fields might come through.
-      if params[:email_preference] || params[:email_preference2]
-        optin_value = params[:email_preference] == "yes" || params[:email_preference2] == "yes"
-        EmailPreference.upsert(
-          email: params[:user][:email],
-          opt_in: optin_value,
-          ip_address: request.env['REMOTE_ADDR'],
-          source: EmailPreferenceConstants::ACCOUNT_SIGN_UP,
-          form_kind: "0"
-        )
-=======
   def sign_up_params
     super.tap do |params|
       if params[:user_type] == "teacher"
         params[:email_preference_opt_in_required] = true
         params[:email_preference_request_ip] = request.env['REMOTE_ADDR']
->>>>>>> 8ded961f
       end
     end
   end
