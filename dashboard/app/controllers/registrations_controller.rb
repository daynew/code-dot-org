class RegistrationsController < Devise::RegistrationsController
  respond_to :json
  prepend_before_action :authenticate_scope!, only: [
    :edit, :update, :destroy, :upgrade, :set_email, :set_user_type,
    :migrate_to_multi_auth, :demigrate_from_multi_auth
  ]
  skip_before_action :verify_authenticity_token, only: [:set_age]

  def new
    session[:user_return_to] ||= params[:user_return_to]
    @already_hoc_registered = params[:already_hoc_registered]
    super
  end

  #
  # PUT /users
  #
  def update
    return head(:bad_request) if params[:user].nil?
    # Use set_user_type instead
    return head(:bad_request) if params[:user][:user_type].present?
    # Use set_email instead
    return head(:bad_request) if params[:user][:email].present?
    return head(:bad_request) if params[:user][:hashed_email].present?

    successfully_updated =
      if forbidden_change?(current_user, params)
        false
      elsif needs_password?(current_user, params)
        current_user.update_with_password(update_params(params))
      else
        # remove the virtual current_password attribute update_without_password
        # doesn't know how to ignore it
        params[:user].delete(:current_password)
        current_user.update_without_password(update_params(params))
      end

    respond_to_account_update(successfully_updated)
  end

  def create
    Retryable.retryable on: [Mysql2::Error, ActiveRecord::RecordNotUnique], matching: /Duplicate entry/ do
      super
    end

    should_send_new_teacher_email = current_user && current_user.teacher?
    TeacherMailer.new_teacher_email(current_user).deliver_now if should_send_new_teacher_email
    if current_user
      storage_id = take_storage_id_ownership_from_cookie(current_user.id)
      current_user.generate_progress_from_storage_id(storage_id) if storage_id
    end
  end

  #
  # GET /users/to_destroy
  #
  # Returns array of users that will be destroyed if current_user is destroyed
  #
  def users_to_destroy
    return head :bad_request unless current_user&.can_delete_own_account?
    render json: get_users_to_destroy(current_user)
  end

  def destroy
    # TODO: (madelynkasula) Remove the new_destroy_flow check when the
    # ACCOUNT_DELETION_NEW_FLOW experiment is removed.
    if params[:new_destroy_flow]
      return head :bad_request unless current_user.can_delete_own_account?
      password_required = current_user.encrypted_password.present?
      invalid_password = !current_user.valid_password?(params[:password_confirmation])
      if password_required && invalid_password
        current_user.errors.add :current_password
        render json: {
          error: current_user.errors.as_json(full_messages: true)
        }, status: :bad_request
        return
      end
<<<<<<< HEAD
      TeacherMailer.delete_teacher_email(current_user).deliver_now if current_user.teacher?
      current_user.destroy
=======
      destroy_dependent_users(current_user)
>>>>>>> d72b946a
      Devise.sign_out_all_scopes ? sign_out : sign_out(resource_name)
      return head :no_content
    else
      super
    end
  end

  def sign_up_params
    super.tap do |params|
      if params[:user_type] == "teacher"
        params[:email_preference_opt_in_required] = true
        params[:email_preference_request_ip] = request.ip
        params[:email_preference_source] = EmailPreference::ACCOUNT_SIGN_UP
        params[:email_preference_form_kind] = "0"
      end

      params[:data_transfer_agreement_accepted] = params[:data_transfer_agreement_accepted] == "1"
      if params[:data_transfer_agreement_required] && params[:data_transfer_agreement_accepted]
        params[:data_transfer_agreement_accepted] = true
        params[:data_transfer_agreement_request_ip] = request.ip
        params[:data_transfer_agreement_source] = User::ACCOUNT_SIGN_UP
        params[:data_transfer_agreement_kind] = "0"
        params[:data_transfer_agreement_at] = DateTime.now
      end
    end
  end

  # Set age for the current user if empty - skips CSRF verification because this can be called
  # from cached pages which will not populate the CSRF token
  def set_age
    return head(:forbidden) unless current_user
    current_user.update(age: params[:user][:age]) unless current_user.age.present?
  end

  def upgrade
    return head(:bad_request) if params[:user].nil?
    params_to_pass = params.deep_dup
    # Set provider to nil to mark the account as self-managed
    user_params = params_to_pass[:user].merge!({provider: nil})
    current_user.reload # Needed to make tests pass for reasons noted in registrations_controller_test.rb

    can_update =
      if current_user.teacher_managed_account?
        if current_user.secret_word_account?
          secret_words_match = user_params[:secret_words] == current_user.secret_words
          unless secret_words_match
            error_string = user_params[:secret_words].blank? ? :blank_plural : :invalid_plural
            current_user.errors.add(:secret_words, error_string)
          end
          secret_words_match
        else
          true
        end
      else
        false
      end

    successfully_updated = can_update && current_user.update(update_params(params_to_pass))
    has_email = current_user.parent_email.blank? && current_user.hashed_email.present?
    success_message_kind = has_email ? :personal_login_created_email : :personal_login_created_username

    if successfully_updated && current_user.parent_email.present?
      ParentMailer.student_associated_with_parent_email(current_user.parent_email, current_user).deliver_now
    end

    current_user.reload unless successfully_updated # if update fails, roll back user model so error page renders correctly
    respond_to_account_update(successfully_updated, success_message_kind)
  end

  #
  # PATCH /users/email
  #
  # Route allowing user to update their primary email address.
  #
  def set_email
    return head(:bad_request) if params[:user].nil?

    successfully_updated =
      if current_user.migrated?
        if forbidden_change?(current_user, params)
          false
        elsif needs_password?(current_user, params)
          if current_user.valid_password?(params[:user][:current_password])
            current_user.update_primary_contact_info(user: set_email_params)
          else
            current_user.errors.add :current_password
            false
          end
        else
          current_user.update_primary_contact_info(user: set_email_params)
        end
      else
        if forbidden_change?(current_user, params)
          false
        elsif needs_password?(current_user, params)
          current_user.update_with_password(set_email_params)
        else
          params[:user].delete(:current_password)
          current_user.update_without_password(set_email_params)
        end
      end

    if successfully_updated
      head :no_content
    else
      render status: :unprocessable_entity,
             json: current_user.errors.as_json(full_messages: true),
             content_type: 'application/json'
    end
  end

  #
  # PATCH /users/user_type
  #
  # Route allowing user to change from a student to a teacher, or from a
  # teacher to a student.
  #
  def set_user_type
    return head(:bad_request) if params[:user].nil?
    return head(:bad_request) if params[:user][:user_type].nil?

    successfully_updated =
      if forbidden_change?(current_user, params)
        false
      elsif needs_password?(current_user, params)
        # Guaranteed to fail, but sets appropriate user errors for response
        current_user.update_with_password(set_user_type_params)
      else
        current_user.update_without_password(set_user_type_params)
      end

    if successfully_updated
      head :no_content
    else
      render status: :unprocessable_entity,
             json: current_user.errors.as_json(full_messages: true),
             content_type: 'application/json'
    end
  end

  #
  # GET /users/migrate_to_multi_auth
  #
  def migrate_to_multi_auth
    was_migrated = current_user.migrated?
    current_user.migrate_to_multi_auth
    redirect_to after_update_path_for(current_user),
      notice: "Multi-auth is #{was_migrated ? 'still' : 'now'} enabled on your account."
  end

  #
  # GET /users/demigrate_from_multi_auth
  #
  def demigrate_from_multi_auth
    was_migrated = current_user.migrated?
    current_user.demigrate_from_multi_auth
    redirect_to after_update_path_for(current_user),
      notice: "Multi-auth is #{was_migrated ? 'now' : 'still'} disabled on your account."
  end

  private

  def respond_to_account_update(successfully_updated, flash_message_kind = :updated)
    user = current_user
    respond_to do |format|
      if successfully_updated
        set_locale_cookie(user.locale)
        # Sign in the user bypassing validation in case his password changed
        bypass_sign_in user

        format.html do
          set_flash_message :notice, flash_message_kind, {username: user.username}
          begin
            redirect_back fallback_location: after_update_path_for(user)
          rescue ActionController::RedirectBackError
            redirect_to after_update_path_for(user)
          end
        end
        format.any {head :no_content}
      else
        format.html {render "edit", formats: [:html]}
        format.any do
          render status: :unprocessable_entity,
                 json: user.errors.as_json(full_messages: true),
                 content_type: 'application/json'
        end
      end
    end
  end

  # Reject certain changes for certain users outright
  def forbidden_change?(user, params)
    return true if params[:user][:password].present? && !user.can_edit_password?
    return true if params[:user][:email].present? && !user.can_edit_email?
    return true if params[:user][:hashed_email].present? && !user.can_edit_email?
    false
  end

  # check if we need password to update user data
  # ie if password or email was changed
  # extend this as needed
  def needs_password?(user, params)
    return false if user.migrated? && user.encrypted_password.blank? && params[:user][:password].blank?

    email_is_changing = params[:user][:email].present? &&
      user.email != params[:user][:email]
    hashed_email_is_changing = params[:user][:hashed_email].present? &&
      user.hashed_email != params[:user][:hashed_email]
    new_email_matches_hashed_email = email_is_changing &&
      User.hash_email(params[:user][:email]) == user.hashed_email
    (email_is_changing && !new_email_matches_hashed_email) ||
      hashed_email_is_changing ||
      params[:user][:password].present?
  end

  # Accept only whitelisted params for update.
  def update_params(params)
    params.require(:user).permit(
      :parent_email,
      :username,
      :password,
      :encrypted_password,
      :current_password,
      :password_confirmation,
      :gender,
      :name,
      :locale,
      :age,
      :birthday,
      :school,
      :full_address,
      :terms_of_service_version,
      :provider,
      school_info_attributes: [
        :country,
        :school_type,
        :state, :school_state,
        :zip, :school_zip,
        :school_district_id,
        :school_district_other,
        :school_district_name,
        :school_id,
        :school_other,
        :school_name,
        :full_address
      ],
      races: []
    )
  end

  def set_email_params
    params.
      require(:user).
      permit(:email, :hashed_email, :current_password).
      merge(email_preference_params(EmailPreference::ACCOUNT_EMAIL_CHANGE, "0"))
  end

  def set_user_type_params
    params.
      require(:user).
      permit(:user_type, :email, :hashed_email).
      merge(email_preference_params(EmailPreference::ACCOUNT_TYPE_CHANGE, "0"))
  end

  def email_preference_params(source, form_kind)
    params.
      require(:user).
      tap do |user|
        if user[:email_preference_opt_in].present?
          user[:email_preference_request_ip] = request.ip
          user[:email_preference_source] = source
          user[:email_preference_form_kind] = form_kind
        end
      end.
      permit(
        :email_preference_opt_in,
        :email_preference_request_ip,
        :email_preference_source,
        :email_preference_form_kind,
      )
  end

  def get_users_to_destroy(user)
    users = []
    if user.teacher?
      user.students.each do |student|
        if student.depends_on_teacher_for_login?
          users << {id: student.id, name: student.name}
        end
      end
    end
    users << {id: user.id, name: user.name}
    users
  end

  def destroy_dependent_users(user)
    user_ids_to_destroy = get_users_to_destroy(user).pluck(:id)
    User.destroy(user_ids_to_destroy)
  end
end<|MERGE_RESOLUTION|>--- conflicted
+++ resolved
@@ -75,12 +75,8 @@
         }, status: :bad_request
         return
       end
-<<<<<<< HEAD
       TeacherMailer.delete_teacher_email(current_user).deliver_now if current_user.teacher?
-      current_user.destroy
-=======
       destroy_dependent_users(current_user)
->>>>>>> d72b946a
       Devise.sign_out_all_scopes ? sign_out : sign_out(resource_name)
       return head :no_content
     else
