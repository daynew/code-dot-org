require 'single_sign_on'

class DiscourseSsoController < ApplicationController
  before_action :authenticate_user! # ensures user must login

  VERIFIED_TEACHERS_GROUP_NAME = 'Verified-Teachers'.freeze

  def sso
    secret = CDO.discourse_sso_secret
    sso = SingleSignOn.parse(request.query_string, secret)
    sso.email = current_user.email # from devise
    sso.name = current_user.name # this is a custom method on the User class
    sso.username = current_user.email # from devise
    sso.external_id = current_user.id # from devise
    sso.sso_secret = secret
<<<<<<< HEAD
    sso.sso_url = CDO.discourse_sso_url
    if current_user.verified_teacher?
      sso.add_groups = DiscourseSsoController::VERIFIED_TEACHERS_GROUP_NAME
    else
      sso.remove_groups = DiscourseSsoController::VERIFIED_TEACHERS_GROUP_NAME
    end
=======
>>>>>>> 26b62698

    redirect_to sso.to_url(sso.return_sso_url)
  end
end<|MERGE_RESOLUTION|>--- conflicted
+++ resolved
@@ -13,15 +13,12 @@
     sso.username = current_user.email # from devise
     sso.external_id = current_user.id # from devise
     sso.sso_secret = secret
-<<<<<<< HEAD
-    sso.sso_url = CDO.discourse_sso_url
+
     if current_user.verified_teacher?
       sso.add_groups = DiscourseSsoController::VERIFIED_TEACHERS_GROUP_NAME
     else
       sso.remove_groups = DiscourseSsoController::VERIFIED_TEACHERS_GROUP_NAME
     end
-=======
->>>>>>> 26b62698
 
     redirect_to sso.to_url(sso.return_sso_url)
   end
