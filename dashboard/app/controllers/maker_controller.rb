--- conflicted
+++ resolved
@@ -20,16 +20,6 @@
   end
 
   def self.maker_script(for_user)
-<<<<<<< HEAD
-    if any_csd_2019?(for_user)
-      Script.get_from_cache(Script::CSD6_2019_NAME)
-    elsif any_csd_2018?(for_user)
-      Script.get_from_cache(Script::CSD6_2018_NAME)
-    elsif any_csd_2017?(for_user)
-      Script.get_from_cache(Script::CSD6_NAME)
-    else
-      Script.get_from_cache(Script::CSD6_2019_NAME)
-=======
     csd6_17 = Script.get_from_cache(Script::CSD6_NAME)
     csd6_18 = Script.get_from_cache(Script::CSD6_2018_NAME)
     csd6_19 = Script.get_from_cache(Script::CSD6_2019_NAME)
@@ -42,7 +32,6 @@
       return csd6_18
     elsif assigned.include?(Course.get_from_cache(ScriptConstants::CSD_2017)) || assigned.include?(csd6_17)
       return csd6_17
->>>>>>> 6d755e87
     end
 
     # Otherwise, show the version with progress (defaulting to most recent).
