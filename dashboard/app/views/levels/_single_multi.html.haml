--- conflicted
+++ resolved
@@ -36,13 +36,8 @@
       %br/
 
     - if standalone && !data['options'].try(:[], 'hide_submit')
-<<<<<<< HEAD
       .buttons{class: data['submittable'] == 'true' ? 'submittable' : nil}
-        %a.btn.btn-large.btn-primary.next-stage.submitButton
-=======
-      .buttons
         %a.btn.btn-large.btn-primary.next-stage.submitButton{id: "submit_level_#{level.id}"}
->>>>>>> 4a8537a7
           =t('submit')
         %a.btn.btn-large.btn-primary.unsubmitButton{style: "display: none", id: "unsubmit_level_#{level.id}"}
           =t('unsubmit')
