--- conflicted
+++ resolved
@@ -1,16 +1,7 @@
 - data = level.properties
 - app = 'multi'
 
-<<<<<<< HEAD
 .multi{id: "level_#{index}"}
-=======
-  - data = level.properties
-  - app = 'multi'
-
-  -# setting this so that multi_t works
-  - @level = level
->>>>>>> 26f099b7
-
   - question_content_blank = data['content1'].blank? && data['content2'].blank? && data['content3'].blank? && data['markdown'].blank?
   = render partial: 'levels/content', locals: {app: app, data: data, content_class: question_content_blank ? nil : 'question'}
 
