--- conflicted
+++ resolved
@@ -1,16 +1,5 @@
 :css
   textarea { width: 100% }
-<<<<<<< HEAD
-
-  .callouteditor input {
-    width: auto
-  }
-
-  .callouteditor select {
-    width: auto
-  }
-=======
->>>>>>> 0cb39653
 
 - content_for(:head) do
   = stylesheet_link_tag    'editor/blockly_editor', media: 'all'
@@ -107,7 +96,7 @@
           %td
             %input{class: "use_callout_#{x}", type: 'checkbox'}
           %td
-            %input{class: "element_id_#{x}", type: 'text', placeholder: '#runButton'}          
+            %input{class: "element_id_#{x}", type: 'text', placeholder: '#runButton'}
           %td
             %input{class: "localization_key_#{x}", type: 'text', placeholder: 'level_name_callout1'}
           %td{colspan: 3}
@@ -118,8 +107,8 @@
           %td Qtip points to Element
           %td X distance
           %td Y distance
-          %td On function   
-        %tr    
+          %td On function
+        %tr
           %td
             %input{class: "qtip_hide_#{x}", type: 'checkbox'}
           %td
@@ -135,7 +124,7 @@
               %option{value: 'bottom left'} Bottom left
               %option{value: 'left bottom'} Left bottom
               %option{value: 'left center'} Left center
-              %option{value: 'left top'} Left top  
+              %option{value: 'left top'} Left top
           %td
             %select{class: "qtip_position_at_#{x}"}
               %option{value: 'top left'} Top left
@@ -149,7 +138,7 @@
               %option{value: 'bottom left'} Bottom left
               %option{value: 'left bottom'} Left bottom
               %option{value: 'left center'} Left center
-              %option{value: 'left top'} Left top  
+              %option{value: 'left top'} Left top
           %td
             %input{class: "qtip_position_adjust_x_#{x}", type: 'number', style: 'width: 80px;'}
           %td
@@ -158,7 +147,7 @@
             %input{class: "on_#{x}", type: 'text', placeholder: 'function_editor_opened'}
     - unless x==2
       %hr
-    
+
 
 .field
   = f.label :callout_json
@@ -282,7 +271,7 @@
         else
           updated_callouts[i].qtip_config.style.classes = "";
       }
-      
+
       callout_editor.setValue("[\r")
       if ($(".use_callout_0").prop("checked") == true) {
         var stringified_callouts_0 = JSON.stringify(updated_callouts[0]);
