--- conflicted
+++ resolved
@@ -26,11 +26,8 @@
   %li= link_to 'Build a Pixelation Level', new_level_path(type: 'Pixelation')
   %li= link_to 'Build a Text Compression Level', new_level_path(type: 'TextCompression')
   %li= link_to 'Build a Odometer Level', new_level_path(type: 'Odometer')
-<<<<<<< HEAD
   %li= link_to 'Build a Vigenere Level', new_level_path(type: 'Vigenere')
-=======
   %li= link_to 'Build a Frequency Analysis Level', new_level_path(type: 'FrequencyAnalysis')
->>>>>>> 902f156b
 
 %h3 Your Levels
 - @levels.each do |level|
