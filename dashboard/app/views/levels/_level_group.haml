--- conflicted
+++ resolved
@@ -43,12 +43,12 @@
         -# load user's previous attempt at this puzzle.
         - sublevel_last_attempt = current_user.last_attempt(level).try(:level_source).try(:data)
 
-<<<<<<< HEAD
       -# Show any text from an external level.
       - if data["texts"]
         - data["texts"].select {|text| text["index"] == page.offset + index}.each do |text_level_info|
           - text_level = Level.find_by_name(text_level_info["level_name"])
-          = render partial: 'levels/external', locals: {in_level_group: true, level: text_level}
+          .level-group-content
+            = render partial: 'levels/external', locals: {in_level_group: true, level: text_level}
 
       -# Embed the multi/match/free_response level.
 
@@ -71,36 +71,6 @@
 
     - unless @script_level.nil?
       = render partial: 'levels/dialog', locals: {app: app, data: data, previous_button: page.page_number > 1, next_button: page.page_number < @total_page_count}
-=======
-    -# Show any text from an external level.
-    - if data["texts"]
-      - data["texts"].select {|text| text["index"] == page.offset + index}.each do |text_level_info|
-        - text_level = Level.find_by_name(text_level_info["level_name"])
-        .level-group-content
-          = render partial: 'levels/external', locals: {in_level_group: true, level: text_level}
-
-    -# Embed the multi/match/free_response level.
-
-    - level_class = level.class.to_s.underscore
-
-    .level-group-number= "#{page.offset + index + 1}. "
-    .level-group-content
-      - if ['multi', 'evaluation_multi'].include? level_class
-        -# For students (or teachers doing PD), mark all answers incorrect, so we don't give anything away.
-        - unless current_user.try(:authorized_teacher?) && !@script.try(:pd?)
-          - level.properties['answers'].each { |answer| answer['correct'] = false }
-        = render partial: 'levels/single_multi', locals: {standalone: false, level: level, last_attempt: sublevel_last_attempt, tight_layout: true}
-      - elsif level_class == "text_match"
-        -# For students (or teachers doing PD), clear out all answers.
-        - unless current_user.try(:authorized_teacher?) && !@script.try(:pd?)
-          - level.properties['answers'] = nil
-        = render partial: 'levels/single_text_match', locals: {standalone: false, level: level, last_attempt: sublevel_last_attempt }
-      - elsif level_class == "free_response"
-        = render partial: 'levels/free_response', locals: {in_level_group: true, level: level, last_attempt: sublevel_last_attempt}
-
-  - unless @script_level.nil?
-    = render partial: 'levels/dialog', locals: {app: app, data: data, previous_button: page.page_number > 1, next_button: page.page_number < @total_page_count}
->>>>>>> 586a248b
 
 - unless @script_level.nil?
   :javascript
