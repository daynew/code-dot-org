- index ||= 0
- standalone ||= false

- # As part of a LevelGroup we'll be passed last_attempt, otherwise use the
- # real @last_attempt.
- last_attempt = last_attempt || @last_attempt

.multi{id: "multi_#{index}"}

  - data = @level.properties
  - app = 'multi'

  - question_content_blank = data['content1'].blank? && data['content2'].blank? && data['content3'].blank? && data['markdown'].blank?
  = render partial: 'levels/content', locals: {app: app, data: data, content_class: question_content_blank ? nil : 'question'}

  .answers{class: question_content_blank ? 'question-content-blank' : ''}
    - if data['options'].try(:[], 'answer_line')
      :css
        .btn {
          display: table;
        }

    %span
      %h4.multi-question!= multi_t(data['questions'][0]['text']) if data['questions']

    %br/
    %br/

    - if standalone && !data['options'].try(:[], 'hide_submit')
      .buttons
        %a.btn.btn-large.btn-primary.next-stage.submitButton
          =t('submit')
        %a.btn.btn-large.btn-primary.unsubmitButton{style: "display: none"}
          =t('unsubmit')

    - if data['height'] == 'auto'
      - height = 'auto'
    - else
      - height = "#{data['height'] || '20'}px"

    -# multi2 gets checkboxes; regular multi gets radio buttons.
    - if data['type'] == 'multi2'
      - unchecked_class = 'fa-square-o'
      - checked_class = 'fa-check-square-o'
      - cross_class = 'fa-times'
    - else
      - unchecked_class = 'fa-circle-o'
      - checked_class = 'fa-dot-circle-o'
      - cross_class = 'fa-times'

    .mainblock
      %form#voteform{onsubmit: 'return false;'}
        - data['answers'].each_with_index do |answer, i|
          - correct = answer['correct']
          %span.answerbutton.btn{style: "height: #{height}", correct: "#{correct}", index: "#{i}"}
            .item-mark{id: "unchecked_#{i}"}
              .fa{class: unchecked_class}
            .item-mark{id: "checked_#{i}", style: 'display: none;'}
              .fa{class: checked_class}
            .item-mark{id: "cross_#{i}", style: 'display: none;'}
              .fa{class: cross_class}
            .item-label
              %label{style: "height: #{height}"}!= multi_t(answer['text'])

      .clear

      -# Standalone still has the multi managing its Submit button and dialogs.
      -# Non-standalone (i.e. LevelGroup) has the containing level dealing with all that UI,
      -# and just submits silently.
      - if standalone
        = render partial: 'levels/dialog', locals: {app: app, data: data}

  .clear
  = render partial: 'levels/multi_answer', locals: {data: @level.properties, height: height, unchecked_class: unchecked_class, checked_class: checked_class, cross_class: cross_class}
  = render partial: 'levels/teacher_markdown', locals: {data: @level.properties}

  %br/
  %br/
  %br/

  .clear


= render partial: 'levels/common_audio'

- # Only include multi.js once per page
- if !@included_multi
  :javascript
    #{render template: 'levels/multi.js', formats: [:js]}
  - @included_multi = true

:javascript

<<<<<<< HEAD
  window["multi_#{index}"] = new Multi(
    "multi_#{index}",
    #{@level.id},
    #{standalone},
    "#{data['type']}" == "multi2" ? 2 : 1,
    #{data['answers'].map {|answer| answer['correct']}},
    "#{last_attempt.to_json}"
    );
=======
  // The index of the last selection.
  var lastSelectionIndex = -1;

  // How many answers should there be?
  var numAnswers = "#{data['type']}" == 'multi2' ? 2 : 1;

  // A boolean array of the answers.  true is correct.
  var answers = #{data['answers'].map {|answer| answer['correct']}};

  // Tracking which answers are currently selected.
  var selectedAnswers = [];

  // Tracking which answers have been crossed out.
  var crossedAnswers = [];

  var submitAllowed = true;

  var forceSubmittable = window.location.search.indexOf("force_submittable") !== -1;

  // Are we read-only?  This can be because we're a teacher OR because an answer
  // has been previously submitted.
  if (window.appOptions.readonlyWorkspace)
  {
    // hide the Submit buttons.
    $('.submitButton').hide();

    // grey out the marks
    $('.item-mark').css('opacity', 0.5);

    submitAllowed = false;

    // Are we a student viewing their own previously-submitted work?
    if (window.appOptions.submitted)
    {
      // show the Unsubmit button.
      $('.unsubmitButton').show();
    }
  }

  function enableButton(enable)
  {
    $('.submitButton').attr('disabled', !enable);
  }

  function choiceClicked(button)
  {
    if (!submitAllowed)
    {
      return;
    }

    var index = $(button).attr('index');
    CDOSounds.play('click');

    clickItem(index);
  }

  function clickItem(index)
  {
    // If this button is already crossed, do nothing more.
    if (crossedAnswers.indexOf(index) !== -1)
    {
      return;
    }

    // If single answer, and this button is already selected, do nothing more.
    if (numAnswers == 1 && $.inArray(index, selectedAnswers) !== -1)
    {
      return;
    }

    // If multiple answer, and this button is already selected, deselect it.
    if (numAnswers > 1 && $.inArray(index, selectedAnswers) !== -1)
    {
      unclickItem(index);
      return;
    }

    enableButton(true);

    lastSelectionIndex = index;

    // Unchecked->checked.
    $("#unchecked_" + index).hide();
    $("#checked_" + index).show();

    // Add this answer to the list of selected answers.
    selectedAnswers.unshift(index);

    // Unselect previously selected answer if there are now too many selected.
    if (selectedAnswers.length > numAnswers)
    {
      var unselectIndex = selectedAnswers.pop();

      // Although don't uncheck it if it's already crossed out.
      if (crossedAnswers.indexOf(unselectIndex) === -1 )
      {
        $("#unchecked_" + unselectIndex).show();
        $("#checked_" + unselectIndex).hide();
      }
    }

    return true;
  }

  function unclickItem(index)
  {
    var selectedItemIndex = selectedAnswers.indexOf(index);
    selectedAnswers.splice(selectedItemIndex, 1);

    // Checked->unchecked.
    $("#unchecked_" + index).show();
    $("#checked_" + index).hide();
  }

  $(function()
  {
    $('span.answerbutton').click(function() {
      choiceClicked(this);
    });

    $('#voteform img').on('dragstart', function(e) {
      // Prevent button images from being dragged, click the button instead.
      var button = $(this).parent().parent().parent();
      choiceClicked(button);
      e.preventDefault();
      e.stopPropagation();
    });

    enableButton(false);

    // A string of the last result.  Looks like "1" or "2,3".
    var lastAttemptString = #{@last_attempt.to_json};

    // Pre-select previously submitted response if available.
    if (lastAttemptString)
    {
      var previousResult = lastAttemptString.split(',');

      for (var i = 0; i < previousResult.length; i++)
      {
        clickItem(previousResult[i]);
      }
    }
  });

  function getResult()
  {
    var answer;
    var errorType = null;

    if (numAnswers > 1 && selectedAnswers.length !== numAnswers)
    {
      errorType = "toofew";
    }

    if (numAnswers == 1)
    {
      answer = lastSelectionIndex;
    }
    else
    {
      answer = selectedAnswers
    }

    var result;
    var submitted;

    if (appOptions.level.submittable || forceSubmittable)
    {
      result = true;
      submitted = true;
    }
    else
    {
      result = validateAnswers();
      submitted = false;
    }

    return {
      "response": answer,
      "result": result,
      "errorType": errorType,
      "submitted": submitted
    }
  }

  $('.submitButton').click(function() {
    // Don't show right/wrong answers for submittable.
    if (appOptions.level.submittable || forceSubmittable)
    {
      return;
    }

    // If the solution only takes one answer, and it's wrong, and it's not
    // already crossed out, then mark it as answered wrong.
    if (numAnswers == 1 &&
        crossedAnswers.indexOf(lastSelectionIndex) == -1 &&
        ! validateAnswers())
    {
      $("#checked_" + lastSelectionIndex).hide();
      $("#cross_" + lastSelectionIndex).show();
      crossedAnswers.unshift(lastSelectionIndex);
    }
  });

  $('.unsubmitButton').click(function() {

    var dialog = new Dialog({
      body:
        '<div class="modal-content no-modal-icon">' +
          '<p class="dialog-title">Unsubmit answer</p>' +
          '<p class="dialog-body">' +
          'This will unsubmit your last answer.' +
          '</p>' +
          '<button id="continue-button">Okay</button>' +
          '<button id="cancel-button">Cancel</button>' +
        '</div>'
    });

    var dialog_div = $(dialog.div);
    dialog.show();

    dialog_div.find('#continue-button').click(function () {
      $.post(window.appOptions.unsubmitUrl,
        {"_method": 'PUT', user_level: {submitted: false}},
        function(data)
        {
          // Just reload so that the progress in the header is shown correctly.
          location.reload();
        }
      );
    });

    dialog_div.find('#cancel-button').click(function () {
      dialog.hide();
    });
  });

  function validateAnswers()
  {
    if (selectedAnswers.length == numAnswers)
    {
      for (var i = 0; i < numAnswers; i++)
      {
        if (! answers[selectedAnswers[i]])
        {
          return false
        }
      }
      return true;
    }
  }
>>>>>>> 216389b4
<|MERGE_RESOLUTION|>--- conflicted
+++ resolved
@@ -91,7 +91,6 @@
 
 :javascript
 
-<<<<<<< HEAD
   window["multi_#{index}"] = new Multi(
     "multi_#{index}",
     #{@level.id},
@@ -99,259 +98,4 @@
     "#{data['type']}" == "multi2" ? 2 : 1,
     #{data['answers'].map {|answer| answer['correct']}},
     "#{last_attempt.to_json}"
-    );
-=======
-  // The index of the last selection.
-  var lastSelectionIndex = -1;
-
-  // How many answers should there be?
-  var numAnswers = "#{data['type']}" == 'multi2' ? 2 : 1;
-
-  // A boolean array of the answers.  true is correct.
-  var answers = #{data['answers'].map {|answer| answer['correct']}};
-
-  // Tracking which answers are currently selected.
-  var selectedAnswers = [];
-
-  // Tracking which answers have been crossed out.
-  var crossedAnswers = [];
-
-  var submitAllowed = true;
-
-  var forceSubmittable = window.location.search.indexOf("force_submittable") !== -1;
-
-  // Are we read-only?  This can be because we're a teacher OR because an answer
-  // has been previously submitted.
-  if (window.appOptions.readonlyWorkspace)
-  {
-    // hide the Submit buttons.
-    $('.submitButton').hide();
-
-    // grey out the marks
-    $('.item-mark').css('opacity', 0.5);
-
-    submitAllowed = false;
-
-    // Are we a student viewing their own previously-submitted work?
-    if (window.appOptions.submitted)
-    {
-      // show the Unsubmit button.
-      $('.unsubmitButton').show();
-    }
-  }
-
-  function enableButton(enable)
-  {
-    $('.submitButton').attr('disabled', !enable);
-  }
-
-  function choiceClicked(button)
-  {
-    if (!submitAllowed)
-    {
-      return;
-    }
-
-    var index = $(button).attr('index');
-    CDOSounds.play('click');
-
-    clickItem(index);
-  }
-
-  function clickItem(index)
-  {
-    // If this button is already crossed, do nothing more.
-    if (crossedAnswers.indexOf(index) !== -1)
-    {
-      return;
-    }
-
-    // If single answer, and this button is already selected, do nothing more.
-    if (numAnswers == 1 && $.inArray(index, selectedAnswers) !== -1)
-    {
-      return;
-    }
-
-    // If multiple answer, and this button is already selected, deselect it.
-    if (numAnswers > 1 && $.inArray(index, selectedAnswers) !== -1)
-    {
-      unclickItem(index);
-      return;
-    }
-
-    enableButton(true);
-
-    lastSelectionIndex = index;
-
-    // Unchecked->checked.
-    $("#unchecked_" + index).hide();
-    $("#checked_" + index).show();
-
-    // Add this answer to the list of selected answers.
-    selectedAnswers.unshift(index);
-
-    // Unselect previously selected answer if there are now too many selected.
-    if (selectedAnswers.length > numAnswers)
-    {
-      var unselectIndex = selectedAnswers.pop();
-
-      // Although don't uncheck it if it's already crossed out.
-      if (crossedAnswers.indexOf(unselectIndex) === -1 )
-      {
-        $("#unchecked_" + unselectIndex).show();
-        $("#checked_" + unselectIndex).hide();
-      }
-    }
-
-    return true;
-  }
-
-  function unclickItem(index)
-  {
-    var selectedItemIndex = selectedAnswers.indexOf(index);
-    selectedAnswers.splice(selectedItemIndex, 1);
-
-    // Checked->unchecked.
-    $("#unchecked_" + index).show();
-    $("#checked_" + index).hide();
-  }
-
-  $(function()
-  {
-    $('span.answerbutton').click(function() {
-      choiceClicked(this);
-    });
-
-    $('#voteform img').on('dragstart', function(e) {
-      // Prevent button images from being dragged, click the button instead.
-      var button = $(this).parent().parent().parent();
-      choiceClicked(button);
-      e.preventDefault();
-      e.stopPropagation();
-    });
-
-    enableButton(false);
-
-    // A string of the last result.  Looks like "1" or "2,3".
-    var lastAttemptString = #{@last_attempt.to_json};
-
-    // Pre-select previously submitted response if available.
-    if (lastAttemptString)
-    {
-      var previousResult = lastAttemptString.split(',');
-
-      for (var i = 0; i < previousResult.length; i++)
-      {
-        clickItem(previousResult[i]);
-      }
-    }
-  });
-
-  function getResult()
-  {
-    var answer;
-    var errorType = null;
-
-    if (numAnswers > 1 && selectedAnswers.length !== numAnswers)
-    {
-      errorType = "toofew";
-    }
-
-    if (numAnswers == 1)
-    {
-      answer = lastSelectionIndex;
-    }
-    else
-    {
-      answer = selectedAnswers
-    }
-
-    var result;
-    var submitted;
-
-    if (appOptions.level.submittable || forceSubmittable)
-    {
-      result = true;
-      submitted = true;
-    }
-    else
-    {
-      result = validateAnswers();
-      submitted = false;
-    }
-
-    return {
-      "response": answer,
-      "result": result,
-      "errorType": errorType,
-      "submitted": submitted
-    }
-  }
-
-  $('.submitButton').click(function() {
-    // Don't show right/wrong answers for submittable.
-    if (appOptions.level.submittable || forceSubmittable)
-    {
-      return;
-    }
-
-    // If the solution only takes one answer, and it's wrong, and it's not
-    // already crossed out, then mark it as answered wrong.
-    if (numAnswers == 1 &&
-        crossedAnswers.indexOf(lastSelectionIndex) == -1 &&
-        ! validateAnswers())
-    {
-      $("#checked_" + lastSelectionIndex).hide();
-      $("#cross_" + lastSelectionIndex).show();
-      crossedAnswers.unshift(lastSelectionIndex);
-    }
-  });
-
-  $('.unsubmitButton').click(function() {
-
-    var dialog = new Dialog({
-      body:
-        '<div class="modal-content no-modal-icon">' +
-          '<p class="dialog-title">Unsubmit answer</p>' +
-          '<p class="dialog-body">' +
-          'This will unsubmit your last answer.' +
-          '</p>' +
-          '<button id="continue-button">Okay</button>' +
-          '<button id="cancel-button">Cancel</button>' +
-        '</div>'
-    });
-
-    var dialog_div = $(dialog.div);
-    dialog.show();
-
-    dialog_div.find('#continue-button').click(function () {
-      $.post(window.appOptions.unsubmitUrl,
-        {"_method": 'PUT', user_level: {submitted: false}},
-        function(data)
-        {
-          // Just reload so that the progress in the header is shown correctly.
-          location.reload();
-        }
-      );
-    });
-
-    dialog_div.find('#cancel-button').click(function () {
-      dialog.hide();
-    });
-  });
-
-  function validateAnswers()
-  {
-    if (selectedAnswers.length == numAnswers)
-    {
-      for (var i = 0; i < numAnswers; i++)
-      {
-        if (! answers[selectedAnswers[i]])
-        {
-          return false
-        }
-      }
-      return true;
-    }
-  }
->>>>>>> 216389b4
+    );