- level ||= @level
- last_attempt = @last_attempt unless local_assigns.has_key? :last_attempt
- in_level_group ||= false

- if in_level_group # The LevelGroup will collect results for each level.
  :javascript
    window.levelGroup.levels[#{level.id}] = {
      getCurrentAnswer: function () {
<<<<<<< HEAD
        var response = $('#level_#{index}').val();
=======
        var response = $('#level_#{level.id}').val();
>>>>>>> 3b13e189
        return { response: response, valid: response.length > 1 };
      }
    };

    $(document).ready(function() {
<<<<<<< HEAD
      $("textarea#level_#{index}.response").blur(function () {
=======
      $("textarea#level_#{level.id}.response").blur(function () {
>>>>>>> 3b13e189
        if (window.levelGroup && window.levelGroup.answerChangedFn) {
          window.levelGroup.answerChangedFn();
        }
      });
    });

- else # Otherwise we need to provide a `window.getResult` function.
  :javascript
    function getResult() {
      var forceSubmittable = window.location.search.indexOf("force_submittable") !== -1;

      return {
        response: $('.response').val(),
        submitted: appOptions.level.submittable || forceSubmittable,
        result: true
      };
    }

.free-response
  - if level.title.present? && !in_level_group
    %h2= level.title
  %div= render(inline: level.markdown_instructions, type: :md)

  - if level.allow_user_uploads
    %script{src: asset_path('js/fileupload/jquery.iframe-transport.js')}
    %script{src: asset_path('js/fileupload/jquery.fileupload.js')}
    %p#free-response-upload
    :javascript
      dashboard.project.getCurrentId = function () {
        return appOptions.channel;
      };
      ReactDOM.render(React.createElement(dashboard.Attachments, {}), document.querySelector('#free-response-upload'));

  - height = level.height || '80'
  %textarea.response{id: "level_#{level.id}", placeholder: level.placeholder || 'Enter your answer here', style: "width: 700px; height: #{height}px;", readonly: @view_options.readonly_workspace}= last_attempt

  -# Don't render the dialog partial if we're inside a LevelGroup.
  = render partial: 'levels/dialog', locals: {app: 'free_response', data: level.properties} unless in_level_group
  = render partial: 'levels/teacher_markdown', locals: {data: {'teacher_markdown' => level.solution}}<|MERGE_RESOLUTION|>--- conflicted
+++ resolved
@@ -6,21 +6,13 @@
   :javascript
     window.levelGroup.levels[#{level.id}] = {
       getCurrentAnswer: function () {
-<<<<<<< HEAD
-        var response = $('#level_#{index}').val();
-=======
         var response = $('#level_#{level.id}').val();
->>>>>>> 3b13e189
         return { response: response, valid: response.length > 1 };
       }
     };
 
     $(document).ready(function() {
-<<<<<<< HEAD
-      $("textarea#level_#{index}.response").blur(function () {
-=======
       $("textarea#level_#{level.id}.response").blur(function () {
->>>>>>> 3b13e189
         if (window.levelGroup && window.levelGroup.answerChangedFn) {
           window.levelGroup.answerChangedFn();
         }
