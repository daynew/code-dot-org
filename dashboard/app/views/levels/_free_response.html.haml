- level ||= @level
- last_attempt = @last_attempt unless local_assigns.has_key? :last_attempt
- index ||= nil

- if index # If an index was provided we're inside a LevelGroup.
  :javascript
    window.levelGroup.levels[#{level.id}] = {
      getCurrentAnswer: function () {
<<<<<<< HEAD
        var response = $('#level_#{index}').val(),;
        return { response: response, valid: response.length > 1 };
      },
      getLevelId: function () {
        return #{level.id};
=======
        return $('#level_#{index}').val();
>>>>>>> 5fa2e20a
      }
    };
- else # Otherwise we need to provide a `window.getResult` function.
  :javascript
    function getResult() {
      return {
        response: $('.response').val(),
        result: true
      };
    }

.free-response
  - if level.title.present? && !index
    %h2= level.title
  %div= render(inline: level.markdown_instructions, type: :md)

  - height = level.height || '80'
  %textarea.response{id: "level_#{index}", placeholder: level.placeholder || 'Enter your answer here', style: "width: 700px; height: #{height}px;", readonly: @view_options.readonly_workspace}= last_attempt

  -# Don't render the dialog partial if we're inside a LevelGroup.
  = render partial: 'levels/dialog', locals: {app: 'free_response', data: level.properties} unless index
  = render partial: 'levels/teacher_markdown', locals: {data: {'teacher_markdown' => level.solution}}<|MERGE_RESOLUTION|>--- conflicted
+++ resolved
@@ -6,15 +6,8 @@
   :javascript
     window.levelGroup.levels[#{level.id}] = {
       getCurrentAnswer: function () {
-<<<<<<< HEAD
-        var response = $('#level_#{index}').val(),;
+        var response = $('#level_#{index}').val();
         return { response: response, valid: response.length > 1 };
-      },
-      getLevelId: function () {
-        return #{level.id};
-=======
-        return $('#level_#{index}').val();
->>>>>>> 5fa2e20a
       }
     };
 - else # Otherwise we need to provide a `window.getResult` function.
