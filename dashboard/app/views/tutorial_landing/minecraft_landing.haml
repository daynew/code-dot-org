:css
  .white-text {
    color: white;
  }

%h1 Minecraft Hour of Code Tutorials
%p Many languages | Modern browsers and tablets | Grades 2+
%div{style: "clear:both"}
.mc-container
  .mc-tutorials
    .tutorial-box{style: "margin-right: 14px;"}
      .img-container
        %img.mc-img{:src => 'assets/tutorial-landing/mc_landing_2016.jpg'}
      .mc-tutorial-info
        %h1.new-mc New!
        %h2.mc-h1-second-box Minecraft Designer
        %p.mc-tutorial-description Program animals and enemies in your own version of Minecraft.
        %a{:href => CDO.studio_url('/s/mc/reset'), :target=>'_self'}
          %button.primary Try 2016 now
    .tutorial-box
      .img-container
        %img.mc-img{:src => 'assets/tutorial-landing/mc_landing_2015.jpg'}
      .mc-tutorial-info
        %h2.mc-h1-second-box Minecraft Adventurer
        %p.mc-tutorial-description Use code to take Alex or Steve on an adventure.
        %a{:href => CDO.studio_url('/s/mc/reset'), :target=>'_self'}
<<<<<<< HEAD
          %button.primary Try 2015 now
=======
          %button.primary Try now

>>>>>>> 5c301106
.clear
%br
%h2.mc-header2
  Don't have Internet?
  %a{href: CDO.studio_url("/download/mc")} Download the offline version.
%br

%div{style: 'width: 45%; height: 200px; background-color: #0094ca; color: white; float: left; padding: 0 20px;'}
  %h2.white-text Microsoft Store Hour of Code Camps
  Sign up for free Hour of Code camps at the Microsoft Store and learn how to combine your creativity with coding.
  %br
  %br
  %a{href: 'https://www.microsoft.com/youthsparkprograms'}
    %button.primary{style: 'background-color: #59b9dc; border-color: white;'}
      Sign up

%div{style: 'width: 45%; height: 200px; background-color: #b9bf15; color: white; float: right; padding: 0 20px;'}
  %h2.white-text Host an Hour of Code Minecraft Event
  Anyone, anywhere can host their own Hour of Code Minecraft event. Download everything you need right here!
  %br
  %br
  %a{href: 'https://docs.com/hourofcode2016'}
    %button.primary{style: 'background-color: #d1d567; border-color: white;'}
      Download

.clear

%div{style: 'width: 45%; height: 230px; background-color: #7665a0; color: white; float: left; padding: 0 20px; margin-top: 20px;'}
  %h2.white-text Join Facilitator Training
  Join Microsoft and Minecraft for an Hour of Code Facilitator Training. Training will be held online from November 22 to 29, to be conducted in English only.
  %br
  %br
  %a{href: 'https://aka.ms/vir748pal-register', style: 'font-family: "Gotham 4r", sans-serif;'}
    %div{style: 'width: 25%; height: 50px; background-color: #a69bc1; color: white; float: left; padding: 10px; border: 1px solid white; border-radius: 5px;'}
      November 22
      %br
      7:00 - 8:00 AM Pacific
  %a{href: 'https://aka.ms/vir748pal2-register', style: 'font-family: "Gotham 4r", sans-serif;'}
    %div{style: 'width: 25%; height: 50px; background-color: #a69bc1; color: white; float: left; padding: 10px; border: 1px solid white; border-radius: 5px; margin-left: 10px;'}
      November 22
      %br
      5:00 - 6:00 PM Pacific
  %a{href: 'https://aka.ms/vir748pal3-register', style: 'font-family: "Gotham 4r", sans-serif;'}
    %div{style: 'width: 25%; height: 50px; background-color: #a69bc1; color: white; float: left; padding: 10px; border: 1px solid white; border-radius: 5px; margin-left: 10px;'}
      November 29
      %br
      3:00 - 4:00 PM Pacific

%div{style: 'width: 45%; height: 230px; background-color: #ffa400; color: white; float: right; padding: 0 20px; margin-top: 20px;'}
  %h2.white-text Explore Microsoft YouthSpark
  Whatever you’re passionate about, you can use computer science to imagine, create, and make a future that’s yours. Microsoft YouthSpark provides free tools and resources to pursue your passion.
  %br
  %br
  %a{href: 'https://www.microsoft.com/about/philanthropies/youthspark/youthsparkhub'}
    %button.primary{style: 'background-color: #ffc459; border-color: white;'}
      Explore

.clear<|MERGE_RESOLUTION|>--- conflicted
+++ resolved
@@ -24,12 +24,8 @@
         %h2.mc-h1-second-box Minecraft Adventurer
         %p.mc-tutorial-description Use code to take Alex or Steve on an adventure.
         %a{:href => CDO.studio_url('/s/mc/reset'), :target=>'_self'}
-<<<<<<< HEAD
           %button.primary Try 2015 now
-=======
-          %button.primary Try now
 
->>>>>>> 5c301106
 .clear
 %br
 %h2.mc-header2
