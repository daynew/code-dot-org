--- conflicted
+++ resolved
@@ -42,11 +42,7 @@
   =link_to url, {style:'text-decoration: none;'} do
 
     .imgspan
-<<<<<<< HEAD
-      = image_tag(image_url("logo_tall_#{id}.jpg"), height: '120', style: 'width: 100%; height: 120px;')
-=======
-      = image_tag(CDO.shared_image_url("courses/logo_tall_#{id}.jpg"), height: "120", style: "width: 100%; height: 120px")
->>>>>>> ce81b138
+      = image_tag(CDO.shared_image_url("courses/logo_tall_#{id}.jpg"), height: '120', style: 'width: 100%; height: 120px')
 
     .clear
 
