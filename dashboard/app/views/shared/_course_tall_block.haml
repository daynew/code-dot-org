--- conflicted
+++ resolved
@@ -41,17 +41,11 @@
 - else
   - block_class = 'courseblock-tall'
 
-<<<<<<< HEAD
 - if ! (current_user && showState)
   - block_class << ' miniblock-noaction'
 
-.span3.miniblock{class: block_class, style: 'overflow: hidden; position: relative;'}
-  =link_to url, {style:'text-decoration: none;'} do
-=======
 .courseblock-span3.courseblock-tall{class: block_class}
   =link_to url do
->>>>>>> 5fc92127
-
     .imgspan
       = image_tag(CDO.shared_image_url("courses/logo_tall_#{id}.jpg"), height: '120px')
     .clear
@@ -67,13 +61,7 @@
           %h3
             = title
     .clear
-<<<<<<< HEAD
-
-    .smalltext.greytext.descriptiontext{style: 'padding-left: 10px; padding-right: 10px; padding-top: 0px;'}= body
-
-=======
     .smalltext= body
->>>>>>> 5fc92127
     - if audience
       .clear
       .bottombar.smalltext.whitetext.audience= audience
