- @page_title = t('project.project_gallery')
- is_public = local_assigns[:is_public]

= render partial: 'shared/angular'

%script{src: asset_path('angularProjects.js'), data: {under13: current_user.under_13?.to_json} }
%script{src: asset_path("js/#{js_locale}/common_locale.js")}
%script{src: minifiable_asset_path('js/projects/index.js')}

.projects-page
  .row
    #projects-header
    #angular-my-projects-wrapper{'style' => ('display: none;' if is_public)}
      %div{'ng-app' => 'projectsApp', 'ng-view' => ''}
    #public-gallery-wrapper{'style' => ('display: none;' unless is_public)}
      #public-gallery
<<<<<<< HEAD
    #projects-widget
    #publish-confirm

= render partial: 'projects/admin'
=======
    #publish-confirm
>>>>>>> e7a76e5e
<|MERGE_RESOLUTION|>--- conflicted
+++ resolved
@@ -14,11 +14,5 @@
       %div{'ng-app' => 'projectsApp', 'ng-view' => ''}
     #public-gallery-wrapper{'style' => ('display: none;' unless is_public)}
       #public-gallery
-<<<<<<< HEAD
     #projects-widget
-    #publish-confirm
-
-= render partial: 'projects/admin'
-=======
-    #publish-confirm
->>>>>>> e7a76e5e
+    #publish-confirm