--- conflicted
+++ resolved
@@ -1,5 +1,6 @@
 - script = local_assigns[:script] || Script.twenty_hour_script
 - script_level = local_assigns[:script_level]
+- level = local_assigns[:level]
 - full_width = local_assigns[:full_width]
 
 - if browser.cdo_unsupported?
@@ -7,29 +8,19 @@
 - elsif browser.cdo_partially_supported?
   = render partial: 'layouts/partially_supported_browser'
 
-<<<<<<< HEAD
-.header-wrapper.hide_on_mobile{class: ('feedback-bug-links' if script_level && script.show_report_bug_link?)}
-  - if script_level && script.show_report_bug_link?
-    #betainfo
-      - if script.feedback_url
-        = link_to t('landing.feedback'), script.feedback_url
-        |
-      = link_to t('landing.report_bug'), script_level.report_bug_url(request), target: '_blank'
-=======
-- show_bug_links = (@script_level && @script.show_report_bug_link?) || (@level && @level.try(:is_project_level))
+- show_bug_links = (script_level && script.show_report_bug_link?) || (level && level.try(:is_project_level))
 
 .header-wrapper.hide_on_mobile{class: ('feedback-bug-links' if show_bug_links)}
   - if show_bug_links
-    - report_url = @script_level ? @script_level.report_bug_url(request) : @level.report_bug_url(request)
+    - report_url = script_level ? script_level.report_bug_url(request) : level.report_bug_url(request)
     #betainfo
-      - if @script_level && @script.show_report_bug_link? && @script.feedback_url
-        = link_to t('landing.feedback'), @script.feedback_url, target: '_blank'
+      - if script_level && script.show_report_bug_link? && script.feedback_url
+        = link_to t('landing.feedback'), script.feedback_url, target: '_blank'
         |
-      - elsif @level && @level.try(:is_project_level) && @level.game == Game.applab
+      - elsif level && level.try(:is_project_level) && level.game == Game.applab
         = link_to t('landing.feedback'), 'https://www.surveymonkey.com/r/csp-applab', target: '_blank'
         |
       = link_to t('landing.report_bug'), report_url, target: '_blank'
->>>>>>> 37dd90ce
 
   .navbar-static-top.header{class: 'hide_on_mobile'}
     .container{style: (full_width ? 'width: 880px;' : '')}
