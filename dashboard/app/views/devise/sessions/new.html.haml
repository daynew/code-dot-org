--- conflicted
+++ resolved
@@ -42,21 +42,14 @@
 %h3= t('signin.try_heading')
 
 .row
-<<<<<<< HEAD
-  .span12
-    %h3= t('signin.try_heading')
-.row
-  - if DCDO.get('hoc_launch', nil) == 'mc'
+  - hoc_launch = DCDO.get('hoc_launch', CDO.default_hoc_launch)
+  - if hoc_launch == 'mc'
     - course_blocks = [Script::MINECRAFT_AQUATIC_NAME, Script::STARWARS_NAME, Script::FROZEN_NAME, Script::HOC_NAME]
-  - elsif DCDO.get('hoc_launch', nil) == 'dance'
+  - elsif hoc_launch == 'dance'
     - if @is_english
       - course_blocks = [Script::DANCE_PARTY_NAME, Script::MINECRAFT_AQUATIC_NAME, Script::APPLAB_INTRO, Script::FLAPPY_NAME]
     - else
       - course_blocks = [Script::DANCE_PARTY_NAME, Script::MINECRAFT_AQUATIC_NAME, Script::FROZEN_NAME, Script::HOC_NAME]
-=======
-  - if ['mc', 'dance'].include? DCDO.get('hoc_launch', CDO.default_hoc_launch)
-    = render partial: 'shared/course_tall_block', locals: { id: Script::MINECRAFT_AQUATIC_NAME, showState: false }
->>>>>>> d44c8176
   - else
     - course_blocks = [Script::MINECRAFT_HERO_NAME, Script::STARWARS_NAME, Script::FROZEN_NAME, Script::HOC_NAME]
 
