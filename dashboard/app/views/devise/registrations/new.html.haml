--- conflicted
+++ resolved
@@ -61,23 +61,9 @@
           = f.text_field :name, class: 'input-xlarge fieldblock', autofocus: true, maxlength: 255
           .error_in_field
 
-<<<<<<< HEAD
-        #schoolname-block.itemblock{style: "display: none"}
-          .labelblock= t('signup_form.school_name')
-          = f.text_field :school, class: 'input-xlarge fieldblock', maxlength: 255
-          .error_in_field
-
-        #schooladdress-block.itemblock{style: "display: none"}
-          .labelblock= t('signup_form.school_address')
-          = f.text_area :full_address, class: 'input-xxlarge fieldblock', placeholder: t('signup_form.address_placeholder'), rows: 4, maxlength: 1024
-          .error_in_field
-
         #schooldropdown-block.itemblock
 
         #schooldropdown-block-old.itemblock{style: "display: none;"}
-=======
-        #schooldropdown-block.itemblock{style: "display: none;"}
->>>>>>> c7d30c1a
           = render partial: 'shared/school_info_registration', locals: {form_name: "user[school_info_attributes]", existing_school_info: nil, suppress_scrolling: true}
 
         #age-block.itemblock
