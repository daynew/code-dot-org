--- conflicted
+++ resolved
@@ -92,13 +92,8 @@
       = t('user.delete_text_teacher_note')
     - data_hash = { confirm: t('user.delete_confirm') }
     = button_to t('user.delete'), registration_path(resource_name), data: data_hash, method: :delete, class: 'btn btn-danger'
-<<<<<<< HEAD
 - if current_user.can_create_personal_login?
-  %h3= t('user.create_personal_login')
-=======
-- if current_user.can_create_personal_login? && show_take_your_account_with_you
   %h2= t('user.create_personal_login')
->>>>>>> 98792824
   %p= no_email ? t('user.create_personal_login_under_13_info') : t('user.create_personal_login_info')
   = form_for(current_user, url: '/users/upgrade', html: {id: 'edit_user_create_personal_account'}, namespace: 'create_personal') do |form|
     = form.hidden_field :hashed_email
