- SignUpTracking.log_load_finish_sign_up session, (@user.provider || 'email')
- require 'geocoder'
- require 'country_codes'
- location = Geocoder.search(request.ip).try(:first)
- us_ip = location.nil? || ['US', 'RD'].include?(location.country_code.to_s.upcase)

- @page_title = t('activerecord.attributes.user.finish_sign_up_header')

#signup
  %h1= @page_title

  = form_for(@user, url: registration_path(@user), html: {class: "finish-signup"}) do |f|
    %p
      - if @user.provider.present?
        - provider = t("auth.#{@user.provider}")
        != t('activerecord.attributes.user.finish_sign_up_subheader_provider_markdown', provider: provider, email: @user.email, markdown: true)
      - else
        != t('activerecord.attributes.user.finish_sign_up_subheader', email: @user.email, markdown: true)
      %span= link_to 'Cancel', users_cancel_path

    = f.hidden_field :locale, value: locale
    = f.hidden_field :email
    = f.hidden_field :encrypted_password

    .field-row
      .field
        = f.label :user_type, t('signup_form.user_type_label')
        = f.select :user_type, user_type_options, {include_blank: true}, {disabled: @user.should_disable_user_type?}
      - if @user.errors[:user_type].present?
        %span.error.padded= t('activerecord.errors.messages.blank')

    .field-row
      .field
        #teacher-name-label{style: "display: none;"}
          = f.label :name, t('activerecord.attributes.user.name').html_safe
        #student-name-label{style: "display: none;"}
          = f.label :name, t('activerecord.attributes.user.name_example').html_safe
        = f.text_field :name, maxlength: 255
      - if @user.errors[:name].present?
        %span.error.padded= @user.errors[:name].join(', ')

    .field-row#age-dropdown{style: "display: none;"}
      .field
        = f.label :age
        = f.select :age, age_options, include_blank: true
      - if @user.errors[:age].present?
        %span.error.padded= @user.errors[:age].join(', ')

    .field-row#gender-dropdown{style: "display: none;"}
      .field
        = f.label :gender, t('signup_form.gender')
        = f.select :gender, gender_options
      - if @user.errors[:gender].present?
        %span.error.padded= @user.errors[:gender].join(', ')

    .field
      -# Mount point for React SchoolInfoInputs component.
      #school-info-inputs{style: "display: none;"}
        = f.fields_for :school_info_attributes do |ff|
          = ff.hidden_field :school_id
          = ff.hidden_field :school_name
          = ff.hidden_field :school_state
          = ff.hidden_field :school_zip
          = ff.hidden_field :country
          = ff.hidden_field :full_address

    .checkbox
      = f.label :terms_of_service_version do
<<<<<<< HEAD
        = f.check_box :terms_of_service_version, {}, User::TERMS_OF_SERVICE_VERSIONS.last
        != t('terms_interstitial.accept_label_markdown', tos_url: CDO.code_org_url('/tos', 'https:'), privacy_url: CDO.code_org_url('/privacy', 'https:'), markdown: true)
=======
        = f.check_box :terms_of_service_version, {style: "margin-right: 1em"}, User::TERMS_OF_SERVICE_VERSIONS.last
        = t('terms_interstitial.accept_label', tos_url: CDO.code_org_url('/tos'), privacy_url: CDO.code_org_url('/privacy')).html_safe
>>>>>>> 740760c5
        %span#student-consent{style: "display: none;"}
          = t('signup_form.student_consent')
        - if @user.errors[:terms_of_service_version].present?
          %span.error= t('signup_form.accept_terms')

    -# If GDPR applies, show an additional checkbox.
    - if request.gdpr? || request.params['force_in_eu']
      = f.hidden_field :data_transfer_agreement_required, value: "1"
      .checkbox
        = f.label :data_transfer_agreement_accepted do
          = f.check_box :data_transfer_agreement_accepted
          = t('signup_form.agree_us_website')
          = t('signup_form.my_data_to_us')
          - if @user.errors[:data_transfer_agreement_accepted].present?
            %span.error= t('signup_form.accept_terms')

    #email-preference-radio.field{style: "display: none;"}
      %span
        = t('signup_form.email_preference_question')
        = link_to t('signup_form.email_preference_privacy'), CDO.code_org_url('/privacy'), target: '_blank'
        - if @user.errors[:email_preference_opt_in].present?
          %span.error= t('signup_form.email_preference_required')
      %span
        .radio
          = f.radio_button :email_preference_opt_in, 'yes'
          = f.label :email_preference_opt_in, t('signup_form.email_preference_yes'), value: 'yes'
        .radio
          = f.radio_button :email_preference_opt_in, 'no'
          = f.label :email_preference_opt_in, t('signup_form.email_preference_no'), value: 'no'

    %button.submit= t('signup_form.go_to_account')

:ruby
  script_data = {
    signup: {
      usIp: us_ip,
      signUpUID: "#{session[:sign_up_uid]}",
      provider: @user.provider
    }.to_json
  }
%script{src: webpack_asset_path('js/devise/registrations/_finish_sign_up.js'), data: script_data}<|MERGE_RESOLUTION|>--- conflicted
+++ resolved
@@ -66,13 +66,8 @@
 
     .checkbox
       = f.label :terms_of_service_version do
-<<<<<<< HEAD
         = f.check_box :terms_of_service_version, {}, User::TERMS_OF_SERVICE_VERSIONS.last
         != t('terms_interstitial.accept_label_markdown', tos_url: CDO.code_org_url('/tos', 'https:'), privacy_url: CDO.code_org_url('/privacy', 'https:'), markdown: true)
-=======
-        = f.check_box :terms_of_service_version, {style: "margin-right: 1em"}, User::TERMS_OF_SERVICE_VERSIONS.last
-        = t('terms_interstitial.accept_label', tos_url: CDO.code_org_url('/tos'), privacy_url: CDO.code_org_url('/privacy')).html_safe
->>>>>>> 740760c5
         %span#student-consent{style: "display: none;"}
           = t('signup_form.student_consent')
         - if @user.errors[:terms_of_service_version].present?
