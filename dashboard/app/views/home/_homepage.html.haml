--- conflicted
+++ resolved
@@ -12,11 +12,7 @@
 - if current_user
   - homepage_data[:providers] = current_user.providers
   - if current_user.teacher?
-<<<<<<< HEAD
-    - homepage_data[:hocLaunch] = DCDO.get('hoc_mode', nil) == 'actual-hoc' ? 'actual-hoc' : DCDO.get('hoc_launch', nil)
-=======
-    - homepage_data[:hocLaunch] = DCDO.get('hoc_launch', CDO.default_hoc_launch)
->>>>>>> 40c5ac0b
+    - homepage_data[:hocLaunch] = DCDO.get('hoc_mode', CDO.default_hoc_mode) == 'actual-hoc' ? 'actual-hoc' : DCDO.get('hoc_launch', CDO.default_hoc_launch)
     - homepage_data[:isTeacher] = true
     - homepage_data[:joined_sections] = @student_sections
     - homepage_data[:announcement] = DCDO.get('announcement_override', nil)
