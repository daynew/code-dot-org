--- conflicted
+++ resolved
@@ -1659,11 +1659,7 @@
         border: 1px solid $school-info-border-color;
       }
     }
-<<<<<<< HEAD
-    #terms-of-service {
-=======
     .checkbox {
->>>>>>> c1fad5df
       display: flex;
       padding-top: 20px;
       padding-bottom: 20px;
