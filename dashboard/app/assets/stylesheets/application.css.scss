/*
 * This is a manifest file that'll be compiled into application.css, which will include all the files
 * listed below.
 *
 * Any CSS and SCSS file within this directory, lib/assets/stylesheets, vendor/assets/stylesheets,
 * or vendor/assets/stylesheets of plugins, if any, can be referenced here using a relative path.
 *
 * You're free to add application-wide styles to this file and they'll appear at the top of the
 * compiled file, but it's generally better to create a new file per style scope.
 *
 * Gem assets
 *= require jquery-ui
 *
 * Vendor assets
 *= require add2home
 *= require gotham-font
 *= require jquery.qtip.min
 *
 * Application assets
 *= require_self
 *= require_directory .
 *
 * Shared
 *= require user-menu
 *= require user-progress
 *= require user-hero
 *= require buttons
 *= require course-blocks
 *= require details-polyfill
 *= require warning-banner
 *
 *= require selectize
 *= require selectize.default
 */

@import "color";
@import "font";
@import "mixins";

$baseFontFamily: $gotham-regular;
$headingsFontWeight: normal;
$btnPrimaryBackground: $orange;
$btnPrimaryBackgroundHighlight: $orange;

@import "bootstrap";
// Font-awesome 4.6.3
@import "font-awesome";

p,pre,span {
  @include selectable;
}

body {
  @include unselectable;
  -webkit-tap-highlight-color: rgba(0, 0, 0, 0);
  padding: 0px;
  font-style: normal;
}

body.pin_bottom {
  position: fixed;
  top: 0;
  bottom: 0;
  right: 0;
  left: 0;
}

h1 {
  font-family: $gotham-extra-bold;
  font-weight: normal;
  font-size: 32px;
  color: $purple;
}

h2 {
  font-family: $gotham-bold;
  font-weight: normal;
  font-size: 22px;
  line-height: 30px;
  color: $teal;
}

hr {
  border-color: $teal;
  border-bottom: none;
}

th {
  background-color: $charcoal;
  color: white;
  border: 1px solid white;
  text-align: left;
  font-size: 120%;
  font-family: $gotham-bold;
  font-weight: normal;
  padding: 5px;
}

strong {
  font-family: $gotham-extra-bold;
  font-weight: normal;
}

em {
  font-family: $gotham-italics;
  font-style: normal;
}

strong em,
em strong {
  font-family: $gotham-extra-bold-italics;
}

a.video_link {
  /* IE9 CSS hack */
  max-width: 100%\9;
}

img.video_thumbnail {
  width: 183px;
}

.center {
  margin-left: auto;
  margin-right: auto;
}

.clear {
  clear: both;
}

.navbar {
  margin-bottom: 30px;
}

.trophy_gold {
  background-color: gold;
}

.trophy_silver {
  background-color: silver;
}

.trophy_bronze {
  background-color: darkgoldenrod;
}

.report_cell {
  text-align: center;
  color: white;
  border: 1px solid black;
}

.report_row {
  height: 26px;
  border-top: 1px solid black;
}

.report_key {
  height: 16px;
  border-radius: 5px;
  display: block;
  float: left;
  clear: left;
  width: 23px;
  border: 1px solid lightgray;
  margin: 5px;
  vertical-align: middle;
}

.report_key_cell {
  padding: 3px;
  visibility: middle;
}

.report_tall_row {
  height: 35px;
}

.header-wrapper {
  padding-top: 15px;
  min-height: 70px;
  position: relative;

  #progresswarning {
    position: absolute;
    font-size: 10px;
    top: -1px;
    left: 97px;

    .learnmore {
      font-family: 'Gotham 7r', sans-serif;
      font-weight: normal;
    }
  }
}

.header {
  padding-top: 0;
  padding-bottom: 0;
  height: 44px;
  background-color: $bkgnd_color;
  color: $header_text;
  a:link {
    color: $header_text;
  }
  a:visited {
    color: $header_text;
  }

  .small_font_on_tablet {
    @media screen and (max-width: 1024px) {
      font-size: 13px;
    }
  }
}

.header.hide_on_mobile,
.header-wrapper.hide_on_mobile {
  @media screen and (max-device-width: 500px) {
    display: none;
  }
}

.sign_in.show_only_on_mobile {
  float: right;
  margin-bottom: 10px;

  @media screen and (min-device-width: 501px) {
    display: none;
  }
}

.header_status_bar {
  background-color: $dark_color;
  border-radius: 5px;
  min-width: 20px;
  padding: 3px;
  font-size: 16px;
  display: inline-block;
}

a.header_status_bar:hover {
  background-color: $orange;
}

.header_text {
  font-size: 16px;
  display: inline-block;
}

#betainfo {
  position: absolute;
  font-size: 10px;
  top: -1px;
  right: 33px;
}

.main {
  padding: 10px;
  a:link {
    font-family: $gotham-extra-bold;
    font-weight: normal;
    color: $dark_color;
  }
  a:visited {
    font-family: $gotham-extra-bold;
    font-weight: normal;
    color: $dark_color;
  }
  a:hover {
    font-family: $gotham-extra-bold;
    font-weight: normal;
    color: $dark_color;
    background-color: transparent;
    text-decoration: underline;
  }
  a:active {
    font-family: $gotham-extra-bold;
    font-weight: normal;
    color: $dark_color;
    background-color: transparent;
  }
  a.fa:link, a.fa:visited, a.fa:hover, a.fa:active {
    font-family: FontAwesome;
  }
}

/* This styling helps to push the footer to the bottom of a page. */
$footer_height: 165px;
$footer_padding-top: 20px;
$footer_padding-bottom: 20px;
$footer_fullheight: $footer_height + $footer_padding-top + $footer_padding-bottom;
html, body {
  height: 100%;
}
.wrapper {
  min-height: 100%;
  margin-bottom: -$footer_fullheight;     /* This is the same as the height of .push. */
  .legacy-share-view & {
    position: relative;
  }
}
.push {
  height: $footer_fullheight;             /* This is the same as the height of .footer once its padding is included. */
}
.legacy-share-view .push {
  display: none;
}

.footer {
  height: $footer_height;                 /* A height is required to push this footer to the bottom of the page. */
  padding-top: $footer_padding-top;
  padding-bottom: $footer_padding-bottom;
  font-size: 14px;
  background-color: $dark_color;
  color: $header_text;
  a:link {
    font-family: $gotham-regular;
    font-weight: normal;
    color: white;
  }
  a:visited {
    font-family: $gotham-regular;
    font-weight: normal;
    color: white;
  }
  a:hover {
    font-family: $gotham-regular;
    font-weight: normal;
    color: white;
    background-color: transparent;
    text-decoration: underline;
  }
  a:active {
    font-family: $gotham-regular;
    font-weight: normal;
    color: white;
    background-color: transparent;
  }
  select {
    width: auto;
    font-size: 11px;
    height: 18px;
    margin-bottom: 4px;
    }
  .fineprint {
    a:link {
      font-family: $gotham-bold;
      font-weight: normal;
    }
    a:visited {
      font-family: $gotham-bold;
      font-weight: normal;
    }
    a:hover {
      font-family: $gotham-bold;
      font-weight: normal;
    }
    a:active {
      font-family: $gotham-bold;
      font-weight: normal;
    }
  }
  .dim {
    display: inline-block;
    opacity: 0.5;
  }
}

/* Styling that keeps the small footer consistent with other page elements */
$codeApp-left-margin: 25px;
$small-footer-horizontal-margin: 15px;
$small-footer-standard-width: 400px;

/* Shared styles so flyout looks like footer */
.small-footer-base, #copyright-flyout, #more-menu {
  background-color: #ddd; /* Matches blockly flyout */
  color: $light_gray;
  font-size: 14px;
  a {
    font-family: $gotham-bold;
    font-weight: normal;
    &:link {
      color: $light_gray;
      text-decoration: none;
    }
    &:visited {
      color: $light_gray;
      text-decoration: none;
    }
    &:hover {
      color: $dark_charcoal;
      background-color: transparent;
      text-decoration: underline;
    }
    &:active {
      color: $light_gray;
      background-color: transparent;
      text-decoration: none;
    }
  }

  .dark & {
    background-color: $dark-charcoal;
    a {
      &:hover {
        color: $lightest_gray;
      }
    }
  }
}

.small-footer-base {
  position: absolute;
  bottom: 0;
  width: $small-footer-standard-width;
  overflow: hidden;
  padding-left: $codeApp-left-margin;

  /*
   * Used in @cdo/apps/src/StudioApp.js to resize #belowVisualization to
   * fit between the visualization above and the .small-footer
   */
  margin-top: 5px;

  form {
    float: left;
    margin-right: $small-footer-horizontal-margin;
  }

  select {
    width: 80px;
    font-size: 11px;
    height: 18px;
    margin-bottom: 0;
  }

  small {
    display: block;
    float: right;
    margin-right: $small-footer-horizontal-margin;
    padding-top: 3px;
    white-space: nowrap;
  }
}

#more-menu {
  display: none;
  position: absolute;
  bottom: 0;
  left: 0;
  /* Prevent default unordered-list style */
  list-style-type: none;
  margin: 0;
  padding: 0;

  & > li > a {
    display: block;
    padding: 3px $small-footer-horizontal-margin 3px $codeApp-left-margin;
    border-bottom: solid thin $lightest_gray;

    &:hover {
      background-color: $dark_charcoal;
      color: $lightest_gray;
      text-decoration: none;
    }
  }

  .dark & {
    & > li > a {
      &:hover {
        background-color: $lightest_gray;
        color: $dark_charcoal;
      }
    }
  }
}

/* All three major components of .small-footer are stacked:
   Need to have this reasonably, high since some of our elements (such as
   applab editor) have higher values
*/
#more-menu {
  z-index: 998;
}
#copyright-flyout {
  z-index: 999;
}
.small-footer-base {
  z-index: 1000;
}

#locale {
  font-family: sans-serif;
  height: 24px;
}

.header_separator {
  padding-left: 2px;
  margin-bottom: -18px;
  margin-top: -8px;
  margin-right: 2px;
  height: 42px;
  border-right: 1px solid $inset_color;
  border-right-style: inset;
  display: inline-block;
}

.user_options, .project_more_popup {
  display: none;
  background-color: white;
  a:link {
    color: black;
  }
  a:visited {
    color: black;
  }
  a:hover {
    color: white;
    background-color: $dark_color;
    text-decoration: none;
  }
  a:active {
    color: white;
    background-color: $dark_color;
  }
  border: 1px solid black;
  z-index: 100001;
  text-align: left;
  white-space: nowrap;
  color: black;
  position: absolute;
  right: 0;
  padding: 10px;
  left: auto;
  bottom: auto;
}

.user_options a {
  color: black;
}

.user_options .pairing_summary {
  font-size: 0.8em;
  line-height: 1.6em;
}

.full_container {
  padding: 0px 25px 25px 25px;
}
body.embedded_iframe {
  .full_container {
    padding-left: 0px;
  }
}



$default-modal-width: 640px;

.modal {
<<<<<<< HEAD
  a:hover:not(.btn) {color:$red; background-color: white; }
=======
  a:hover {
    color: $red;
    background-color: white;
  }
>>>>>>> 9c118e9a

  &#block-documentation-lightbox {
    width: 80% !important;
    left: 0;
    right: 0;
    margin: 0 auto;
  }

  .markdown {
    .modal-image {
      margin-top: -100px;
      float: left;
      position: relative;
    }
  }
}

.auto-resize-scrollable {
  &.modal {
    position: absolute;
    top: 50px; // top of the dialog

    width: $default-modal-width;
    margin-left: -($default-modal-width / 2);

    // margin-bottom is reused in JavaScript to determine
    // how close to get to the bottom of the viewport.
    margin-bottom: 25px;

    z-index: 1050;
  }
}

.modal-body {
  max-height: none;
}

.dash_modal {
  width: $default-modal-width;
  margin-left: -($default-modal-width / 2);
}

.dash_modal_body {
  padding-right: 25px;
}

.btn#dataConfirmOK:hover {
  color: white;
  background-color: $orange;
}

#video {
  padding: 0;
}

.video-player {
  width: 100%;
  height: 100%;
  margin: 0;
}

.fallback-video-player-failed {
  video, div {
    visibility: hidden;
  }
  p {
    font-size: 22px;
    line-height: 26px;
    padding: 5px;

    a {
      color: white;
    }
  }
}

.video-modal {
  z-index: 10000;

  .ui-tabs {
    height: 100%;
    width: 100%;
  }
}

.header_left {
  position: absolute;
  left: 25px;
  z-index: 2;
  .header_button, .header_input, .header_text {
    margin-left: 10px;
  }
}

.header_left, .header_right {
  margin-top: 5px;
}

.header_logo {
  float: left;
  z-index: 1;
  margin-top: -24px;
  padding-top: 14px;
  min-width: 0px;
  max-width: 55px;
  width: 55px;

  a:hover {
    background-color: transparent;
  }
}


.project_info {
  .header_text, .header_button {
    float: left;
  }
  .project_name_wrapper .header_text {
    float: left;
    clear: left;
  }
  // TODO: Remove when Game Lab is no longer in beta
  .beta-notice {
    float: left;
    margin-left: 10px;
    display: inline-block;
    padding: 7px 0;
    font-family: $gotham-extra-bold;
    font-size: 20px;
    line-height: 20px;
    color: #fff176;
  }
}

.project_name {
  max-width: 300px;
  text-overflow: ellipsis;
  white-space: nowrap;
  overflow: hidden;
  vertical-align: middle;
}

.project_updated_at {
  font-size: 10px;
}

.project_save[disabled] {
  background: $light_gray;
}

#project-share {

  .export-button {
    color: $dark_color;
    cursor: pointer;
    margin-top: 10px;
    display: block;
  }

  .social-buttons a {
    display: inline-block;
    background: $purple;
    color: white;
    border-radius: 5px;
    margin-right: 8px;
    font-size: larger;
    &:hover, & {
      text-decoration: none;
    }

    &:hover {
      box-shadow: 2px 2px 5px $light_gray;
    }

    i {
      border-radius: 5px;
      width: 45px;
      height: 45px;
      line-height: 45px;
      text-align: center;
      vertical-align: middle;
      font-size: 24pt;

      &.fa-facebook {
        background-color: #3b5998;
      }
      &.fa-twitter {
        background-color: #00aced;
      }
    }
    span {
      padding-right: 10px;
    }
  }
}

.header_middle {
  position: absolute;
  left: 0;
  right: 0;
  .header_button {
    margin-top: 3px;
  }
}

.header_level_container {
  display: inline-block;
}

.header_level {
  padding-top: 2px;
  padding-bottom: 0;
  text-align: center;
  font-size: 150%;
  cursor: default;
  white-space: nowrap;

  .progress_container {
    display: inline-block;
  }
}

.header_right {
  position: absolute;
  float: left;
  right: 25px;
}

.freeplay_links {
  display: inline-block;
  text-align: center;
}

.header_button {
  &.header_button_light {
    background-color: $lightish_teal;
  }
  display: inline-block;
  background-color: $orange;
  border-radius: 5px;
  padding: 7px 14px;
  font-size: 14px;
  line-height: 20px;
  box-sizing: border-box;
  cursor: pointer;
  a:hover {
    text-decoration: none;
    background-color: $orange;
  }
}

input.header_input {
  font-size: 14px;
  line-height: 20px;
  margin-bottom: 3px;
}

.header_user {
  text-align: right;
  margin-left: 5px;
}

.header_popup {
  display: none;
  position: absolute;
  // Set to exactly line up with the bottom of the header
  top: 44px;
  right: 0;
  left: 0;
  margin: 0 auto;
  // margin-bottom is reused in JavaScript to determine how close to get to the bottom of the viewport.
  margin-bottom: 20px;
  width: 635px;
  border: 8px solid $bkgnd_color;
  border-top: 5px;
  border-bottom: 5px;
  border-radius: 0 0 6px 6px;
  z-index: 1050;
  background-color: white;
  overflow: hidden;
}

.header_popup_scrollable {
  max-height: 560px;
  overflow-y: auto;
}

.header_popup_header {
  padding: 12px 15px;
  margin-bottom: 0;
  text-align: left;
  color: $header_text;
  background-color: $hdr_color;
  font-size: 22px;
  cursor: pointer;

  span {
    max-width: 200px;
    overflow: hidden;
    text-overflow: ellipsis;
  }
}

.header_popup_body {
  position: relative;
  padding: 0 2px;
  display: block;
  color: $charcoal;

  .loading {
    height: 400px;
    margin: 20px;
    background: image-url("spinner-big.gif") no-repeat center center;
  }
}

.header_popup_footer {
  height: 20px;
  padding: 7px 3px;
  margin-bottom: 0;
  text-align: right;
  color: $header_text;
  background-color: $bkgnd_color;
  cursor: pointer;
}

.header_popup_link {
  min-width: 40px;
  display: inline-block;
  text-align: center;
  vertical-align: middle;
  height: 26px;
  cursor: pointer;
}

.header_finished_link {
  display: inline-block;
  font-size: 16px;
}

.header_finished_link:hover {
  background-color: transparent;
  text-decoration: underline;
}

.header_popup_link:hover {
  background-color: transparent;
  text-decoration: none;
}

.header_popup_link_glyph {
  font-size: 22px;
  color: $orange;
  line-height: 10px;
}

.header_popup_link_text {
  font-size: 10px;
  color: $header_text;
  display: inline-block;
  line-height: 20px;
}

.trophy_image {
  width: 45px;
  height: 45px;
}

#alert {
  color: $red;
  font-size: 130%;
  border-style: solid;
  border-width: 2px;
  padding: 5px;
}

#codeApp {
  position: relative;

  .loading {
    height: 520px;
    background: image-url("spinner-big.gif") no-repeat center center;
  }

  .slow_load {
    display: none;
    text-align: center;
    position: relative;
    top: -230px;
  }
}

#codeApp.pin_bottom {
  position: absolute;
  top: 85px;
  left: $codeApp-left-margin;
  right: 25px;
  bottom: 10px;
  @media screen and (max-device-height: 900px) and (max-device-width: 500px) {
    top: 10px;
  }

  &.centered_embed {
    position: relative;
    top: 0px;
    left: auto;
    right: auto;
    margin-top: 10px;
  }
}

.reference_area {
  margin-top: 20px;

  .help_title {
    color: $dark_charcoal;
    font-family: $gotham-extra-bold;
    font-weight: normal;
    font-size: 17.5px;
    display: inline-block;
  }

  .solution_link {
    font-size: 17.5px;
    padding-bottom: 4px;
  }

  .video_link {
    display: inline-block;
    margin: 6px;
  }

  .video_name {
    text-align: center;
  }

  .help_subtitle {
    display: inline-block;
  }
}

#notes-outer {
  overflow-y: scroll;
  padding: 0;
}
#notes {
  .note {
    padding-bottom: 10px;
    p {
      font-size: 20px;
      line-height: 24px;
      padding-right: 30px;
    }
    img {
      float: left;
      width: 450px;
      height: auto;
      padding-right: 30px;
    }
  }
}

// Tabs

.video-modal {
  .modal-body {
    padding: 0;
  }
  .ui-tabs-nav {
    background: $light_gray;

    li {
      border-top-right-radius: 4px;
      border-top-left-radius: 4px;

      a {
        background: $dark_color;
        color: white;
        &:hover {
          color: $green;
        }
        &:focus {
          outline: 0;
        }
      }

      html[dir=rtl] & {
        float: right;
      }
    }

    li.ui-state-active {
      a {
        background: white;
        color: $orange;
        &:hover {
          color: $orange;
        }
      }
    }
  }
}

@mixin close-button($cornerOffset) {
  $startWidth: 61px;
  $startHeight: 59px;
  $growth: 3px;
  $movement: 1px;

  position: absolute;
  cursor: pointer;
  z-index: 1;
  background: image-url("x_button.png") no-repeat center center;
  background-size: 100% auto;

  top: $cornerOffset;
  right: $cornerOffset;
  width: $startWidth;
  height: $startHeight;
  &:hover {
    top: $cornerOffset - $movement;
    right: $cornerOffset - $movement;
    width: $startWidth + $growth;
    height: $startHeight + $growth;
  }

  html[dir=rtl] &, .flip-x-close & {
    right: auto;
    left: $cornerOffset;
  }
  html[dir=rtl] &:hover, .flip-x-close &:hover {
    right: auto;
    left: $cornerOffset - $movement;
  }

  html[dir=rtl] .flip-x-close & {
    left: auto;
    right: $cornerOffset;
  }

  html[dir=rtl] .flip-x-close &:hover {
    left: auto;
    right: $cornerOffset - $movement;
  }
}

.x-close {
  @include close-button($cornerOffset: -20px);
}

.qtip-content {
  font-size: 20px;
  line-height: 28px;
  color: $purple;
  font-family: $gotham-bold;
  font-weight: normal;
}

html[dir=rtl] .qtip-content {
  direction: rtl;
  text-align: right;
}

.qtip-default {
  background-color: white;
  color: $charcoal;
  border: 1px solid $charcoal;
  border-radius: 8px;
  box-shadow: 5px 5px 5px $shadow;
  padding: 10px;
}

.no-tip .qtip-tip {
  visibility: hidden;
}

.cdo-qtips {
  z-index: 1;
}

.tooltip-x-close.qtip-icon {
  @include close-button($cornerOffset: -20px);
}

a.download-video {
  z-index: 1;
  cursor: pointer;
  width: 40px;
  height: 36px;
  &:hover {
    background: none;
  }
  img {
    width: 40px;
    height: 41px;
    margin-top: -3px;
    margin-bottom: -2px;
  }
  img:hover {
    width: 41px;
    height: 42px;
    margin-bottom: -3px;
  }
}

.quiet_links {
  a:link {
    font-family: $gotham-regular;
    font-weight: normal;
  }
}

.fixed_width_cell {
  white-space: nowrap;
  overflow: hidden;
  text-overflow: ellipsis;
  padding-left: 5px;
}

#landingpage {
  .welcome {
    background-color: $light_purple;
    border-radius: 15px;
    padding-top: 20px;
    padding-bottom: 20px;
    color: white;
    overflow: hidden;
  }

  .welcomeleft {
    float: left;
    text-align: center;
    img {
      padding-left: 65px;
    }
  }

  .welcomeright {
    float: left;
    text-align: center;
  }

  .lines_of_code_header {
    width: 100%;
    color: white;
    padding-left: 30px;
    padding-top: 0px;
    font-size: 24px;
    line-height: 34px;
  }

  a.lines_of_code_link {
    color: white;
    text-decoration: none;
    font-family: $gotham-bold;
    font-weight: normal;
    line-height: 34px;
    text-transform: uppercase;
  }

  .description {
    margin-top: 15px;
    font-size: 20px;
    line-height: 30px;
  }

  .row#continue {
    background-color: $teal;
    color: white;
    font-size: 24.5px;
    padding: 5px 0;
    #puzzle {
      font-family: $gotham-extra-bold;
      font-weight: normal;
    }
    .btn {
      height: 32px;
      margin: 0 5px;
    }
  }

  #welcome h2 {
    font-size: 18px;
  }

  #teacher_announcement {
    margin-top: 10px;
  }

  .teacher-announce {
    position: relative;
    font-size: 14px;
  }
  .teacher-announce .announce-heading {
    background-color: $purple;
    border-radius: 4px;
    color: white;
    height: 20px;
    overflow: hidden;
    padding: 10px;
    text-transform: uppercase;
  }
  .teacher-announce .announce-heading .heading-view-all {
    float: right;
  }
  .teacher-announce .announce-content {
    background-color: $lightest_purple;
    border-radius: 4px;
    margin-top: 3px;
    overflow: hidden;
    padding: 10px;
  }
  .teacher-announce .announce-content .content-img-container {
    float: left;
  }
  .teacher-announce .announce-content .content-img {
    border-radius: 4px;
    height: 108px;
  }
  .teacher-announce .announce-content .content-text {
    color: $charcoal;
    float: left;
    max-height: 90px;
    overflow: hidden;
    padding-left: 10px;
    line-height: 18px;
    width: 610px;
  }
  .teacher-announce .announce-content .content-text b {
    font-family: 'Gotham 5r', sans-serif;
  }
  .teacher-announce .announce-learn-more {
    position: absolute;
    bottom: 10px;
    right: 10px;
  }
  .teacher-announce a {
    text-decoration: none;
  }

  .gallery {
    margin: 0 auto;
    overflow: hidden;
    max-width: 890px;

    .pagination {
      float: left;
      font-size: 30px;
      line-height: 154px;
      margin: 10px 5px;
      width: 25px;
      text-align: center;
      a:hover {
        text-decoration: none;
      }
    }

    .gallery_activity {
      margin: 10px 5px;
      box-sizing: border-box;
      height: 154px;
      width: 154px;
      img {
        border: 2px solid $lighter_gray;
        background-color: white;
      }
    }
  }

  h3.whitetext {
    a, a:link, a:hover, a:visited {
      color: white;
      text-decoration: none;
      cursor: pointer;
    }
  }

  .row.navcontainer {
    margin: 30px 0 10px -20px;
    background-color: $lightest_gray;
  }

  ul.nav.nav-pills {
    text-transform: uppercase;
    padding: 10px;
    li {
      margin-right: 10px;
    }

    li.active a, li.active a:hover, li.active a:link {
      background-color: white;
      color: $purple;
      border: 2px solid $purple;
    }
    li a:hover, a:focus {
      text-decoration: none;
      background-color: white;
    }
  }

  .padtopbottom {
    padding-top: 10px;
    padding-bottom: 10px;
  }

  #signup {
    padding-top: 10px;
    .medium-size-text {
      font-size: 18px;
      line-height: 30px;
    }
    #maintext {
      text-align: left;
      padding-left: 20px;
      color: $charcoal;
    }
    #helptext {
      text-align: right;
      padding-right: 20px;
      color: $light_gray;
    }
  }

  #lesson {
    #heading {
      width: 700px;
    }
    #trynow {
      float: right;
      text-align: right;
      .biggerbutton {
        font-size: 20px;
        height: 40px;
      }
      .button_to {
        margin-bottom: 5px;
      }
    }
    .betatext {
      background: $white;
      color: $cyan;
      padding: 2px 4px;
      border: 1px solid $cyan;
    }
  }

  #edit_teachers {
    background-color: $lightest_gray;
    margin: 20px 0 20px -20px;
    form {
      margin: 0;
    }
  }
}

.course_progress {
  margin: 10px 0;
}

#signin {
  .tryfirst {
    margin-bottom: 10px;
    a {
      font-size: 18px;
      font-family: $gotham-regular;
      font-weight: normal;
    }
  }
  .itemblock {
    display: inline-block;
    width: 600px;
  }
  .labelblock {
    display: inline-block;
    width: 140px;
  }
}

#signinsection {
  ul.students, ul.pictures {
    margin-left: 0;
  }

  ul.students li,
  ul.pictures li {
    list-style-type: none;
    border: 1px solid $lighter_gray;
    border-radius: 5px;
    background-color: $lightest_gray;
    float: left;
    margin: 5px;
    padding: 5px;
    cursor: pointer;
  }

  ul.students li:hover,
  ul.pictures li:hover {
    background-color: $light_yellow;
  }

  ul.students li.selected,
  ul.pictures li.selected {
    background-color: $yellow;
  }

  #pairing_checkbox {
    margin: 5px 0;
    label {
      font-size: 17.5px;
    }
    label, input {
      margin: 5px;
      display: inline-block;
      vertical-align: middle;
    }
  }
}

#signup {
  .signupblock {
    background-color: $lightest_gray;
  }
  .signupform {
    padding: 20px;
    margin-bottom: 0px;
  }
  .itemblock {
    display: table;
  }
  .labelblock {
    display: table-cell;
    width: 140px;
  }
  .fieldblock {
    width: 220px;
    vertical-align: top;
    margin-bottom: 5px;
    margin-top: 5px;
  }
  .labelblock {
    display: table-cell;
    vertical-align: middle;
  }
  #labelusername {
    vertical-align: top;
    padding-top: 7px;
  }
  #usernamefield {
    vertical-align: top;
  }
  #usernamemessage, #password_message, #password_message_confirmation {
    display: inline-block;
    max-width: 180px;
    vertical-align: top;
  }
  .error_in_field {
    color: red;
    opacity: 0;
    display: table-cell;
    padding-left: 10px;
    vertical-align: middle;
  }
  select {
    width: 234px;
  }
  .field_with_errors {
    display: inline-block;
  }
  button {
    font-size: 16px;
    height: 40px;
  }
  .registertext {
    display: inline-block;
    font-size: 16px;
    color: $charcoal;
    margin-top: 15px;
  }
}

#hoc_download {
  color: $charcoal;
  .capsule {
    background-color: $lightest_gray;
    border-radius: 10px;
    margin-top: 16px;
    margin-bottom: 16px;
    padding-top: 20px;
    padding-bottom: 28px;
  }
  .indent {
    margin-left: 20px;
  }
}

@mixin yTranslation($offset) {
  -webkit-transform: translateY($offset);
  -ms-transform: translateY($offset);
  transform: translateY($offset);
}

.match {
  .mainblock {
    margin-left: 0px;
  }
  .column {
    width: 260px;
    float: left;
    img {
      position: relative;
      top: 50%;
      @include yTranslation(-50%);
      height: auto;
      width: auto;
      max-height: 100%;
      max-width: 100%;
    }
  }
  .draggablecolumn {
    cursor: default;
    touch-action: none;
    -ms-touch-action: none;
  }
  li {
    padding-top: 1px;
    padding-bottom: 1px;
    background-color: $lighter_gray;
    padding-left: 4px;
    padding-right: 4px;
    width: 220px;
    margin-top: 2px;
    margin-bottom: 2px;
    border-style: solid;
    border-color: transparent;
    border-width: 6px;
  }
  #questions {
    list-style-type: none;
    margin-left: 0px;
    li {
      background-color: white;
      border-color: $lighter_gray;
    }
  }
  li {
    text-align: center;
  }
  #slots {
    list-style-type: none;
    margin-left: 0px;
    .emptyslot {
      background-color: $lightest_gray;
      border-color: $lightest_gray;
      .giantmark {
        .text {
          opacity: 0.8;
          font-family: $gotham-bold;
          font-weight: normal;
        }
      }
    }
    .active {
      border-style: dotted;
      border-color: $light_yellow;
    }
    .active.emptyslot {
      background-color: $lighter_yellow;
    }
  }
  .answer {
    background-color: white;
    border-color: $lighter_cyan;
  }
  .answer.ui-draggable:hover {
    border-color: $light_green;
    cursor: move;
  }
  #answerdest {
    width: 240px;
  }
  .answerlist {
    h4 {
      position: relative;
      top: 25%;
      @include yTranslation(-50%);
    }
  }
  #answers {
    list-style-type: none;
    margin-left: 0px;
  }
  .answerslot {
    h4 {
      position: relative;
      top: 25%;
      @include yTranslation(-50%);
    }
  }
  #correctmarkscolumn {
    width: 20px;
    padding-right: 20px;
  }
  #correctmarks {
    margin-left: 0px;
  }
  .correctmark {
    list-style-type: none;
    margin-left: 0px;
    width: 30px;
    padding-left: 0px;
    padding-right: 0px;
    background-color: transparent;
  }
}

.level-group-number {
  display: block;
  font-size: 16px;
  line-height: 24px;
  float: left;
  width: 30px;
}

.level-group-content {
  overflow: hidden;
}

.text-match, .free-response, .peer-review {
  p, label {
    font-size: 16px;
    line-height: 24px;
  }
  #markdown {
    // By default, nothing in the page body is selectable.
    // On text-match levels there may be a reason to paste part of the
    // level markdown (the question) into the answer box, so we want it
    // to be selectable.
    @include selectable;
  }
}

.peer-review input[type=radio] {
  margin: 0 3px 3px 5px;
}

.peer-review-content {
  background: #fff;
  border: 1px solid $light_gray;
  border-radius: 5px;
  padding: 10px;
  margin-bottom: 1em;
  &.outdated {
    color: $light_gray;
  }
  &:last-child {
    margin-bottom: 0;
  }
  .peer-review-title {
    margin: 0;
  }
  .peer-review-status {
    font-size: 1em;
    & > strong {
      font-family: inherit;
    }
  }
}

.external-link-icon {
  margin: 0 0.33em 0 20px;
}

.external-link-disclaimer {
  padding: 20px;
  margin: 40px 0 20px 0;
  color: $dark_charcoal;
  background-color: $lighter_gray;
  font-size: 13px;
  h2 {
    font-size: 16px;
    line-height: 1em;
    margin: 0;
    text-transform: uppercase;
  }
  strong {
    display: block;
    margin-bottom: 1em;
  }
}

.external,
.text-match,
.free-response,
.standalone-video,
.multi,
.match {
  #markdown.teacher {
    max-width: 800px;
    border: 5px solid $cyan;
    background-color: $lightest_cyan;
    border-radius: 5px;
    margin: 10px auto;
    .content {
      padding: 10px;
    }
    h3 {
      padding: 5px;
      font-size: 18px;
      font-family: $gotham-extra-bold;
      font-weight: normal;
      color: white;
      background: $cyan;
      margin: 0;
    }
  }
}

.standalone-video {
  width: 853px;
  margin: auto;
}

.multi #markdown.teacher {
  margin-left: 50px;
  margin-right: 50px;
  max-width: 100%;
}

.text-match #markdown.teacher, .free-response #markdown.teacher {
  margin-left: 0;
  margin-right: 0;
}

#free-response-upload {
  overflow: hidden;
}

#current-script-levels, #all-levels {
  min-height: 50px;
  li {
    list-style-type: none;
  }
}
#script-updated {
  color: $green;
  display: none;
}
#edit-script-content {
  float: left;
  width: 25%;
}

#blockly-frame {
  width: 70%;
  height: 800px;
}
#script_name {
  margin: 0px 10px 0px 0px;
}
#edit-script-nav {
  a {
    display: block;
    padding: 2px;
    color: $dark_color;
    font-size: 125%;
  }
}
.edit_level {
  .field {
    margin-bottom: 10px;
    border-top: 2px solid $lightest_gray;
    padding-top: 10px;
  }

  #toolbox_name {
    display: block;
  }
  .block-checkbox {
    float: left;
  }
}

div.gallery_activity {
  $img_size: 154px;
  $img_border_size: 10px;
  $img_total_size: $img_size + 2 * $img_border_size;
  float: left;
  width: $img_total_size;
  margin: 10px 5px;
  img {
    width: $img_size;
    height: $img_size;
    border: $img_border_size groove lightgray;
  }
  .caption {
    color: $charcoal;
    margin: 0 auto;
    clear: both;
    max-width: $img_size;
    white-space: nowrap;
    overflow: hidden;
    text-overflow: ellipsis;
    text-align: center;
  }
}

div.mini_gallery_activity {
  $img_size: 54px;
  $img_border_size: 4px;
  $img_total_size: $img_size + 2 * $img_border_size;
  float: left;
  width: $img_total_size;
  margin: 0px 5px;
  img {
    width: $img_size;
    height: $img_size;
    border: $img_border_size groove lightgray;
  }
}

.infobox {
  background-color: $charcoal;
  color: white;
  font-size: 13px;
  padding-right: 10px;
  font-family: $gotham-regular;
  font-weight: normal;
  padding: 10px;
}

.previousPageButton {
  margin-right: 5px;
}

.buttons.submittable {
  .submitButton {
    border-color: $purple;
    background-color: $purple;
    color: white;
    background-image: none;
  }

  .unsubmitButton {
    border-color: $light_purple;
    background-color: $light_purple;
    color: white;
    background-image: none;
  }
}

.submitted_readonly {
  background-color: $lightest_gray;
}

/* multiple choice */

$information-phone-narrow: "only screen and  (max-width: 320px)";
$information-phone-wide: "only screen and (min-width: 321px) and (max-width: 767px)";
$information-tablet-tall: "only screen and (min-width: 768px) and (max-width: 1023px)";
$information-desktop: "only screen and (min-width: 1024px)";

.multi {
  margin: auto;
  h1 {
    text-align: center;
  }
  p {
    font-size: 16px;
    line-height: 24px;
  }
  $multi-left-margin: 50px;

  .answerbutton {
    &.lock-answers {
      pointer-events: none;
      color: grey;
    }
  }

  // The tight layout is designed for a full-width layout that tends to
  // vertically stack every element, rather than going for side-by-side elements.
  &.tight {

    // A piece of instructional content (image, text, markdown)
    .question .content {
      float: left;
      clear: both;
      @media #{$information-phone-narrow} {
      }
      @media #{$information-phone-wide} {
      }
      @media #{$information-tablet-tall} {
        width: 55%;
      }
      @media #{$information-desktop} {
        width: 55%;
      }
    }

    // A plain-text question.
    .multi-question {
      float: left;
      width: calc(100% - #{$multi-left-margin});
      font-size: 16px;
      line-height: 24px;
    }

    // The block of answers.
    .answers {
      float: left;
      clear: both;
      width: calc(100% - #{$multi-left-margin});
      &.question-content-blank {
        width: calc(100% - #{$multi-left-margin});
      }
    }

    // A single answer button.
    .answerbutton {
      clear: both;
      margin-left: $multi-left-margin;
    }
  }

  // The default layout is designed to fit a single multi with a side-by-side
  // layout when the screen is wide, and then stacking vertically for narrow
  // devices.
  &.default {

    // The block containing all instructional content (image, text, markdown).
    .question {
      float: left;
      @media #{$information-phone-narrow} {
      }
      @media #{$information-phone-wide} {
      }
      @media #{$information-tablet-tall} {
        width: 35%;
      }
      @media #{$information-desktop} {
        width: 35%;
      }
    }

    // A plain-text question.
    .multi-question {
      float: left;
      font-size: 16px;
      line-height: 24px;

      @media #{$information-tablet-tall} {
        margin-left: $multi-left-margin;
      }
      @media #{$information-desktop} {
        margin-left: $multi-left-margin;
      }
    }

    // The block of answers.
    .answers {
      float: left;
      margin-left: $multi-left-margin;
      @media #{$information-phone-narrow} {
      }
      @media #{$information-phone-wide} {
      }
      @media #{$information-tablet-tall} {
        width: 55%;
      }
      @media #{$information-desktop} {
        width: 55%;
      }
      &.question-content-blank {
        width: calc(100% - #{$multi-left-margin});
      }
    }

    // A single answer button.
    .answerbutton {
      margin-top: 15px;
      margin-right: 15px;
      padding-left: 10px;
      padding-right: 20px;
      padding-top: 10px;
      padding-bottom: 10px;
    }
  }

  .mainblock {
    margin-left: 0px;
    img {
      max-height: 100%;
    }
  }
  .item {
    padding: 10px;
    float: left;
  }
  input {
    margin-top: 12px;
  }
  .answerbutton {
    white-space: nowrap;
  }
  .item-radio {
    display: inline-block;
    float: left;
    width: 32px;
    text-align: right;
    padding-right: 10px;
    box-sizing: border-box;
    @include yTranslation(-35%);
  }
  .item-mark {
    display: inline-block;
    text-align: left;
    padding-right: 10px;
    box-sizing: border-box;
    font-size: 21px;
    width: 30px;
  }
  .item-label {
    display: inline-block;
    text-align: left;
    vertical-align: top;
    white-space: normal;
    label {
      font-size: 14px;
    }
  }
  .item-answer-letter {
    font-family: $gotham-bold;
  }
}

$modal-image-width: 100px;
$modal-image-margin-gap: 10px;
$modal-no-icon-gap: 22px;

.modal-content {
  margin-left: $modal-image-width + $modal-image-margin-gap;
  html[dir=rtl] & {
    margin-left: 0;
    margin-right: $modal-image-width + $modal-image-margin-gap;
  }
  &.no-modal-icon {
    margin-left: $modal-no-icon-gap;
  }

  p, pre {
    line-height: 27px;
    font-size: 24px;
    color: $purple;
  }

  .congrats {
    font-size: 27px;
    line-height: 30px;
    margin-bottom: 15px;
  }

  .instructions2 {
    font-size: 18px;
    color: $charcoal;
  }

  .aniGif {
    display: block;
    margin: 0px auto 6px;
    position: relative;
    z-index: -1;
  }

  .feedback-image {
    width: 180px;
    height: auto;
    margin: 0 15px 0 0;
    float: left;
    border: lightgrey;
    border-style: solid;
  }

  .feedback-links {
    margin-top: 15px;
  }

  .feedback-callout {
    border: solid;
    border-radius: 10px;
    border-color: $red;

    p {
      margin: 15px;
      color: $red;
      padding-right: 20%;
    }

    .congrats {
      font-size: 24px;
      line-height: 27px;
    }

    .hint-header {
      font-family: $gotham-extra-bold;
      font-weight: normal;
    }

    .hint-image {
      float: right;
      width: 20%;
    }
  }

  .lines-of-code-message {
    font-size: 20px;
    line-height: normal;
    color: $charcoal;
    margin: 0 0 8px;
  }

  .instructions-container {
    .authored-hints {
      p, pre {
        font-size: 18px;
        line-height: normal;
        color: $charcoal;
        margin: 0;
      }
    }
  }
}

.dialog-title {
  font-family: $gotham-extra-bold;
  font-weight: normal;
}

#ok-button {
  background-color: $orange;
  border: 1px solid $orange;
  color: white;
  min-width: 100px;
}

.lightbulb-button {
  background-color: white;
  font-family: $gotham-bold;
  border: 1px solid $charcoal;
  color: $charcoal;
  font-weight: normal;
  font-size: 18px;
  line-height: 20px;
}

#again-button, #cancel-button {
  background-color: $green;
  color: white;
  margin-left: 0px;
  margin-right: 10px;
}

#continue-button {
  background-color: $orange;
  color: white;
  margin-left: 0px;
  margin-right: 10px;
}

.modal-image {
  width: $modal-image-width;
  height: auto;
  margin-top: -75px;
  position: absolute;
  html[dir=rtl] & {
    float: right;
    -webkit-transform: scaleX(-1);
    -ms-transform: scaleX(-1);
    transform: scaleX(-1);
  }
}
.modal-header {
  border: none;
  height: 20px;
}
.modal-body {
  height: 100%;
  overflow: visible;
}

.modal-content.markdown-instructions-container {
  margin-left: $modal-no-icon-gap;
  margin-right: $modal-no-icon-gap;
  /*margin-top: 10px;*/
  margin-bottom: 15px;
  float: left;
  padding: 0 0 15px;
  background-color: white;
  $outside-margin-side: 15px;
  width: $default-modal-width - ($modal-no-icon-gap * 2) - ($outside-margin-side * 2);
}

.modal-content.instructions-container {
  margin: 15px 10px 20px 20px;

  button {
    margin: 0;
  }
}

.instructions-markdown {
  padding-top: 19px;
  p {
    line-height: 25px;
    font-size: 16px;
    color: $black;
  }

  strong {
    font-family: $gotham-bold;
  }
}

.markdown-level-header-text {
  margin-left: $modal-image-width + $modal-image-margin-gap;
  margin-top: 15px;
  font-weight: normal;
  line-height: 27px;
  font-size: 24px;
  color: #7665a0;

  &.no-modal-icon {
    margin-left: $modal-no-icon-gap;
  }
}

#levelgroup-submit-incomplete-dialogcontent,
#levelgroup-submit-complete-dialogcontent,
#unsubmit-dialogcontent {
  overflow: hidden;
}

#feedbackBlocks {
  margin-left: 50px;
  height: 100px;
  border: none;
}

#feedbackButtons::after {
  content: '';
  display: inline-block;
  width: 100%;
}

.farSide {
  text-align: right;
  html[dir=rtl] & {
    text-align: left;
  }
}

.exclamation-abuse {
  a, a:hover {
    color: white;
    text-decoration: underline;
  }
}

/* Buttons from apps */

button {
  margin: 5px;
  padding: 10px;
  border-radius: 4px;
  border: 1px solid $lightest_gray;
  font-size: large;
  background-color: $lightest_gray;
  color: #000;
}
button.launch {
  border: 1px solid $orange;
  background-color: $orange;
  color: white;
  font-size: large;
  min-width: 96px;
  margin-left: 0px;
  margin-right: 10px;
  /* Can't use "text-align: start" due to IE. */
  text-align: left;
}
html[dir="RTL"] button.launch {
  text-align: right;
}
button.launch>img {
  opacity: 1;
  vertical-align: text-bottom;
}
button>img {
  opacity: 0.6;
  vertical-align: text-bottom;
}
button:hover>img {
  opacity: 1;
}
button:active {
  border: 1px solid $light_gray !important;
}
button:hover {
  @include box-shadow(2px 2px 5px $shadow);
}
button.disabled, button[disabled=disabled] {
  border: 1px solid $lighter_gray;
  background-color: $lighter_gray;
  @include box-shadow(none);
}
button.disabled:hover>img {
  opacity: 0.6;
}
button.disabled {
  display: none;
}
button.notext {
  font-size: 10%;
}

@mixin bottom-shadow {
  @include box-shadow(0px 10px 13px -11px black);
}

@mixin rounded-border {
  border: 2px solid $light_gray;
  box-sizing: border-box;
  border-radius: 25px;
}

.example-image {
  @include bottom-shadow;
  @include rounded-border;
}

/*
 * The following responsive styles are designed to match behavior
 * with the vizualizationColumn styles
 * defined in apps/style/common.scss, so that the columns in the
 * header line up with the columns below them.
 */

$width: 400px;
#visualizationColumnHeader {
  max-width: $width;
  float: left;
}
#visualizationEditorHeader {
  margin-left: $width;
  padding-left: 15px;
}

#visualizationEditor.responsive {
  margin-left: $width;
  padding-left: 15px;
}

@media screen and (min-width: 1101px) and (max-width: 1150px) {
  $width: 350px;
  #visualizationColumnHeader.responsive {
    max-width: $width;
  }
  #visualizationEditorHeader.responsive {
    margin-left: $width;
  }
  #visualizationEditor.responsive {
    margin-left: $width;
  }
}

@media screen and (min-width: 1051px) and (max-width: 1100px) {
  $width: 300px;
  #visualizationColumnHeader.responsive {
    max-width: $width;
  }
  #visualizationEditorHeader.responsive {
    margin-left: $width;
  }
  #visualizationEditor.responsive {
    margin-left: $width;
  }
}

@media screen and (min-width: 1001px) and (max-width: 1050px) {
  $width: 250px;
  #visualizationColumnHeader.responsive {
    max-width: $width;
  }
  #visualizationEditorHeader.responsive {
    margin-left: $width;
  }
  #visualizationEditor.responsive {
    margin-left: $width;
  }
}

@media screen and (max-width: 1000px) {
  $width: 200px;
  #visualizationColumnHeader.responsive {
    max-width: $width;
  }
  #visualizationEditorHeader.responsive {
    margin-left: $width;
  }
  #visualizationEditor.responsive {
    margin-left: $width;
  }
}

#main-logo {
  padding: 10px 15px;
  display: inline-block;
  top: 10px;
  left: 10px;
  text-align: center;
  font-size: 1.275em;
  position: fixed;
  z-index: 1000;

  a {
    color: #949ca2;
    &:hover {
      text-decoration: none;
    }
  }

  #logo-container {
    padding: 4px;
    background-color: #949ca2;
    width: 60px;
    border-radius: 5px;
    margin-bottom: 4px;
  }
}


#environment_tag {
  position: fixed;
  top: 0;
  right: 0;
  color: white;
  background-color: $light_purple;
  padding: 3px;
  z-index: 100;
  cursor: pointer;
  box-shadow: 0px 0px 10px 0px rgba(0, 0, 0, 0.75);
}<|MERGE_RESOLUTION|>--- conflicted
+++ resolved
@@ -560,14 +560,10 @@
 $default-modal-width: 640px;
 
 .modal {
-<<<<<<< HEAD
-  a:hover:not(.btn) {color:$red; background-color: white; }
-=======
-  a:hover {
+  a:hover:not(.btn) {
     color: $red;
     background-color: white;
   }
->>>>>>> 9c118e9a
 
   &#block-documentation-lightbox {
     width: 80% !important;
