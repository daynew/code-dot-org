--- conflicted
+++ resolved
@@ -24,11 +24,8 @@
  * Shared
  *= require user-menu
  *= require user-progress
-<<<<<<< HEAD
  *= require user-hero
-=======
  *= require course-blocks
->>>>>>> 5fc92127
  */
 
 @import "color";
@@ -1154,166 +1151,6 @@
   margin: 10px 0;
 }
 
-<<<<<<< HEAD
-#landingpage h3 img.logo,
-.course_progress h3 img.logo {
-  height: 40px;
-}
-
-.betatext {
-  color: $realyellow;
-}
-
-.miniblock {
-  height:100%;
-  border-radius:5px;
-  background-color:white;
-
-  h3 {
-    margin: 0;
-    margin-top:10px;
-    color: $charcoal;
-    white-space: nowrap;
-    overflow: hidden;
-    text-overflow: ellipsis;
-    font-size: 24px;
-  }
-  .smalltext {
-    font-size:13px;
-    padding-right:10px;
-    font-family: $gotham-regular;
-    font-weight:normal;
-  }
-  .whitetext {
-    color:white;
-  }
-  a.whitelink {
-    &:hover, &:link, &:active, &:visited {
-      color:white;
-    }
-  }
-  .greytext {
-    color:$charcoal;
-  }
-  .descriptiontext {
-    height: 80px;
-    overflow: hidden;
-    border-left: solid 1px $lighter_gray;
-    border-right: solid 1px $lighter_gray;
-  }
-  .imgspan {
-    margin-left: 0px;
-    text-align: right;
-    float: right;
-  }
-  .bottombar {
-    width: 100%;
-    padding-left: 10px;
-    padding-right: 10px;
-    padding-top: 4px;
-    padding-bottom:4px;
-  }
-  .audience {
-    background-color: $light_gray;
-  }
-  .continue {
-    background-color: $yellow;
-  }
-  .trynow {
-    background-color: $green;
-  }
-  .printcertificate {
-    background-color: $blue;
-  }
-}
-.miniblock-short {
-  height:150px;
-  h3 {
-    margin-bottom:10px;
-  }
-}
-.miniblock-noaction {
-  border-bottom: solid 1px $lighter_gray;
-}
-
-.miniblock-wide {
-  box-sizing: border-box;
-  border: solid 1px #bbb;
-  overflow:hidden;
-  h3 {
-    margin: 0px;
-  }
-  .heading {
-    width: 280px;
-  }
-  .bottombar {
-    padding-left: 20px;
-  }
-}
-
-.miniblock-tall {
-  height: 100%;
-  box-sizing: border-box;
-
-  .heading {
-
-    -moz-box-sizing: border-box;
-    box-sizing: border-box;
-    padding: 10px 0px 10px 0px;
-    overflow:hidden;
-    border-left: solid 1px $lighter_gray;
-    border-right: solid 1px $lighter_gray;
-
-    padding-left: 10px;
-    padding-right:10px;
-    padding-top: 0px;
-    padding-bottom: 0px;
-  }
-
-  h3 {
-    text-overflow: ellipsis;
-    white-space: nowrap;
-    overflow: hidden;
-    font-family: $gotham-bold;
-    font-weight: normal;
-    display: block;
-    float: left;
-    width: 200px;
-  }
-
-  .beta
-  {
-    .heading {
-      padding-right: 0px;
-    }
-
-    h3 {
-      width: 135px;
-    }
-
-    .betatext {
-      text-align: center;
-      display: block;
-      float: right;
-      text-overflow: ellipsis;
-      white-space: nowrap;
-      overflow: hidden;
-      background-color: $light_gray;
-      padding-left: 5px;
-      padding-right: 5px;
-      font-size: 24px;
-      height: 35px;
-      line-height: 40px;
-      width: 60px;
-      margin-top: 10px;
-      border-radius: 4px;
-      margin-right: 2px;
-    }
-  }
-}
-
-=======
->>>>>>> 5fc92127
 #signin {
   .tryfirst {
     margin-bottom:10px;
