@import "color";

.projects-page {
  h1 {text-align: center;}
<<<<<<< HEAD
=======
  .level_link,.level_link:link, .level_link:visited {
    background-color: $purple;
    border-color: $purple;
    font-size: 14px;
    padding: 5px 10px;
    color: white;
    &:hover {
      background-color: $level_current;
      border-color: $level_current;
      text-decoration: none;
    }
  }
  [class*="span"] {
    margin: 0;
  }
}

.projects-table-wrapper {
  width: 650px;
  margin: 0 auto;
>>>>>>> c5899688
}

.projects {
  width: 850px;
  table-layout: auto;
  margin: 10px 0;

  th {
    padding: 10px;
    background-color: $bkgnd_color;
    color: white;
    text-align: left;

    a, a:hover, a:link, a:visited {
      color: white !important;
    }
  }
  tr {
    vertical-align: top;
  }
  td {
    padding: 10px;
    border: 1px solid #ccc;
  }
  .name {
    font-size: 1.5em;
  }

  input {
    width: 90%;
  }
}

.level-buttons {
  margin: 20px 5px;
}

.project-links {
  .level_link,.level_link:link, .level_link:visited {
    background-color: $purple;
    border-color: $purple;
    font-size: 14px;
    padding: 5px 10px;
    color: white;
    &:hover {
      background-color: $level_current;
      border-color: $level_current;
      text-decoration: none;
    }
  }
}<|MERGE_RESOLUTION|>--- conflicted
+++ resolved
@@ -2,20 +2,6 @@
 
 .projects-page {
   h1 {text-align: center;}
-<<<<<<< HEAD
-=======
-  .level_link,.level_link:link, .level_link:visited {
-    background-color: $purple;
-    border-color: $purple;
-    font-size: 14px;
-    padding: 5px 10px;
-    color: white;
-    &:hover {
-      background-color: $level_current;
-      border-color: $level_current;
-      text-decoration: none;
-    }
-  }
   [class*="span"] {
     margin: 0;
   }
@@ -24,7 +10,6 @@
 .projects-table-wrapper {
   width: 650px;
   margin: 0 auto;
->>>>>>> c5899688
 }
 
 .projects {
