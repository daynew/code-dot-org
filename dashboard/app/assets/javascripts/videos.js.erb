--- conflicted
+++ resolved
@@ -119,8 +119,6 @@
     active: 0  // Set starting tab.
   });
 
-<<<<<<< HEAD
-=======
   var download = $('<a/>').append($('<img src="<%= asset_path 'download_button.png' %>"/>'))
       .addClass('download-video')
       .attr('href', options.download);
@@ -128,7 +126,6 @@
   // download link not wanted for offline app.
   // nav.append(download);
 
->>>>>>> 1114dda0
   // Resize modal to fit constraining dimension.
   var height = $(window).height() * widthRatio,
       width = $(window).width() * heightRatio;
