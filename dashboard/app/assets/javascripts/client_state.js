--- conflicted
+++ resolved
@@ -104,13 +104,8 @@
  * @param {string} scriptName - Which script this is for
  * @param {number} levelId - Which level this is for
  */
-<<<<<<< HEAD
 dashboard.clientState.trackProgress = function(result, lines, testResult, scriptName, levelId) {
-  if (result) {
-=======
-dashboard.clientState.trackProgress = function(result, lines, testResult, scriptLevelId) {
   if (result && isFinite(lines)) {
->>>>>>> 38c58944
     addLines(lines);
   }
 
