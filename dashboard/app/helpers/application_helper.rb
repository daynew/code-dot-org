require 'nokogiri'
require 'cdo/user_agent_parser'
require 'cdo/graphics/certificate_image'

module ApplicationHelper

  include LocaleHelper
  include ScriptLevelsHelper
  include ViewOptionsHelper

  USER_AGENT_PARSER = UserAgentParser::Parser.new

  def browser
    @browser ||= USER_AGENT_PARSER.parse request.headers["User-Agent"]
  end

  def ago(from_time)
    s = distance_of_time_in_words_to_now(from_time)
    # XXX This is horribly broken for localization.
    s = s.gsub("about ", "")
    s = s.gsub("less than ", "")
    s = s.gsub("a minute", "1 minute")
    "#{s} ago"
  end

  def format_xml(xml)
    doc = Nokogiri::XML(xml)
    doc.to_xhtml
  end

  def gender_options
    User::GENDER_OPTIONS.map do |key, value|
      [(key ? t(key) : ''), value]
    end
  end

  def user_type_options
    User::USER_TYPE_OPTIONS.map do |user_type|
      [t("user_type.#{user_type}"), user_type]
    end
  end

  def check_mark_html
    #raw "&#x2714;"
    image_tag(image_url('white-checkmark.png'))
  end

  def activity_css_class(result)
    if result.nil? || result <= 0
      'not_tried'
    elsif result >= Activity::SUBMITTED_RESULT
      'submitted'
    elsif result >= Activity::FREE_PLAY_RESULT
      'perfect'
    elsif result >= Activity::MINIMUM_PASS_RESULT
      'passed'
    else
      'attempted'
    end
  end

<<<<<<< HEAD
  def level_info(user, script_level)
    result =
        if user
          script_level.try(:user_level).try(:best_result)
        else
          client_state.level_progress(script_level.level_id.to_i)
        end
=======
  def level_info(user, script_level, user_levels)
    result = nil
    if user
      ul = user_levels[script_level.level_id]
      result = ul.try(:best_result) if ul
    elsif session[:progress] && session[:progress][script_level.level_id]
      result = session[:progress][script_level.level_id]
    end
>>>>>>> 6f4b5cea
    activity_css_class(result)
  end

  def show_flashes
    ret = ''
    if notice.present?
      ret += content_tag(:div, flash.notice, {class: 'alert alert-success'})
      flash.notice = nil
    end

    if alert.present?
      ret += content_tag(:div, flash.alert, {class: 'alert alert-danger'})
      flash.alert = nil
    end

    ret
  end

  def code_org_root_path
    CDO.code_org_url
  end

  def teacher_dashboard_url
    CDO.code_org_url '/teacher-dashboard'
  end

  def teacher_dashboard_section_progress_url(section)
    CDO.code_org_url "/teacher-dashboard#/sections/#{section.id}"
  end

  def teacher_dashboard_student_progress_url(section, user)
    CDO.code_org_url "/teacher-dashboard#/sections/#{section.id}/student/#{user.id}"
  end

  # used by devise to redirect user after signing in
  def signed_in_root_path(resource_or_scope)
    if session[:return_to]
      return session.delete(:return_to)
    elsif resource_or_scope.is_a?(User) && resource_or_scope.teacher?
      return teacher_dashboard_url
    end
    '/'
  end

  def external_oauth_sign_out_url(provider)
    case provider.to_sym
    when :facebook
      'https://www.facebook.com/logout.php'
    when :windowslive
      'http://login.live.com/logout.srf'
    when :google_oauth2
      'https://accounts.google.com/logout'
    end
  end

  def meta_image_url(opts = {})
    app = opts[:level_source].try(:level).try(:game).try(:app) || opts[:level].try(:game).try(:app)

    # playlab/studio and artist/turtle can have images
    if opts[:level_source].try(:level_source_image).try(:image)
      level_source = opts[:level_source]
      if level_source.level_source_image
        if app == Game::ARTIST
          level_source.level_source_image.s3_framed_url
        else
          level_source.level_source_image.s3_url
        end
      end
    elsif [Game::FLAPPY, Game::BOUNCE, Game::STUDIO].include? app
      asset_url "#{app}_sharing_drawing.png"
    else
      asset_url 'sharing_drawing.png'
    end
  end

  def signup_error_messages!
    # See also https://github.com/plataformatec/devise/blob/master/app/helpers/devise_helper.rb
    return "" if resource.errors.empty?

    messages = resource.errors.full_messages.map { |msg| content_tag(:li, msg) }.join
    sentence = resource.oauth? ?
      I18n.t("signup_form.additional_information") :
      I18n.t("errors.messages.not_saved",
                      count: resource.errors.count,
                      resource: resource.class.model_name.human.downcase)

    html = <<-HTML
    <div id="error_explanation">
      <h2>#{sentence}</h2>
      <ul>#{messages}</ul>
    </div>
    HTML

    html.html_safe
  end

  def is_k1?
    is_k1 = @script.try(:is_k1?)
    is_k1 = current_user.try(:primary_script).try(:is_k1?) if is_k1.nil?
    is_k1
  end

  def script_certificate_image_url(user, script)
    if script.hoc?
      script_name = 'hoc'
    elsif script.twenty_hour?
      script_name = '20hours'
    else
      script_name = data_t_suffix('script.name', script.name, "title")
    end
    certificate_image_url(name: user.name, course: script_name)
  end

  def minifiable_shared_path(path)
    path.sub!(/\.js$/, '.min.js') unless Rails.configuration.pretty_sharedjs
    asset_path(path)
  end
end<|MERGE_RESOLUTION|>--- conflicted
+++ resolved
@@ -59,24 +59,14 @@
     end
   end
 
-<<<<<<< HEAD
   def level_info(user, script_level)
-    result =
-        if user
-          script_level.try(:user_level).try(:best_result)
-        else
-          client_state.level_progress(script_level.level_id.to_i)
-        end
-=======
-  def level_info(user, script_level, user_levels)
     result = nil
     if user
       ul = user_levels[script_level.level_id]
       result = ul.try(:best_result) if ul
-    elsif session[:progress] && session[:progress][script_level.level_id]
-      result = session[:progress][script_level.level_id]
+    else
+      result = client_state.level_progress(script_level.level_id.to_i)
     end
->>>>>>> 6f4b5cea
     activity_css_class(result)
   end
 
