module Pd::WorkshopSurveyResultsHelper
  LOCAL_WORKSHOP_MULTIPLE_CHOICE_FIELDS_IN_SUMMARY = [
    :how_much_learned,
    :how_motivating,
    :how_clearly_presented,
    :how_interesting,
    :how_often_given_feedback,
    :how_comfortable_asking_questions,
    :how_often_taught_new_things,
    :help_quality,
    :how_much_participated,
    :how_often_talk_about_ideas_outside,
    :how_often_lost_track_of_time,
    :how_excited_before,
    :overall_how_interested,
    :more_prepared_than_before,
    :know_where_to_go_for_help,
    :suitable_for_my_experience,
    :would_recommend,
    :part_of_community,
    :confident_can_teach,
    :anticipate_continuing,
    :received_clear_communication,
    :believe_all_students
  ]

  FREE_RESPONSE_FIELDS_IN_SUMMARY = [
    :venue_feedback,
    :things_you_liked,
    :things_you_would_change,
    :things_facilitator_did_well,
    :things_facilitator_could_improve,
    :who_facilitated
  ]

  LOCAL_WORKSHOP_FIELDS_IN_SUMMARY = (LOCAL_WORKSHOP_MULTIPLE_CHOICE_FIELDS_IN_SUMMARY + FREE_RESPONSE_FIELDS_IN_SUMMARY).freeze
  TEACHERCON_MULTIPLE_CHOICE_FIELDS = (Pd::TeacherconSurvey.public_required_fields & Pd::TeacherconSurvey.options.keys).freeze
  TEACHERCON_FIELDS_IN_SUMMARY = (Pd::TeacherconSurvey.public_fields).freeze

  include Pd::JotForm

  # The output is a hash where
  # - Multiple choice answers (aka scored answers) that are not facilitator specific turn
  #   into an average of all responses
  # - Free responses that are not facilitator specific turn into an array of all responses
  # - Multiple choice answers that are facilitator specific turn into:
  #   A hash of facilitators and the average of their scores if no facilitator specified
  #   OR The average of all responses for one facilitator if facilitator specified
  # - Free response answers that are facilitator specific turn into:
  #   A hash of facilitators and a list of all their answers
  #   OR A list of all responses for one facilitator if facilitator specified
  #
  # @param workshops List of Workshops to aggregate surveys
  # @param facilitator_name_filter Facilitator name to restrict responses for
  # @param facilitator_breakdown Whether to have a facilitator breakdown
  # @returns Hash representing an average of all the respones, or array of free text responses
  def summarize_workshop_surveys(workshops:, facilitator_name_filter: nil, facilitator_breakdown: true, include_free_response: true)
    # Works on arrays where everything is either a teachercon survey or workshop survey
    # (but not both)
    surveys = workshops.flat_map(&:survey_responses)

    raise 'Currently just summarizes Local Summer and Teachercon surveys' unless
      surveys.all? {|survey| survey.is_a? Pd::TeacherconSurvey} ||
        surveys.all? {|survey| survey.is_a? Pd::LocalSummerWorkshopSurvey}

    return Hash.new if surveys.empty?

    questions = surveys.first.class.options
    facilitator_specific_options = surveys.first.class.facilitator_required_fields

    # Hash representing overall score sums
    sum_hash = Hash.new(0)
    responses_per_facilitator = Hash.new(0)

    fields_to_summarize =
      if surveys.first.is_a? Pd::LocalSummerWorkshopSurvey
        include_free_response ? LOCAL_WORKSHOP_FIELDS_IN_SUMMARY : LOCAL_WORKSHOP_MULTIPLE_CHOICE_FIELDS_IN_SUMMARY
      else
        include_free_response ? TEACHERCON_FIELDS_IN_SUMMARY : TEACHERCON_MULTIPLE_CHOICE_FIELDS
      end

    # Ugly branchy way to compute the summarization for the user
    surveys.each do |response|
      response_hash = facilitator_name_filter ?
                        response.generate_summary_for_facilitator(facilitator_name_filter) :
                        response.public_sanitized_form_data_hash

      response_hash[:who_facilitated].each {|name| responses_per_facilitator[name] += 1}

      response_hash.each do |k, v|
        next unless fields_to_summarize.include? k
        # Multiple choice questions
        if questions.key? k
          if v.is_a? Hash
            if facilitator_breakdown
              # Multiple choice answers for each facilitator
              sum_hash[k] = Hash.new(0) if sum_hash[k] == 0

              v.each do |name, answer|
                sum_hash[k][name] += questions[k].index(answer) + 1
              end
            else
              sum_hash[k] += v.values.map {|value| questions[k].index(value) + 1}.reduce(:+)
            end
          else
            next unless v.presence && questions[k].include?(v)

            # Multiple choice answer for the workshop as a whole
            sum_hash[k] += questions[k].index(v) + 1
          end
        else
          # The answer is a free response - either specific to the faciliator or in general
          if v.is_a? Hash
            # Hash, indicating facilitator specific free responses
            sum_hash[k] = Hash.new if sum_hash[k] == 0

            v.each do |name, answer|
              if sum_hash[k].key? name
                sum_hash[k][name] << answer
              else
                sum_hash[k][name] = [answer]
              end
            end
          else
            # Free response answers for the workshop as a whole
            sum_hash[k] = [] if sum_hash[k] == 0

            sum_hash[k] << v if v.presence
          end
        end
      end
    end

    sum_hash.each do |k, v|
      next unless questions.key? k

      if v.is_a? Integer
        sum_hash[k] =
          if facilitator_specific_options.include?(k)
            if facilitator_name_filter
              # For facilitator specific questions, take the average over all responses for that facilitator
              (v / responses_per_facilitator[facilitator_name_filter].to_f).round(2)
            else
              (v / responses_per_facilitator.values.reduce(:+).to_f).round(2)
            end
          else
            # For non facilitator specific answers, take the average over all surveys
            (v / surveys.count.to_f).round(2)
          end
      else
        v.each do |name, value|
          sum_hash[k][name] = (value / responses_per_facilitator[name].to_f).round(2)
        end
      end
    end

    sum_hash[:num_enrollments] = workshops.flat_map(&:enrollments).size
    sum_hash[:num_surveys] = surveys.size

    sum_hash.default = nil

    sum_hash
  end

  def generate_workshop_daily_session_summary(workshop)
    # TODO: (mehal) - Logic to only allow this for selected summer workshops
    summary = {
      this_workshop: {},
    }

    questions = get_questions_for_forms(workshop)

    summary['questions'] = questions

    summary[:this_workshop] = generate_workshops_survey_summary(workshop, questions)

    summary[:facilitators] = Hash[*workshop.facilitators.pluck(:id, :name).flatten]

    summary
  end

  def generate_workshops_survey_summary(workshop, questions)
    surveys = get_surveys_for_workshops(workshop)

    workshop_summary = {}

<<<<<<< HEAD
    # Each session has a general response section.
    # Some also have a facilitator response section
=======
    # Each session will have at least one response section - general. Some may have a
    # second one - facilitator
>>>>>>> bb50fb54
    questions.each do |session, response_sections|
      surveys_for_session = surveys[session]

      session_summary = {}

      response_sections.each do |response_section, section_questions|
        session_summary[response_section] = {}
        section_questions.each do |q_key, question|
          if question[:answer_type] == 'text'
            if response_section == :facilitator
              # For facilitator specific free responses, we want a hash of facilitator IDs
              # to an array of all of their specific responses
              facilitator_responses = Hash.new []
              surveys_for_session[:facilitator].each do |survey|
                survey[q_key].each do |facilitator, answer|
                  facilitator_responses[facilitator] += [answer]
                end
              end

              session_summary[:facilitator][q_key] = facilitator_responses
            else
              # Otherwise, we just want a list of all responses
              sum = surveys_for_session[response_section].map {|survey| survey[q_key]}.reduce([], :append).compact
              session_summary[response_section][q_key] = sum
            end
          else
            if response_section == :facilitator
              # For facilitator specific responses, keep track of both a sum total of all
              # responses, and the number of responses for that facilitator. Then divide
              # sum by responses to get the average for that facilitator.
              facilitator_response_sums = {}

              surveys_for_session[:facilitator].each do |survey|
                survey[q_key].each do |facilitator, answer|
                  if facilitator_response_sums[facilitator].nil?
                    facilitator_response_sums[facilitator] = {responses: 0, sum: 0}
                  end
                  facilitator_response_sums[facilitator][:responses] += 1
                  facilitator_response_sums[facilitator][:sum] += answer
                end
              end

              facilitator_response_averages = {}

              facilitator_response_sums.each do |facilitator_id, response_sums|
                facilitator_response_averages[facilitator_id] = (response_sums[:sum] / response_sums[:responses].to_f).round(2)
              end
              session_summary[:facilitator][q_key] = facilitator_response_averages
            else
              # For non facilitator specific responses, just return a frequency map with
              # nulls removed
              # [1, 1, 2, 2, 3, 5, 7, 7, 7, 7, 7, nil, nil] => {1: 2, 2: 2, 3: 1, 5: 1, 7: 5}
<<<<<<< HEAD
              summary = Hash[*surveys_for_session[response_section].map {|survey| survey[q_key]}.group_by {|v| v}.flat_map {|k, v| [k, v.size]}]
              # nil is a valid key here for non responses - strip those entries out
=======
              summary = surveys_for_session[response_section].map {|survey| survey[q_key]}.group_by {|v| v}.transform_values(&:size)

>>>>>>> bb50fb54
              session_summary[response_section][q_key] = summary.reject {|k, _| k.nil?}
            end
          end
        end
      end

      workshop_summary[session] = session_summary
    end

    workshop_summary
  end

  def get_surveys_for_workshops(workshop)
    pre_workshop_submissions = Pd::WorkshopDailySurvey.where(pd_workshop: workshop, day: 0)

    {
      'Pre Workshop' => {
        general: pre_workshop_submissions.map(&:form_data_hash)
<<<<<<< HEAD
      },
      'Day 1' => {
        general: []
      },
      'Day 2' => {
        general: []
      },
      'Day 3' => {
        general: []
      },
      'Day 4' => {
        general: []
      },
=======
      }
>>>>>>> bb50fb54
    }
  end

  def get_questions_for_forms(workshop)
<<<<<<< HEAD
    # pre_workshop_general = Pd::SurveyQuestion.find_by(form_id: CDO.jotform_forms['local']['day_0'])
    # pre_workshop_general_summary = pre_workshop_general.summarize
    #
    # pre_workshop_general_summary.each do |_, question|
    #   if question[:text].match? '{.*}'
    #     question[:text] = question[:text].gsub '{workshopCourse}', workshop.course
    #   end
    # end

    {
      'Pre Workshop' => {
        general: get_summary_for_form(CDO.jotform_forms['local']['day_0'], workshop)
      },
      'Day 1' => {
        general: get_summary_for_form(CDO.jotform_forms['local']['day_1'], workshop)
      },
      'Day 2' => {
        general: get_summary_for_form(CDO.jotform_forms['local']['day_2'], workshop)
      },
      'Day 3' => {
        general: get_summary_for_form(CDO.jotform_forms['local']['day_3'], workshop)
      },
      'Day 4' => {
        general: get_summary_for_form(CDO.jotform_forms['local']['day_4'], workshop)
=======
    pre_workshop_general = Pd::SurveyQuestion.find_by(form_id: CDO.jotform_forms['local']['day_0'])
    pre_workshop_general_summary = pre_workshop_general.summarize

    pre_workshop_general_summary.each do |_, question|
      if question[:text].match? '{.*}'
        question[:text] = question[:text].gsub '{workshopCourse}', workshop.course
      end
    end

    {
      'Pre Workshop' => {
        general: pre_workshop_general_summary
>>>>>>> bb50fb54
      }
    }
  end

  private

  def get_summary_for_form(form_id, workshop)
    survey = Pd::SurveyQuestion.find_by(form_id: form_id)
    summary = survey.summarize

    summary.each do |_, question|
      if question[:text].match? '{.*}'
        question[:text] = question[:text].gsub '{workshopCourse}', workshop.course
      end
    end

    summary
  end
end<|MERGE_RESOLUTION|>--- conflicted
+++ resolved
@@ -184,13 +184,8 @@
 
     workshop_summary = {}
 
-<<<<<<< HEAD
     # Each session has a general response section.
     # Some also have a facilitator response section
-=======
-    # Each session will have at least one response section - general. Some may have a
-    # second one - facilitator
->>>>>>> bb50fb54
     questions.each do |session, response_sections|
       surveys_for_session = surveys[session]
 
@@ -243,13 +238,7 @@
               # For non facilitator specific responses, just return a frequency map with
               # nulls removed
               # [1, 1, 2, 2, 3, 5, 7, 7, 7, 7, 7, nil, nil] => {1: 2, 2: 2, 3: 1, 5: 1, 7: 5}
-<<<<<<< HEAD
-              summary = Hash[*surveys_for_session[response_section].map {|survey| survey[q_key]}.group_by {|v| v}.flat_map {|k, v| [k, v.size]}]
-              # nil is a valid key here for non responses - strip those entries out
-=======
               summary = surveys_for_session[response_section].map {|survey| survey[q_key]}.group_by {|v| v}.transform_values(&:size)
-
->>>>>>> bb50fb54
               session_summary[response_section][q_key] = summary.reject {|k, _| k.nil?}
             end
           end
@@ -268,7 +257,6 @@
     {
       'Pre Workshop' => {
         general: pre_workshop_submissions.map(&:form_data_hash)
-<<<<<<< HEAD
       },
       'Day 1' => {
         general: []
@@ -282,23 +270,10 @@
       'Day 4' => {
         general: []
       },
-=======
-      }
->>>>>>> bb50fb54
     }
   end
 
   def get_questions_for_forms(workshop)
-<<<<<<< HEAD
-    # pre_workshop_general = Pd::SurveyQuestion.find_by(form_id: CDO.jotform_forms['local']['day_0'])
-    # pre_workshop_general_summary = pre_workshop_general.summarize
-    #
-    # pre_workshop_general_summary.each do |_, question|
-    #   if question[:text].match? '{.*}'
-    #     question[:text] = question[:text].gsub '{workshopCourse}', workshop.course
-    #   end
-    # end
-
     {
       'Pre Workshop' => {
         general: get_summary_for_form(CDO.jotform_forms['local']['day_0'], workshop)
@@ -314,20 +289,6 @@
       },
       'Day 4' => {
         general: get_summary_for_form(CDO.jotform_forms['local']['day_4'], workshop)
-=======
-    pre_workshop_general = Pd::SurveyQuestion.find_by(form_id: CDO.jotform_forms['local']['day_0'])
-    pre_workshop_general_summary = pre_workshop_general.summarize
-
-    pre_workshop_general_summary.each do |_, question|
-      if question[:text].match? '{.*}'
-        question[:text] = question[:text].gsub '{workshopCourse}', workshop.course
-      end
-    end
-
-    {
-      'Pre Workshop' => {
-        general: pre_workshop_general_summary
->>>>>>> bb50fb54
       }
     }
   end
