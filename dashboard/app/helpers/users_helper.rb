module UsersHelper
  include ApplicationHelper

  # Summarize a user and his or progress progress within a certain script.
  # Example return value:
  # { "linesOfCode": 34, "linesOfCodeText": "Total lines of code: 34", "disableSocialShare": true,
  #   "levels": {"135": {"status": "perfect", "result": 100}}}
  def summarize_user_progress(script, user = current_user, exclude_level_progress = false)
    user_data = {}
    merge_user_summary(user_data, user)
    merge_script_progress(user_data, user, script, exclude_level_progress)

    user_data[:peerReviewsPerformed] = PeerReview.get_peer_review_summaries(user, script).try(:map) do |summary|
      summary.merge(url: summary.key?(:id) ? peer_review_path(summary[:id]) : script_pull_review_path(script))
    end

    user_data.compact
  end

  # Summarize a user and his or her progress across all scripts.
  # Example return value:
  # {
  #     "lines": 34, "linesOfCodeText": "Total lines of code: 34", "disableSocialShare": true,
  #     "scripts": {
  #         "course2": {
  #             "levels": {"135": {"status": "perfect", "result": 100}}},
  #         "artist": {
  #             "levels": {
  #                "1138": {"status": "attempted", "result": 5, submitted: false},
  #                "1139": {"status": "attempted", "result": 5, submitted: true},
  #                "1142": {"status": "attempted", "result": 5, pages_completed: [true, false, false], submitted: false},
  #                "1147": {"status": "perfect", "result": 30, submitted: false}}}}}
  def summarize_user_progress_for_all_scripts(user)
    user_data = {}
    merge_user_summary(user_data, user)
    user_data[:scripts] = {}
    merge_scripts_progress(user_data[:scripts], user)
    user_data
  end

  # Merge the user summary into the specified result hash.
  private def merge_user_summary(user_data, user)
    if user
      user_data[:disableSocialShare] = true if user.under_13?
      user_data[:isTeacher] = true if user.teacher?
      user_data[:linesOfCode] = user.total_lines
    else
      user_data[:linesOfCode] = client_state.lines
    end
    user_data[:linesOfCodeText] = I18n.t('nav.popup.lines', lines: user_data[:linesOfCode])
    user_data
  end

  # Merge the progress for all scripts into the specified result hash.
  private def merge_scripts_progress(user_data, user)
    UserLevel.where(user_id: user.id).each do |ul|
      script_id = ul.script_id
      script = Script.get_from_cache(script_id)
      script_progress = (user_data[script.name] ||= {})
      merge_script_progress(script_progress, user, script)
    end
    user_data
  end

  # Merge the progress for the specified script and user into the user_data result hash.
  private def merge_script_progress(user_data, user, script, exclude_level_progress = false)
    return user_data unless user

<<<<<<< HEAD
    if script.professional_learning_course
=======
    if script.trophies
      user_data[:trophies] = summarize_trophies(script, user)
    end

    if script.professional_learning_course?
>>>>>>> 02c251d4
      unit_assignment = Plc::EnrollmentUnitAssignment.find_by(user: user, plc_course_unit: script.plc_course_unit)
      if unit_assignment
        user_data[:focusAreaPositions] = unit_assignment.focus_area_positions
        user_data[:changeFocusAreaPath] = script_preview_assignments_path script
      end
    end

    unless exclude_level_progress
      uls = user.user_levels_by_level(script)
      script_levels = script.script_levels
      user_data[:levels] = {}
      script_levels.each do |sl|
        sl.level_ids.each do |level_id|
          ul = uls.try(:[], level_id)
          completion_status = activity_css_class(ul)
          submitted = !!ul.try(:submitted)
          if completion_status != 'not_tried'
            user_data[:levels][level_id] = {
                status: completion_status,
                result: ul.try(:best_result) || 0,
                submitted: submitted ? true : nil,
                paired: ul.paired? ? true : nil
            }.compact

            # Just in case this level has multiple pages, in which case we add an additional
            # array of booleans indicating which pages have been completed.
            pages_completed = get_pages_completed(user, sl)
            if pages_completed
              user_data[:levels][level_id][:pages_completed] = pages_completed
              pages_completed.each_with_index do |result, index|
                user_data[:levels]["#{level_id}_#{index}"] = {
                  result: result,
                  submitted: submitted ? true : nil
                }.compact
              end
            end
          end
        end
      end
    end

    user_data
  end

  # Given a user and a script-level, returns a nil if there is only one page, or an array of
  # values if there are multiple pages.  The array contains whether each page is completed, partially
  # completed, or not yet attempted.  These values are ActivityConstants::FREE_PLAY_RESULT,
  # ActivityConstants::UNSUBMITTED_RESULT, and nil, respectively.
  #
  # Since this is currently just used for multi-page LevelGroup levels, we only check that a valid
  # (though not necessarily correct) answer has been given for each level embedded on a given page.
  def get_pages_completed(user, sl)
    level = sl.level

    if level.is_a? LevelGroup
      pages_completed = []

      last_attempt = JSON.parse(user.last_attempt(level).level_source.data)

      # Go through each page.
      level.properties["pages"].each do |page|
        page_valid_result_count = 0

        # Construct an array of the embedded level names used on the page.
        embedded_level_names = []
        page["levels"].each do |level_name|
          embedded_level_names << level_name
        end

        # Retrieve the level information for those embedded levels.  These results
        # won't necessarily match the order of level names as requested, but
        # fortunately we are just accumulating a count and don't mind the order.
        Level.where(name: embedded_level_names).each do |embedded_level|
          level_id = embedded_level.id

          # Do we have a valid result for this level in the LevelGroup last_attempt?
          if last_attempt[level_id.to_s] && last_attempt[level_id.to_s]["valid"]
            page_valid_result_count += 1
          end
        end

        # The page is considered complete if there was a valid result for each
        # embedded level.
        if page_valid_result_count == 0
          page_completed_value = nil
        elsif page_valid_result_count == page["levels"].length
          page_completed_value = ActivityConstants::FREE_PLAY_RESULT
        else
          page_completed_value = ActivityConstants::UNSUBMITTED_RESULT
        end
        pages_completed << page_completed_value
      end

      pages_completed
    end
  end

  def percent_complete(script, user = current_user)
    summary = summarize_user_progress(script, user)
    script.stages.map do |stage|
      levels = stage.script_levels.map(&:level)
      completed = levels.count{|l| sum = summary[:levels][l.id]; sum && %w(perfect passed).include?(sum[:status])}
      completed.to_f / levels.count
    end
  end

  def percent_complete_total(script, user = current_user)
    summary = summarize_user_progress(script, user)
    levels = script.script_levels.map(&:level)
    completed = levels.count{|l| sum = summary[:levels][l.id]; sum && %w(perfect passed).include?(sum[:status])}
    completed.to_f / levels.count
  end
end<|MERGE_RESOLUTION|>--- conflicted
+++ resolved
@@ -66,15 +66,7 @@
   private def merge_script_progress(user_data, user, script, exclude_level_progress = false)
     return user_data unless user
 
-<<<<<<< HEAD
-    if script.professional_learning_course
-=======
-    if script.trophies
-      user_data[:trophies] = summarize_trophies(script, user)
-    end
-
     if script.professional_learning_course?
->>>>>>> 02c251d4
       unit_assignment = Plc::EnrollmentUnitAssignment.find_by(user: user, plc_course_unit: script.plc_course_unit)
       if unit_assignment
         user_data[:focusAreaPositions] = unit_assignment.focus_area_positions
