--- conflicted
+++ resolved
@@ -203,12 +203,8 @@
     app_options[:isLegacyShare] = true if @is_legacy_share
     app_options[:isMobile] = true if browser.mobile?
     app_options[:applabUserId] = applab_user_id if @game == Game.applab
-<<<<<<< HEAD
     app_options[:isAdmin] = true if (@game == Game.applab && current_user && current_user.admin?)
-=======
-    app_options[:isAdmin] = true if (@game == Game.applab && @current_user && @current_user.admin?)
     app_options[:rackEnv] = CDO.rack_env
->>>>>>> 40a97a1d
     app_options[:report] = {
         fallback_response: @fallback_response,
         callback: @callback,
