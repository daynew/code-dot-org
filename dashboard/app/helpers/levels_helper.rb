module LevelsHelper

  def build_script_level_path(script_level)
    if script_level.script.name == 'hourofcode'
      return hoc_chapter_path(script_level.chapter)
    end

    case script_level.script_id
    when Script::HOC_ID
      script_puzzle_path(script_level.script, script_level.chapter)
    when Script::TWENTY_HOUR_ID
      script_level_path(script_level.script, script_level)
    when Script::EDIT_CODE_ID
      editcode_chapter_path(script_level.chapter)
    when Script::TWENTY_FOURTEEN_LEVELS_ID
      twenty_fourteen_chapter_path(script_level.chapter)
    when Script::BUILDER_ID
      builder_chapter_path(script_level.chapter)
    when Script::FLAPPY_ID
      flappy_chapter_path(script_level.chapter)
    when Script::JIGSAW_ID
      jigsaw_chapter_path(script_level.chapter)
    else
      if script_level.stage
        script_stage_script_level_path(script_level.script, script_level.stage, script_level.position)
      else
        script_puzzle_path(script_level.script, script_level.chapter)
      end
    end
  end

  def build_script_level_url(script_level)
    url_from_path(build_script_level_path(script_level))
  end

  def url_from_path(path)
    "#{root_url.chomp('/')}#{path}"
  end

  def set_videos_and_blocks_and_callouts_and_instructions
    @autoplay_video_info = select_and_track_autoplay_video
    @callouts = select_and_remember_callouts(@script_level.nil?)

    if @level.is_a? Blockly
      @toolbox_blocks =
        @toolbox_blocks ||
        @level.try(:project_template_level).try(:toolbox_blocks) ||
        @level.toolbox_blocks

      @start_blocks =
        initial_blocks(current_user, @level) || # check if this level inherits solution from previous level
        @start_blocks ||
        @level.try(:project_template_level).try(:start_blocks) ||
        @level.start_blocks
    end

    localize_levelbuilder_instructions
  end

  def select_and_track_autoplay_video
    seen_videos = session[:videos_seen] || Set.new
    autoplay_video = nil

    is_legacy_level = @script_level && @script_level.script.legacy_curriculum?

    if is_legacy_level
      autoplay_video = @level.related_videos.find { |video| !seen_videos.include?(video.key) }
    elsif @level.is_a?(Blockly) && @level.specified_autoplay_video
      unless seen_videos.include?(@level.specified_autoplay_video.key)
        autoplay_video = @level.specified_autoplay_video
      end
    end

    return unless autoplay_video

    seen_videos.add(autoplay_video.key)
    session[:videos_seen] = seen_videos
    video_info(autoplay_video) unless params[:noautoplay]
  end

  def select_and_remember_callouts(always_show = false)
    session[:callouts_seen] ||= Set.new
    available_callouts = []
    if @level.custom?
      unless @level.try(:callout_json).blank?
        available_callouts = JSON.parse(@level.callout_json).map do |callout_definition|
          Callout.new(element_id: callout_definition['element_id'],
              localization_key: callout_definition['localization_key'],
              callout_text: callout_definition['callout_text'],
              qtip_config: callout_definition['qtip_config'].to_json,
              on: callout_definition['on'])
        end
      end
    else
      available_callouts = @script_level.callouts if @script_level
    end
    # Filter if already seen (unless always_show)
    callouts_to_show = available_callouts
      .reject { |c| !always_show && session[:callouts_seen].include?(c.localization_key) }
      .each { |c| session[:callouts_seen].add(c.localization_key) }
    # Localize
    callouts_to_show.map do |callout|
      callout_hash = callout.attributes
      callout_hash.delete('localization_key')
      callout_text = data_t('callout.text', callout.localization_key)
      if I18n.locale == 'en-us' || callout_text.nil?
        callout_hash['localized_text'] = callout.callout_text
      else
        callout_hash['localized_text'] = callout_text
      end
      callout_hash
    end
  end

  # this defines which levels should be seeded with th last result from a different level
  def initial_blocks(user, level)
    return nil unless user

    # initial blocks from previous level
    if level.game.app == Game::TURTLE
      from_level_num = case level.level_num
                       when '3_8' then '3_7'
                       when '3_9' then '3_8'
                       end

      if from_level_num
        from_level = Level.find_by_game_id_and_level_num(level.game_id, from_level_num)
        return user.last_attempt(from_level).try(:level_source).try(:data)
      end
    end
    nil
  end

  # XXX Since Blockly doesn't play nice with the asset pipeline, a query param
  # must be specified to bust the CDN cache. CloudFront is enabled to forward
  # query params. Don't cache bust during dev, so breakpoints work.
  # See where ::CACHE_BUST is initialized for more details.
  def blockly_cache_bust
    if ::CACHE_BUST.blank?
      false
    else
      ::CACHE_BUST
    end
  end

  def numeric?(val)
    Float(val) != nil rescue false
  end

  def integral?(val)
    Integer(val) != nil rescue false
  end

  def boolean?(val)
    val == boolean_string_true || val == boolean_string_false
  end

  def blockly_value(val)
    if integral?(val)
      Integer(val)
    elsif numeric?(val)
      Float(val)
    elsif boolean?(val)
      val == boolean_string_true
    else
      val
    end
  end

  def boolean_string_true
    "true"
  end

  def boolean_string_false
    "false"
  end

  def localize_levelbuilder_instructions
    if I18n.locale != 'en-us'
      loc_val = data_t("instructions", "#{@level.name}_instruction")
      @level.properties['instructions'] = loc_val unless loc_val.nil?
    end
  end

  # Code for generating the blockly options hash
  def blockly_options(local_assigns={})
    # Use values from properties json when available (use String keys instead of Symbols for consistency)
    level = @level.properties.dup || {}

    # Set some specific values
    level['puzzle_number'] = @script_level ? @script_level.stage_or_game_position : 1
    level['stage_total'] = @script_level ? @script_level.stage_or_game_total : @level.game.levels.count
    if @level.is_a?(Maze) && @level.step_mode
      @level.step_mode = blockly_value(@level.step_mode)
      level['step'] = @level.step_mode == 1 || @level.step_mode == 2
      level['stepOnly'] = @level.step_mode == 2
    end

    # Pass blockly the edit mode: "<start|toolbox|required>_blocks"
    level['edit_blocks'] = params[:type]
    level['edit_blocks_success'] = t('builder.success')

    # Map Dashboard-style names to Blockly-style names in level object.
    # Dashboard underscore_names mapped to Blockly lowerCamelCase, or explicit 'Dashboard:Blockly'
    Hash[%w(
      start_blocks
      solution_blocks
      predraw_blocks
      slider_speed
      start_direction
      instructions
      initial_dirt
      final_dirt
      nectar_goal
      honey_goal
      flower_type
      skip_instructions_popup
      is_k1
      required_blocks:levelBuilderRequiredBlocks
      toolbox_blocks:toolbox
      x:initialX
      y:initialY
      maze:map
      ani_gif_url:aniGifURL
      shapeways_url
      images
      free_play
      min_workspace_height
      slider_speed
      permitted_errors
      disable_param_editing
      disable_variable_editing
      success_condition:fn_successCondition
      failure_condition:fn_failureCondition
      first_sprite_index
      protaganist_sprite_index
      timeout_failure_tick
      soft_buttons
      edge_collisions
      projectile_collisions
      allow_sprites_outside_playspace
      sprites_hidden_to_start
      background
      coordinate_grid_background
      use_modal_function_editor
      use_contract_editor
      default_num_example_blocks
      impressive
      open_function_definition
      disable_sharing
      hide_source
      share
      no_padding
      show_finish
      embed
      generate_function_pass_blocks
      timeout_after_when_run
      custom_game_type
      project_template_level_name
    ).map{ |x| x.include?(':') ? x.split(':') : [x,x.camelize(:lower)]}]
    .each do |dashboard, blockly|
      # Select first valid value from 1. local_assigns, 2. property of @level object, 3. named instance variable, 4. properties json
      # Don't override existing valid (non-nil/empty) values
      property = local_assigns[dashboard.to_sym].presence ||
        @level[dashboard].presence ||
        instance_variable_get("@#{dashboard}").presence ||
        level[dashboard].presence
      value = blockly_value(level[blockly] || property)
      level[blockly] = value unless value.nil? # make sure we convert false
    end

    level['images'] = JSON.parse(level['images']) if level['images'].present?

    # Blockly requires startDirection as an integer not a string
    level['startDirection'] = level['startDirection'].to_i if level['startDirection'].present?
    level['sliderSpeed'] = level['sliderSpeed'].to_f if level['sliderSpeed']
    level['scale'] = {'stepSpeed' =>  @level.properties['step_speed'].to_i } if @level.properties['step_speed'].present?

    # Blockly requires these fields to be objects not strings
    %w(map initialDirt finalDirt goal soft_buttons).each do |x|
      level[x] = JSON.parse(level[x]) if level[x].is_a? String
    end

    # Blockly expects fn_successCondition and fn_failureCondition to be inside a 'goals' object
    if level['fn_successCondition'] || level['fn_failureCondition']
      level['goal'] = {fn_successCondition: level['fn_successCondition'], fn_failureCondition: level['fn_failureCondition']}
      level.delete('fn_successCondition')
      level.delete('fn_failureCondition')
    end

    # Fetch localized strings
    %w(instructions).each do |label|
      val = [@level.game.app, @level.game.name].map { |name|
        data_t("level.#{label}", "#{name}_#{@level.level_num}")
      }.compact.first
      level[label] ||= val unless val.nil?
    end

    # Set some values that Blockly expects on the root of its options string
    app_options = {
      baseUrl: "#{ActionController::Base.asset_host}/blockly/",
      app: @game.try(:app),
      levelId: @level.level_num,
      level: level,
      callouts: @callouts,
      cacheBust: blockly_cache_bust,
      autoplayVideo: @autoplay_video_info,
      report: {
          fallback_response: @fallback_response,
          callback: @callback,
      },
      droplet: @game.try(:uses_droplet?),
      pretty: Rails.configuration.pretty_apps ? '' : '.min',
    }
    app_options[:scriptId] = @script.id if @script
    app_options[:levelGameName] = @level.game.name if @level.game
    app_options[:scrollbars] = blockly_value(@level.scrollbars) if @level.is_a?(Blockly) && @level.scrollbars
    app_options[:skinId] = @level.skin if @level.is_a?(Blockly)
    app_options[:level_source_id] = @level_source_id if @level_source_id
    app_options[:sendToPhone] = request.location.try(:country_code) == 'US' ||
        (!Rails.env.production? && request.location.try(:country_code) == 'RD') if request
    app_options[:send_to_phone_url] = @phone_share_url if @phone_share_url
    app_options[:disableSocialShare] = true if (@current_user && @current_user.under_13?) || @embed

    # Move these values up to the root
    %w(hideSource share noPadding showFinish embed).each do |key|
      app_options[key.to_sym] = level[key]
      level.delete key
    end

    app_options
  end

  def string_or_image(prefix, text)
    return unless text
    path, width = text.split(',')
    if %w(.jpg .png .gif).include? File.extname(path)
      "<img src='#{path.strip}' #{"width='#{width.strip}'" if width}></img>"
    elsif File.extname(path).ends_with? '_blocks'
      # '.start_blocks' takes the XML from the start_blocks of the specified level.
      ext = File.extname(path)
      base_level = File.basename(path, ext)
      level = Level.find_by(name: base_level)
      block_type = ext.slice(1..-1)
      content_tag(:iframe, '', {
<<<<<<< HEAD
          src: url_for(controller: :script_levels, action: :embed_blocks, level_id: level.id, block_type: ext.slice(1..-1)).strip,
=======
          src: url_for(controller: :levels, action: :embed_blocks, level_id: level.id, block_type: block_type).strip,
>>>>>>> 309d019f
          width: width ? width.strip : '100%',
          scrolling: 'no',
          seamless: 'seamless',
          style: 'border: none;',
      })

    elsif File.extname(path) == '.level'
      base_level = File.basename(path, '.level')
      level = Level.find_by(name: base_level)
      content_tag(:div,
        content_tag(:iframe, '', {
          src: url_for(level_id: level.id, controller: :script_levels, action: :embed_level).strip,
          width: (width ? width.strip : '100%'),
          scrolling: 'no',
          seamless: 'seamless',
          style: 'border: none;'
        }), {class: 'aspect-ratio'})
    else
      data_t(prefix + '.' + @level.name, text)
    end
  end

  def multi_t(text)
    string_or_image('multi', text)
  end

  def match_t(text)
    string_or_image('match', text)
  end

  def level_title
    if (script = @script_level.try(:script)) && !(script.default_script?)
      "#{data_t_suffix('script.name', script.name, 'title')}: #{@script_level.name} ##{@script_level.stage_or_game_position}"
    else
      level_num = "##{@script_level.try(:game_chapter) || @level.level_num} " unless @game.name == "Flappy" and @level.level_num == "1"
      "#{data_t('game.name', @game.name)} #{level_num}"
    end
  end

  def video_key_choices
    Video.all.map(&:key)
  end

  # Constructs pairs of [filename, asset path] for a dropdown menu of available ani-gifs
  def instruction_gif_choices
    all_filenames = Dir.chdir(Rails.root.join('config', 'scripts', instruction_gif_relative_path)){ Dir.glob(File.join("**", "*")) }
    all_filenames.map {|filename| [filename, instruction_gif_asset_path(filename)] }
  end

  def instruction_gif_asset_path filename
    File.join('/', instruction_gif_relative_path, filename)
  end

  def instruction_gif_relative_path
    File.join("script_assets", "k_1_images", "instruction_gifs")
  end

  def boolean_check_box(f, field_name_symbol)
    f.check_box field_name_symbol, {}, boolean_string_true, boolean_string_false
  end

  SoftButton = Struct.new(:name, :value)
  def soft_button_options
    [
        SoftButton.new('Left', 'leftButton'),
        SoftButton.new('Right', 'rightButton'),
        SoftButton.new('Down', 'downButton'),
        SoftButton.new('Up', 'upButton'),
    ]
  end
end<|MERGE_RESOLUTION|>--- conflicted
+++ resolved
@@ -343,11 +343,7 @@
       level = Level.find_by(name: base_level)
       block_type = ext.slice(1..-1)
       content_tag(:iframe, '', {
-<<<<<<< HEAD
-          src: url_for(controller: :script_levels, action: :embed_blocks, level_id: level.id, block_type: ext.slice(1..-1)).strip,
-=======
-          src: url_for(controller: :levels, action: :embed_blocks, level_id: level.id, block_type: block_type).strip,
->>>>>>> 309d019f
+          src: url_for(controller: :script_levels, action: :embed_blocks, level_id: level.id, block_type: block_type).strip,
           width: width ? width.strip : '100%',
           scrolling: 'no',
           seamless: 'seamless',
