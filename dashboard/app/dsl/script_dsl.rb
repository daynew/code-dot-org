class ScriptDSL < BaseDSL
  def initialize
    super
    @id = nil
    @title = nil
    @description_short = nil
    @description = nil
    @description_audience = nil
    @stage = nil
    @concepts = []
    @skin = nil
    @levels = []
    @stages = []
    @i18n_strings = Hash.new({})
    @video_key_for_next_level = nil
    @hidden = true
    @login_required = false
    @admin_required = false
    @student_of_admin_required = false
    @trophies = false
    @pd = false
    @wrapup_video = nil
  end

  integer :id
  string :title
  string :description_short
  string :description
  string :description_audience

  boolean :hidden
  boolean :login_required
  boolean :admin_required
  boolean :student_of_admin_required
  boolean :trophies
  boolean :pd
  boolean :professional_learning_course

  string :wrapup_video

  def stage(name)
    @stages << {stage: @stage, levels: @levels} if @stage
    @stage = name
    @levels = []
    @concepts = []
    @skin = nil
  end

  def parse_output
    stage(nil)
<<<<<<< HEAD
    {
      id: @id,
      stages: @stages,
      hidden: @hidden,
      trophies: @trophies,
      wrapup_video: @wrapup_video,
      login_required: @login_required,
      admin_required: @admin_required,
      pd: @pd,
      professional_learning_course: @professional_learning_course
    }
=======
    {id: @id, stages: @stages, hidden: @hidden, trophies: @trophies, wrapup_video: @wrapup_video, login_required: @login_required, admin_required: @admin_required, student_of_admin_required: @student_of_admin_required, pd: @pd}
>>>>>>> 81f10874
  end

  def concepts(*items)
    @concepts = items
  end

  def level_concept_difficulty(json)
    @level_concept_difficulty = json ? JSON.parse(json) : {}
  end

  string :skin

  string :video_key_for_next_level

  def assessment(name)
    level(name, {assessment: true})
  end

  def level(name, properties = {})
    @levels << {
      :name => name,
      :stage => @stage,
      :skin => @skin,
      :concepts => @concepts.join(','),
      :level_concept_difficulty => @level_concept_difficulty || {},
      :video_key => @video_key_for_next_level
    }.merge(properties).select{|_, v| v.present? }
    @video_key_for_next_level = nil
  end

  def i18n_strings
    @i18n_strings['title'] = @title if @title
    @i18n_strings['description_short'] = @description_short if @description_short
    @i18n_strings['description'] = @description if @description
    @i18n_strings['description_audience'] = @description_audience if @description_audience
    @stages.each do |stage|
      @i18n_strings[stage[:stage]] = stage[:stage]
    end

    {'name'=> {@name => @i18n_strings}}
  end

  def self.parse_file(filename)
    super(filename, File.basename(filename, '.script'))
  end
end<|MERGE_RESOLUTION|>--- conflicted
+++ resolved
@@ -48,7 +48,6 @@
 
   def parse_output
     stage(nil)
-<<<<<<< HEAD
     {
       id: @id,
       stages: @stages,
@@ -58,11 +57,9 @@
       login_required: @login_required,
       admin_required: @admin_required,
       pd: @pd,
+      student_of_admin_required: @student_of_admin_required,
       professional_learning_course: @professional_learning_course
     }
-=======
-    {id: @id, stages: @stages, hidden: @hidden, trophies: @trophies, wrapup_video: @wrapup_video, login_required: @login_required, admin_required: @admin_required, student_of_admin_required: @student_of_admin_required, pd: @pd}
->>>>>>> 81f10874
   end
 
   def concepts(*items)
