# == Schema Information
#
# Table name: concepts
#
#  id         :integer          not null, primary key
#  name       :string(255)
#  created_at :datetime
#  updated_at :datetime
<<<<<<< HEAD
=======
#  video_id   :integer
>>>>>>> 1b581b0e
#  video_key  :string(255)
#
# Indexes
#
#  index_concepts_on_video_key  (video_key)
#

# A Concept contains a set of Levels
# A Video can be associated with a Concept
# Trophies are awarded based on percentage completion of Concepts
class Concept < ActiveRecord::Base
  include Seeded
  has_and_belongs_to_many :levels
  # Can't call static from filter. Leaving in place for fixing later
  #after_save :expire_cache

  def self.by_name(name)
    (@@name_cache ||= Concept.all.index_by(&:name))[name].try(:id)
  end

  def self.cached
    @@all_cache ||= Concept.all
  end

  def self.expire_cache
    @@all_cache = nil
    @@name_cache = nil
  end

  CONCEPT_NAMES_BY_INDEX = %w(
    sequence
    if
    if_else
    loop_times
    loop_until
    loop_while
    loop_for
    function parameters
  ).freeze

  def self.setup
    setup_with_concepts(CONCEPT_NAMES_BY_INDEX)
  end

  def self.setup_with_concepts(concepts_by_index)
    videos_by_concept = Video.where(key: concepts_by_index).index_by(&:key)
    concepts = concepts_by_index.map.with_index(1) do |concept, id|
<<<<<<< HEAD
      {id: id, name: concept, video_key: videos_by_concept[concept]&.key}
=======
      {id: id, name: concept, video_id: videos_by_concept[concept]&.id, video_key: videos_by_concept[concept]&.key}
>>>>>>> 1b581b0e
    end
    transaction do
      reset_db
      Concept.import! concepts
    end
  end

  def related_video
    Rails.cache.fetch('concepts/videos/{video_key}/{I18n.locale.to_s}') do
      Video.current_locale.find_by_key(video_key)
    end
  end
end<|MERGE_RESOLUTION|>--- conflicted
+++ resolved
@@ -6,10 +6,7 @@
 #  name       :string(255)
 #  created_at :datetime
 #  updated_at :datetime
-<<<<<<< HEAD
-=======
 #  video_id   :integer
->>>>>>> 1b581b0e
 #  video_key  :string(255)
 #
 # Indexes
@@ -57,11 +54,7 @@
   def self.setup_with_concepts(concepts_by_index)
     videos_by_concept = Video.where(key: concepts_by_index).index_by(&:key)
     concepts = concepts_by_index.map.with_index(1) do |concept, id|
-<<<<<<< HEAD
-      {id: id, name: concept, video_key: videos_by_concept[concept]&.key}
-=======
       {id: id, name: concept, video_id: videos_by_concept[concept]&.id, video_key: videos_by_concept[concept]&.key}
->>>>>>> 1b581b0e
     end
     transaction do
       reset_db
