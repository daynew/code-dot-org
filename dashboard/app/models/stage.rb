# Ordered partitioning of script levels within a script
# (Intended to replace most of the functionality in Game, due to the need for multiple app types within a single Game/Stage)
class Stage < ActiveRecord::Base
  has_many :script_levels, -> { order('position ASC') }, inverse_of: :stage
  belongs_to :script, inverse_of: :stages
  acts_as_list scope: :script

  validates_uniqueness_of :name, scope: :script_id

  def to_param
    position.to_s
  end

  def unplugged?
    script_levels = Script.get_from_cache(self.script.name).script_levels.select{|sl| sl.stage_id == self.id}
    return false unless script_levels.first
    script_levels.first.level.unplugged?
  end

  def localized_title
<<<<<<< HEAD
    if script.stages.many?
=======
    if script.stages.to_a.many?
>>>>>>> ef6acaf1
      I18n.t('stage_number', number: position) + ': ' + I18n.t("data.script.name.#{script.name}.#{name}")
    else # script only has one stage/game, use the script name
      I18n.t "data.script.name.#{script.name}.title"
    end
  end

  def localized_name
    if script.stages.many?
      I18n.t "data.script.name.#{script.name}.#{name}"
    else
      I18n.t "data.script.name.#{script.name}.title"
    end
  end

  def lesson_plan_html_url
    "#{lesson_plan_base_url}/Teacher"
  end

  def lesson_plan_pdf_url
    "#{lesson_plan_base_url}/Teacher.pdf"
  end

  def lesson_plan_base_url
    CDO.code_org_url "/curriculum/#{script.name}/#{position}"
<<<<<<< HEAD
  end

  def summarize
    stage_data = {
        script_id: script.id,
        script_name: script.name,
        script_stages: script.stages.to_a.count,
        id: id,
        position: position,
        name: localized_name,
        title: localized_title
    }

    if script.has_lesson_plan?
      stage_data[:lesson_plan_html_url] = lesson_plan_html_url
      stage_data[:lesson_plan_pdf_url] = lesson_plan_pdf_url
    end

    if script.hoc?
      stage_data[:finishLink] = script.hoc_finish_url
      stage_data[:finishText] = I18n.t('nav.header.finished_hoc')
    end

    levels = script.script_levels.to_a.select{|sl| sl.stage_id == id}
    levels.sort_by {|sl| sl.position}
    stage_data[:levels] = levels.map {|sl| sl.summarize}

    stage_data
=======
>>>>>>> ef6acaf1
  end
end<|MERGE_RESOLUTION|>--- conflicted
+++ resolved
@@ -18,11 +18,7 @@
   end
 
   def localized_title
-<<<<<<< HEAD
-    if script.stages.many?
-=======
     if script.stages.to_a.many?
->>>>>>> ef6acaf1
       I18n.t('stage_number', number: position) + ': ' + I18n.t("data.script.name.#{script.name}.#{name}")
     else # script only has one stage/game, use the script name
       I18n.t "data.script.name.#{script.name}.title"
@@ -47,7 +43,6 @@
 
   def lesson_plan_base_url
     CDO.code_org_url "/curriculum/#{script.name}/#{position}"
-<<<<<<< HEAD
   end
 
   def summarize
@@ -76,7 +71,5 @@
     stage_data[:levels] = levels.map {|sl| sl.summarize}
 
     stage_data
-=======
->>>>>>> ef6acaf1
   end
 end