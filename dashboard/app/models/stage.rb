--- conflicted
+++ resolved
@@ -107,15 +107,9 @@
         title: localized_title,
         flex_category: localized_category,
         lockable: !!lockable,
-<<<<<<< HEAD
         levels: cached_script_levels.reject(&:bonus).map(&:summarize),
-        description_student: (I18n.t "data.script.name.#{script.name}.stages.#{name}.description_student", default: ''),
-        description_teacher: (I18n.t "data.script.name.#{script.name}.stages.#{name}.description_teacher", default: '')
-=======
-        levels: cached_script_levels.map(&:summarize),
         description_student: render_codespan_only_markdown(I18n.t("data.script.name.#{script.name}.stages.#{name}.description_student", default: '')),
         description_teacher: render_codespan_only_markdown(I18n.t("data.script.name.#{script.name}.stages.#{name}.description_teacher", default: ''))
->>>>>>> 34989261
       }
 
       # Use to_a here so that we get access to the cached script_levels.
