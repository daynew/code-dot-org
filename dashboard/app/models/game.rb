# == Schema Information
#
# Table name: games
#
#  id             :integer          not null, primary key
#  name           :string(255)
#  created_at     :datetime
#  updated_at     :datetime
#  app            :string(255)
#  intro_video_id :integer
#
# Indexes
#
#  index_games_on_intro_video_id  (intro_video_id)
#

# An ordered set of levels associated with a single app, e.g. Farmer2
# also associates an intro video

# Game.name also maps to localized strings, e.g. [data.en.yml]: game: name: 'Unplug1': 'Introduction to Computer Science'
class Game < ActiveRecord::Base
  include Seeded
  has_many :levels
  belongs_to :intro_video, foreign_key: 'intro_video_id', class_name: 'Video'

  def self.by_name(name)
    (@@game_cache ||= Game.all.index_by(&:name))[name].try(:id)
  end

  def self.custom_maze
    @@game_custom_maze ||= find_by_name("CustomMaze")
  end

  UNPLUG = 'unplug'.freeze
  MULTI = 'multi'.freeze
  MATCH = 'match'.freeze
  ARTIST = TURTLE = 'turtle'.freeze # heh
  FLAPPY = 'flappy'.freeze
  BOUNCE = 'bounce'.freeze
  PLAYLAB = STUDIO = 'studio'.freeze
  STUDIO_EC = 'StudioEC'.freeze
  APPLAB = WEBAPP = 'applab'.freeze
  GAMELAB = 'gamelab'.freeze
  WEBLAB = 'weblab'.freeze
  NETSIM = 'netsim'.freeze
  CRAFT = 'craft'.freeze
  MAZE = 'maze'.freeze
  CALC = 'calc'.freeze
  EVAL = 'eval'.freeze
  PIXELATION = 'pixelation'.freeze
  TEXT_COMPRESSION = 'text_compression'.freeze
  LEVEL_GROUP = 'level_group'.freeze
  PUBLIC_KEY_CRYPTOGRAPHY = 'public_key_cryptography'.freeze
  SCRATCH = 'scratch'.freeze
  DANCE = 'dance'.freeze
  SPRITELAB = 'spritelab'.freeze
  FISH = 'fish'.freeze

  def self.bounce
    @@game_bounce ||= find_by_name("Bounce")
  end

  def self.unplugged
    @@game_unplugged ||= find_by_name("Unplugged")
  end

  def self.custom_studio
    @@game_custom_studio ||= find_by_name("CustomStudio")
  end

  def self.studio_ec
    @@game_studio_ec ||= find_by_name("StudioEC")
  end

  def self.custom_artist
    @@game_custom_artist ||= find_by_name("Custom")
  end

  def self.custom_flappy
    @@game_custom_flappy ||= find_by_name("CustomFlappy")
  end

  def self.calc
    @@game_calc ||= find_by_name("Calc")
  end

  def self.eval
    @@game_eval ||= find_by_name("Eval")
  end

  def self.applab
    @@game_applab ||= find_by_name("Applab")
  end

  def self.gamelab
    @@game_gamelab ||= find_by_name("Gamelab")
  end

  def self.weblab
    @@game_weblab ||= find_by_name("Weblab")
  end

  def self.netsim
    @@game_netsim ||= find_by_name("NetSim")
  end

  def self.craft
    @@game_craft ||= find_by_name("Craft")
  end

  def self.pixelation
    @@game_pixelation ||= find_by_name("Pixelation")
  end

  def self.text_compression
    @@game_text_compression ||= find_by_name("TextCompression")
  end

  def self.odometer
    @@game_odometer ||= find_by_name("Odometer")
  end

  def self.vigenere
    @@game_vigenere ||= find_by_name("Vigenere")
  end

  def self.frequency_analysis
    @@game_frequency_analysis ||= find_by_name("FrequencyAnalysis")
  end

  def self.public_key_cryptography
    @@game_public_key_cryptography ||= find_by_name("PublicKeyCryptography")
  end

  def self.multi
    @@game_multi ||= find_by_name("Multi")
  end

  def self.free_response
    @@game_free_response ||= find_by_name("FreeResponse")
  end

  def self.standalone_video
    @@game_standalone_video ||= find_by_name("StandaloneVideo")
  end

  def self.external_link
    @@game_external_link ||= find_by_name('ExternalLink')
  end

  def self.curriculum_reference
    @@game_curriculum_reference ||= find_by_name('CurriculumReference')
  end

  def self.scratch
    @@game_scratch ||= find_by_name('Scratch')
  end

  def self.dance
    @@game_dance ||= find_by_name('Dance')
  end

  def self.spritelab
    @@game_spritelab ||= find_by_name('Spritelab')
  end

  def self.fish
    @@game_fish ||= find_by_name('Fish')
  end

  def unplugged?
    app == UNPLUG
  end

  def multi?
    app == MULTI
  end

  def match?
    app == MATCH
  end

  def level_group?
    app == LEVEL_GROUP
  end

  def supports_sharing?
    [
      TURTLE,
      FLAPPY,
      BOUNCE,
      STUDIO,
      STUDIO_EC,
      APPLAB,
      CRAFT,
      GAMELAB,
      WEBLAB,
      DANCE,
      SPRITELAB
    ].include? app
  end

  def sharing_filtered?
    app == STUDIO
  end

  def flappy?
    app == FLAPPY
  end

  def uses_pusher?
    app == NETSIM
  end

  def uses_small_footer?
    [NETSIM, APPLAB, TEXT_COMPRESSION, GAMELAB, WEBLAB, SCRATCH, DANCE, FISH].include? app
  end

  # True if the app takes responsibility for showing footer info
  def owns_footer_for_share?
    [APPLAB, WEBLAB].include? app
  end

  def has_i18n?
<<<<<<< HEAD
    !([NETSIM, APPLAB, GAMELAB, WEBLAB].include? app)
=======
    !([NETSIM, APPLAB, GAMELAB, WEBLAB, SPRITELAB, FISH].include? app)
>>>>>>> 44f6294f
  end

  def use_firebase?
    [APPLAB, GAMELAB].include? app
  end

  def channel_backed?
    [APPLAB, GAMELAB, WEBLAB, SCRATCH, PIXELATION, SPRITELAB].include? app
  end

  # Format: name:app:intro_video
  # Don't change the order of existing entries! Always append to the end of the list.
  GAMES_BY_INDEX = %w(
    Maze:maze:maze_intro
    Artist:turtle:artist_intro
    Artist2:turtle
    Farmer:maze:farmer_intro
    Artist3:turtle
    Farmer2:maze
    Artist4:turtle
    Farmer3:maze
    Artist5:turtle
    MazeEC:maze:maze_intro
    Unplug1:unplug
    Unplug2:unplug
    Unplug3:unplug
    Unplug4:unplug
    Unplug5:unplug
    Unplug6:unplug
    Unplug7:unplug
    Unplug8:unplug
    Unplug9:unplug
    Unplug10:unplug
    Unplug11:unplug
    Bounce:bounce
    Custom:turtle
    Flappy:flappy:flappy_intro
    CustomMaze:maze
    Studio:studio
    Jigsaw:jigsaw
    MazeStep:maze
    Multi:multi
    Match:match
    Unplugged:unplug
    Wordsearch:wordsearch
    CustomStudio:studio
    Calc:calc
    Webapp:webapp
    Eval:eval
    ArtistEC:turtle:artist_intro
    TextMatch
    StudioEC:studio
    ContractMatch
    Applab:applab
    NetSim:netsim
    External:external
    Pixelation:pixelation
    TextCompression:text_compression
    Odometer:odometer
    FrequencyAnalysis:frequency_analysis
    Vigenere:vigenere
    Craft:craft
    Gamelab:gamelab
    LevelGroup:level_group
    FreeResponse:free_response
    NotUsed:not_used
    StandaloneVideo:standalone_video
    ExternalLink:external_link
    EvaluationMulti:evaluation_multi
    PublicKeyCryptography:public_key_cryptography
    Weblab:weblab
    CurriculumReference:curriculum_reference
    Map:map
    CustomFlappy:flappy
    Scratch:scratch
    Dance:dance
    Spritelab:spritelab
    BubbleChoice:bubble_choice
    Fish:fish
  )

  def self.setup
    videos_by_key = Video.all.index_by(&:key)
    games = GAMES_BY_INDEX.map.with_index(1) do |line, id|
      name, app, intro_video_key = line.split ':'
      {id: id, name: name, app: app, intro_video_id: videos_by_key[intro_video_key]&.id}
    end
    transaction do
      reset_db
      Game.import! games
    end
  end
end<|MERGE_RESOLUTION|>--- conflicted
+++ resolved
@@ -222,11 +222,7 @@
   end
 
   def has_i18n?
-<<<<<<< HEAD
-    !([NETSIM, APPLAB, GAMELAB, WEBLAB].include? app)
-=======
-    !([NETSIM, APPLAB, GAMELAB, WEBLAB, SPRITELAB, FISH].include? app)
->>>>>>> 44f6294f
+    !([NETSIM, APPLAB, GAMELAB, WEBLAB, FISH].include? app)
   end
 
   def use_firebase?
