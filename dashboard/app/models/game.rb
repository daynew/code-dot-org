--- conflicted
+++ resolved
@@ -15,7 +15,6 @@
     @@game_custom_maze ||= find_by_name("CustomMaze")
   end
 
-<<<<<<< HEAD
   UNPLUG = 'unplug'
   MULTI = 'multi'
   MATCH = 'match'
@@ -24,12 +23,10 @@
   BOUNCE = 'bounce'
   PLAYLAB = STUDIO = 'studio'
   
-=======
   def self.custom_studio
     @@game_custom_studio ||= find_by_name("CustomStudio")
   end
 
->>>>>>> 949920d3
   def unplugged?
     app == UNPLUG
   end
