class Studio < Grid
  serialized_attrs %w(
    first_sprite_index
    protaganist_sprite_index
    success_condition
    failure_condition
    timeout_failure_tick
    soft_buttons
    edge_collisions
    projectile_collisions
    allow_sprites_outside_playspace
    sprites_hidden_to_start
    free_play
  )

  def self.create_from_level_builder(params, level_params)
    level = new(level_params.merge(user: params[:user], game: Game.custom_studio, level_num: 'custom'))
    level.create_maze(level_params, params)
    level
  end

  # List of possible skins, the first is used as a default.
  def self.skins
    ['studio']
  end

  def self.default_success_condition
    <<-JS.strip_heredoc.chomp
        function () {
          // Sample conditions:
          // return Studio.sprite[0].isCollidingWith(1);
          // return Studio.sayComplete > 0;
          // return Studio.sprite[0].emotion === Emotions.HAPPY;
          // return Studio.tickCount > 50;
        }
    JS
  end

  def self.default_failure_condition
    <<-JS.strip_heredoc.chomp
        function () {
        }
    JS
  end

  def common_blocks(type)
    <<-XML.chomp
<category name="Start">
  <block type="when_run" />
</category>
<category name="Events">
  <block type="studio_whenArrow" />
  <block type="studio_whenSpriteClicked" />
  <block type="studio_whenSpriteCollided" />
</category>
<category name="Actions">
  <block type="studio_setSprite" />
  <block type="studio_setBackground" />
  <block type="studio_showTitleScreen">
    <title name="TITLE">type title here</title>
    <title name="TEXT">type text here</title>
  </block>
  <block type="studio_showTitleScreenParams">
    <value name="TITLE">
      <block type="text" />
    </value>
    <value name="TEXT">
      <block type="text" />
    </value>
  </block>
  <block type="studio_move" />
  <block type="studio_moveDistance">
    <title name="DIR">1</title>
    #{'<title name="DISTANCE">???</title>' if type == 'required_blocks'}
  </block>
  <block type="studio_moveDistanceParams" inline="true">
    <value name="DISTANCE">
      <block type="math_number">
        <title name="NUM">25</title>
      </block>
    </value>
  </block>
  <block type="studio_stop" />
  <block type="studio_wait">
    <title name="VALUE">500</title>
  </block>
  <block type="studio_waitParams" inline="true">
    <value name="VALUE">
      <block type="math_number">
        <title name="NUM">1</title>
      </block>
    </value>
  </block>
  <block type="studio_playSound" />
  <block type="studio_changeScore" />
  <block type="studio_setScoreText" inline="true">
    <value name="TEXT">
      <block type="math_number">
        <title name="NUM">1</title>
      </block>
    </value>
  </block>
  <block type="studio_saySprite">
    <title name="TEXT">type here</title>
  </block>
  <block type="studio_saySpriteParams" inline="true">
    <value name="TEXT">
      <block type="text" />
    </value>
  </block>
  <block type="studio_setSpritePosition" />
  <block type="studio_throw" />
  <block type="studio_makeProjectile" />
  <block type="studio_setSpriteSpeed" />
  <block type="studio_setSpriteEmotion" />
  <block type="studio_vanish" />
  <block type="studio_setSpriteSize" />
</category>
<category name="Loops">
  <block type="studio_repeatForever" />
  <block type="controls_repeat_ext">
    <value name="TIMES">
      <block type="math_number">
        <title name="NUM">10</title>
      </block>
    </value>
  </block>
  <block type="controls_whileUntil" />
  <block type="controls_for">
    <value name="FROM">
      <block type="math_number">
        <title name="NUM">1</title>
      </block>
    </value>
    <value name="TO">
      <block type="math_number">
        <title name="NUM">10</title>
      </block>
    </value>
    <value name="BY">
      <block type="math_number">
        <title name="NUM">1</title>
      </block>
    </value>
  </block>
  <block type="controls_flow_statements" />
</category>
<category name="Logic">
  <block type="controls_if" />
  <block type="logic_compare" />
  <block type="logic_operation" />
  <block type="logic_negate" />
  <block type="logic_boolean" />
</category>
<category name="Math">
  <block type="math_number" />
  <block type="math_change">
    <value name="DELTA">
      <block type="math_number">
        <title name="NUM">1</title>
      </block>
    </value>
  </block>
  <block type="math_random_int">
    <value name="FROM">
      <block type="math_number">
        <title name="NUM">1</title>
      </block>
    </value>
    <value name="TO">
      <block type="math_number">
        <title name="NUM">100</title>
      </block>
    </value>
  </block>
  <block type="math_arithmetic" />
</category>
<category name="Text">
  <block type="text" />
  <block type="text_join" />
  <block type="text_append">
    <value name="TEXT">
      <block type="text" />
    </value>
  </block>
</category>
<category name="Variables" custom="VARIABLE" />
<category name="Functions" custom="PROCEDURE" />
#{k1_blocks(type) if is_k1 == 'true'}
    XML
  end

  # Other K1 blocks are just variants of common_blocks, but display differently when is_k1 is set
  def k1_blocks(type)
    <<-XML.chomp
<category name="K1-only Blocks">
  <block type="studio_moveNorthDistance"></block>
  <block type="studio_moveEastDistance"></block>
  <block type="studio_moveSouthDistance"></block>
  <block type="studio_moveWestDistance"></block>
</category>
    XML
  end

  def toolbox(type)
    return common_blocks(type) unless type == 'toolbox_blocks'
    <<-XML.chomp
<<<<<<< HEAD
<category name="Category">
  <block type="procedures_defnoreturn"><title name="NAME">CATEGORY=Category</title></block>
</category>
=======
<block type="category"></block>
>>>>>>> d86c48ec
#{common_blocks(type)}
    XML
  end
end<|MERGE_RESOLUTION|>--- conflicted
+++ resolved
@@ -205,13 +205,9 @@
   def toolbox(type)
     return common_blocks(type) unless type == 'toolbox_blocks'
     <<-XML.chomp
-<<<<<<< HEAD
 <category name="Category">
-  <block type="procedures_defnoreturn"><title name="NAME">CATEGORY=Category</title></block>
-</category>
-=======
-<block type="category"></block>
->>>>>>> d86c48ec
+  <block type="category"></block>
+</category>
 #{common_blocks(type)}
     XML
   end
