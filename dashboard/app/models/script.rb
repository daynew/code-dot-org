--- conflicted
+++ resolved
@@ -94,11 +94,8 @@
     hideable_stages
     peer_reviews_to_complete
     professional_learning_course
-<<<<<<< HEAD
     redirect_to
-=======
     student_detail_progress_view
->>>>>>> 4c35dcab
   )
 
   def self.twenty_hour_script
