# == Schema Information
#
# Table name: scripts
#
#  id              :integer          not null, primary key
#  name            :string(255)      not null
#  created_at      :datetime
#  updated_at      :datetime
#  wrapup_video_id :integer
#  hidden          :boolean          default(FALSE), not null
#  user_id         :integer
#  login_required  :boolean          default(FALSE), not null
#  properties      :text(65535)
#  new_name        :string(255)
#  family_name     :string(255)
#
# Indexes
#
#  index_scripts_on_family_name      (family_name)
#  index_scripts_on_name             (name) UNIQUE
#  index_scripts_on_new_name         (new_name) UNIQUE
#  index_scripts_on_wrapup_video_id  (wrapup_video_id)
#

require 'cdo/script_constants'
require 'cdo/shared_constants'

TEXT_RESPONSE_TYPES = [TextMatch, FreeResponse]

# A sequence of Levels
class Script < ActiveRecord::Base
  include ScriptConstants
  include SharedConstants
  include Rails.application.routes.url_helpers

  include Seeded
  has_many :levels, through: :script_levels
  has_many :script_levels, -> {order('chapter ASC')}, dependent: :destroy, inverse_of: :script # all script levels, even those w/ stages, are ordered by chapter, see Script#add_script
  has_many :stages, -> {order('absolute_position ASC')}, dependent: :destroy, inverse_of: :script
  has_many :users, through: :user_scripts
  has_many :user_scripts
  has_many :hint_view_requests
  has_one :plc_course_unit, class_name: 'Plc::CourseUnit', inverse_of: :script, dependent: :destroy
  belongs_to :wrapup_video, foreign_key: 'wrapup_video_id', class_name: 'Video'
  belongs_to :user
  has_many :course_scripts
  has_many :courses, through: :course_scripts

  scope :with_associated_models, -> do
    includes(
      [
        {
          script_levels: [
            {levels: [:game, :concepts, :level_concept_difficulty]},
            :stage,
            :callouts
          ]
        },
        {
          stages: [{script_levels: [:levels]}]
        },
        :course_scripts
      ]
    )
  end

  attr_accessor :skip_name_format_validation
  include SerializedToFileValidation

  # As we read and write to files with the script name, to prevent directory
  # traversal (for security reasons), we do not allow the name to start with a
  # tilde or dot or contain a slash.
  validates :name,
    presence: true,
    format: {
      without: /\A~|\A\.|\//,
      message: 'cannot start with a tilde or dot or contain slashes'
    }

  include SerializedProperties

  after_save :generate_plc_objects

  SCRIPT_DIRECTORY = 'config/scripts'.freeze

  def self.script_directory
    SCRIPT_DIRECTORY
  end

  def generate_plc_objects
    if professional_learning_course?
      course = Course.find_by_name(professional_learning_course)
      unless course
        course = Course.new(name: professional_learning_course)
        course.plc_course = Plc::Course.create!(course: course)
        course.save!
      end
      unit = Plc::CourseUnit.find_or_initialize_by(script_id: id)
      unit.update!(
        plc_course_id: course.plc_course.id,
        unit_name: I18n.t("data.script.name.#{name}.title"),
        unit_description: I18n.t("data.script.name.#{name}.description")
      )

      stages.each do |stage|
        lm = Plc::LearningModule.find_or_initialize_by(stage_id: stage.id)
        lm.update!(
          plc_course_unit_id: unit.id,
          name: stage.name,
          module_type: stage.flex_category.try(:downcase) || Plc::LearningModule::REQUIRED_MODULE,
          plc_tasks: []
        )

        stage.script_levels.each do |sl|
          task = Plc::Task.find_or_initialize_by(script_level_id: sl.id)
          task.name = sl.level.name
          task.save!
          lm.plc_tasks << task
        end
      end
    end
  end

  serialized_attrs %w(
    hideable_stages
    peer_reviews_to_complete
    professional_learning_course
    redirect_to
    student_detail_progress_view
    project_widget_visible
    project_widget_types
    exclude_csf_column_in_legend
    teacher_resources
    stage_extras_available
    has_verified_resources
    has_lesson_plan
    curriculum_path
    script_announcements
    version_year
    is_stable
    supported_locales
  )

  def self.twenty_hour_script
    Script.get_from_cache(Script::TWENTY_HOUR_NAME)
  end

  def self.hoc_2014_script
    Script.get_from_cache(Script::HOC_NAME)
  end

  def self.starwars_script
    Script.get_from_cache(Script::STARWARS_NAME)
  end

  def self.minecraft_script
    Script.get_from_cache(Script::MINECRAFT_NAME)
  end

  def self.starwars_blocks_script
    Script.get_from_cache(Script::STARWARS_BLOCKS_NAME)
  end

  def self.frozen_script
    Script.get_from_cache(Script::FROZEN_NAME)
  end

  def self.course1_script
    Script.get_from_cache(Script::COURSE1_NAME)
  end

  def self.course2_script
    Script.get_from_cache(Script::COURSE2_NAME)
  end

  def self.course3_script
    Script.get_from_cache(Script::COURSE3_NAME)
  end

  def self.course4_script
    Script.get_from_cache(Script::COURSE4_NAME)
  end

  def self.infinity_script
    Script.get_from_cache(Script::INFINITY_NAME)
  end

  def self.flappy_script
    Script.get_from_cache(Script::FLAPPY_NAME)
  end

  def self.playlab_script
    Script.get_from_cache(Script::PLAYLAB_NAME)
  end

  def self.artist_script
    Script.get_from_cache(Script::ARTIST_NAME)
  end

  def self.stage_extras_script_ids
    @@stage_extras_scripts ||= Script.all.select(&:stage_extras_available?).pluck(:id)
  end

  # Get the set of scripts that are valid for the current user, ignoring those
  # that are hidden based on the user's permission.
  # @param [User] user
  # @return [Script[]]
  def self.valid_scripts(user)
    user_experiments_enabled = Course.has_any_course_experiments?(user)
    with_hidden = !user_experiments_enabled && user.hidden_script_access?
    cache_key = "valid_scripts/#{with_hidden ? 'all' : 'valid'}"
    scripts = Rails.cache.fetch(cache_key) do
      Script.
          all.
          select {|script| with_hidden || !script.hidden}
    end

    if user_experiments_enabled
      scripts = scripts.map do |script|
        alternate_script = script.alternate_script(user)
        alternate_script.presence || script
      end
    end

    scripts
  end

  # @param [User] user
  # @param script_id [String] id of the script we're checking the validity of
  # @return [Boolean] Whether this is a valid script ID
  def self.valid_script_id?(user, script_id)
    valid_scripts(user).any? {|script| script[:id] == script_id.to_i}
  end

  # @return [Array<Script>] An array of modern elementary scripts.
  def self.modern_elementary_courses
    Script::CATEGORIES[:csf].map {|name| Script.get_from_cache(name)}
  end

  # @param locale [String] An "xx-YY" locale string.
  # @return [Boolean] Whether all the modern elementary courses are available in the given locale.
  def self.modern_elementary_courses_available?(locale)
    @modern_elementary_courses_available = modern_elementary_courses.all? do |script|
      supported_languages = script.supported_locales || []
      supported_languages.any? {|s| locale.casecmp?(s)}
    end
  end

  def starting_level
    raise "Script #{name} has no level to start at" if script_levels.empty?
    candidate_level = script_levels.first.or_next_progression_level
    raise "Script #{name} has no valid progression levels (non-unplugged) to start at" unless candidate_level
    candidate_level
  end

  # Find the lockable or non-locakble stage based on its relative position.
  # Raises `ActiveRecord::RecordNotFound` if no matching stage is found.
  def stage_by_relative_position(position, lockable = false)
    stages.where(lockable: lockable).find_by!(relative_position: position)
  end

  # For all scripts, cache all related information (levels, etc),
  # indexed by both id and name. This is cached both in a class
  # variable (ie. in memory in the worker process) and in a
  # distributed cache (Rails.cache)
  @@script_cache = nil
  SCRIPT_CACHE_KEY = 'script-cache'.freeze

  # Caching is disabled when editing scripts and levels or running unit tests.
  def self.should_cache?
    return false if Rails.application.config.levelbuilder_mode
    return false unless Rails.application.config.cache_classes
    return false if ENV['UNIT_TEST'] || ENV['CI']
    true
  end

  def self.script_cache_to_cache
    Rails.cache.write(SCRIPT_CACHE_KEY, script_cache_from_db)
  end

  def self.script_cache_from_cache
    [
      ScriptLevel, Level, Game, Concept, Callout, Video, Artist, Blockly, CourseScript
    ].each(&:new) # make sure all possible loaded objects are completely loaded
    Rails.cache.read SCRIPT_CACHE_KEY
  end

  def self.script_cache_from_db
    {}.tap do |cache|
      Script.with_associated_models.find_each do |script|
        cache[script.name] = script
        cache[script.id.to_s] = script
      end
    end
  end

  def self.script_cache
    return nil unless should_cache?
    @@script_cache ||=
      script_cache_from_cache || script_cache_from_db
  end

  # Returns a cached map from script level id to script_level, or nil if in level_builder mode
  # which disables caching.
  def self.script_level_cache
    return nil unless should_cache?
    @@script_level_cache ||= {}.tap do |cache|
      script_cache.values.each do |script|
        cache.merge!(script.script_levels.index_by(&:id))
      end
    end
  end

  # Returns a cached map from level id and level name to level, or nil if in
  # level_builder mode which disables caching.
  def self.level_cache
    return nil unless should_cache?
    @@level_cache ||= {}.tap do |cache|
      script_level_cache.values.each do |script_level|
        level = script_level.level
        next unless level
        cache[level.id] = level unless cache.key? level.id
        cache[level.name] = level unless cache.key? level.name
      end
    end
  end

  # Find the script level with the given id from the cache, unless the level build mode
  # is enabled in which case it is always fetched from the database. If we need to fetch
  # the script and we're not in level mode (for example because the script was created after
  # the cache), then an entry for the script is added to the cache.
  def self.cache_find_script_level(script_level_id)
    script_level = script_level_cache[script_level_id] if should_cache?

    # If the cache missed or we're in levelbuilder mode, fetch the script level from the db.
    if script_level.nil?
      script_level = ScriptLevel.find(script_level_id)
      # Cache the script level, unless it wasn't found.
      @@script_level_cache[script_level_id] = script_level if script_level && should_cache?
    end
    script_level
  end

  # Find the level with the given id or name from the cache, unless the level
  # build mode is enabled in which case it is always fetched from the database.
  # If we need to fetch the level and we're not in level mode (for example
  # because the level was created after the cache), then an entry for the level
  # is added to the cache.
  # @param level_identifier [Integer | String] the level ID or level name to
  #   fetch
  # @return [Level] the (possibly cached) level
  # @raises [ActiveRecord::RecordNotFound] if the level cannot be found
  def self.cache_find_level(level_identifier)
    level = level_cache[level_identifier] if should_cache?
    return level unless level.nil?

    # If the cache missed or we're in levelbuilder mode, fetch the level from
    # the db. Note the field trickery is to allow passing an ID as a string,
    # which some tests rely on (unsure about non-tests).
    field = level_identifier.to_i.to_s == level_identifier.to_s ? :id : :name
    level = Level.find_by!(field => level_identifier)
    # Cache the level by ID and by name, unless it wasn't found.
    @@level_cache[level.id] = level if level && should_cache?
    @@level_cache[level.name] = level if level && should_cache?
    level
  end

  def cached
    self.class.get_from_cache(id)
  end

  def self.get_without_cache(id_or_name, version_year: nil)
    # Also serve any script by its new_name, if it has one.
    script = id_or_name && Script.find_by(new_name: id_or_name)
    return script if script

    # a bit of trickery so we support both ids which are numbers and
    # names which are strings that may contain numbers (eg. 2-3)
    is_id = id_or_name.to_i.to_s == id_or_name.to_s
    find_by = is_id ? :id : :name
    script = Script.with_associated_models.find_by(find_by => id_or_name)
    return script if script

    unless is_id
      # We didn't find a script matching id_or_name. Next, look for a script
      # in the id_or_name script family to redirect to, e.g. csp1 --> csp1-2017.
      script_with_redirect = Script.get_script_family_redirect(id_or_name, version_year: version_year)
      return script_with_redirect if script_with_redirect
    end

    raise ActiveRecord::RecordNotFound.new("Couldn't find Script with id|name|family_name=#{id_or_name}")
  end

  # Returns the script with the specified id, or a script with the specified
  # name, or a redirect to the latest version of the script within the specified
  # family. Also populates the script cache so that future responses will be cached.
  # For example:
  #   get_from_cache('11') --> script_cache['11'] = <Script id=11, name=...>
  #   get_from_cache('frozen') --> script_cache['frozen'] = <Script name="frozen", id=...>
  #   get_from_cache('csp1') --> script_cache['csp1'] = <Script redirect_to="csp1-2018">
  #   get_from_cache('csp1', version_year: '2017') --> script_cache['csp1/2017'] = <Script redirect_to="csp1-2017">
  #
  # @param id_or_name [String|Integer] script id, script name, or script family name.
  # @param version_year [String] If specified, when looking for a script to redirect
  #   to within a script family, redirect to this version rather than the latest.
  def self.get_from_cache(id_or_name, version_year: nil)
    return get_without_cache(id_or_name, version_year: version_year) unless should_cache?
    cache_key_suffix = version_year ? "/#{version_year}" : ''
    cache_key = "#{id_or_name}#{cache_key_suffix}"
    script_cache.fetch(cache_key) do
      # Populate cache on miss.
      script_cache[cache_key] = get_without_cache(id_or_name, version_year: version_year)
    end
  end

  # Given a script family name, return a dummy Script with redirect_to field
  # pointing toward the latest stable script in that family, or to a specific
  # version_year if one is specified.
  # @param family_name [String] The name of the script family to search in.
  # @param version_year [String] Version year to return. Optional.
  # @return [Script|nil] A dummy script object, not persisted to the database,
  #   with only the redirect_to field set.
  def self.get_script_family_redirect(family_name, version_year: nil)
    script_name = Script.latest_stable_version(family_name, version_year: version_year).try(:name)
    script_name ? Script.new(redirect_to: script_name) : nil
  end

  # @param user [User]
  # @param locale [String] User or request locale. Optional.
  # @return [String|nil] URL to the script overview page the user should be redirected to (if any).
  def redirect_to_script_url(user, locale: nil)
    # No redirect unless script belongs to a family.
    return nil unless family_name
    # Only redirect students.
    return nil unless user && user.student?
    # No redirect unless user is allowed to view this script version and they are not already assigned to this script
    # or the course it belongs to.
    return nil unless can_view_version?(user, locale: locale) && !user.assigned_script?(self)
    # No redirect if script or its course are not versioned.
    current_version_year = version_year || course&.version_year
    return nil unless current_version_year.present?

    # Redirect user to the latest assigned script in this family,
    # if one exists and it is newer than the current script.
    latest_assigned_version = Script.latest_assigned_version(family_name, user)
    latest_assigned_version_year = latest_assigned_version&.version_year || latest_assigned_version&.course&.version_year
    return nil unless latest_assigned_version_year && latest_assigned_version_year > current_version_year
    latest_assigned_version.link
  end

  def link
    Rails.application.routes.url_helpers.script_path(self)
  end

  # @param user [User]
  # @param locale [String] User or request locale. Optional.
  # @return [Boolean] Whether the user can view the script.
  def can_view_version?(user, locale: nil)
    # Users can view any course not in a family.
    return true unless family_name

    latest_stable_version = Script.latest_stable_version(family_name)
    latest_stable_version_in_locale = Script.latest_stable_version(family_name, locale: locale)
    is_latest = latest_stable_version == self || latest_stable_version_in_locale == self

    # All users can see the latest script version in English and in their locale.
    return true if is_latest

    # Restrictions only apply to students and logged out users.
    return false if user.nil?
    return true unless user.student?

    # A student can view the script version if they have progress in it or are assigned to it.
    has_progress = user.scripts.include?(self)
    return true if has_progress

    user.assigned_script?(self)
  end

  # @param family_name [String] The family name for a script family.
  # @param version_year [String] Version year to return. Optional.
  # @param locale [String] User or request locale. Optional.
  # @return [Script|nil] Returns the latest version in a script family.
  def self.latest_stable_version(family_name, version_year: nil, locale: 'en-us')
    return nil unless family_name.present?

    script_versions = Script.
      where(family_name: family_name).
      order("properties -> '$.version_year' DESC")

    # Only select stable, supported scripts (ignore supported locales if locale is an English-speaking locale).
    # Match on version year if one is supplied.
    locale_str = locale&.to_s
    supported_stable_scripts = script_versions.select do |script|
      is_supported = script.supported_locales&.include?(locale_str) || locale_str&.start_with?('en')
      if version_year
        script.is_stable && is_supported && script.version_year == version_year
      else
        script.is_stable && is_supported
      end
    end

    supported_stable_scripts&.first
  end

  # @param family_name [String] The family name for a script family.
  # @param user [User]
  # @return [Script|nil] Returns the latest version in a family that the user is assigned to.
  def self.latest_assigned_version(family_name, user)
    return nil unless family_name && user
    assigned_script_ids = user.section_scripts.pluck(:id)

    Script.
      # select only scripts assigned to this user.
      where(id: assigned_script_ids).
      # select only scripts in the same family.
      where(family_name: family_name).
      # order by version year descending.
      order("properties -> '$.version_year' DESC")&.
      first
  end

  def text_response_levels
    return @text_response_levels if Script.should_cache? && @text_response_levels
    @text_response_levels = text_response_levels_without_cache
  end

  def text_response_levels_without_cache
    text_response_levels = []
    script_levels.map do |script_level|
      script_level.levels.map do |level|
        next if level.contained_levels.empty? ||
          !TEXT_RESPONSE_TYPES.include?(level.contained_levels.first.class)
        text_response_levels << {
          script_level: script_level,
          levels: [level.contained_levels.first]
        }
      end
    end

    text_response_levels.concat(
      script_levels.includes(:levels).
        where('levels.type' => TEXT_RESPONSE_TYPES).
        map do |script_level|
          {
            script_level: script_level,
            levels: script_level.levels
          }
        end
    )

    text_response_levels
  end

  def to_param
    name
  end

  # Legacy levels have different video and title logic in LevelsHelper.
  def legacy_curriculum?
    [TWENTY_HOUR_NAME, HOC_2013_NAME, EDIT_CODE_NAME, TWENTY_FOURTEEN_NAME, FLAPPY_NAME, JIGSAW_NAME].include? name
  end

  def twenty_hour?
    ScriptConstants.script_in_category?(:twenty_hour, name)
  end

  def hoc?
    ScriptConstants.script_in_category?(:hoc, name)
  end

  def flappy?
    ScriptConstants.script_in_category?(:flappy, name)
  end

  def minecraft?
    ScriptConstants.script_in_category?(:minecraft, name)
  end

  def k5_draft_course?
    ScriptConstants.script_in_category?(:csf2_draft, name)
  end

  def csf_international?
    ScriptConstants.script_in_category?(:csf_international, name)
  end

  def k5_course?
    (
      Script::CATEGORIES[:csf_international] +
      Script::CATEGORIES[:csf] +
      Script::CATEGORIES[:csf_2018]
    ).include? name
  end

  def csf?
    k5_course? || twenty_hour?
  end

  def cs_in_a?
    name.match(Regexp.union('algebra', 'Algebra'))
  end

  def k1?
    [
      Script::COURSEA_DRAFT_NAME,
      Script::COURSEB_DRAFT_NAME,
      Script::COURSEA_NAME,
      Script::COURSEB_NAME,
      Script::COURSE1_NAME
    ].include?(name)
  end

  def localize_long_instructions?
    # Don't ever show non-English markdown instructions for Course 1 - 4, the
    # 20-hour course, or the pre-2017 minecraft courses.
    !(
      csf_international? ||
      twenty_hour? ||
      [
        ScriptConstants::MINECRAFT_NAME,
        ScriptConstants::MINECRAFT_DESIGNER_NAME
      ].include?(name)
    )
  end

  def beta?
    Script.beta? name
  end

  def self.beta?(name)
    name == Script::EDIT_CODE_NAME || ScriptConstants.script_in_category?(:csf2_draft, name)
  end

  def get_script_level_by_id(script_level_id)
    script_levels.find {|sl| sl.id == script_level_id.to_i}
  end

  def get_script_level_by_relative_position_and_puzzle_position(relative_position, puzzle_position, lockable)
    relative_position ||= 1
    script_levels.to_a.find do |sl|
      sl.stage.lockable? == lockable &&
        sl.stage.relative_position == relative_position.to_i &&
        sl.position == puzzle_position.to_i &&
        !sl.bonus
    end
  end

  def get_script_level_by_chapter(chapter)
    chapter = chapter.to_i
    return nil if chapter < 1 || chapter > script_levels.to_a.size
    script_levels[chapter - 1] # order is by chapter
  end

  def get_bonus_script_levels(current_stage)
    unless @all_bonus_script_levels
      @all_bonus_script_levels = stages.map do |stage|
        {
          stageNumber: stage.relative_position,
          levels: stage.script_levels.select(&:bonus).map(&:summarize_as_bonus)
        }
      end
      @all_bonus_script_levels.select! {|stage| stage[:levels].any?}
    end

    @all_bonus_script_levels.select {|stage| stage[:stageNumber] <= current_stage.absolute_position}
  end

  private def csf_tts_level?
    k5_course?
  end

  private def csd_tts_level?
    [
      Script::CSD2_NAME,
      Script::CSD3_NAME,
      Script::CSD4_NAME,
      Script::CSD6_NAME,
      Script::CSD2_2018_NAME,
      Script::CSD3_2018_NAME,
      Script::CSD4_2018_NAME,
      Script::CSD6_2018_NAME,
    ].include?(name)
  end

  private def csp_tts_level?
    [
      Script::CSP17_UNIT3_NAME,
      Script::CSP17_UNIT5_NAME,
      Script::CSP17_POSTAP_NAME,
      Script::CSP3_2018_NAME,
      Script::CSP5_2018_NAME,
      Script::CSP_POSTAP_2018_NAME,
    ].include?(name)
  end

  private def hoc_tts_level?
    [
      Script::APPLAB_INTRO,
      Script::DANCE_PARTY_NAME,
<<<<<<< HEAD
      Script::ARTIST_NAME,
      Script::SPORTS_NAME
=======
      Script::DANCE_PARTY_EXTRAS_NAME
>>>>>>> bf8a7108
    ].include?(name)
  end

  def text_to_speech_enabled?
    csf_tts_level? || csd_tts_level? || csp_tts_level? || hoc_tts_level? || name == Script::TTS_NAME
  end

  def hint_prompt_enabled?
    [
      Script::COURSE2_NAME,
      Script::COURSE3_NAME,
      Script::COURSE4_NAME
    ].include?(name)
  end

  def hide_solutions?
    name == 'algebra'
  end

  def banner_image
    if has_banner?
      "banner_#{name}.jpg"
    end
  end

  def has_lesson_pdf?
    return false if ScriptConstants.script_in_category?(:csf, name) || ScriptConstants.script_in_category?(:csf_2018, name)

    has_lesson_plan?
  end

  def has_banner?
    # Temporarily remove Course A-F banner (wrong size) - Josh L.
    return false if ScriptConstants.script_in_category?(:csf, name) || ScriptConstants.script_in_category?(:csf_2018, name)

    k5_course? || [
      Script::CSP17_UNIT1_NAME,
      Script::CSP17_UNIT2_NAME,
      Script::CSP17_UNIT3_NAME,
      Script::CSP_UNIT1_NAME,
      Script::CSP_UNIT2_NAME,
      Script::CSP_UNIT3_NAME,
    ].include?(name)
  end

  def freeplay_links
    if cs_in_a?
      ['calc', 'eval']
    else
      []
    end
  end

  def has_peer_reviews?
    peer_reviews_to_complete.try(:>, 0)
  end

  # Is age 13+ required for logged out users
  # @return {bool}
  def logged_out_age_13_required?
    return false if login_required

    # hard code some exceptions. ideally we'd get rid of these and just make our
    # UI tests deal with the 13+ requirement
    return false if %w(allthethings allthehiddenthings allthettsthings).include?(name)

    script_levels.any? {|script_level| script_level.levels.any?(&:age_13_required?)}
  end

  # @param user [User]
  # @return [Boolean] Whether the user has progress on another version of this script.
  def has_older_version_progress?(user)
    return nil unless user && family_name && version_year
    user_script_ids = user.user_scripts.pluck(:script_id)

    Script.
      # select only scripts in the same script family.
      where(family_name: family_name).
      # select only older versions.
      where("properties -> '$.version_year' < ?", version_year).
      # exclude the current script.
      where.not(id: id).
      # select only scripts which the user has progress in.
      where(id: user_script_ids).
      count > 0
  end

  # Create or update any scripts, script levels and stages specified in the
  # script file definitions. If new_suffix is specified, create a copy of the
  # script and any associated levels, appending new_suffix to the name when
  # copying.
  def self.setup(custom_files, new_suffix: nil)
    transaction do
      scripts_to_add = []

      custom_i18n = {}
      # Load custom scripts from Script DSL format
      custom_files.map do |script|
        name = File.basename(script, '.script')
        name += "-#{new_suffix}" if new_suffix
        script_data, i18n = ScriptDSL.parse_file(script, name)

        stages = script_data[:stages]
        custom_i18n.deep_merge!(i18n)
        # TODO: below is duplicated in update_text. and maybe can be refactored to pass script_data?
        scripts_to_add << [{
          id: script_data[:id],
          name: name,
          hidden: script_data[:hidden].nil? ? true : script_data[:hidden], # default true
          login_required: script_data[:login_required].nil? ? false : script_data[:login_required], # default false
          wrapup_video: script_data[:wrapup_video],
          new_name: script_data[:new_name],
          family_name: script_data[:family_name],
          properties: Script.build_property_hash(script_data)
        }, stages]
      end

      # Stable sort by ID then add each script, ensuring scripts with no ID end up at the end
      added_scripts = scripts_to_add.sort_by.with_index {|args, idx| [args[0][:id] || Float::INFINITY, idx]}.map do |options, raw_stages|
        add_script(options, raw_stages, new_suffix: new_suffix)
      end
      [added_scripts, custom_i18n]
    end
  end

  # if new_suffix is specified, copy the script, hide it, and copy all its
  # levelbuilder-defined levels.
  def self.add_script(options, raw_stages, new_suffix: nil)
    raw_script_levels = raw_stages.map {|stage| stage[:scriptlevels]}.flatten
    script = fetch_script(options)
    script.update!(hidden: true) if new_suffix
    chapter = 0
    stage_position = 0; script_level_position = Hash.new(0)
    script_stages = []
    script_levels_by_stage = {}
    levels_by_key = script.levels.index_by(&:key)
    lockable_count = 0
    non_lockable_count = 0

    # Overwrites current script levels
    script.script_levels = raw_script_levels.map do |raw_script_level|
      raw_script_level.symbolize_keys!

      assessment = nil
      named_level = nil
      bonus = nil
      stage_flex_category = nil
      stage_lockable = nil

      levels = raw_script_level[:levels].map do |raw_level|
        raw_level.symbolize_keys!

        # Concepts are comma-separated, indexed by name
        raw_level[:concept_ids] = (concepts = raw_level.delete(:concepts)) && concepts.split(',').map(&:strip).map do |concept_name|
          (Concept.by_name(concept_name) || raise("missing concept '#{concept_name}'"))
        end

        raw_level_data = raw_level.dup
        assessment = raw_level.delete(:assessment)
        named_level = raw_level.delete(:named_level)
        bonus = raw_level.delete(:bonus)
        stage_flex_category = raw_level.delete(:stage_flex_category)
        stage_lockable = !!raw_level.delete(:stage_lockable)

        key = raw_level.delete(:name)

        if raw_level[:level_num] && !key.starts_with?('blockly')
          # a levels.js level in a old style script -- give it the same key that we use for levels.js levels in new style scripts
          key = ['blockly', raw_level.delete(:game), raw_level.delete(:level_num)].join(':')
        end

        level =
          if new_suffix && !key.starts_with?('blockly')
            Level.find_by_name(key).clone_with_suffix("_#{new_suffix}")
          else
            levels_by_key[key] || Level.find_by_key(key)
          end

        if key.starts_with?('blockly')
          # this level is defined in levels.js. find/create the reference to this level
          level = Level.
            create_with(name: 'blockly').
            find_or_create_by!(Level.key_to_params(key))
          level = level.with_type(raw_level.delete(:type) || 'Blockly') if level.type.nil?
          if level.video_key && !raw_level[:video_key]
            raw_level[:video_key] = nil
          end

          level.update(raw_level)
        elsif raw_level[:video_key]
          level.update(video_key: raw_level[:video_key])
        end

        unless level
          raise ActiveRecord::RecordNotFound, "Level: #{raw_level_data.to_json}, Script: #{script.name}"
        end

        level
      end

      stage_name = raw_script_level.delete(:stage)
      properties = raw_script_level.delete(:properties) || {}

      if new_suffix && properties[:variants]
        properties[:variants] = properties[:variants].map do |old_level_name, value|
          ["#{old_level_name}_#{new_suffix}", value]
        end.to_h
      end

      script_level_attributes = {
        script_id: script.id,
        chapter: (chapter += 1),
        named_level: named_level,
        bonus: bonus,
        assessment: assessment
      }
      script_level_attributes[:properties] = properties.with_indifferent_access
      script_level = script.script_levels.detect do |sl|
        script_level_attributes.all? {|k, v| sl.send(k) == v} &&
          sl.levels == levels
      end || ScriptLevel.create!(script_level_attributes) do |sl|
        sl.levels = levels
      end
      # Set/create Stage containing custom ScriptLevel
      if stage_name
        stage = script.stages.detect {|s| s.name == stage_name} ||
          Stage.find_or_create_by(
            name: stage_name,
            script: script,
          ) do |s|
            s.relative_position = 0 # will be updated below, but cant be null
          end

        stage.assign_attributes(flex_category: stage_flex_category, lockable: stage_lockable)
        stage.save! if stage.changed?

        script_level_attributes[:stage_id] = stage.id
        script_level_attributes[:position] = (script_level_position[stage.id] += 1)
        script_level.reload
        script_level.assign_attributes(script_level_attributes)
        script_level.save! if script_level.changed?
        (script_levels_by_stage[stage.id] ||= []) << script_level
        unless script_stages.include?(stage)
          if stage_lockable
            stage.assign_attributes(relative_position: (lockable_count += 1))
          else
            stage.assign_attributes(relative_position: (non_lockable_count += 1))
          end
          stage.assign_attributes(absolute_position: (stage_position += 1))
          stage.save! if stage.changed?
          script_stages << stage
        end
      end
      script_level.assign_attributes(script_level_attributes)
      script_level.save! if script_level.changed?
      script_level
    end
    script_stages.each do |stage|
      # make sure we have an up to date view
      stage.reload
      stage.script_levels = script_levels_by_stage[stage.id]

      # Go through all the script levels for this stage, except the last one,
      # and raise an exception if any of them are a multi-page assessment.
      # (That's when the script level is marked assessment, and the level itself
      # has a pages property and more than one page in that array.)
      # This is because only the final level in a stage can be a multi-page
      # assessment.
      stage.script_levels.each do |script_level|
        if !script_level.end_of_stage? && script_level.long_assessment?
          raise "Only the final level in a stage may be a multi-page assessment.  Script: #{script.name}"
        end
      end

      if stage.lockable && !stage.script_levels.last.assessment?
        raise 'Expect lockable stages to have an assessment as their last level'
      end

      raw_stage = raw_stages.find {|rs| rs[:stage].downcase == stage.name.downcase}
      stage.stage_extras_disabled = raw_stage[:stage_extras_disabled]
      stage.save! if stage.changed?
    end

    script.stages = script_stages
    script.reload.stages
    script.generate_plc_objects

    script
  end

  # Clone this script, appending a dash and the suffix to the name of this
  # script. Also clone all the levels in the script, appending an underscore and
  # the suffix to the name of each level. Mark the new script as hidden, and
  # copy any translations and other metadata associated with the original script.
  def clone_with_suffix(new_suffix)
    new_name = "#{name}-#{new_suffix}"

    script_filename = "#{Script.script_directory}/#{name}.script"
    scripts, _ = Script.setup([script_filename], new_suffix: new_suffix)
    new_script = scripts.first

    # Make sure we don't modify any files in unit tests.
    if Rails.application.config.levelbuilder_mode
      copy_and_write_i18n(new_name)
      new_filename = "#{Script.script_directory}/#{new_name}.script"
      ScriptDSL.serialize(new_script, new_filename)
    end

    new_script
  end

  # Creates a copy of all translations associated with this script, and adds
  # them as translations for the script named new_name.
  def copy_and_write_i18n(new_name)
    scripts_yml = File.expand_path('config/locales/scripts.en.yml')
    i18n = File.exist?(scripts_yml) ? YAML.load_file(scripts_yml) : {}
    i18n.deep_merge!(summarize_i18n_for_copy(new_name)) {|_, old, _| old}
    File.write(scripts_yml, "# Autogenerated scripts locale file.\n" + i18n.to_yaml(line_width: -1))
  end

  # script is found/created by 'id' (if provided), or by 'new_name' (if provided
  # and found), otherwise by 'name'.
  #
  # Once a script's 'new_name' has been seeded into the database, the script file
  # can then be renamed back and forth between its old name and its new_name (or to
  # any other name), and the corresponding script row in the db will be renamed.
  def self.fetch_script(options)
    options.symbolize_keys!
    options[:wrapup_video] = options[:wrapup_video].blank? ? nil : Video.find_by!(key: options[:wrapup_video])
    id = options.delete(:id)
    name = options[:name]
    new_name = options[:new_name]
    script =
      if id
        Script.with_default_fields.create_with(name: name).find_or_create_by({id: id})
      else
        (new_name && Script.with_default_fields.find_by({new_name: new_name})) ||
          Script.with_default_fields.find_or_create_by({name: name})
      end
    script.update!(options.merge(skip_name_format_validation: true))
    script
  end

  def self.with_default_fields
    Script.includes(:levels, :script_levels, stages: :script_levels)
  end

  # Update strings and serialize changes to .script file
  def update_text(script_params, script_text, metadata_i18n, general_params)
    script_name = script_params[:name]
    begin
      transaction do
        script_data, i18n = ScriptDSL.parse(script_text, 'input', script_name)
        Script.add_script(
          {
            name: script_name,
            hidden: general_params[:hidden].nil? ? true : general_params[:hidden], # default true
            login_required: general_params[:login_required].nil? ? false : general_params[:login_required], # default false
            wrapup_video: general_params[:wrapup_video],
            properties: Script.build_property_hash(general_params)
          },
          script_data[:stages],
        )
        Script.merge_and_write_i18n(i18n, script_name, metadata_i18n)
      end
    rescue StandardError => e
      errors.add(:base, e.to_s)
      return false
    end
    update_teacher_resources(general_params[:resourceTypes], general_params[:resourceLinks])
    begin
      # write script to file
      filename = "config/scripts/#{script_params[:name]}.script"
      ScriptDSL.serialize(Script.find_by_name(script_name), filename)
      true
    rescue StandardError => e
      errors.add(:base, e.to_s)
      return false
    end
  end

  # @param types [Array<string>]
  # @param links [Array<string>]
  def update_teacher_resources(types, links)
    return if types.nil? || links.nil? || types.length != links.length
    # Only take those pairs in which we have both a type and a link
    self.teacher_resources = types.zip(links).select {|type, link| type.present? && link.present?}
    save!
  end

  def self.rake
    # cf. http://stackoverflow.com/a/9943895
    require 'rake'
    Rake::Task.clear
    Dashboard::Application.load_tasks
    Rake::FileTask['config/scripts/.seeded'].invoke
  end

  # This method updates scripts.en.yml with i18n data from the scripts.
  # There are three types of i18n data
  # 1. Stage names, which we get from the script DSL, and is passed in as stages_i18n here
  # 2. Script Metadata (title, descs, etc.) which is in metadata_i18n
  # 3. Stage descriptions, which arrive as JSON in metadata_i18n[:stage_descriptions]
  def self.merge_and_write_i18n(stages_i18n, script_name = '', metadata_i18n = {})
    scripts_yml = File.expand_path('config/locales/scripts.en.yml')
    i18n = File.exist?(scripts_yml) ? YAML.load_file(scripts_yml) : {}

    updated_i18n = update_i18n(i18n, stages_i18n, script_name, metadata_i18n)
    File.write(scripts_yml, "# Autogenerated scripts locale file.\n" + updated_i18n.to_yaml(line_width: -1))
  end

  def self.update_i18n(existing_i18n, stages_i18n, script_name = '', metadata_i18n = {})
    if metadata_i18n != {}
      stage_descriptions = metadata_i18n.delete(:stage_descriptions)
      metadata_i18n['stages'] = {}
      unless stage_descriptions.nil?
        JSON.parse(stage_descriptions).each do |stage|
          stage_name = stage['name']
          metadata_i18n['stages'][stage_name] = {
            'description_student' => stage['descriptionStudent'],
            'description_teacher' => stage['descriptionTeacher']
          }
        end
      end
      # unlike stages_i18n, we don't expect meta_i18n to have the full tree
      metadata_i18n = {'en' => {'data' => {'script' => {'name' => {script_name => metadata_i18n.to_h}}}}}
    end

    existing_i18n.deep_merge(stages_i18n) {|_, old, _| old}.deep_merge!(metadata_i18n)
  end

  def hoc_finish_url
    if name == Script::HOC_2013_NAME
      CDO.code_org_url '/api/hour/finish'
    else
      CDO.code_org_url "/api/hour/finish/#{name}"
    end
  end

  def csf_finish_url
    if name == Script::TWENTY_HOUR_NAME
      # Rename from 20-hour to public facing Accelerated
      CDO.code_org_url "/congrats/#{Script::ACCELERATED_NAME}"
    else
      CDO.code_org_url "/congrats/#{name}"
    end
  end

  def finish_url
    return hoc_finish_url if hoc?
    return csf_finish_url if csf?
    nil
  end

  def summarize(include_stages = true, user = nil)
    if has_peer_reviews?
      levels = []
      peer_reviews_to_complete.times do |x|
        levels << {
          ids: [x],
          kind: LEVEL_KIND.peer_review,
          title: '',
          url: '',
          name: I18n.t('peer_review.reviews_unavailable'),
          icon: 'fa-lock',
          locked: true
        }
      end

      peer_review_stage = {
        name: I18n.t('peer_review.review_count', {review_count: peer_reviews_to_complete}),
        flex_category: 'Peer Review',
        levels: levels,
        lockable: false
      }
    end

    has_older_course_progress = course.try(:has_older_version_progress?, user)
    has_older_script_progress = has_older_version_progress?(user)
    user_script = user && user_scripts.find_by(user: user)

    summary = {
      id: id,
      name: name,
      title: localized_title,
      description: localized_description,
      beta_title: Script.beta?(name) ? I18n.t('beta') : nil,
      course_id: course.try(:id),
      hidden: hidden,
      loginRequired: login_required,
      plc: professional_learning_course?,
      hideable_stages: hideable_stages?,
      disablePostMilestone: disable_post_milestone?,
      isHocScript: hoc?,
      peerReviewsRequired: peer_reviews_to_complete || 0,
      peerReviewStage: peer_review_stage,
      student_detail_progress_view: student_detail_progress_view?,
      project_widget_visible: project_widget_visible?,
      project_widget_types: project_widget_types,
      excludeCsfColumnInLegend: exclude_csf_column_in_legend?,
      teacher_resources: teacher_resources,
      stage_extras_available: stage_extras_available,
      has_verified_resources: has_verified_resources?,
      has_lesson_plan: has_lesson_plan?,
      curriculum_path: curriculum_path,
      script_announcements: script_announcements,
      age_13_required: logged_out_age_13_required?,
      show_course_unit_version_warning: !course&.has_dismissed_version_warning?(user) && has_older_course_progress,
      show_script_version_warning: !user_script&.version_warning_dismissed && !has_older_course_progress && has_older_script_progress,
      versions: summarize_versions(user),
      supported_locales: supported_locales,
      section_hidden_unit_info: section_hidden_unit_info(user),
    }

    summary[:stages] = stages.map(&:summarize) if include_stages

    summary[:professionalLearningCourse] = professional_learning_course if professional_learning_course?
    summary[:wrapupVideo] = wrapup_video.key if wrapup_video

    summary
  end

  # @return {Hash<string,number[]>}
  #   For teachers, this will be a hash mapping from section id to a list of hidden
  #   script ids for that section, filtered so that the only script id which appears
  #   is the current script id. This mirrors the output format of
  #   User#get_hidden_script_ids, and satisfies the input format of
  #   initializeHiddenScripts in hiddenStageRedux.js.
  def section_hidden_unit_info(user)
    return {} unless user&.teacher?
    hidden_section_ids = SectionHiddenScript.where(script_id: id, section: user.sections).pluck(:section_id)
    hidden_section_ids.map {|section_id| [section_id, [id]]}.to_h
  end

  # Similar to summarize, but returns an even more narrow set of fields, restricted
  # to those needed in header.html.haml
  def summarize_header
    {
      name: name,
      disablePostMilestone: disable_post_milestone?,
      isHocScript: hoc?,
      student_detail_progress_view: student_detail_progress_view?,
      age_13_required: logged_out_age_13_required?
    }
  end

  # Creates an object representing all translations associated with this script
  # and its stages, in a format that can be deep-merged with the contents of
  # scripts.en.yml.
  def summarize_i18n_for_copy(new_name)
    data = %w(title description description_short description_audience).map do |key|
      [key, I18n.t("data.script.name.#{name}.#{key}", default: '')]
    end.to_h

    data['stages'] = {}
    stages.each do |stage|
      data['stages'][stage.name] = {
        'name' => stage.name,
        'description_student' => (I18n.t "data.script.name.#{name}.stages.#{stage.name}.description_student", default: ''),
        'description_teacher' => (I18n.t "data.script.name.#{name}.stages.#{stage.name}.description_teacher", default: '')
      }
    end

    {'en' => {'data' => {'script' => {'name' => {new_name => data}}}}}
  end

  def summarize_i18n(include_stages=true)
    data = %w(title description description_short description_audience).map do |key|
      [key.camelize(:lower), I18n.t("data.script.name.#{name}.#{key}", default: '')]
    end.to_h

    if include_stages
      data['stageDescriptions'] = stages.map do |stage|
        {
          name: stage.name,
          descriptionStudent: (I18n.t "data.script.name.#{name}.stages.#{stage.name}.description_student", default: ''),
          descriptionTeacher: (I18n.t "data.script.name.#{name}.stages.#{stage.name}.description_teacher", default: '')
        }
      end
    end
    data
  end

  # Returns an array of objects showing the name and version year for all scripts
  # sharing the family_name of this course, including this one.
  def summarize_versions(user = nil)
    return [] unless family_name
    return [] unless courses.empty?
    Script.
      where(family_name: family_name).
      map {|s| {name: s.name, version_year: s.version_year, version_title: s.version_year, can_view_version: s.can_view_version?(user)}}.
      sort_by {|info| info[:version_year]}.
      reverse
  end

  def self.clear_cache
    raise "only call this in a test!" unless Rails.env.test?
    @@script_cache = nil
    Rails.cache.delete SCRIPT_CACHE_KEY
  end

  def localized_title
    I18n.t "data.script.name.#{name}.title"
  end

  def localized_assignment_family_title
    I18n.t("data.script.name.#{name}.assignment_family_title", default: localized_title)
  end

  def localized_description
    I18n.t "data.script.name.#{name}.description"
  end

  def disable_post_milestone?
    !Gatekeeper.allows('postMilestone', where: {script_name: name}, default: true)
  end

  def self.build_property_hash(script_data)
    {
      hideable_stages: script_data[:hideable_stages] || false, # default false
      exclude_csf_column_in_legend: script_data[:exclude_csf_column_in_legend] || false,
      professional_learning_course: script_data[:professional_learning_course] || false, # default false
      peer_reviews_to_complete: script_data[:peer_reviews_to_complete] || nil,
      student_detail_progress_view: script_data[:student_detail_progress_view] || false,
      project_widget_visible: script_data[:project_widget_visible] || false,
      project_widget_types: script_data[:project_widget_types],
      teacher_resources: script_data[:teacher_resources],
      stage_extras_available: script_data[:stage_extras_available] || false,
      has_verified_resources: !!script_data[:has_verified_resources],
      has_lesson_plan: !!script_data[:has_lesson_plan],
      curriculum_path: script_data[:curriculum_path],
      script_announcements: script_data[:script_announcements] || false,
      version_year: script_data[:version_year],
      is_stable: script_data[:is_stable],
      supported_locales: script_data[:supported_locales]
    }.compact
  end

  # A script is considered to have a matching course if there is exactly one
  # course for this script
  def course
    return nil if course_scripts.length != 1
    Course.get_from_cache(course_scripts[0].course_id)
  end

  # @return {String|nil} path to the course overview page for this script if there
  #   is one.
  def course_link(section_id = nil)
    return nil unless course
    path = course_path(course)
    path += "?section_id=#{section_id}" if section_id
    path
  end

  def course_title
    course.try(:localized_title)
  end

  # If there is an alternate version of this script which the user should be on
  # due to existing progress or a course experiment, return that script. Otherwise,
  # return nil.
  def alternate_script(user)
    course_scripts.each do |cs|
      alternate_cs = cs.course.select_course_script(user, cs)
      return alternate_cs.script if cs != alternate_cs
    end
    nil
  end

  # @return {AssignableInfo} with strings translated
  def assignable_info
    info = ScriptConstants.assignable_info(self)
    info[:name] = I18n.t("data.script.name.#{info[:name]}.title", default: info[:name])
    info[:name] += " *" if hidden

    if family_name
      info[:assignment_family_name] = family_name
      info[:assignment_family_title] = localized_assignment_family_title
    end
    if version_year
      info[:version_year] = version_year
      # No need to localize version_title yet, since we only display it for CSF
      # scripts, which just use version_year.
      info[:version_title] = version_year
    end
    info[:is_stable] = true if is_stable

    info[:category] = I18n.t("data.script.category.#{info[:category]}_category_name", default: info[:category])
    info[:supported_locales] = supported_locale_names

    info
  end

  def supported_locale_names
    locales = supported_locales || []
    locales = locales.map {|l| Script.locale_english_name_map[l] || l}
    locales += ['English']
    locales.sort.uniq
  end

  def self.locale_english_name_map
    @@locale_english_name_map ||=
      PEGASUS_DB[:cdo_languages].
        select(:locale_s, :english_name_s).
        map {|row| [row[:locale_s], row[:english_name_s]]}.
        to_h
  end

  # Get all script levels that are level groups, and return a list of those that are
  # not anonymous assessments.
  def get_assessment_script_levels
    script_levels.select do |sl|
      sl.levels.first.is_a?(LevelGroup) && sl.long_assessment? && !sl.anonymous?
    end
  end
end<|MERGE_RESOLUTION|>--- conflicted
+++ resolved
@@ -698,12 +698,9 @@
     [
       Script::APPLAB_INTRO,
       Script::DANCE_PARTY_NAME,
-<<<<<<< HEAD
+      Script::DANCE_PARTY_EXTRAS_NAME,
       Script::ARTIST_NAME,
       Script::SPORTS_NAME
-=======
-      Script::DANCE_PARTY_EXTRAS_NAME
->>>>>>> bf8a7108
     ].include?(name)
   end
 
