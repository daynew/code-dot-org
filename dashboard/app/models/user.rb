# == Schema Information
#
# Table name: users
#
#  id                         :integer          not null, primary key
#  email                      :string(255)      default(""), not null
#  encrypted_password         :string(255)      default("")
#  reset_password_token       :string(255)
#  reset_password_sent_at     :datetime
#  remember_created_at        :datetime
#  sign_in_count              :integer          default(0)
#  current_sign_in_at         :datetime
#  last_sign_in_at            :datetime
#  current_sign_in_ip         :string(255)
#  last_sign_in_ip            :string(255)
#  created_at                 :datetime
#  updated_at                 :datetime
#  username                   :string(255)
#  provider                   :string(255)
#  uid                        :string(255)
#  admin                      :boolean
#  gender                     :string(1)
#  name                       :string(255)
#  locale                     :string(10)       default("en-US"), not null
#  birthday                   :date
#  user_type                  :string(16)
#  school                     :string(255)
#  full_address               :string(1024)
#  total_lines                :integer          default(0), not null
#  prize_earned               :boolean          default(FALSE)
#  prize_id                   :integer
#  teacher_prize_earned       :boolean          default(FALSE)
#  teacher_prize_id           :integer
#  teacher_bonus_prize_earned :boolean          default(FALSE)
#  teacher_bonus_prize_id     :integer
#  confirmation_token         :string(255)
#  confirmed_at               :datetime
#  confirmation_sent_at       :datetime
#  unconfirmed_email          :string(255)
#  prize_teacher_id           :integer
#  secret_picture_id          :integer
#  active                     :boolean          default(TRUE), not null
#  hashed_email               :string(255)
#  deleted_at                 :datetime
#  secret_words               :string(255)
#  properties                 :text(65535)
#  invitation_token           :string(255)
#  invitation_created_at      :datetime
#  invitation_sent_at         :datetime
#  invitation_accepted_at     :datetime
#  invitation_limit           :integer
#  invited_by_id              :integer
#  invited_by_type            :string(255)
#  invitations_count          :integer          default(0)
#  terms_of_service_version   :integer
#
# Indexes
#
#  index_users_on_confirmation_token_and_deleted_at      (confirmation_token,deleted_at) UNIQUE
#  index_users_on_email_and_deleted_at                   (email,deleted_at)
#  index_users_on_hashed_email_and_deleted_at            (hashed_email,deleted_at)
#  index_users_on_invitation_token                       (invitation_token) UNIQUE
#  index_users_on_invitations_count                      (invitations_count)
#  index_users_on_invited_by_id                          (invited_by_id)
#  index_users_on_prize_id_and_deleted_at                (prize_id,deleted_at) UNIQUE
#  index_users_on_provider_and_uid_and_deleted_at        (provider,uid,deleted_at) UNIQUE
#  index_users_on_reset_password_token_and_deleted_at    (reset_password_token,deleted_at) UNIQUE
#  index_users_on_teacher_bonus_prize_id_and_deleted_at  (teacher_bonus_prize_id,deleted_at) UNIQUE
#  index_users_on_teacher_prize_id_and_deleted_at        (teacher_prize_id,deleted_at) UNIQUE
#  index_users_on_unconfirmed_email_and_deleted_at       (unconfirmed_email,deleted_at)
#  index_users_on_username_and_deleted_at                (username,deleted_at) UNIQUE
#

require 'digest/md5'
require 'cdo/user_helpers'

class User < ActiveRecord::Base
  include SerializedProperties
  serialized_attrs %w(ops_first_name ops_last_name district_id ops_school ops_gender)

  # Include default devise modules. Others available are:
  # :token_authenticatable, :confirmable,
  # :lockable, :timeoutable
  devise :invitable, :database_authenticatable, :registerable, :omniauthable, :confirmable,
    :recoverable, :rememberable, :trackable

  acts_as_paranoid # use deleted_at column instead of deleting rows

  PROVIDER_MANUAL = 'manual' # "old" user created by a teacher -- logs in w/ username + password
  PROVIDER_SPONSORED = 'sponsored' # "new" user created by a teacher -- logs in w/ name + secret picture/word

  OAUTH_PROVIDERS = %w{facebook twitter windowslive google_oauth2 clever}

  # :user_type is locked/deprecated. Use the :permissions property for more granular user permissions.
  TYPE_STUDENT = 'student'
  TYPE_TEACHER = 'teacher'
  USER_TYPE_OPTIONS = [TYPE_STUDENT, TYPE_TEACHER]
  validates_inclusion_of :user_type, in: USER_TYPE_OPTIONS, on: :create

  has_many :permissions, class_name: 'UserPermission', dependent: :destroy
  has_many :hint_view_requests

  # Teachers can be in multiple cohorts
  has_and_belongs_to_many :cohorts

  # workshops that I am attending
  has_many :workshops, through: :cohorts
  has_many :segments, through: :workshops

  has_and_belongs_to_many :workshops_as_facilitator,
    class_name: Workshop,
    foreign_key: :facilitator_id,
    join_table: :facilitators_workshops

  # you can be associated with a district if you are the district contact
  has_one :district_as_contact,
    class_name: 'District',
    foreign_key: 'contact_id'

  has_many :districts_users, class_name: 'DistrictsUsers'
  has_many :districts, through: :districts_users

  belongs_to :invited_by, :polymorphic => true

  # TODO: I think we actually want to do this.
  # you can be associated with distrits through cohorts
#   has_many :districts, through: :cohorts

  def facilitator?
    permission? UserPermission::FACILITATOR
  end

  def workshop_organizer?
    permission? UserPermission::WORKSHOP_ORGANIZER
  end

  def delete_permission(permission)
    permission = permissions.find_by(permission: permission)
    permissions.delete permission if permission
  end

  def permission=(permission)
    permissions << permissions.find_or_create_by(user_id: id, permission: permission)
  end

  def permission?(permission)
    permissions.exists?(permission: permission)
  end

  def district_contact?
    district_as_contact.present?
  end

  def district
    District.find(district_id) if district_id
  end

  def district_name
    district.try(:name)
  end

  def self.find_or_create_teacher(params, invited_by_user, permission = nil)
    user = User.find_by_email_or_hashed_email(params[:email])
    unless user
      # initialize new users with name and school
      if params[:ops_first_name] || params[:ops_last_name]
        params[:name] ||= [params[:ops_first_name], params[:ops_last_name]].flatten.join(" ")
      end
      params[:school] ||= params[:ops_school]

      user = User.invite!(email: params[:email],
                          user_type: TYPE_TEACHER, age: 21)
      user.invited_by = invited_by_user
    end

    user.update!(params.merge(user_type: TYPE_TEACHER))

    if permission
      user.permission = permission
      user.save!
    end
    user
  end

  def self.find_or_create_district_contact(params, invited_by_user)
    find_or_create_teacher(params, invited_by_user, UserPermission::DISTRICT_CONTACT)
  end

  def self.find_or_create_facilitator(params, invited_by_user)
    find_or_create_teacher(params, invited_by_user, UserPermission::FACILITATOR)
  end

  # a district contact can see the teachers from their district that are part of a cohort
  def district_teachers(cohort = nil)
    return nil unless district_contact?
    teachers = district.users
    (cohort ? teachers.joins(:cohorts).where(cohorts: {id: cohort}) : teachers).to_a
  end

  GENDER_OPTIONS = [[nil, ''], ['gender.male', 'm'], ['gender.female', 'f'], ['gender.none', '-']]

  attr_accessor :login

  has_many :plc_enrollments, class_name: '::Plc::UserCourseEnrollment', dependent: :destroy

  has_many :user_levels, -> {order 'id desc'}
  has_many :activities

  has_many :gallery_activities, -> {order 'id desc'}

<<<<<<< HEAD
  has_many :sections

=======
  has_many :user_trophies
  has_many :trophies, through: :user_trophies, source: :trophy

  # student/teacher relationships where I am the teacher
>>>>>>> 02c251d4
  has_many :followers
  has_many :students, through: :followers, source: :student_user
  has_many :sections

  # student/teacher relationships where I am the student
  has_many :followeds, -> {order 'followers.id'}, class_name: 'Follower', foreign_key: 'student_user_id'
  has_many :teachers, through: :followeds, source: :user
  has_many :sections_as_student, through: :followeds, source: :section

  has_one :prize
  has_one :teacher_prize
  has_one :teacher_bonus_prize

  belongs_to :secret_picture
  before_create :generate_secret_picture

  before_create :generate_secret_words

  # a bit of trickery to sort most recently started/assigned/progressed scripts first and then completed
  has_many :user_scripts, -> {order "-completed_at asc, greatest(coalesce(started_at, 0), coalesce(assigned_at, 0), coalesce(last_progress_at, 0)) desc, user_scripts.id asc"}
  has_many :scripts, -> {where hidden: false}, through: :user_scripts, source: :script

  validates :name, presence: true
  validates :name, length: {within: 1..70}, allow_blank: true
  validates :name, no_utf8mb4: true

  validates :age, presence: true, on: :create # only do this on create to avoid problems with existing users
  AGE_DROPDOWN_OPTIONS = (4..20).to_a << "21+"
  validates :age, presence: false, inclusion: {in: AGE_DROPDOWN_OPTIONS}, allow_blank: true

  USERNAME_REGEX = /\A#{UserHelpers::USERNAME_ALLOWED_CHARACTERS.source}+\z/i
  validates_length_of :username, within: 5..20, allow_blank: true
  validates_format_of :username, with: USERNAME_REGEX, on: :create, allow_blank: true
  validates_uniqueness_of :username, allow_blank: true, case_sensitive: false, on: :create, if: 'errors.blank?'
  validates_presence_of :username, if: :username_required?
  before_validation :generate_username, on: :create

  validates_uniqueness_of :prize_id, allow_nil: true
  validates_uniqueness_of :teacher_prize_id, allow_nil: true
  validates_uniqueness_of :teacher_bonus_prize_id, allow_nil: true

  validates_presence_of     :password, if: :password_required?
  validates_confirmation_of :password, if: :password_required?
  validates_length_of       :password, within: 6..128, allow_blank: true

  TERMS_OF_SERVICE_VERSIONS = [
    1  # (July 2016) Teachers can grant access to labs for U13 students.
  ]
  validates :terms_of_service_version,
    inclusion: {in: TERMS_OF_SERVICE_VERSIONS},
    allow_nil: true

  def dont_reconfirm_emails_that_match_hashed_email
    # we make users "reconfirm" when they change their email
    # addresses. Skip reconfirmation when the user is using the same
    # email but it appears that the email is changed because it was
    # hashed and is not now hashed
    if email.present? && hashed_email == User.hash_email(email.downcase)
      skip_reconfirmation!
    end
  end

  # NOTE: Order is important here.
  before_save :make_teachers_21,
    :dont_reconfirm_emails_that_match_hashed_email,
    :hash_email,
    :hide_email_and_full_address_for_students

  def make_teachers_21
    return unless teacher?
    self.age = 21
  end

  def self.hash_email(email)
    Digest::MD5.hexdigest(email.downcase)
  end

  def hash_email
    return unless email.present?
    self.hashed_email = User.hash_email(email)
  end

  def hide_email_and_full_address_for_students
    if student?
      self.email = ''
      self.full_address = nil
    end
  end

  def self.find_by_email_or_hashed_email(email)
    return nil if email.blank?

    User.find_by_email(email.downcase) ||
      User.find_by(email: '', hashed_email: User.hash_email(email.downcase))
  end

  def self.find_channel_owner(encrypted_channel_id)
    owner_storage_id, _ = storage_decrypt_channel_id(encrypted_channel_id)
    user_id = PEGASUS_DB[:user_storage_ids].first(id: owner_storage_id)[:user_id]
    User.find(user_id)
  end

  validate :presence_of_email, if: :teacher?
  validate :presence_of_email_or_hashed_email, if: :email_required?, on: :create
  validates_format_of :email, with: Devise.email_regexp, allow_blank: true, if: :email_changed?
  validates :email, no_utf8mb4: true
  validate :email_and_hashed_email_must_be_unique, if: 'email_changed? || hashed_email_changed?'

  def presence_of_email
    if email.blank?
      errors.add :email, I18n.t('activerecord.errors.messages.blank')
    end
  end

  def presence_of_email_or_hashed_email
    if email.blank? && hashed_email.blank?
      errors.add :email, I18n.t('activerecord.errors.messages.blank')
    end
  end

  def email_and_hashed_email_must_be_unique
    # skip the db lookup if we are already invalid
    return unless errors.blank?

    if ((email.present? && (other_user = User.find_by_email_or_hashed_email(email))) ||
        (hashed_email.present? && (other_user = User.find_by_hashed_email(hashed_email)))) &&
        other_user != self
      errors.add :email, I18n.t('errors.messages.taken')
    end
  end

  def self.normalize_gender(v)
    return nil if v.blank?
    case v.downcase
    when 'f', 'female'
      'f'
    when 'm', 'male'
      'm'
    else
      nil
    end
  end

  CLEVER_ADMIN_USER_TYPES = ['district_admin', 'school_admin']
  def self.from_omniauth(auth, params)
    def self.name_from_omniauth(raw_name)
      return raw_name if raw_name.blank? || raw_name.is_a?(String) # some services just give us a string
      # clever returns a hash instead of a string for name
      "#{raw_name['first']} #{raw_name['last']}".squish
    end

    where(provider: auth.provider, uid: auth.uid).first_or_create do |user|
      user.provider = auth.provider
      user.uid = auth.uid
      user.name = name_from_omniauth auth.info.name
      user.email = auth.info.email
      user.user_type = params['user_type'] || auth.info.user_type || User::TYPE_STUDENT

      # treat clever admin types as teachers
      if CLEVER_ADMIN_USER_TYPES.include? user.user_type
        user.user_type = User::TYPE_TEACHER
      end

      # clever provides us these fields
      if user.user_type == TYPE_TEACHER
        # if clever told us that the user is a teacher, we just trust
        # that they are adults; we don't actually care about age
        user.age = 21
      else
        # student or unspecified type
        user.birthday = auth.info.dob
      end
      user.gender = normalize_gender auth.info.gender
    end
  end

  def oauth?
    OAUTH_PROVIDERS.include? provider
  end

  def self.new_with_session(params, session)
    if session["devise.user_attributes"]
      new(session["devise.user_attributes"]) do |user|
        user.attributes = params
        user.valid?
      end
    else
      super
    end
  end

  def password_required?
    # password is required if:
    (!persisted? || # you are a new user
     !password.nil? || !password_confirmation.nil?) && # or changing your password
      (provider.blank? || (User::PROVIDER_MANUAL == provider)) # and you are a person creating your own account
    # (as opposed to a person who had their account created for them or are logging in with oauth)
  end

  def email_required?
    return true if teacher? || admin?
    return false if provider == User::PROVIDER_MANUAL
    return false if provider == User::PROVIDER_SPONSORED
    return false if oauth?
    true
  end

  def username_required?
    provider == User::PROVIDER_MANUAL
  end

  def update_with_password(params, *options)
    if encrypted_password.blank?
      params.delete(:current_password) # user does not have password so current password is irrelevant
      update_attributes(params, *options)
    else
      super
    end
  end

  # overrides Devise::Authenticatable#find_first_by_auth_conditions
  # see https://github.com/plataformatec/devise/blob/master/lib/devise/models/authenticatable.rb#L245
  def self.find_for_authentication(tainted_conditions)
    conditions = devise_parameter_filter.filter(tainted_conditions.dup)
    # we get either a login (username) or hashed_email
    login = conditions.delete(:login)
    if login.present?
      return nil if login.utf8mb4?
      where(['username = :value OR email = :value OR hashed_email = :hashed_value',
             { value: login.downcase, hashed_value: hash_email(login.downcase) }]).first
    elsif hashed_email = conditions.delete(:hashed_email)
      return nil if hashed_email.utf8mb4?
      where(hashed_email: hashed_email).first
    else
      nil
    end
  end

  def self.authenticate_with_section(section:, params:)
    User.authenticate_with_section_and_secret_words(section: section, params: params.slice(:user_id, :secret_words)) ||
      User.authenticate_with_section_and_secret_picture(section: section, params: params.slice(:user_id, :secret_picture_id))
  end

  def self.authenticate_with_section_and_secret_words(section:, params:)
    return if section.login_type != Section::LOGIN_TYPE_WORD

    User.
      joins('inner join followers on followers.student_user_id = users.id').
      find_by(
        id: params[:user_id],
        secret_words: params[:secret_words],
        'followers.section_id' => section.id
      )
  end

  def self.authenticate_with_section_and_secret_picture(section:, params:)
    return if section.login_type != Section::LOGIN_TYPE_PICTURE

    User.
      joins('inner join followers on followers.student_user_id = users.id').
      find_by(
        id: params[:user_id],
        secret_picture_id: params[:secret_picture_id],
        'followers.section_id' => section.id
      )
  end

  def user_levels_by_level(script)
    user_levels.
      where(script_id: script.id).
      index_by(&:level_id)
  end

  def user_progress_by_stage(stage)
    levels = stage.script_levels.map(&:level_ids).flatten
    user_levels.where(script: stage.script, level: levels).pluck(:level_id, :best_result).to_h
  end

  def user_level_for(script_level, level)
    user_levels.find_by(script_id: script_level.script_id,
                        level_id: level.id)
  end

  def next_unpassed_progression_level(script)
    user_levels_by_level = user_levels_by_level(script)

    script.script_levels.detect do |script_level|
      user_level = user_levels_by_level[script_level.level_id]
      is_unpassed_progression_level(script_level, user_level)
    end
  end

  def is_unpassed_progression_level(script_level, user_level)
    is_passed = (user_level && user_level.passing?)
    script_level.valid_progression_level? && !is_passed
  end

  def last_attempt(level)
    Activity.where(user_id: self.id, level_id: level.id).order('id desc').first
  end

  def last_attempt_for_any(levels)
    Activity.where(user_id: self.id, level_id: levels.map(&:id)).order('id desc').first
  end

  def student?
    self.user_type == TYPE_STUDENT
  end

  def teacher?
    self.user_type == TYPE_TEACHER
  end

  def student_of_admin?
    teachers.any?(&:admin?)
  end

  def authorized_teacher?
    # you are "really" a teacher if you are in any cohort for an ops workshop
    admin? || cohorts.present?
  end

  def student_of?(teacher)
    followeds.find_by_user_id(teacher.id).present?
  end

  def locale
    read_attribute(:locale).try(:to_sym)
  end

  def confirmation_required?
    self.teacher? && !self.confirmed?
  end

  # There are some shenanigans going on with this age stuff. The
  # actual persisted column is birthday -- so we convert age to a
  # birthday when writing and convert birthday to an age when
  # reading. However -- when we are generating error messages for the
  # user on an unsaved record, we actually 'read' and 'write' the
  # attribute via these accessors. @age is a non-persisted member that
  # we use to save the (possibly invalid) value that the user entered
  # for age so we can generate the correct error message.

  def age=(val)
    @age = val
    val = val.to_i rescue 0 # sometimes we get age: {"Pr" => nil}
    return unless val > 0
    return unless val < 200
    return if birthday && val == age # don't change birthday if we want to stay the same age

    self.birthday = val.years.ago
  end

  def age
    return @age unless birthday
    age = ((Date.today - birthday) / 365).to_i
    age = "21+" if age >= 21
    age
  end

  def under_13?
    age.nil? || age.to_i < 13
  end

  def generate_username
    # skip an expensive db query if the name is not valid anyway. we can't depend on validations being run
    return if name.blank? || name.utf8mb4? || (email && email.utf8mb4?)
    self.username = UserHelpers.generate_username(User.with_deleted, name)
  end

  def short_name
    return username if name.blank?

    name.split.first # 'first name'
  end

  def initial
    return nil if name.blank?
    return name.strip[0].upcase
  end

  # override the default devise password to support old and new style hashed passwords
  # based on Devise::Models::DatabaseAuthenticatable#valid_password?
  # https://github.com/plataformatec/devise/blob/master/lib/devise/models/database_authenticatable.rb#L46
  def valid_password?(password)
    return false if encrypted_password.blank?
    bcrypt = ::BCrypt::Password.new(encrypted_password)
    # check with the pepper
    spicy_password = ::BCrypt::Engine.hash_secret("#{password}#{self.class.pepper}", bcrypt.salt)
    if Devise.secure_compare(spicy_password, encrypted_password)
      return true
    end

    # check without the pepper
    mild_password = ::BCrypt::Engine.hash_secret(password, bcrypt.salt)
    if Devise.secure_compare(mild_password, encrypted_password)
      # save the spicy password
      self.update_attribute(:encrypted_password, spicy_password)
      return true
    end

    return false
  end

  # Override how devise tries to find users by email to reset password
  # to also look for the hashed email. For users who have their email
  # stored hashed (and not in plaintext), we can still allow them to
  # reset their password with their email (by looking up the hash)

  attr_accessor :raw_token
  def self.send_reset_password_instructions(attributes={})
    # override of Devise method
    if attributes[:email].blank?
      user = User.new
      user.errors.add :email, I18n.t('activerecord.errors.messages.blank')
      return user
    end

    user = find_by_email_or_hashed_email(attributes[:email]) || User.new(email: attributes[:email])
    if user && user.persisted?
      user.raw_token = user.send_reset_password_instructions(attributes[:email]) # protected in the superclass
    else
      user.errors.add :email, :not_found
    end
    user
  end

  def send_reset_password_instructions(email)
    raw, enc = Devise.token_generator.generate(self.class, :reset_password_token)

    self.reset_password_token   = enc
    self.reset_password_sent_at = Time.now.utc
    self.save(validate: false)

    send_devise_notification(:reset_password_instructions, raw, {to: email})
    raw
  end

  def generate_secret_picture
    self.secret_picture = SecretPicture.random
  end

  def generate_secret_words
    self.secret_words = [SecretWord.random.word, SecretWord.random.word].join(" ")
  end

  def advertised_scripts
    [
      Script.hoc_2014_script, Script.frozen_script, Script.infinity_script,
      Script.flappy_script, Script.playlab_script, Script.artist_script,
      Script.course1_script, Script.course2_script, Script.course3_script,
      Script.course4_script, Script.twenty_hour_script, Script.starwars_script,
      Script.starwars_blocks_script, Script.minecraft_script
    ]
  end

  def in_progress_and_completed_scripts
    [working_on_user_scripts, completed_user_scripts].compact.flatten
  end

  def all_advertised_scripts_completed?
    advertised_scripts.all? { |script| completed?(script) }
  end

  def completed?(script)
    user_script = user_scripts.where(script_id: script.id).first
    user_script.try(:completed_at) || (user_script && next_unpassed_progression_level(script).nil?)
  end

  def not_started?(script)
    !completed?(script) && !a_level_passed?(script)
  end

  def a_level_passed?(script)
    user_levels_by_level = user_levels_by_level(script)
    script.script_levels.detect do |script_level|
      user_level = user_levels_by_level[script_level.level_id]
      is_passed = (user_level && user_level.passing?)
      script_level.valid_progression_level? && is_passed
    end
  end

  def working_on?(script)
    working_on_scripts.include?(script)
  end

  def working_on_scripts
    backfill_user_scripts if needs_to_backfill_user_scripts?

    scripts.where('user_scripts.completed_at is null').map(&:cached)
  end

  def completed_scripts
    backfill_user_scripts if needs_to_backfill_user_scripts?

    scripts.where('user_scripts.completed_at is not null').map(&:cached)
  end

  def working_on_user_scripts
    backfill_user_scripts if needs_to_backfill_user_scripts?

    user_scripts.where('user_scripts.completed_at is null')
  end

  def completed_user_scripts
    backfill_user_scripts if needs_to_backfill_user_scripts?

    user_scripts.where('user_scripts.completed_at is not null')
  end

  def primary_script
    working_on_scripts.first.try(:cached)
  end

  def needs_to_backfill_user_scripts?
    # Backfill only applies to users created before UserScript model was introduced.
    created_at < Date.new(2014, 9, 15) &&
      user_scripts.empty? &&
      !user_levels.empty?
  end

  # Creates UserScript information based on data contained in UserLevels.
  # Provides backwards compatibility with users created before the UserScript model
  # was introduced (cf. code-dot-org/website-ci#194).
  # TODO apply this migration to all users in database, then remove.
  def backfill_user_scripts
    # backfill assigned scripts
    followeds.each do |follower|
      script = follower.section && follower.section.script
      next unless script

      retryable on: [Mysql2::Error, ActiveRecord::RecordNotUnique], matching: /Duplicate entry/ do
        user_script = UserScript.find_or_initialize_by(user_id: self.id, script_id: script.id)
        user_script.assigned_at = follower.created_at if
          follower.created_at &&
          (!user_script.assigned_at || follower.created_at < user_script.assigned_at)

        user_script.save! if user_script.changed? && !user_script.empty?
      end
    end

    # backfill progress in scripts
    Script.all.each do |script|
      retryable on: [Mysql2::Error, ActiveRecord::RecordNotUnique], matching: /Duplicate entry/ do
        user_script = UserScript.find_or_initialize_by(user_id: self.id, script_id: script.id)
        ul_map = user_levels_by_level(script)
        script.script_levels.each do |sl|
          ul = ul_map[sl.level_id]
          next unless ul
          # is this the first level we started?
          user_script.started_at = ul.created_at if
            ul.created_at &&
            (!user_script.started_at || ul.created_at < user_script.started_at)

          # is this the last level we worked on?
          user_script.last_progress_at = ul.updated_at if
            ul.updated_at &&
            (!user_script.last_progress_at || ul.updated_at > user_script.last_progress_at)
        end

        # backfill completed scripts
        if user_script.last_progress_at && user_script.check_completed?
          user_script.completed_at = user_script.last_progress_at
        end

        user_script.save! if user_script.changed? && !user_script.empty?
      end
    end
  end

  def self.track_script_progress(user_id, script_id)
    retryable on: [Mysql2::Error, ActiveRecord::RecordNotUnique], matching: /Duplicate entry/ do
      user_script = UserScript.where(user_id: user_id, script_id: script_id).first_or_create!
      time_now = Time.now

      user_script.started_at = time_now unless user_script.started_at
      user_script.last_progress_at = time_now
      user_script.completed_at = time_now if !user_script.completed_at && user_script.check_completed?

      user_script.save!
    end
  end

  # Increases the level counts for the concept-difficulties associated with the
  # completed level.
  def self.track_proficiency(user_id, script_id, level_id)
    level_concept_difficulty = LevelConceptDifficulty.where(level_id: level_id).first
    unless level_concept_difficulty
      return
    end

    retryable on: [Mysql2::Error, ActiveRecord::RecordNotUnique], matching: /Duplicate entry/ do
      user_proficiency = UserProficiency.where(user_id: user_id).first_or_create!
      time_now = Time.now
      user_proficiency.last_progress_at = time_now

      ConceptDifficulties::CONCEPTS.each do |concept|
        difficulty_number = level_concept_difficulty.send(concept)
        unless difficulty_number.nil?
          user_proficiency.increment_level_count(concept, difficulty_number)
        end
      end

      if user_proficiency.basic_proficiency_at.nil? &&
          user_proficiency.basic_proficiency?
        user_proficiency.basic_proficiency_at = time_now
      end

      user_proficiency.save!
    end
  end

  # returns whether a new level has been completed and asynchronously enqueues an operation
  # to update the level progress.
  def track_level_progress_async(script_level:, level:, new_result:, submitted:, level_source_id:, pairings:)
    level_id = level.id
    script_id = script_level.script_id
    old_user_level = UserLevel.where(
      user_id: self.id,
      level_id: level_id,
      script_id: script_id
    ).first

    async_op = {
      'model' => 'User',
      'action' => 'track_level_progress',
      'user_id' => self.id,
      'level_id' => level_id,
      'script_id' => script_id,
      'new_result' => new_result,
      'level_source_id' => level_source_id,
      'submitted' => submitted,
      'pairing_user_ids' => pairings ? pairings.map(&:id) : nil
    }
    if Gatekeeper.allows('async_activity_writes', where: {hostname: Socket.gethostname})
      User.progress_queue.enqueue(async_op.to_json)
    else
      User.handle_async_op(async_op)
    end

    old_result = old_user_level.try(:best_result)
    !Activity.passing?(old_result) && Activity.passing?(new_result)
  end

  # The synchronous handler for the track_level_progress helper.
  def self.track_level_progress_sync(user_id:, level_id:, script_id:, new_result:, submitted:, level_source_id:, pairing_user_ids: nil, is_navigator: false)
    new_level_completed = false
    new_level_perfected = false

    user_level = nil
    retryable on: [Mysql2::Error, ActiveRecord::RecordNotUnique], matching: /Duplicate entry/ do
      user_level = UserLevel.
        where(user_id: user_id, level_id: level_id, script_id: script_id).
        first_or_create!

      new_level_completed = true if !user_level.passing? &&
        Activity.passing?(new_result)
      new_level_perfected = true if !user_level.perfect? &&
        new_result == 100 &&
        HintViewRequest.
          where(user_id: user_id, script_id: script_id, level_id: level_id).
          empty? &&
        AuthoredHintViewRequest.
          where(user_id: user_id, script_id: script_id, level_id: level_id).
          empty?

      # Update user_level with the new attempt.
      user_level.attempts += 1 unless user_level.best?
      user_level.best_result = new_result if user_level.best_result.nil? ||
        new_result > user_level.best_result
      user_level.submitted = submitted
      user_level.level_source_id = level_source_id unless is_navigator

      user_level.save!
    end

    if pairing_user_ids
      pairing_user_ids.each do |navigator_user_id|
        navigator_user_level = User.track_level_progress_sync(
          user_id: navigator_user_id,
          level_id: level_id,
          script_id: script_id,
          new_result: new_result,
          submitted: submitted,
          level_source_id: level_source_id,
          pairing_user_ids: nil,
          is_navigator: true
        )
        retryable on: [Mysql2::Error, ActiveRecord::RecordNotUnique], matching: /Duplicate entry/ do
          PairedUserLevel.find_or_create_by(
            navigator_user_level_id: navigator_user_level.id,
            driver_user_level_id: user_level.id
          )
        end
      end
    end

    # Create peer reviews after submitting a peer_reviewable solution
    if user_level.submitted && Level.cache_find(level_id).try(:peer_reviewable)
      PeerReview.create_for_submission(user_level, level_source_id)
    end

    if new_level_completed && script_id
      User.track_script_progress(user_id, script_id)
    end

    if new_level_perfected && pairing_user_ids.blank? && !is_navigator
      User.track_proficiency(user_id, script_id, level_id)
    end
    user_level
  end

  def self.handle_async_op(op)
    raise 'Model must be User' if op['model'] != 'User'
    case op['action']
      when 'track_level_progress'
        User.track_level_progress_sync(
          user_id: op['user_id'],
          level_id: op['level_id'],
          script_id: op['script_id'],
          new_result: op['new_result'],
          submitted: op['submitted'],
          level_source_id: op['level_source_id'],
          pairing_user_ids: op['pairing_user_ids']
        )
      else
        raise "Unknown action in #{op}"
    end
  end

  def assign_script(script)
    retryable on: [Mysql2::Error, ActiveRecord::RecordNotUnique], matching: /Duplicate entry/ do
      user_script = UserScript.where(user: self, script: script).first_or_create
      user_script.assigned_at = Time.now

      user_script.save!
      return user_script
    end
  end

  def recent_activities(limit = 10)
    self.activities.order('id desc').limit(limit)
  end

  def can_pair?
    !sections_as_student.empty?
  end

  def can_pair_with?(other_user)
    self != other_user && sections_as_student.any?{ |section| other_user.sections_as_student.include? section }
  end

  # make some random-ish fake progress for a user. As you may have
  # guessed, this is for developer testing purposes and should not be
  # used by any user-facing features.
  def hack_progress(options = {})
    options[:script_id] ||= Script.twenty_hour_script.id
    script = Script.get_from_cache(options[:script_id])

    options[:levels] ||= script.script_levels.count / 2

    script.script_levels[0..options[:levels]].each do |sl|
      # create some fake testresults
      test_result = rand(100)

      Activity.create!(user: self, level: sl.level, test_result: test_result)

      if test_result > 10 # < 10 will be not attempted
        retryable on: [Mysql2::Error, ActiveRecord::RecordNotUnique], matching: /Duplicate entry/ do
          user_level = UserLevel.where(user: self, level: sl.level, script: sl.script).first_or_create
          user_level.attempts += 1 unless user_level.best?
          user_level.best_result = test_result
          user_level.save!
        end
      end
    end
    User.track_script_progress(self.id, script.id)
  end

  def self.csv_attributes
    # same as in UserSerializer
    [:id, :email, :ops_first_name, :ops_last_name, :district_name, :ops_school, :ops_gender]
  end

  def to_csv
    User.csv_attributes.map{ |attr| self.send(attr) }
  end

  def self.progress_queue
    AsyncProgressHandler.progress_queue
  end

  # can this user edit their own account?
  def can_edit_account?
    return true if teacher? || encrypted_password.present? || oauth?

    # sections_as_student should be a method but I already did that in another branch so I'm avoiding conflicts for now
    sections_as_student = followeds.collect(&:section)
    return true if sections_as_student.empty?

    # if you log in only through picture passwords you can't edit your account
    return !(sections_as_student.all? {|section| section.login_type == Section::LOGIN_TYPE_PICTURE})
  end

  def section_for_script(script)
    followeds.collect(&:section).find { |section| section.script_id == script.id }
  end

  # Returns the version of our Terms of Service we consider the user as having
  # accepted. For teachers, this is the latest major version of the Terms of
  # Service accepted. For students, this is the latest major version accepted by
  # any their teachers.
  def terms_version
    if teacher?
      return terms_of_service_version
    end
    followeds.
      collect{|followed| followed.user.terms_of_service_version}.
      compact.
      max
  end
end<|MERGE_RESOLUTION|>--- conflicted
+++ resolved
@@ -208,15 +208,7 @@
 
   has_many :gallery_activities, -> {order 'id desc'}
 
-<<<<<<< HEAD
-  has_many :sections
-
-=======
-  has_many :user_trophies
-  has_many :trophies, through: :user_trophies, source: :trophy
-
   # student/teacher relationships where I am the teacher
->>>>>>> 02c251d4
   has_many :followers
   has_many :students, through: :followers, source: :student_user
   has_many :sections
