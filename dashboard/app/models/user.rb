--- conflicted
+++ resolved
@@ -835,13 +835,8 @@
 
   # returns whether a new level has been completed and asynchronously enqueues an operation
   # to update the level progress.
-<<<<<<< HEAD
-  def track_level_progress_async(script_level:, new_result:, submitted:, level_source_id:, level:)
-    level_id = level.try(:id) || script_level.level_id
-=======
   def track_level_progress_async(script_level:, level:, new_result:, submitted:, level_source_id:)
     level_id = level.id
->>>>>>> b541010f
     script_id = script_level.script_id
     old_user_level = UserLevel.where(user_id: self.id,
                                  level_id: level_id,
