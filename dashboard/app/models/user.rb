--- conflicted
+++ resolved
@@ -2052,20 +2052,6 @@
     teacher? && users_school && (next_census_display.nil? || Date.today >= next_census_display.to_date)
   end
 
-<<<<<<< HEAD
-  def show_school_info_confirmation_dialog?
-    SchoolInfoInterstitialHelper.show_school_info_confirmation_dialog?(self)
-  end
-
-  def show_school_info_interstitial?
-    SchoolInfoInterstitialHelper.show_school_info_interstitial?(self)
-=======
-  def show_race_interstitial?(ip = nil)
-    ip_to_check = ip || current_sign_in_ip
-    RaceInterstitialHelper.show_race_interstitial?(self, ip_to_check)
->>>>>>> bedc3843
-  end
-
   # Removes PII and other information from the user and marks the user as having been purged.
   # WARNING: This (permanently) destroys data and cannot be undone.
   # WARNING: This does not purge the user, only marks them as such.
