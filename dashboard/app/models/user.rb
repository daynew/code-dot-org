# == Schema Information
#
# Table name: users
#
#  id                         :integer          not null, primary key
#  email                      :string(255)      default(""), not null
#  encrypted_password         :string(255)      default("")
#  reset_password_token       :string(255)
#  reset_password_sent_at     :datetime
#  remember_created_at        :datetime
#  sign_in_count              :integer          default(0)
#  current_sign_in_at         :datetime
#  last_sign_in_at            :datetime
#  current_sign_in_ip         :string(255)
#  last_sign_in_ip            :string(255)
#  created_at                 :datetime
#  updated_at                 :datetime
#  username                   :string(255)
#  provider                   :string(255)
#  uid                        :string(255)
#  admin                      :boolean
#  gender                     :string(1)
#  name                       :string(255)
#  locale                     :string(10)       default("en-US"), not null
#  birthday                   :date
#  user_type                  :string(16)
#  school                     :string(255)
#  full_address               :string(1024)
#  total_lines                :integer          default(0), not null
#  prize_earned               :boolean          default(FALSE)
#  prize_id                   :integer
#  teacher_prize_earned       :boolean          default(FALSE)
#  teacher_prize_id           :integer
#  teacher_bonus_prize_earned :boolean          default(FALSE)
#  teacher_bonus_prize_id     :integer
#  confirmation_token         :string(255)
#  confirmed_at               :datetime
#  confirmation_sent_at       :datetime
#  unconfirmed_email          :string(255)
#  prize_teacher_id           :integer
#  hint_access                :boolean
#  secret_picture_id          :integer
#  active                     :boolean          default(TRUE), not null
#  hashed_email               :string(255)
#  deleted_at                 :datetime
#  secret_words               :string(255)
#  properties                 :text(65535)
#  invitation_token           :string(255)
#  invitation_created_at      :datetime
#  invitation_sent_at         :datetime
#  invitation_accepted_at     :datetime
#  invitation_limit           :integer
#  invited_by_id              :integer
#  invited_by_type            :string(255)
#  invitations_count          :integer          default(0)
#
# Indexes
#
#  index_users_on_confirmation_token_and_deleted_at      (confirmation_token,deleted_at) UNIQUE
#  index_users_on_email_and_deleted_at                   (email,deleted_at)
#  index_users_on_hashed_email_and_deleted_at            (hashed_email,deleted_at)
#  index_users_on_invitation_token                       (invitation_token) UNIQUE
#  index_users_on_invitations_count                      (invitations_count)
#  index_users_on_invited_by_id                          (invited_by_id)
#  index_users_on_prize_id_and_deleted_at                (prize_id,deleted_at) UNIQUE
#  index_users_on_provider_and_uid_and_deleted_at        (provider,uid,deleted_at) UNIQUE
#  index_users_on_reset_password_token_and_deleted_at    (reset_password_token,deleted_at) UNIQUE
#  index_users_on_teacher_bonus_prize_id_and_deleted_at  (teacher_bonus_prize_id,deleted_at) UNIQUE
#  index_users_on_teacher_prize_id_and_deleted_at        (teacher_prize_id,deleted_at) UNIQUE
#  index_users_on_unconfirmed_email_and_deleted_at       (unconfirmed_email,deleted_at)
#  index_users_on_username_and_deleted_at                (username,deleted_at) UNIQUE
#

require 'digest/md5'
require 'cdo/user_helpers'

class User < ActiveRecord::Base
  include SerializedProperties
  serialized_attrs %w(ops_first_name ops_last_name district_id ops_school ops_gender)

  # Include default devise modules. Others available are:
  # :token_authenticatable, :confirmable,
  # :lockable, :timeoutable
  devise :invitable, :database_authenticatable, :registerable, :omniauthable, :confirmable,
         :recoverable, :rememberable, :trackable

  acts_as_paranoid # use deleted_at column instead of deleting rows

  PROVIDER_MANUAL = 'manual' # "old" user created by a teacher -- logs in w/ username + password
  PROVIDER_SPONSORED = 'sponsored' # "new" user created by a teacher -- logs in w/ name + secret picture/word

  OAUTH_PROVIDERS = %w{facebook twitter windowslive google_oauth2 clever}

  # :user_type is locked/deprecated. Use the :permissions property for more granular user permissions.
  TYPE_STUDENT = 'student'
  TYPE_TEACHER = 'teacher'
  USER_TYPE_OPTIONS = [TYPE_STUDENT, TYPE_TEACHER]
  validates_inclusion_of :user_type, in: USER_TYPE_OPTIONS, on: :create

  has_many :permissions, class_name: 'UserPermission', dependent: :destroy
  has_many :hint_view_requests

  # Teachers can be in multiple cohorts
  has_and_belongs_to_many :cohorts

  # workshops that I am attending
  has_many :workshops, through: :cohorts
  has_many :segments, through: :workshops

  has_and_belongs_to_many :workshops_as_facilitator,
    class_name: Workshop,
    foreign_key: :facilitator_id,
    join_table: :facilitators_workshops

  # you can be associated with a district if you are the district contact
  has_one :district_as_contact,
    class_name: 'District',
    foreign_key: 'contact_id'

  belongs_to :invited_by, :polymorphic => true

  # TODO: I think we actually want to do this.
  # you can be associated with distrits through cohorts
#   has_many :districts, through: :cohorts

  def facilitator?
    permission? UserPermission::FACILITATOR
  end

  def workshop_organizer?
    permission? UserPermission::WORKSHOP_ORGANIZER
  end

  def delete_permission(permission)
    permission = permissions.find_by(permission: permission)
    permissions.delete permission if permission
  end

  def permission=(permission)
    permissions << permissions.find_or_create_by(user_id: id, permission: permission)
  end

  def permission?(permission)
    permissions.exists?(permission: permission)
  end

  def district_contact?
    district_as_contact.present?
  end

  def district
    District.find(district_id) if district_id
  end

  def district_name
    district.try(:name)
  end

  def User.find_or_create_teacher(params, invited_by_user, permission = nil)
    user = User.find_by_email_or_hashed_email(params[:email])
    unless user
      # initialize new users with name and school
      if params[:ops_first_name] || params[:ops_last_name]
        params[:name] ||= [params[:ops_first_name], params[:ops_last_name]].flatten.join(" ")
      end
      params[:school] ||= params[:ops_school]

      user = User.invite!(email: params[:email],
                          user_type: TYPE_TEACHER, age: 21)
      user.invited_by = invited_by_user
    end

    user.update!(params.merge(user_type: TYPE_TEACHER))

    if permission
      user.permission = permission
      user.save!
    end
    user
  end

  def User.find_or_create_district_contact(params, invited_by_user)
    find_or_create_teacher(params, invited_by_user, UserPermission::DISTRICT_CONTACT)
  end

  def User.find_or_create_facilitator(params, invited_by_user)
    find_or_create_teacher(params, invited_by_user, UserPermission::FACILITATOR)
  end

  # a district contact can see the teachers from their district that are part of a cohort
  def district_teachers(cohort = nil)
    return nil unless district_contact?
    teachers = district.users
    (cohort ? teachers.joins(:cohorts).where(cohorts: {id: cohort}) : teachers).to_a
  end

  GENDER_OPTIONS = [[nil, ''], ['gender.male', 'm'], ['gender.female', 'f'], ['gender.none', '-']]

  STUDENTS_COMPLETED_FOR_PRIZE = 15
  STUDENTS_FEMALE_FOR_BONUS = 7

  attr_accessor :login

  has_many :plc_enrollments, class_name: '::Plc::UserCourseEnrollment', dependent: :destroy
  has_many :plc_task_assignments, class_name: '::Plc::EnrollmentTaskAssignment', through: :plc_enrollments

  has_many :user_levels, -> {order 'id desc'}
  has_many :activities

  has_many :gallery_activities, -> {order 'id desc'}

  has_many :user_trophies
  has_many :trophies, through: :user_trophies, source: :trophy

  # student/teacher relationships where I am the teacher
  has_many :followers
  has_many :students, through: :followers, source: :student_user
  has_many :sections

  # student/teacher relationships where I am the student
  has_many :followeds, -> {order 'followers.id'}, class_name: 'Follower', foreign_key: 'student_user_id'
  has_many :teachers, through: :followeds, source: :user
  has_many :sections_as_student, through: :followeds, source: :section

  has_one :prize
  has_one :teacher_prize
  has_one :teacher_bonus_prize

  belongs_to :secret_picture
  before_create :generate_secret_picture

  before_create :generate_secret_words

  # a bit of trickery to sort most recently started/assigned/progressed scripts first and then completed
  has_many :user_scripts, -> {order "-completed_at asc, greatest(coalesce(started_at, 0), coalesce(assigned_at, 0), coalesce(last_progress_at, 0)) desc, user_scripts.id asc"}
  has_many :scripts, -> {where hidden: false}, through: :user_scripts, source: :script

  validates :name, presence: true
  validates :name, length: {within: 1..70}, allow_blank: true
  validates :name, no_utf8mb4: true

  validates :age, presence: true, on: :create # only do this on create to avoid problems with existing users
  AGE_DROPDOWN_OPTIONS = (4..20).to_a << "21+"
  validates :age, presence: false, inclusion: {in: AGE_DROPDOWN_OPTIONS}, allow_blank: true

  USERNAME_REGEX = /\A#{UserHelpers::USERNAME_ALLOWED_CHARACTERS.source}+\z/i
  validates_length_of :username, within: 5..20, allow_blank: true
  validates_format_of :username, with: USERNAME_REGEX, on: :create, allow_blank: true
  validates_uniqueness_of :username, allow_blank: true, case_sensitive: false, on: :create, if: 'errors.blank?'
  validates_presence_of :username, if: :username_required?
  before_validation :generate_username, on: :create

  validates_uniqueness_of :prize_id, allow_nil: true
  validates_uniqueness_of :teacher_prize_id, allow_nil: true
  validates_uniqueness_of :teacher_bonus_prize_id, allow_nil: true

  validates_presence_of     :password, if: :password_required?
  validates_confirmation_of :password, if: :password_required?
  validates_length_of       :password, within: 6..128, allow_blank: true

  before_save :dont_reconfirm_emails_that_match_hashed_email
  def dont_reconfirm_emails_that_match_hashed_email
    # we make users "reconfirm" when they change their email
    # addresses. Skip reconfirmation when the user is using the same
    # email but it appears that the email is changed because it was
    # hashed and is not now hashed
    if email.present? && hashed_email == User.hash_email(email.downcase)
      skip_reconfirmation!
    end
  end

  before_save :make_teachers_21, :dont_reconfirm_emails_that_match_hashed_email, :hash_email, :hide_email_for_younger_users # order is important here ;)

  def make_teachers_21
    return unless user_type == TYPE_TEACHER
    self.age = 21
  end

  def User.hash_email(email)
    Digest::MD5.hexdigest(email.downcase)
  end

  def hash_email
    return unless email.present?
    self.hashed_email = User.hash_email(email)
  end

  def hide_email_for_younger_users
    if age && under_13?
      self.email = ''
    end
  end

  def User.find_by_email_or_hashed_email(email)
    return nil if email.blank?

    User.find_by_email(email.downcase) ||
      User.find_by(email: '', hashed_email: User.hash_email(email.downcase))
  end

  def User.find_channel_owner(encrypted_channel_id)
    owner_storage_id, _ = storage_decrypt_channel_id(encrypted_channel_id)
    user_id = PEGASUS_DB[:user_storage_ids].first(id: owner_storage_id)[:user_id]
    User.find(user_id)
  end

  validate :presence_of_email_or_hashed_email, if: :email_required?, on: :create
  validates_format_of :email, with: Devise.email_regexp, allow_blank: true, if: :email_changed?
  validates :email, no_utf8mb4: true
  validate :email_and_hashed_email_must_be_unique, if: 'email_changed? || hashed_email_changed?'

  def presence_of_email_or_hashed_email
    if email.blank? && hashed_email.blank?
      errors.add :email, I18n.t('activerecord.errors.messages.blank')
    end
  end

  def email_and_hashed_email_must_be_unique
    # skip the db lookup if we are already invalid
    return unless errors.blank?

    if ((email.present? && (other_user = User.find_by_email_or_hashed_email(email))) ||
        (hashed_email.present? && (other_user = User.find_by_hashed_email(hashed_email)))) &&
        other_user != self
      errors.add :email, I18n.t('errors.messages.taken')
    end
  end

  def self.normalize_gender(v)
    return nil if v.blank?
    case v.downcase
    when 'f', 'female'
      'f'
    when 'm', 'male'
      'm'
    else
      nil
    end
  end

  CLEVER_ADMIN_USER_TYPES = ['district_admin', 'school_admin']
  def self.from_omniauth(auth, params)
    def self.name_from_omniauth(raw_name)
      return raw_name if raw_name.blank? || raw_name.is_a?(String) # some services just give us a string
      # clever returns a hash instead of a string for name
      "#{raw_name['first']} #{raw_name['last']}".squish
    end

    where(provider: auth.provider, uid: auth.uid).first_or_create do |user|
      user.provider = auth.provider
      user.uid = auth.uid
      user.name = name_from_omniauth auth.info.name
      user.email = auth.info.email
      user.user_type = params['user_type'] || auth.info.user_type || User::TYPE_STUDENT

      # treat clever admin types as teachers
      if CLEVER_ADMIN_USER_TYPES.include? user.user_type
        user.user_type = User::TYPE_TEACHER
      end

      # clever provides us these fields
      if user.user_type == TYPE_TEACHER
        # if clever told us that the user is a teacher, we just trust
        # that they are adults; we don't actually care about age
        user.age = 21
      else
        # student or unspecified type
        user.birthday = auth.info.dob
      end
      user.gender = normalize_gender auth.info.gender
    end
  end

  def oauth?
    OAUTH_PROVIDERS.include? provider
  end

  def self.new_with_session(params, session)
    if session["devise.user_attributes"]
      new(session["devise.user_attributes"]) do |user|
        user.attributes = params
        user.valid?
      end
    else
      super
    end
  end

  def password_required?
    # password is required if:
    (!persisted? || # you are a new user
     !password.nil? || !password_confirmation.nil?) && # or changing your password
      (provider.blank? || (User::PROVIDER_MANUAL == provider)) # and you are a person creating your own account
    # (as opposed to a person who had their account created for them or are logging in with oauth)
  end

  def email_required?
    return true if teacher? || admin?
    return false if provider == User::PROVIDER_MANUAL
    return false if provider == User::PROVIDER_SPONSORED
    return false if oauth?
    true
  end

  def username_required?
    provider == User::PROVIDER_MANUAL
  end

  def update_with_password(params, *options)
    if encrypted_password.blank?
      params.delete(:current_password) # user does not have password so current password is irrelevant
      update_attributes(params, *options)
    else
      super
    end
  end

  # overrides Devise::Authenticatable#find_first_by_auth_conditions
  # see https://github.com/plataformatec/devise/blob/master/lib/devise/models/authenticatable.rb#L245
  def self.find_for_authentication(tainted_conditions)
    conditions = devise_parameter_filter.filter(tainted_conditions.dup)
    # we get either a login (username) or hashed_email
    if login = conditions.delete(:login)
      return nil if login.utf8mb4?
      where(['username = :value OR email = :value OR hashed_email = :hashed_value',
             { value: login.downcase, hashed_value: hash_email(login.downcase) }]).first
    elsif hashed_email = conditions.delete(:hashed_email)
      return nil if hashed_email.utf8mb4?
      where(hashed_email: hashed_email).first
    else
      nil
    end
  end

  def user_levels_by_level(script)
    user_levels.
      where(script_id: script.id).
      index_by(&:level_id)
  end

  def user_progress_by_stage(stage)
    levels = stage.script_levels.map(&:level_id)
    user_levels.where(script: stage.script, level: levels).pluck(:level_id, :best_result).to_h
  end

  def user_level_for(script_level)
    user_levels.find_by(script_id: script_level.script_id,
                        level_id: script_level.level_id)
  end

  def next_unpassed_progression_level(script)
    user_levels_by_level = user_levels_by_level(script)

    script.script_levels.detect do |script_level|
      user_level = user_levels_by_level[script_level.level_id]
      is_unpassed_progression_level(script_level, user_level)
    end
  end

  def is_unpassed_progression_level(script_level, user_level)
    is_passed = (user_level && user_level.passing?)
    script_level.valid_progression_level? && !is_passed
  end

  def progress(script)
    #trophy_id summing is a little hacky, but efficient. It takes advantage of the fact that:
    #broze id: 1, silver id: 2 and gold id: 3
    User.connection.select_one(<<SQL)
select
  (select coalesce(sum(trophy_id), 0) from user_trophies where user_id = #{self.id}) as current_trophies,
  (select count(*) * 3 from concepts) as max_trophies
from script_levels sl
left outer join levels_script_levels lsl on lsl.script_level_id = sl.id
left outer join user_levels ul on ul.level_id = lsl.level_id and ul.user_id = #{self.id}
where sl.script_id = #{script.id}
SQL
  end

  def concept_progress(script = Script.twenty_hour_script)
    # TODO: Cache everything but the user's progress.
    user_levels_map = self.user_levels.includes([{level: :concepts}]).index_by(&:level_id)
    user_trophy_map = self.user_trophies.includes(:trophy).index_by(&:concept_id)
    result = Hash.new{|h,k| h[k] = {obj: k, current: 0, max: 0}}

    script.levels.includes(:concepts).each do |level|
      level.concepts.each do |concept|
        result[concept][:current] += 1 if user_levels_map[level.id].try(:best_result).to_i >= Activity::MINIMUM_PASS_RESULT
        result[concept][:max] += 1
        result[concept][:trophy] ||= user_trophy_map[concept.id]
      end
    end
    result
  end

  def last_attempt(level)
    Activity.where(user_id: self.id, level_id: level.id).order('id desc').first
  end

  def average_student_trophies
    User.connection.select_value(<<SQL)
select coalesce(avg(num), 0)
from (
    select coalesce(sum(trophy_id), 0) as num
    from followers f
    left outer join user_trophies ut on f.student_user_id = ut.user_id
    where f.user_id = #{self.id}
    group by f.student_user_id
    ) trophy_counts
SQL
  end

  def trophy_count
    User.connection.select_value(<<SQL)
select coalesce(sum(trophy_id), 0) as num
from user_trophies
where user_id = #{self.id}
SQL
  end

  def student?
    self.user_type == TYPE_STUDENT
  end

  def teacher?
    self.user_type == TYPE_TEACHER
  end

  def student_of_admin?
    teachers.any? &:admin?
  end

  def authorized_teacher?
    # you are "really" a teacher if you are in any cohort for an ops workshop
    admin? || cohorts.present?
  end

  def student_of?(teacher)
    followeds.find_by_user_id(teacher.id).present?
  end

  def locale
    read_attribute(:locale).try(:to_sym)
  end

  def writable_by?(other_user)
    return true if other_user == self
    return true if other_user.admin?
    return true if self.email.blank? && self.teachers.include?(other_user)
    false
  end

  def confirmation_required?
    self.teacher? && !self.confirmed?
  end

  # There are some shenanigans going on with this age stuff. The
  # actual persisted column is birthday -- so we convert age to a
  # birthday when writing and convert birthday to an age when
  # reading. However -- when we are generating error messages for the
  # user on an unsaved record, we actually 'read' and 'write' the
  # attribute via these accessors. @age is a non-persisted member that
  # we use to save the (possibly invalid) value that the user entered
  # for age so we can generate the correct error message.

  def age=(val)
    @age = val
    val = val.to_i rescue 0 # sometimes we get age: {"Pr" => nil}
    return unless val > 0
    return unless val < 200
    return if birthday && val == age # don't change birthday if we want to stay the same age

    self.birthday = val.years.ago
  end

  def age
    return @age unless birthday
    age = ((Date.today - birthday) / 365).to_i
    age = "21+" if age >= 21
    age
  end

  def under_13?
    age.nil? || age.to_i < 13
  end

  def generate_username
    # skip an expensive db query if the name is not valid anyway. we can't depend on validations being run
    return if name.blank? || name.utf8mb4? || (email && email.utf8mb4?)
    self.username = UserHelpers.generate_username(User.with_deleted, name)
  end

  def short_name
    return username if name.blank?

    name.split.first # 'first name'
  end

  def initial
    return nil if name.blank?
    return name.strip[0].upcase
  end

  # override the default devise password to support old and new style hashed passwords
  # based on Devise::Models::DatabaseAuthenticatable#valid_password?
  # https://github.com/plataformatec/devise/blob/master/lib/devise/models/database_authenticatable.rb#L46
  def valid_password?(password)
    return false if encrypted_password.blank?
    bcrypt   = ::BCrypt::Password.new(encrypted_password)
    # check with the pepper
    spicy_password = ::BCrypt::Engine.hash_secret("#{password}#{self.class.pepper}", bcrypt.salt)
    if Devise.secure_compare(spicy_password, encrypted_password)
      return true
    end

    # check without the pepper
    mild_password = ::BCrypt::Engine.hash_secret(password, bcrypt.salt)
    if Devise.secure_compare(mild_password, encrypted_password)
      # save the spicy password
      self.update_attribute(:encrypted_password, spicy_password)
      return true
    end

    return false
  end

  # Override how devise tries to find users by email to reset password
  # to also look for the hashed email. For users who have their email
  # stored hashed (and not in plaintext), we can still allow them to
  # reset their password with their email (by looking up the hash)

  attr_accessor :raw_token
  def User.send_reset_password_instructions(attributes={})
    # override of Devise method
    if attributes[:email].blank?
      user = User.new
      user.errors.add :email, I18n.t('activerecord.errors.messages.blank')
      return user
    end

    user = find_by_email_or_hashed_email(attributes[:email]) || User.new(email: attributes[:email])
    if user && user.persisted?
      user.raw_token = user.send_reset_password_instructions(attributes[:email]) # protected in the superclass
    else
      user.errors.add :email, :not_found
    end
    user
  end

  def send_reset_password_instructions(email)
    raw, enc = Devise.token_generator.generate(self.class, :reset_password_token)

    self.reset_password_token   = enc
    self.reset_password_sent_at = Time.now.utc
    self.save(validate: false)

    send_devise_notification(:reset_password_instructions, raw, {to: email})
    raw
  end

  # Secret word stuff

  def generate_secret_picture
    self.secret_picture = SecretPicture.random
  end

  def reset_secret_picture
    generate_secret_picture
    save!
  end

  def generate_secret_words
    self.secret_words = [SecretWord.random.word, SecretWord.random.word].join(" ")
  end

  def reset_secret_words
    generate_secret_words
    save!
  end

  def advertised_scripts
    [Script.hoc_2014_script, Script.frozen_script, Script.infinity_script, Script.flappy_script,
      Script.playlab_script, Script.artist_script, Script.course1_script, Script.course2_script,
      Script.course3_script, Script.course4_script, Script.twenty_hour_script, Script.starwars_script,
      Script.starwars_blocks_script, Script.minecraft_script]
  end

  def unadvertised_user_scripts
    [working_on_user_scripts, completed_user_scripts].compact.flatten.delete_if { |user_script| user_script.script.in?(advertised_scripts)}
  end

  def all_advertised_scripts_completed?
    advertised_scripts.all? { |script| completed?(script) }
  end

  def completed?(script)
    user_script = user_scripts.where(script_id: script.id).first
    user_script.try(:completed_at) || (user_script && next_unpassed_progression_level(script).nil?)
  end

  def not_started?(script)
    !completed?(script) && !a_level_passed?(script)
  end

  def a_level_passed?(script)
    user_levels_by_level = user_levels_by_level(script)
    script.script_levels.detect do |script_level|
      user_level = user_levels_by_level[script_level.level_id]
      is_passed = (user_level && user_level.passing?)
      script_level.valid_progression_level? && is_passed
    end
  end

  def working_on?(script)
    working_on_scripts.include?(script)
  end

  def working_on_scripts
    backfill_user_scripts if needs_to_backfill_user_scripts?

    scripts.where('user_scripts.completed_at is null').map(&:cached)
  end

  def completed_scripts
    backfill_user_scripts if needs_to_backfill_user_scripts?

    scripts.where('user_scripts.completed_at is not null').map(&:cached)
  end

  def working_on_user_scripts
    backfill_user_scripts if needs_to_backfill_user_scripts?

    user_scripts.where('user_scripts.completed_at is null')
  end

  def completed_user_scripts
    backfill_user_scripts if needs_to_backfill_user_scripts?

    user_scripts.where('user_scripts.completed_at is not null')
  end

  def primary_script
    working_on_scripts.first.try(:cached)
  end

  def needs_to_backfill_user_scripts?
    user_scripts.empty? && !user_levels.empty?
  end

  def backfill_user_scripts
    # backfill assigned scripts
    followeds.each do |follower|
      script = follower.section && follower.section.script
      next unless script

      retryable on: [Mysql2::Error, ActiveRecord::RecordNotUnique], matching: /Duplicate entry/ do
        user_script = UserScript.find_or_initialize_by(user_id: self.id, script_id: script.id)
        user_script.assigned_at = follower.created_at if
          follower.created_at &&
          (!user_script.assigned_at || follower.created_at < user_script.assigned_at)

        user_script.save! if user_script.changed? && !user_script.empty?
      end
    end

    # backfill progress in scripts
    Script.all.each do |script|
      retryable on: [Mysql2::Error, ActiveRecord::RecordNotUnique], matching: /Duplicate entry/ do
        user_script = UserScript.find_or_initialize_by(user_id: self.id, script_id: script.id)
        ul_map = user_levels_by_level(script)
        script.script_levels.each do |sl|
          ul = ul_map[sl.level_id]
          next unless ul
          # is this the first level we started?
          user_script.started_at = ul.created_at if
            ul.created_at &&
            (!user_script.started_at || ul.created_at < user_script.started_at)

          # is this the last level we worked on?
          user_script.last_progress_at = ul.updated_at if
            ul.updated_at &&
            (!user_script.last_progress_at || ul.updated_at > user_script.last_progress_at)
        end

        # backfill completed scripts
        if user_script.last_progress_at && user_script.check_completed?
          user_script.completed_at = user_script.last_progress_at
        end

        user_script.save! if user_script.changed? && !user_script.empty?
      end
    end
  end

  def User.track_script_progress(user_id, script_id)
    retryable on: [Mysql2::Error, ActiveRecord::RecordNotUnique], matching: /Duplicate entry/ do
      user_script = UserScript.where(user_id: user_id, script_id: script_id).first_or_create!
      time_now = Time.now

      user_script.started_at = time_now unless user_script.started_at
      user_script.last_progress_at = time_now
      user_script.completed_at = time_now if !user_script.completed_at && user_script.check_completed?

      user_script.save!
    end
  end

  # Increases the level counts for the concept-difficulties associated with the
  # completed level.
  def User.track_proficiency(user_id, script_id, level_id)
    level_concept_difficulty = LevelConceptDifficulty.where(level_id: level_id).first
    if !level_concept_difficulty
      return
    end

    retryable on: [Mysql2::Error, ActiveRecord::RecordNotUnique], matching: /Duplicate entry/ do
      user_proficiency = UserProficiency.where(user_id: user_id).first_or_create!
      time_now = Time.now
      user_proficiency.last_progress_at = time_now

      ConceptDifficulties::CONCEPTS.each do |concept|
        difficulty_number = level_concept_difficulty.send(concept)
        if !difficulty_number.nil?
          user_proficiency.increment_level_count(concept, difficulty_number)
        end
      end

      if user_proficiency.basic_proficiency_at.nil? &&
          user_proficiency.basic_proficiency?
        user_proficiency.basic_proficiency_at = time_now
      end

      user_proficiency.save!
    end
  end

  # returns whether a new level has been completed and asynchronously enqueues an operation
  # to update the level progress.
<<<<<<< HEAD
  def track_level_progress_async(script_level, new_result, submitted, pairings)
=======
  def track_level_progress_async(script_level:, new_result:, submitted:, level_source_id:)
>>>>>>> 19415c01
    level_id = script_level.level_id
    script_id = script_level.script_id
    old_user_level = UserLevel.where(user_id: self.id,
                                 level_id: level_id,
                                 script_id: script_id).first

    async_op = {'model' => 'User',
                'action' => 'track_level_progress',
                'user_id' => self.id,
                'level_id' => level_id,
                'script_id' => script_id,
                'new_result' => new_result,
<<<<<<< HEAD
                'submitted' => submitted,
                'pairing_user_ids' => pairings ? pairings.map(&:id) : nil}
=======
                'level_source_id' => level_source_id,
                'submitted' => submitted}
>>>>>>> 19415c01
    if Gatekeeper.allows('async_activity_writes', where: {hostname: Socket.gethostname})
      User.progress_queue.enqueue(async_op.to_json)
    else
      User.handle_async_op(async_op)
    end

    old_result = old_user_level.try(:best_result)
    !Activity.passing?(old_result) && Activity.passing?(new_result)
  end

  # The synchronous handler for the track_level_progress helper.
<<<<<<< HEAD
  def User.track_level_progress_sync(user_id, level_id, script_id, new_result, submitted, pairing_user_ids = nil)
    new_level_completed = false
    new_level_perfected = false
=======
  def User.track_level_progress_sync(user_id:, level_id:, script_id:, new_result:, submitted:, level_source_id:)
    new_level_completed = false
    new_level_perfected = false

>>>>>>> 19415c01
    user_level = nil
    retryable on: [Mysql2::Error, ActiveRecord::RecordNotUnique], matching: /Duplicate entry/ do
      user_level = UserLevel.
        where(user_id: user_id, level_id: level_id, script_id: script_id).
        first_or_create!

      new_level_completed = true if !user_level.passing? &&
        Activity.passing?(new_result)
      new_level_perfected = true if !user_level.perfect? &&
        new_result == 100 &&
        HintViewRequest.
          where(user_id: user_id, script_id: script_id, level_id: level_id).
          empty? &&
        AuthoredHintViewRequest.
          where(user_id: user_id, script_id: script_id, level_id: level_id).
          empty?

      # Update user_level with the new attempt.
      user_level.attempts += 1 unless user_level.best?
      user_level.best_result = new_result if user_level.best_result.nil? ||
        new_result > user_level.best_result
      user_level.submitted = submitted

      user_level.save!
    end

<<<<<<< HEAD
    if pairing_user_ids
      pairing_user_ids.each do |navigator_user_id|
        navigator_user_level = User.track_level_progress_sync(navigator_user_id, level_id, script_id, new_result, submitted)
        retryable on: [Mysql2::Error, ActiveRecord::RecordNotUnique], matching: /Duplicate entry/ do
          PairedUserLevel.find_or_create_by(navigator_user_level_id: navigator_user_level.id,
                                            driver_user_level_id: user_level.id)
        end
      end
    end

    if new_level_completed && script_id # TODO: do this as a callback
=======
    # Create peer reviews after submitting a peer_reviewable solution
    if user_level.submitted && Level.cache_find(level_id).try(:peer_reviewable)
      PeerReview.create_for_submission(user_level, level_source_id)
    end

    if new_level_completed && script_id
>>>>>>> 19415c01
      User.track_script_progress(user_id, script_id)
    end

    if new_level_perfected
      User.track_proficiency(user_id, script_id, level_id)
    end
    user_level
  end

  def User.handle_async_op(op)
    raise 'Model must be User' if op['model'] != 'User'
    case op['action']
      when 'track_level_progress'
<<<<<<< HEAD
        User.track_level_progress_sync(op['user_id'], op['level_id'], op['script_id'], op['new_result'], op['submitted'], op['pairing_user_ids'])
=======
        User.track_level_progress_sync(
          user_id: op['user_id'],
          level_id: op['level_id'],
          script_id: op['script_id'],
          new_result: op['new_result'],
          submitted: op['submitted'],
          level_source_id: op['level_source_id']
        )
>>>>>>> 19415c01
      else
        raise "Unknown action in #{op}"
    end
  end

  def assign_script(script)
    retryable on: [Mysql2::Error, ActiveRecord::RecordNotUnique], matching: /Duplicate entry/ do
      user_script = UserScript.where(user: self, script: script).first_or_create
      user_script.assigned_at = Time.now

      user_script.save!
      return user_script
    end
  end

  def recent_activities(limit = 10)
    self.activities.order('id desc').limit(limit)
  end

  def can_pair?
    !sections_as_student.empty?
  end

  def can_pair_with?(other_user)
    sections_as_student.any? {|section| other_user.sections_as_student.include? section}
  end

  # make some random-ish fake progress for a user. As you may have
  # guessed, this is for developer testing purposes and should not be
  # used by any user-facing features.
  def hack_progress(options = {})
    options[:script_id] ||= Script.twenty_hour_script.id
    script = Script.get_from_cache(options[:script_id])

    options[:levels] ||= script.script_levels.count / 2

    script.script_levels[0..options[:levels]].each do |sl|
      # create some fake testresults
      test_result = rand(100)

      Activity.create!(user: self, level: sl.level, test_result: test_result)

      if test_result > 10 # < 10 will be not attempted
        retryable on: [Mysql2::Error, ActiveRecord::RecordNotUnique], matching: /Duplicate entry/ do
          user_level = UserLevel.where(user: self, level: sl.level, script: sl.script).first_or_create
          user_level.attempts += 1 unless user_level.best?
          user_level.best_result = test_result
          user_level.save!
        end
      end
    end
    User.track_script_progress(self.id, script.id)
  end

  def User.csv_attributes
    # same as in UserSerializer
    [:id, :email, :ops_first_name, :ops_last_name, :district_name, :ops_school, :ops_gender]
  end

  def to_csv
    User.csv_attributes.map{ |attr| self.send(attr) }
  end

  def User.progress_queue
    AsyncProgressHandler.progress_queue
  end

  # can this user edit their own account?
  def can_edit_account?
    return true if teacher? || encrypted_password.present? || oauth?

    # sections_as_student should be a method but I already did that in another branch so I'm avoiding conflicts for now
    sections_as_student = followeds.collect(&:section)
    return true if sections_as_student.empty?

    # if you log in only through picture passwords you can't edit your account
    return !(sections_as_student.all? {|section| section.login_type == Section::LOGIN_TYPE_PICTURE})
  end

end<|MERGE_RESOLUTION|>--- conflicted
+++ resolved
@@ -526,7 +526,7 @@
   end
 
   def student_of_admin?
-    teachers.any? &:admin?
+    teachers.any?(&:admin?)
   end
 
   def authorized_teacher?
@@ -835,11 +835,7 @@
 
   # returns whether a new level has been completed and asynchronously enqueues an operation
   # to update the level progress.
-<<<<<<< HEAD
-  def track_level_progress_async(script_level, new_result, submitted, pairings)
-=======
-  def track_level_progress_async(script_level:, new_result:, submitted:, level_source_id:)
->>>>>>> 19415c01
+  def track_level_progress_async(script_level:, new_result:, submitted:, level_source_id:, pairings:)
     level_id = script_level.level_id
     script_id = script_level.script_id
     old_user_level = UserLevel.where(user_id: self.id,
@@ -852,13 +848,10 @@
                 'level_id' => level_id,
                 'script_id' => script_id,
                 'new_result' => new_result,
-<<<<<<< HEAD
+                'level_source_id' => level_source_id,
                 'submitted' => submitted,
                 'pairing_user_ids' => pairings ? pairings.map(&:id) : nil}
-=======
-                'level_source_id' => level_source_id,
-                'submitted' => submitted}
->>>>>>> 19415c01
+
     if Gatekeeper.allows('async_activity_writes', where: {hostname: Socket.gethostname})
       User.progress_queue.enqueue(async_op.to_json)
     else
@@ -870,16 +863,10 @@
   end
 
   # The synchronous handler for the track_level_progress helper.
-<<<<<<< HEAD
-  def User.track_level_progress_sync(user_id, level_id, script_id, new_result, submitted, pairing_user_ids = nil)
+  def User.track_level_progress_sync(user_id:, level_id:, script_id:, new_result:, submitted:, level_source_id:, pairing_user_ids:)
     new_level_completed = false
     new_level_perfected = false
-=======
-  def User.track_level_progress_sync(user_id:, level_id:, script_id:, new_result:, submitted:, level_source_id:)
-    new_level_completed = false
-    new_level_perfected = false
-
->>>>>>> 19415c01
+
     user_level = nil
     retryable on: [Mysql2::Error, ActiveRecord::RecordNotUnique], matching: /Duplicate entry/ do
       user_level = UserLevel.
@@ -906,10 +893,14 @@
       user_level.save!
     end
 
-<<<<<<< HEAD
     if pairing_user_ids
       pairing_user_ids.each do |navigator_user_id|
-        navigator_user_level = User.track_level_progress_sync(navigator_user_id, level_id, script_id, new_result, submitted)
+        navigator_user_level = User.track_level_progress_sync(user_id: navigator_user_id,
+                                                              level_id: level_id,
+                                                              script_id: script_id,
+                                                              new_result: new_result,
+                                                              submitted: submitted,
+                                                              level_source_id: level_source_id)
         retryable on: [Mysql2::Error, ActiveRecord::RecordNotUnique], matching: /Duplicate entry/ do
           PairedUserLevel.find_or_create_by(navigator_user_level_id: navigator_user_level.id,
                                             driver_user_level_id: user_level.id)
@@ -917,15 +908,12 @@
       end
     end
 
-    if new_level_completed && script_id # TODO: do this as a callback
-=======
     # Create peer reviews after submitting a peer_reviewable solution
     if user_level.submitted && Level.cache_find(level_id).try(:peer_reviewable)
       PeerReview.create_for_submission(user_level, level_source_id)
     end
 
     if new_level_completed && script_id
->>>>>>> 19415c01
       User.track_script_progress(user_id, script_id)
     end
 
@@ -939,18 +927,15 @@
     raise 'Model must be User' if op['model'] != 'User'
     case op['action']
       when 'track_level_progress'
-<<<<<<< HEAD
-        User.track_level_progress_sync(op['user_id'], op['level_id'], op['script_id'], op['new_result'], op['submitted'], op['pairing_user_ids'])
-=======
         User.track_level_progress_sync(
           user_id: op['user_id'],
           level_id: op['level_id'],
           script_id: op['script_id'],
           new_result: op['new_result'],
           submitted: op['submitted'],
-          level_source_id: op['level_source_id']
+          level_source_id: op['level_source_id'],
+          pairing_user_ids: op['pairing_user_ids']
         )
->>>>>>> 19415c01
       else
         raise "Unknown action in #{op}"
     end
