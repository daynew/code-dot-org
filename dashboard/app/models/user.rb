# == Schema Information
#
# Table name: users
#
#  id                       :integer          not null, primary key
#  studio_person_id         :integer
#  email                    :string(255)      default(""), not null
#  parent_email             :string(255)
#  encrypted_password       :string(255)      default("")
#  reset_password_token     :string(255)
#  reset_password_sent_at   :datetime
#  remember_created_at      :datetime
#  sign_in_count            :integer          default(0)
#  current_sign_in_at       :datetime
#  last_sign_in_at          :datetime
#  current_sign_in_ip       :string(255)
#  last_sign_in_ip          :string(255)
#  created_at               :datetime
#  updated_at               :datetime
#  username                 :string(255)
#  provider                 :string(255)
#  uid                      :string(255)
#  admin                    :boolean
#  gender                   :string(1)
#  name                     :string(255)
#  locale                   :string(10)       default("en-US"), not null
#  birthday                 :date
#  user_type                :string(16)
#  school                   :string(255)
#  full_address             :string(1024)
#  school_info_id           :integer
#  total_lines              :integer          default(0), not null
#  secret_picture_id        :integer
#  active                   :boolean          default(TRUE), not null
#  hashed_email             :string(255)
#  deleted_at               :datetime
#  purged_at                :datetime
#  secret_words             :string(255)
#  properties               :text(65535)
#  invitation_token         :string(255)
#  invitation_created_at    :datetime
#  invitation_sent_at       :datetime
#  invitation_accepted_at   :datetime
#  invitation_limit         :integer
#  invited_by_id            :integer
#  invited_by_type          :string(255)
#  invitations_count        :integer          default(0)
#  terms_of_service_version :integer
#  urm                      :boolean
#  races                    :string(255)
#  primary_contact_info_id  :integer
#
# Indexes
#
#  index_users_on_birthday                             (birthday)
#  index_users_on_current_sign_in_at                   (current_sign_in_at)
#  index_users_on_deleted_at                           (deleted_at)
#  index_users_on_email_and_deleted_at                 (email,deleted_at)
#  index_users_on_hashed_email_and_deleted_at          (hashed_email,deleted_at)
#  index_users_on_invitation_token                     (invitation_token) UNIQUE
#  index_users_on_invitations_count                    (invitations_count)
#  index_users_on_invited_by_id                        (invited_by_id)
#  index_users_on_parent_email                         (parent_email)
#  index_users_on_provider_and_uid_and_deleted_at      (provider,uid,deleted_at) UNIQUE
#  index_users_on_purged_at                            (purged_at)
#  index_users_on_reset_password_token_and_deleted_at  (reset_password_token,deleted_at) UNIQUE
#  index_users_on_school_info_id                       (school_info_id)
#  index_users_on_studio_person_id                     (studio_person_id)
#  index_users_on_username_and_deleted_at              (username,deleted_at) UNIQUE
#

require 'digest/md5'
require 'cdo/user_helpers'
require 'cdo/race_interstitial_helper'
require 'cdo/shared_cache'
require 'school_info_interstitial_helper'

class User < ActiveRecord::Base
  include SerializedProperties
  include SchoolInfoDeduplicator
  include LocaleHelper
  include UserMultiAuthHelper
  include UserPermissionGrantee
  include Rails.application.routes.url_helpers
  # races: array of strings, the races that a student has selected.
  # Allowed values for race are:
  #   white: "White"
  #   black: "Black or African American"
  #   hispanic: "Hispanic or Latino"
  #   asian: "Asian"
  #   hawaiian: "Native Hawaiian or other Pacific Islander"
  #   american_indian: "American Indian/Alaska Native"
  #   other: "Other"
  #   opt_out: "Prefer not to say" (but selected this value and hit "Submit")
  #
  # Depending on the user's actions, the following values may also be applied:
  #   closed_dialog: This is a special value indicating that the user closed the
  #     dialog rather than selecting a race.
  #   nonsense: This is a special value indicating that the user chose
  #     (strictly) more than five races.
  DISPLAY_RACES = %w(
    white
    black
    hispanic
    asian
    hawaiian
    american_indian
    other
    opt_out
  ).freeze

  VALID_RACES = DISPLAY_RACES + %w(
    closed_dialog
    nonsense
  ).freeze

  # Notes:
  #   data_transfer_agreement_source: Indicates the source of the data transfer
  #     agreement.
  #   data_transfer_agreement_kind: "0", "1", etc.  Indicates which version
  #     of the data transfer agreement string the user to agreed to, for a given
  #     data_transfer_agreement_source.  This value should be bumped each time
  #     the corresponding user-facing string is updated.
  serialized_attrs %w(
    ops_first_name
    ops_last_name
    district_id
    ops_school
    ops_gender
    using_text_mode
    last_seen_school_info_interstitial
    ui_tip_dismissed_homepage_header
    ui_tip_dismissed_teacher_courses
    oauth_refresh_token
    oauth_token
    oauth_token_expiration
    sharing_disabled
    next_census_display
    data_transfer_agreement_accepted
    data_transfer_agreement_request_ip
    data_transfer_agreement_source
    data_transfer_agreement_kind
    data_transfer_agreement_at
    seen_oauth_connect_dialog
  )

  # Include default devise modules. Others available are:
  # :token_authenticatable, :confirmable,
  # :lockable, :timeoutable
  devise :invitable, :database_authenticatable, :registerable, :omniauthable,
    :recoverable, :rememberable, :trackable

  acts_as_paranoid # use deleted_at column instead of deleting rows

  PROVIDER_MANUAL = 'manual'.freeze # "old" user created by a teacher -- logs in w/ username + password
  PROVIDER_SPONSORED = 'sponsored'.freeze # "new" user created by a teacher -- logs in w/ name + secret picture/word
  PROVIDER_MIGRATED = 'migrated'.freeze

  # Powerschool note: the Powerschool plugin lives at https://github.com/code-dot-org/powerschool
  OAUTH_PROVIDERS = %w(
    clever
    facebook
    google_oauth2
    lti_lti_prod_kids.qwikcamps.com
    the_school_project
    twitter
    windowslive
    powerschool
  ).freeze

  OAUTH_PROVIDERS_UNTRUSTED_EMAIL = %w(
    clever
    powerschool
  ).freeze

  SYSTEM_DELETED_USERNAME = 'sys_deleted'

  # constants for resetting user secret words/picture
  RESET_SECRETS = 'reset_secrets'.freeze
  MAX_SECRET_RESET_ATTEMPTS = 5

  # :user_type is locked. Use the :permissions property for more granular user permissions.
  USER_TYPE_OPTIONS = [
    TYPE_STUDENT = 'student'.freeze,
    TYPE_TEACHER = 'teacher'.freeze
  ].freeze
  validates_inclusion_of :user_type, in: USER_TYPE_OPTIONS

  belongs_to :studio_person
  has_many :hint_view_requests

  # Teachers can be in multiple cohorts
  has_and_belongs_to_many :cohorts

  # workshops that I am attending
  has_many :workshops, through: :cohorts
  has_many :segments, through: :workshops

  # courses a facilitator is able to teach
  has_many :courses_as_facilitator,
    class_name: Pd::CourseFacilitator,
    foreign_key: :facilitator_id,
    dependent: :destroy

  has_and_belongs_to_many :workshops_as_facilitator,
    class_name: Workshop,
    foreign_key: :facilitator_id,
    join_table: :facilitators_workshops

  # you can be associated with a district if you are the district contact
  has_one :district_as_contact,
    class_name: 'District',
    foreign_key: 'contact_id'

  has_many :regional_partner_program_managers,
    foreign_key: :program_manager_id
  has_many :regional_partners,
    through: :regional_partner_program_managers

  has_many :pd_workshops_organized, class_name: 'Pd::Workshop', foreign_key: :organizer_id

  has_many :districts_users, class_name: 'DistrictsUsers'
  has_many :districts, through: :districts_users

  has_many :authentication_options, dependent: :destroy
  belongs_to :primary_contact_info, class_name: 'AuthenticationOption'

  has_many :teacher_feedbacks, foreign_key: 'teacher_id', dependent: :destroy
  # This custom validator makes email collision checks on the AuthenticationOption
  # model also show up as validation errors for the email field on the User
  # model.
  # There's probably some performance cost in additional queries here - once
  # we are fully migrated to multi-auth, we may want to remove this code and
  # check that we handle validation errors from AuthenticationOption everywhere.
  validate if: :migrated? do |user|
    user.authentication_options.each do |ao|
      unless ao.valid?
        ao.errors.each {|k, v| user.errors.add k, v}
      end
    end
  end

  belongs_to :school_info
  accepts_nested_attributes_for :school_info, reject_if: :preprocess_school_info
  validates_presence_of :school_info, unless: :school_info_optional?

  has_one :circuit_playground_discount_application

  has_many :pd_applications,
    class_name: 'Pd::Application::ApplicationBase',
    dependent: :destroy

  has_many :user_geos, -> {order 'updated_at desc'}

  before_validation :normalize_parent_email
  validate :validate_parent_email

  after_create :associate_with_potential_pd_enrollments

  after_save :save_email_preference, if: -> {email_preference_opt_in.present?}

  def save_email_preference
    if teacher?
      EmailPreference.upsert!(
        email: email,
        opt_in: email_preference_opt_in.downcase == "yes",
        ip_address: email_preference_request_ip,
        source: email_preference_source,
        form_kind: email_preference_form_kind,
      )
    end
  end

  # after_create :send_new_teacher_email
  # def send_new_teacher_email
  # TODO: it's not easy to pass cookies into an after_create call, so for now while this is behind a page mode
  # flag, we send the email from the controller instead. This should ultimately live here, though.
  # TeacherMailer.new_teacher_email(self).deliver_now if teacher?
  # end

  # Set validation type to VALIDATION_NONE, and deduplicate the school_info object
  # based on the passed attributes.
  # @param school_info_attr the attributes to set and check
  # @return [Boolean] true if we should reject (ignore and skip writing) the record,
  # false if we should accept and write it
  def preprocess_school_info(school_info_attr)
    # Suppress validation - all parts of this form are optional when accesssed through the registration form
    school_info_attr[:validation_type] = SchoolInfo::VALIDATION_NONE unless school_info_attr.nil?
    # students are never asked to fill out this data, so silently reject it for them
    student? || deduplicate_school_info(school_info_attr, self)
  end

  # Not deployed to everyone, so we don't require this for anybody, yet
  def school_info_optional?
    true # update if/when A/B test is done and accepted
  end

  belongs_to :invited_by, polymorphic: true

  validate :admins_must_be_teachers_without_followeds

  def admins_must_be_teachers_without_followeds
    if admin
      errors.add(:admin, 'must be a teacher') unless teacher?
      errors.add(:admin, 'cannot be a followed') unless sections_as_student.empty?
    end
  end

  def email
    return read_attribute(:email) unless migrated?
    primary_contact_info.try(:email) || ''
  end

  def hashed_email
    return read_attribute(:hashed_email) unless migrated?
    primary_contact_info.try(:hashed_email) || ''
  end

  # assign a course to a facilitator that is qualified to teach it
  def course_as_facilitator=(course)
    courses_as_facilitator << courses_as_facilitator.find_or_create_by(facilitator_id: id, course: course)
  end

  def delete_course_as_facilitator(course)
    courses_as_facilitator.find_by(course: course).try(:destroy)
  end

  def district_contact?
    return false unless teacher?
    district_as_contact.present?
  end

  def district
    District.find(district_id) if district_id
  end

  def district_name
    district.try(:name)
  end

  # Given a user_id, username, or email, attempts to find the relevant user
  def self.from_identifier(identifier)
    (identifier.to_i.to_s == identifier && where(id: identifier).first) ||
      where(username: identifier).first ||
      find_by_email_or_hashed_email(identifier)
  end

  def self.find_or_create_teacher(params, invited_by_user, permission = nil)
    user = User.find_by_email_or_hashed_email(params[:email])
    unless user
      # initialize new users with name and school
      if params[:ops_first_name] || params[:ops_last_name]
        params[:name] ||= [params[:ops_first_name], params[:ops_last_name]].flatten.join(" ")
      end
      params[:school] ||= params[:ops_school]

      # Devise Invitable's invite! skips validation, so we must first validate the email ourselves.
      # See https://github.com/scambra/devise_invitable/blob/5eb76d259a954927308bfdbab363a473c520748d/lib/devise_invitable/model.rb#L151
      ValidatesEmailFormatOf.validate_email_format(params[:email]).tap do |result|
        raise ArgumentError, "'#{params[:email]}' #{result.first}" unless result.nil?
      end
      user = User.invite!(
        email: params[:email],
        user_type: TYPE_TEACHER,
        age: 21
      )
      user.invited_by = invited_by_user
    end

    user.update!(params.merge(user_type: TYPE_TEACHER))

    if permission
      user.permission = permission
      user.save!
    end
    user
  end

  def self.find_or_create_facilitator(params, invited_by_user)
    find_or_create_teacher(params, invited_by_user, UserPermission::FACILITATOR)
  end

  GENDER_OPTIONS = [
    [nil, ''],
    ['gender.male', 'm'],
    ['gender.female', 'f'],
    ['gender.non_binary', 'n'],
    ['gender.not_listed', 'o'],
    ['gender.none', '-'],
  ].freeze

  DATA_TRANSFER_AGREEMENT_SOURCE_TYPES = [
    ACCOUNT_SIGN_UP = 'ACCOUNT_SIGN_UP'.freeze,
    ACCEPT_DATA_TRANSFER_DIALOG = 'ACCEPT_DATA_TRANSFER_DIALOG'.freeze
  ].freeze

  attr_accessor :login
  attr_accessor :email_preference_opt_in_required
  attr_accessor :email_preference_opt_in
  attr_accessor :email_preference_request_ip
  attr_accessor :email_preference_source
  attr_accessor :email_preference_form_kind

  attr_accessor :data_transfer_agreement_required

  has_many :plc_enrollments, class_name: '::Plc::UserCourseEnrollment', dependent: :destroy

  has_many :user_levels, -> {order 'id desc'}, inverse_of: :user

  has_many :gallery_activities, -> {order 'id desc'}

  # Relationships (sections/followers/students) from being a teacher.
  has_many :sections, dependent: :destroy
  has_many :followers, through: :sections
  has_many :students, through: :followers, source: :student_user

  # Relationships (sections_as_students/followeds/teachers) from being a
  # student.
  has_many :followeds, -> {order 'followers.id'}, class_name: 'Follower', foreign_key: 'student_user_id', dependent: :destroy
  has_many :sections_as_student, through: :followeds, source: :section
  has_many :teachers, through: :sections_as_student, source: :user

  belongs_to :secret_picture
  before_create :generate_secret_picture

  before_create :generate_secret_words

  before_create :suppress_ui_tips_for_new_users

  before_create :update_default_share_setting

  # a bit of trickery to sort most recently started/assigned/progressed scripts first and then completed
  has_many :user_scripts, -> {order "-completed_at asc, greatest(coalesce(started_at, 0), coalesce(assigned_at, 0), coalesce(last_progress_at, 0)) desc, user_scripts.id asc"}
  has_many :scripts, -> {where hidden: false}, through: :user_scripts, source: :script

  validates :name, presence: true, unless: -> {purged_at}
  validates :name, length: {within: 1..70}, allow_blank: true
  validates :name, no_utf8mb4: true

  defer_age = proc {|user| %w(google_oauth2 clever powerschool).include?(user.provider) || user.sponsored?}

  validates :age, presence: true, on: :create, unless: defer_age # only do this on create to avoid problems with existing users
  AGE_DROPDOWN_OPTIONS = (4..20).to_a << "21+"
  validates :age, presence: false, inclusion: {in: AGE_DROPDOWN_OPTIONS}, allow_blank: true

  USERNAME_REGEX = /\A#{UserHelpers::USERNAME_ALLOWED_CHARACTERS.source}+\z/i
  validates_length_of :username, within: 5..20, allow_blank: true
  validates_format_of :username, with: USERNAME_REGEX, on: :create, allow_blank: true
  validates_uniqueness_of :username, allow_blank: true, case_sensitive: false, on: :create, if: 'errors.blank?'
  validates_uniqueness_of :username, case_sensitive: false, on: :update, if: 'errors.blank? && username_changed?'
  validates_presence_of :username, if: :username_required?
  before_validation :generate_username, on: :create

  validates_presence_of     :password, if: :password_required?
  validates_confirmation_of :password, if: :password_required?
  validates_length_of       :password, within: 6..128, allow_blank: true

  validate :email_matches_for_oauth_upgrade, if: 'oauth? && user_type_changed?', on: :update

  def email_matches_for_oauth_upgrade
    if user_type == User::TYPE_TEACHER
      # The stored email must match the passed email
      unless hashed_email == hashed_email_was
        errors.add :base, I18n.t('devise.registrations.user.user_type_change_email_mismatch')
        errors.add :email_mismatch, "Email mismatch" # only used to check for this error's existence
      end
    end
    true
  end

  validates_presence_of :email_preference_opt_in, if: :email_preference_opt_in_required
  validates_presence_of :email_preference_request_ip, if: -> {email_preference_opt_in.present?}
  validates_presence_of :email_preference_source, if: -> {email_preference_opt_in.present?}
  validates_presence_of :email_preference_form_kind, if: -> {email_preference_opt_in.present?}

  validates :data_transfer_agreement_accepted, acceptance: true, if: :data_transfer_agreement_required
  validates_presence_of :data_transfer_agreement_request_ip, if: -> {data_transfer_agreement_accepted.present?}
  validates_inclusion_of :data_transfer_agreement_source, in: DATA_TRANSFER_AGREEMENT_SOURCE_TYPES, if: -> {data_transfer_agreement_accepted.present?}
  validates_presence_of :data_transfer_agreement_kind, if: -> {data_transfer_agreement_accepted.present?}
  validates_presence_of :data_transfer_agreement_at, if: -> {data_transfer_agreement_accepted.present?}

  # When adding a new version, append to the end of the array
  # using the next increasing natural number.
  TERMS_OF_SERVICE_VERSIONS = [
    1  # (July 2016) Teachers can grant access to labs for U13 students.
  ].freeze
  validates :terms_of_service_version,
    inclusion: {in: TERMS_OF_SERVICE_VERSIONS},
    allow_nil: true

  # NOTE: Order is important here.
  before_save :make_teachers_21,
    :normalize_email,
    :hash_email,
    :sanitize_race_data_set_urm,
    :fix_by_user_type
  before_save :remove_cleartext_emails, if: -> {student? && migrated? && user_type_changed?}

  before_validation :update_share_setting, unless: :under_13?

  def make_teachers_21
    return unless teacher?
    self.age = 21
  end

  def normalize_email
    return unless read_attribute(:email).present?
    self.email = read_attribute(:email).strip.downcase
  end

  def self.hash_email(email)
    Digest::MD5.hexdigest(email.downcase)
  end

  def hash_email
    return unless read_attribute(:email).present?
    self.hashed_email = User.hash_email(read_attribute(:email))
  end

  # @return [Boolean, nil] Whether the the list of races stored in the `races` column represents an
  # under-represented minority.
  #   - true: Yes, a URM user.
  #   - false: No, not a URM user.
  #   - nil: Don't know, may or may not be a URM user.
  def urm_from_races
    return nil unless races

    races_as_list = races.split ','
    return nil if races_as_list.empty?
    return nil if (races_as_list & ['opt_out', 'nonsense', 'closed_dialog']).any?
    return true if (races_as_list & ['black', 'hispanic', 'hawaiian', 'american_indian']).any?
    false
  end

  def sanitize_race_data_set_urm
    return true unless races_changed?

    if races
      races_as_list = races.split ','
      if races_as_list.include? 'closed_dialog'
        self.races = 'closed_dialog'
      elsif races_as_list.length > 5
        self.races = 'nonsense'
      else
        races_as_list.each do |race|
          self.races = 'nonsense' unless VALID_RACES.include? race
        end
      end
    end

    self.urm = urm_from_races

    true
  end

  def fix_by_user_type
    if student?
      self.email = ''
      self.full_address = nil
      self.school_info = nil
      studio_person.destroy! if studio_person
      self.studio_person_id = nil
    end

    # As we want teachers to explicitly accept our Terms of Service, when the user_type is changing
    # without an explicit acceptance, we clear the version accepted.
    if teacher? && purged_at.nil?
      self.studio_person = StudioPerson.create!(emails: email) unless studio_person
      if user_type_changed? && !terms_of_service_version_changed?
        self.terms_of_service_version = nil
      end
    end
  end

  # Remove all cleartext email addresses (including soft-deleted ones)
  # in migrated students' AuthenticationOptions.
  def remove_cleartext_emails
    authentication_options.with_deleted.update_all(email: '')
  end

  # Given a cleartext email finds the first user that has a matching email or hash.
  # @param [String] email (cleartext)
  # @return [User|nil]
  def self.find_by_email_or_hashed_email(email)
    return nil if email.blank?
    find_by_hashed_email User.hash_email email
  end

  # Given a cleartext email, finds the first user that has a matching email.
  # This will not find users (students) who only have hashed_emails stored.
  # For that, use #find_by_email_or_hashed_email.
  # @param [String] email (cleartext)
  # @return [User|nil]
  def self.find_by_email(email)
    return nil if email.blank?
    migrated_user = AuthenticationOption.find_by(email: email)&.user
    migrated_user || User.find_by(email: email)
  end

  # Given an email hash, finds the first user that has a matching email hash.
  # @param [String] hashed_email
  # @return [User|nil]
  def self.find_by_hashed_email(hashed_email)
    return nil if hashed_email.blank?
    migrated_user = AuthenticationOption.find_by(hashed_email: hashed_email)&.user
    migrated_user || User.find_by(hashed_email: hashed_email)
  end

  # Locate an SSO user by SSO provider and associated user id.
  # @param [String] type A credential type / provider type.  In the future this
  #   should always be one of the valid credential types from AuthenticationOption
  # @param [String] id A user id associated with the particular provider.
  # @returns [User|nil]
  def self.find_by_credential(type:, id:)
    authentication_option = AuthenticationOption.find_by(
      credential_type: type,
      authentication_id: id
    )
    authentication_option&.user || User.find_by(provider: type, uid: id)
  end

  def self.find_channel_owner(encrypted_channel_id)
    owner_storage_id, _ = storage_decrypt_channel_id(encrypted_channel_id)
    user_id = PEGASUS_DB[:user_storage_ids].first(id: owner_storage_id)[:user_id]
    User.find(user_id)
  rescue ArgumentError, OpenSSL::Cipher::CipherError
    nil
  end

  validate :presence_of_email, if: -> {teacher? && purged_at.nil?}
  validate :presence_of_email_or_hashed_email, if: :email_required?, on: :create
  validates :email, no_utf8mb4: true
  validates_email_format_of :email, allow_blank: true, if: :email_changed?, unless: -> {email.to_s.utf8mb4?}
  validate :email_and_hashed_email_must_be_unique, if: 'email_changed? || hashed_email_changed?'
  validate :presence_of_hashed_email_or_parent_email, if: :requires_email?

  def requires_email?
    provider_changed? && provider.nil? && encrypted_password_changed? && encrypted_password.present?
  end

  def presence_of_hashed_email_or_parent_email
    if hashed_email.blank? && parent_email.blank?
      errors.add :email, I18n.t('activerecord.errors.messages.blank')
    end
  end

  def presence_of_email
    if email.blank?
      errors.add :email, I18n.t('activerecord.errors.messages.blank')
    end
  end

  def presence_of_email_or_hashed_email
    if email.blank? && hashed_email.blank?
      errors.add :email, I18n.t('activerecord.errors.messages.blank')
    end
  end

  def email_and_hashed_email_must_be_unique
    # skip the db lookup if we are already invalid
    return unless errors.blank?

    if ((email.present? && (other_user = User.find_by_email_or_hashed_email(email))) ||
        (hashed_email.present? && (other_user = User.find_by_hashed_email(hashed_email)))) &&
        other_user != self
      errors.add :email, I18n.t('errors.messages.taken')
    end
  end

  def self.normalize_gender(v)
    return nil if v.blank?
    case v.downcase
    when 'f', 'female'
      'f'
    when 'm', 'male'
      'm'
    when 'o', 'notlisted'
      'o'
    when 'n', 'nonbinary', 'non-binary'
      'n'
    else
      nil
    end
  end

  def self.name_from_omniauth(raw_name)
    return raw_name if raw_name.blank? || raw_name.is_a?(String) # some services just give us a string
    # clever returns a hash instead of a string for name
    "#{raw_name['first']} #{raw_name['last']}".squish
  end

  CLEVER_ADMIN_USER_TYPES = ['district_admin', 'school_admin'].freeze
  def self.from_omniauth(auth, params)
    omniauth_user = find_by_credential(type: auth.provider, id: auth.uid)
    omniauth_user ||= create do |user|
      initialize_new_oauth_user(user, auth, params)
    end

    if auth.credentials
      if auth.credentials.refresh_token
        omniauth_user.oauth_refresh_token = auth.credentials.refresh_token
      end

      omniauth_user.oauth_token = auth.credentials.token
      omniauth_user.oauth_token_expiration = auth.credentials.expires_at

      omniauth_user.save if omniauth_user.changed?
    end

    omniauth_user
  end

  def self.initialize_new_oauth_user(user, auth, params)
    user.provider = auth.provider
    user.uid = auth.uid
    user.name = name_from_omniauth auth.info.name
    user.user_type = params['user_type'] || auth.info.user_type
    user.user_type = 'teacher' if user.user_type == 'staff' # Powerschool sends through 'staff' instead of 'teacher'

    # Store emails, except when using Clever
    user.email = auth.info.email unless user.user_type == 'student' && OAUTH_PROVIDERS_UNTRUSTED_EMAIL.include?(auth.provider)

    if OAUTH_PROVIDERS_UNTRUSTED_EMAIL.include?(auth.provider) && User.find_by_email_or_hashed_email(user.email)
      user.email = user.email + '.oauthemailalreadytaken'
    end

    if auth.provider == :the_school_project
      user.username = auth.extra.raw_info.nickname
      user.user_type = auth.extra.raw_info.role
      user.locale = auth.extra.raw_info.locale
      user.school = auth.extra.raw_info.school.name
    end

    # treat clever admin types as teachers
    if CLEVER_ADMIN_USER_TYPES.include? user.user_type
      user.user_type = User::TYPE_TEACHER
    end

    # clever provides us these fields
    if user.user_type == TYPE_TEACHER
      user.age = 21
    else
      # As the omniauth spec (https://github.com/omniauth/omniauth/wiki/Auth-Hash-Schema) does not
      # describe auth.info.dob, it may arrive in a variety of formats. Consequently, we let Rails
      # handle any necessary conversion, setting birthday from auth.info.dob. The later
      # shenanigans ensure that we store the user's age rather than birthday.
      user.birthday = auth.info.dob
      user_age = user.age
      user.birthday = nil
      user.age = user_age
    end
    user.gender = normalize_gender auth.info.gender
  end

  def oauth?
    if migrated?
      authentication_options.any?(&:oauth?)
    else
      OAUTH_PROVIDERS.include? provider
    end
  end

  def self.new_with_session(params, session)
    if session["devise.user_attributes"]
      new(session["devise.user_attributes"]) do |user|
        user.attributes = params
        cache = CDO.shared_cache
        OmniauthCallbacksController::OAUTH_PARAMS_TO_STRIP.each do |param|
          next if user.send(param)
          # Grab the oauth token from memcached if it's there
          oauth_cache_key = OmniauthCallbacksController.get_cache_key(param, user)
          user.send("#{param}=", cache.read(oauth_cache_key)) if cache
        end
        user.valid?
      end
    else
      super
    end
  end

  def password_required?
    # password is required if:
    (!persisted? || # you are a new user
     !password.nil? || !password_confirmation.nil?) && # or changing your password
      (provider.blank? || (User::PROVIDER_MANUAL == provider)) # and you are a person creating your own account
    # (as opposed to a person who had their account created for them or are logging in with oauth)
  end

  def email_required?
    return true if teacher?
    return false if provider == User::PROVIDER_MANUAL
    return false if sponsored?
    return false if oauth?
    return false if parent_managed_account?
    true
  end

  def username_required?
    provider == User::PROVIDER_MANUAL || username_changed?
  end

  def update_without_password(params, *options)
    if params[:races]
      self.races = params[:races].join ','
    end
    params.delete(:races)
    super
  end

  def update_with_password(params, *options)
    if encrypted_password.blank?
      params.delete(:current_password) # user does not have password so current password is irrelevant
      update_attributes(params, *options)
    else
      super
    end
  end

  def update_primary_contact_info(user: {email: nil, hashed_email: nil})
    new_email = user[:email]
    new_hashed_email = new_email.present? ? User.hash_email(new_email) : user[:hashed_email]

    return false if new_email.nil? && new_hashed_email.nil?
    return false if teacher? && new_email.nil?

    # If an auth option already exists with this email, it becomes the primary.
    # Otherwise make a new one.
    existing_auth_option = authentication_options.find_by hashed_email: new_hashed_email
    new_primary = existing_auth_option || AuthenticationOption.new(
      user: self,
      credential_type: AuthenticationOption::EMAIL,
      email: new_email,
      hashed_email: new_hashed_email
    )

    # Even though it's implied, pushing the new option into the
    # authentication_options association now allows our validations to run
    # when we save the user and produce useful error messages when, for example,
    # the email is already taken.
    self.primary_contact_info = new_primary
    authentication_options << new_primary
    success = save

    if success
      # Remove any email authentication options that the user isn't using, since
      # we don't surface them in the UI.
      authentication_options.
        where(credential_type: AuthenticationOption::EMAIL).
        where.not(hashed_email: new_hashed_email).
        destroy_all
    end

    success
  end

  def set_user_type(user_type, email = nil, email_preference = nil)
    case user_type
    when TYPE_TEACHER
      upgrade_to_teacher(email, email_preference)
    when TYPE_STUDENT
      downgrade_to_student
    else
      false # Unexpected user type
    end
  end

  def downgrade_to_student
    return true if student? # No-op if user is already a student
    update(user_type: TYPE_STUDENT)
  end

  def upgrade_to_teacher(email, email_preference)
    return true if teacher? # No-op if user is already a teacher
    return false unless email.present?

    hashed_email = User.hash_email(email)
    match = authentication_options.find_by_hashed_email(hashed_email)
    if match.nil?
      errors.add(:email, I18n.t('activerecord.errors.messages.invalid'))
      return false
    end

    transaction do
      self.user_type = TYPE_TEACHER
      # Make matching AuthenticationOption user's primary
      self.primary_contact_info = match
      # Update AuthenticationOption to have cleartext email
      match.update!(email: email)
      update!(email_preference)
    end
  end

  # True if the account is teacher-managed and has any sections that use word logins.
  # Will not be true if the user has a password or is only in picture sections
  def secret_word_account?
    return false unless teacher_managed_account?
    sections_as_student.any? {|section| section.login_type == Section::LOGIN_TYPE_WORD}
  end

  # True if the account is teacher-managed, is in at least one picture section, and
  # is not in any non-picture sections
  def secret_picture_account_only?
    return false unless teacher_managed_account?
    any_sections = !sections_as_student.empty?
    any_sections && sections_as_student.all? {|section| section.login_type == Section::LOGIN_TYPE_PICTURE}
  end

  # True if user is a student in a section that has Google Classroom login type
  def google_classroom_student?
    sections_as_student.find_by_login_type(Section::LOGIN_TYPE_GOOGLE_CLASSROOM).present?
  end

  # True if user is a student in a section that has Clever login type
  def clever_student?
    sections_as_student.find_by_login_type(Section::LOGIN_TYPE_CLEVER).present?
  end

  # overrides Devise::Authenticatable#find_first_by_auth_conditions
  # see https://github.com/plataformatec/devise/blob/master/lib/devise/models/authenticatable.rb#L245
  def self.find_for_authentication(tainted_conditions)
    conditions = devise_parameter_filter.filter(tainted_conditions.dup)
    # we get either a login (username) or hashed_email
    login = conditions.delete(:login)
    if login.present?
      return nil if login.utf8mb4?
      # TODO: multi-auth (@eric, before merge!) have to handle this path, and make sure that whatever
      # indexing problems bit us on the users table don't affect the multi-auth table
      from("users IGNORE INDEX(index_users_on_deleted_at)").where(
        [
          'username = :value OR email = :value OR hashed_email = :hashed_value',
          {value: login.downcase, hashed_value: hash_email(login.downcase)}
        ]
      ).first
    elsif hashed_email = conditions.delete(:hashed_email)
      return nil if hashed_email.utf8mb4?
      return find_by_hashed_email(hashed_email)
    else
      nil
    end
  end

  def self.authenticate_with_section(section:, params:)
    User.authenticate_with_section_and_secret_words(section: section, params: params.slice(:user_id, :secret_words)) ||
      User.authenticate_with_section_and_secret_picture(section: section, params: params.slice(:user_id, :secret_picture_id))
  end

  def self.authenticate_with_section_and_secret_words(section:, params:)
    return if section.login_type != Section::LOGIN_TYPE_WORD

    User.
      joins('inner join followers on followers.student_user_id = users.id').
      find_by(
        id: params[:user_id],
        secret_words: params[:secret_words],
        'followers.section_id' => section.id
      )
  end

  def self.authenticate_with_section_and_secret_picture(section:, params:)
    return if section.login_type != Section::LOGIN_TYPE_PICTURE

    User.
      joins('inner join followers on followers.student_user_id = users.id').
      find_by(
        id: params[:user_id],
        secret_picture_id: params[:secret_picture_id],
        'followers.section_id' => section.id
      )
  end

  def user_levels_by_level(script)
    user_levels.
      where(script_id: script.id).
      index_by(&:level_id)
  end

  # Retrieve all user levels for the designated set of users in the given
  # script, with a single query.
  # @param [Enumerable<User>] users
  # @param [Script] script
  # @return [Hash] UserLevels by user id by level id
  # Example return value (where 1,2,3 are user ids and 101, 102 are level ids):
  # {
  #   1: {
  #     101: <UserLevel ...>,
  #     102: <UserLevel ...>
  #   },
  #   2: {
  #     101: <UserLevel ...>,
  #     102: <UserLevel ...>
  #   },
  #   3: {}
  # }
  def self.user_levels_by_user_by_level(users, script)
    initial_hash = Hash[users.map {|user| [user.id, {}]}]
    UserLevel.where(
      script_id: script.id,
      user_id: users.map(&:id)
    ).
      group_by(&:user_id).
      inject(initial_hash) do |memo, (user_id, user_levels)|
        memo[user_id] = user_levels.index_by(&:level_id)
        memo
      end
  end

  def user_progress_by_stage(stage)
    levels = stage.script_levels.map(&:level_ids).flatten
    user_levels.where(script: stage.script, level: levels).pluck(:level_id, :best_result).to_h
  end

  def user_level_for(script_level, level)
    user_levels.find_by(
      script_id: script_level.script_id,
      level_id: level.id
    )
  end

  # Returns the next script_level for the next progression level in the given
  # script that hasn't yet been passed, starting its search at the last level we submitted
  def next_unpassed_progression_level(script)
    # some of our user_levels may be for levels within level_groups, or for levels
    # that are no longer in this script. we want to ignore those, and only look
    # user_levels that have matching script_levels
    # Worth noting in the case that we have the same level appear in
    # the script in multiple places (i.e. via level swapping) there's some potential
    # for strange behavior.
    sl_level_ids = script.script_levels.map(&:level_ids).flatten
    ul_with_sl = user_levels_by_level(script).select do |level_id, _ul|
      sl_level_ids.include? level_id
    end

    # Find the user_level that we've most recently had progress on
    user_level = ul_with_sl.values.max_by(&:updated_at)

    script_level_index = 0
    if user_level
      last_script_level = user_level.script_level
      script_level_index = last_script_level.chapter - 1 if last_script_level
    end

    next_unpassed = script.script_levels[script_level_index..-1].try(:detect) do |script_level|
      user_levels = script_level.level_ids.map {|id| ul_with_sl[id]}
      unpassed_progression_level?(script_level, user_levels)
    end

    # if we don't have any unpassed levels proceeding the one we've most recently
    # submitted, just go to the one we've most recently submitted
    next_unpassed || last_script_level
  end

  # Returns true if all progression levels in the provided script have a passing
  # result
  def completed_progression_levels?(script)
    user_levels_by_level = user_levels_by_level(script)

    script.script_levels.none? do |script_level|
      user_levels = script_level.level_ids.map {|id| user_levels_by_level[id]}
      unpassed_progression_level?(script_level, user_levels)
    end
  end

  # Return true if script_level is a valid_progression_level and every
  # user_level is either missing or not passing
  def unpassed_progression_level?(script_level, user_levels)
    script_level.valid_progression_level? && user_levels.all? do |user_level|
      !(user_level && user_level.passing?)
    end
  end

  # Returns the most recent (via updated_at) user_level for the specified
  # level.
  def last_attempt(level, script = nil)
    query = UserLevel.where(user_id: id, level_id: level.id)
    query = query.where(script_id: script.id) unless script.nil?
    query.order('updated_at DESC').first
  end

  # Returns the most recent (via updated_at) user_level for any of the specified
  # levels.
  def last_attempt_for_any(levels, script_id: nil)
    level_ids = levels.pluck(:id)
    conditions = {
      user_id: id,
      level_id: level_ids
    }
    conditions[:script_id] = script_id unless script_id.nil?
    UserLevel.where(conditions).
      order('updated_at DESC').
      first
  end

  # Is the provided script_level hidden, on account of the section(s) that this
  # user is enrolled in
  def script_level_hidden?(script_level)
    return false if try(:teacher?)

    sections = sections_as_student
    return false if sections.empty?

    script_sections = sections.select {|s| s.script.try(:id) == script_level.script.id}

    if !script_sections.empty?
      # if we have one or more sections matching this script id, we consider a stage hidden if all of those sections
      # hides the stage
      script_sections.all? {|s| script_level.hidden_for_section?(s.id)}
    else
      # if we have no sections matching this script id, we consider a stage hidden if any of the sections we're in
      # hide it
      sections.any? {|s| script_level.hidden_for_section?(s.id)}
    end
  end

  # Is the given script hidden for this user (based on the sections that they are in)
  def script_hidden?(script)
    return false if try(:teacher?)

    return false if sections_as_student.empty?

    # Can't hide a script that isn't part of a course
    course = script.try(:course)
    return false unless course

    get_student_hidden_ids(course.id, false).include?(script.id)
  end

  # @return {Hash<string,number[]>|number[]}
  #   For teachers, this will be a hash mapping from section id to a list of hidden
  #   stage ids for that section.
  #   For students this will just be a list of stage ids that are hidden for them.
  def get_hidden_stage_ids(script_name)
    script = Script.get_from_cache(script_name)
    return [] if script.nil?

    teacher? ? get_teacher_hidden_ids(true) : get_student_hidden_ids(script.id, true)
  end

  # @return {Hash<string,number[]>|number[]}
  #   For teachers, this will be a hash mapping from section id to a list of hidden
  #   script ids for that section.
  #   For students this will just be a list of script ids that are hidden for them.
  def get_hidden_script_ids(course)
    return [] if course.nil?

    teacher? ? get_teacher_hidden_ids(false) : get_student_hidden_ids(course.id, false)
  end

  def student?
    user_type == TYPE_STUDENT
  end

  def teacher?
    user_type == TYPE_TEACHER
  end

  def authorized_teacher?
    # You are an authorized teacher if you are an admin, have the AUTHORIZED_TEACHER or the
    # LEVELBUILDER permission.
    return true if admin?
    if permission?(UserPermission::AUTHORIZED_TEACHER) || permission?(UserPermission::LEVELBUILDER)
      return true
    end
    false
  end

  alias :verified_teacher? :authorized_teacher?

  def student_of_authorized_teacher?
    teachers.any?(&:authorized_teacher?)
  end

  def student_of?(teacher)
    teachers.include? teacher
  end

  def locale
    read_attribute(:locale).try(:to_sym)
  end

  def confirmation_required?
    false
  end

  # There are some shenanigans going on with this age stuff. The
  # actual persisted column is birthday -- so we convert age to a
  # birthday when writing and convert birthday to an age when
  # reading. However -- when we are generating error messages for the
  # user on an unsaved record, we actually 'read' and 'write' the
  # attribute via these accessors. @age is a non-persisted member that
  # we use to save the (possibly invalid) value that the user entered
  # for age so we can generate the correct error message.

  def age=(val)
    @age = val
    val = val.to_i rescue 0 # sometimes we get age: {"Pr" => nil}
    return unless val > 0
    return unless val < 200
    return if birthday && val == age # don't change birthday if we want to stay the same age

    self.birthday = val.years.ago
  end

  def age
    return @age unless birthday
    age = UserHelpers.age_from_birthday(birthday)
    if age < 4
      age = nil
    elsif age >= 21
      age = '21+'
    end
    age
  end

  # Duplicated by under_13? in auth_helpers.rb, which doesn't use the rails model.
  def under_13?
    age.nil? || age.to_i < 13
  end

  def generate_username
    # skip an expensive db query if the name is not valid anyway. we can't depend on validations being run
    return if name.blank? || name.utf8mb4? || (email && email.utf8mb4?)
    self.username = UserHelpers.generate_username(User.with_deleted, name)
  end

  def short_name
    return username if name.blank?

    name.split.first # 'first name'
  end

  def initial
    UserHelpers.initial(name)
  end

  # override the default devise password to support old and new style hashed passwords
  # based on Devise::Models::DatabaseAuthenticatable#valid_password?
  # https://github.com/plataformatec/devise/blob/master/lib/devise/models/database_authenticatable.rb#L46
  def valid_password?(password)
    return false if encrypted_password.blank?
    bcrypt = ::BCrypt::Password.new(encrypted_password)
    # check with the pepper
    spicy_password = ::BCrypt::Engine.hash_secret("#{password}#{self.class.pepper}", bcrypt.salt)
    if Devise.secure_compare(spicy_password, encrypted_password)
      return true
    end

    # check without the pepper
    mild_password = ::BCrypt::Engine.hash_secret(password, bcrypt.salt)
    if Devise.secure_compare(mild_password, encrypted_password)
      # save the spicy password
      update_attribute(:encrypted_password, spicy_password)
      return true
    end

    return false
  end

  # Returns an array of users associated with an email address.
  # Will contain all users that have this email either in
  # plaintext, hashed, or as a parent email. Empty array
  # if no associated users are found.
  def self.associated_users(email)
    result = []
    return result if email.blank?

    primary_account = User.find_by_email_or_hashed_email(email)
    result.push(primary_account) if primary_account

    child_accounts = User.where(parent_email: email)
    result += child_accounts

    result
  end

  # Override how devise tries to find users by email to reset password
  # to also look for the hashed email. For users who have their email
  # stored hashed (and not in plaintext), we can still allow them to
  # reset their password with their email (by looking up the hash)

  attr_accessor :raw_token
  def self.send_reset_password_instructions(attributes={})
    # override of Devise method
    if attributes[:email].blank?
      user = User.new
      user.errors.add :email, I18n.t('activerecord.errors.messages.blank')
      return user
    end

    email = attributes[:email]
    associated_users = User.associated_users(email)
    return User.new(email: email).send_reset_password_for_users(email, associated_users)
  end

  attr_accessor :child_users
  def send_reset_password_for_users(email, users)
    if users.empty?
      not_found_user = User.new(email: email)
      not_found_user.errors.add :email, :not_found
      return not_found_user
    end

    # Normal case: single user, owner of the email attached to this account
    if users.length == 1 && (users.first.email == email || users.first.hashed_email == User.hash_email(email))
      primary_user = users.first
      primary_user.raw_token = primary_user.send_reset_password_instructions(email) # protected in the superclass
      return primary_user
    end

    # One or more users are associated with parent email, generate reset tokens for each one
    users.each do |user|
      raw, enc = Devise.token_generator.generate(User, :reset_password_token)
      user.raw_token = raw
      user.reset_password_token   = enc
      user.reset_password_sent_at = Time.now.utc
      user.save(validate: false)
    end

    begin
      # Send the password reset to the parent
      raw, _enc = Devise.token_generator.generate(User, :reset_password_token)
      self.child_users = users
      send_devise_notification(:reset_password_instructions, raw, {to: email})
    rescue ArgumentError
      errors.add :base, I18n.t('password.reset_errors.invalid_email')
      return nil
    end
  end

  # Send a password reset email to the user (not to their parent)
  def send_reset_password_instructions(email)
    raw, enc = Devise.token_generator.generate(self.class, :reset_password_token)

    self.reset_password_token   = enc
    self.reset_password_sent_at = Time.now.utc
    save(validate: false)

    send_devise_notification(:reset_password_instructions, raw, {to: email})
    raw
  rescue ArgumentError
    errors.add :base, I18n.t('password.reset_errors.invalid_email')
    return nil
  end

  def reset_secrets
    generate_secret_picture
    generate_secret_words
  end

  def generate_secret_picture
    MAX_SECRET_RESET_ATTEMPTS.times do
      new_secret_picture = SecretPicture.random

      # retry if random picture is same as user's current secret picture
      next if new_secret_picture == secret_picture

      self.secret_picture = new_secret_picture
      break
    end
  end

  def generate_secret_words
    MAX_SECRET_RESET_ATTEMPTS.times do
      new_secret_words = [SecretWord.random.word, SecretWord.random.word].join(" ")

      # retry if random words are same as user's current secret words
      next if new_secret_words == secret_words

      self.secret_words = new_secret_words
      break
    end
  end

  # Returns an array of experiment name strings
  def get_active_experiment_names
    Experiment.get_all_enabled(user: self).pluck(:name)
  end

  def suppress_ui_tips_for_new_users
    # New teachers don't need to see the UI tips for their home and course pages,
    # so set them as already dismissed.
    self.ui_tip_dismissed_homepage_header = true
    self.ui_tip_dismissed_teacher_courses = true
  end

  def advertised_scripts
    [
      Script.hoc_2014_script, Script.frozen_script, Script.infinity_script,
      Script.flappy_script, Script.playlab_script, Script.artist_script,
      Script.course1_script, Script.course2_script, Script.course3_script,
      Script.course4_script, Script.twenty_hour_script, Script.starwars_script,
      Script.starwars_blocks_script, Script.minecraft_script
    ]
  end

  def in_progress_and_completed_scripts
    user_scripts.compact.reject do |user_script|
      user_script.script.nil?
    rescue
      # Getting user_script.script can raise if the script does not exist
      # In that case we should also reject this user_script.
      true
    end
  end

  # Returns an array of hashes storing data for each unique course assigned to # sections that this user is a part of.
  # @return [Array{CourseData}]
  def assigned_courses
    section_courses.map(&:summarize_short)
  end

  # Returns the set of courses the user has been assigned to or has progress in.
  def courses_as_student
    scripts.map(&:course).compact.concat(section_courses).uniq
  end

  # Checks if there are any non-hidden scripts assigned to the user.
  # @return [Boolean]
  def any_visible_assigned_scripts?
    user_scripts.where("assigned_at").
      map {|user_script| Script.where(id: user_script.script.id, hidden: 'false')}.
      flatten.
      any?
  end

  # Checks if there are any non-hidden scripts or courses assigned to the user.
  # @return [Boolean]
  def assigned_course_or_script?
    assigned_courses.any? || any_visible_assigned_scripts?
  end

  # Return a collection of courses and scripts for the user.
  # First in the list will be courses enrolled in by the user's sections.
  # Following that will be all scripts in which the user has made progress that # are not in any of the enrolled courses.
  # @param exclude_primary_script [boolean]
  # Example: true when the primary_script is being used for a TopCourse on /home
  # @return [Array{CourseData, ScriptData}] an array of hashes of script and
  # course data
  def recent_courses_and_scripts(exclude_primary_script)
    primary_script_id = primary_script.try(:id)

    # Filter out user_scripts that are already covered by a course
    course_scripts_script_ids = courses_as_student.map(&:default_course_scripts).flatten.pluck(:script_id).uniq

    user_scripts = in_progress_and_completed_scripts.
      select {|user_script| !course_scripts_script_ids.include?(user_script.script_id)}

    user_script_data = user_scripts.map do |user_script|
      # Skip this script if we are excluding the primary script and this is the
      # primary script.
      if exclude_primary_script && user_script[:script_id] == primary_script_id
        nil
      else
        script_id = user_script[:script_id]
        script = Script.get_from_cache(script_id)
        {
          name: script[:name],
          title: data_t_suffix('script.name', script[:name], 'title'),
          description: data_t_suffix('script.name', script[:name], 'description_short', default: ''),
          link: script_path(script),
        }
      end
    end.compact

    user_course_data = courses_as_student.map(&:summarize_short)

    user_course_data + user_script_data
  end

  # Figures out the unique set of courses assigned to sections that this user
  # is a part of.
  # @return [Array<Course>]
  def section_courses
    all_sections = sections.to_a.concat(sections_as_student).uniq

    # In the future we may want to make it so that if assigned a script, but that
    # script has a default course, it shows up as a course here
    all_sections.map(&:course).compact.uniq
  end

  # The section which the user most recently joined as a student, or nil if none exists.
  # @return [Section|nil]
  def last_joined_section
    Follower.where(student_user: self).order(created_at: :desc).first.try(:section)
  end

  def all_advertised_scripts_completed?
    advertised_scripts.all? {|script| completed?(script)}
  end

  def completed?(script)
    user_script = user_scripts.where(script_id: script.id).first
    return false unless user_script
    !!user_script.completed_at || completed_progression_levels?(script)
  end

  def not_started?(script)
    !completed?(script) && !a_level_passed?(script)
  end

  def a_level_passed?(script)
    user_levels_by_level = user_levels_by_level(script)
    script.script_levels.detect do |script_level|
      user_level = user_levels_by_level[script_level.level_id]
      is_passed = (user_level && user_level.passing?)
      script_level.valid_progression_level? && is_passed
    end
  end

  def working_on?(script)
    working_on_scripts.include?(script)
  end

  def working_on_scripts
    scripts.where('user_scripts.completed_at is null').map(&:cached)
  end

  # NOTE: Changes to this method should be mirrored in
  # in_progress_and_completed_scripts.
  def working_on_user_scripts
    user_scripts.where('user_scripts.completed_at is null')
  end

  # NOTE: Changes to this method should be mirrored in
  # in_progress_and_completed_scripts.
  def completed_user_scripts
    user_scripts.where('user_scripts.completed_at is not null')
  end

  def primary_script
    working_on_scripts.first.try(:cached)
  end

  # Returns integer days since account creation, rounded down
  def account_age_days
    (DateTime.now - created_at.to_datetime).to_i
  end

  # This method is meant to indicate a user has made progress (i.e. made a milestone
  # post on a particular level) in a script
  def self.track_script_progress(user_id, script_id)
    Retryable.retryable on: [Mysql2::Error, ActiveRecord::RecordNotUnique], matching: /Duplicate entry/ do
      user_script = UserScript.where(user_id: user_id, script_id: script_id).first_or_create!
      time_now = Time.now

      user_script.started_at = time_now unless user_script.started_at
      user_script.last_progress_at = time_now
      user_script.completed_at = time_now if !user_script.completed_at && user_script.check_completed?

      user_script.save!
    end
  end

  # Increases the level counts for the concept-difficulties associated with the
  # completed level.
  def self.track_proficiency(user_id, script_id, level_id)
    level_concept_difficulty = Script.cache_find_level(level_id).level_concept_difficulty
    return unless level_concept_difficulty

    Retryable.retryable on: [Mysql2::Error, ActiveRecord::RecordNotUnique], matching: /Duplicate entry/ do
      user_proficiency = UserProficiency.where(user_id: user_id).first_or_create!
      time_now = Time.now
      user_proficiency.last_progress_at = time_now

      ConceptDifficulties::CONCEPTS.each do |concept|
        difficulty_number = level_concept_difficulty.send(concept)
        unless difficulty_number.nil?
          user_proficiency.increment_level_count(concept, difficulty_number)
        end
      end

      if user_proficiency.basic_proficiency_at.nil? &&
          user_proficiency.proficient?
        user_proficiency.basic_proficiency_at = time_now
      end

      user_proficiency.save!
    end
  end

  # Asynchronously enqueues an operation to update the level progress.
  # @return [Boolean] whether a new level has been completed.
  def track_level_progress_async(script_level:, level:, new_result:, submitted:, level_source_id:, pairing_user_ids:)
    level_id = level.id
    script_id = script_level.script_id
    old_user_level = UserLevel.where(
      user_id: id,
      level_id: level_id,
      script_id: script_id
    ).first

    async_op = {
      'model' => 'User',
      'action' => 'track_level_progress',
      'user_id' => id,
      'level_id' => level_id,
      'script_id' => script_id,
      'new_result' => new_result,
      'level_source_id' => level_source_id,
      'submitted' => submitted,
      'pairing_user_ids' => pairing_user_ids
    }
    if Gatekeeper.allows('async_activity_writes', where: {hostname: Socket.gethostname})
      User.progress_queue.enqueue(async_op.to_json)
    else
      User.handle_async_op(async_op)
    end

    old_result = old_user_level.try(:best_result)
    !ActivityConstants.passing?(old_result) && ActivityConstants.passing?(new_result)
  end

  # The synchronous handler for the track_level_progress helper.
  # @return [UserLevel]
  def self.track_level_progress_sync(user_id:, level_id:, script_id:, new_result:, submitted:, level_source_id:, pairing_user_ids: nil, is_navigator: false)
    new_level_completed = false
    new_csf_level_perfected = false

    user_level = nil
    Retryable.retryable on: [Mysql2::Error, ActiveRecord::RecordNotUnique], matching: /Duplicate entry/ do
      user_level = UserLevel.
        where(user_id: user_id, level_id: level_id, script_id: script_id).
        first_or_initialize

      if !user_level.passing? && ActivityConstants.passing?(new_result)
        new_level_completed = true
      end

      script = Script.get_from_cache(script_id)
      script_valid = script.csf? && script.name != Script::COURSE1_NAME
      if (!user_level.perfect? || user_level.best_result == ActivityConstants::MANUAL_PASS_RESULT) &&
        new_result >= ActivityConstants::BEST_PASS_RESULT &&
        script_valid &&
        HintViewRequest.no_hints_used?(user_id, script_id, level_id) &&
        AuthoredHintViewRequest.no_hints_used?(user_id, script_id, level_id)
        new_csf_level_perfected = true
      end

      # Update user_level with the new attempt.
      # We increment the attempt count unless they've already perfected the level.
      user_level.attempts += 1 unless user_level.perfect? && user_level.best_result != ActivityConstants::FREE_PLAY_RESULT
      user_level.best_result = new_result if user_level.best_result.nil? ||
        new_result > user_level.best_result
      user_level.submitted = submitted
      if level_source_id && !is_navigator
        user_level.level_source_id = level_source_id
      end

      user_level.atomic_save!
    end

    if pairing_user_ids
      pairing_user_ids.each do |navigator_user_id|
        navigator_user_level = User.track_level_progress_sync(
          user_id: navigator_user_id,
          level_id: level_id,
          script_id: script_id,
          new_result: new_result,
          submitted: submitted,
          level_source_id: level_source_id,
          pairing_user_ids: nil,
          is_navigator: true
        )
        Retryable.retryable on: [Mysql2::Error, ActiveRecord::RecordNotUnique], matching: /Duplicate entry/ do
          PairedUserLevel.find_or_create_by(
            navigator_user_level_id: navigator_user_level.id,
            driver_user_level_id: user_level.id
          )
        end
      end
    end

    # Create peer reviews after submitting a peer_reviewable solution
    if user_level.submitted && Level.cache_find(level_id).try(:peer_reviewable?)
      learning_module = Level.cache_find(level_id).script_levels.find_by(script_id: script_id).try(:stage).try(:plc_learning_module)

      if learning_module && Plc::EnrollmentModuleAssignment.exists?(user_id: user_id, plc_learning_module: learning_module)
        PeerReview.create_for_submission(user_level, level_source_id)
      end
    end

    if new_level_completed && script_id
      User.track_script_progress(user_id, script_id)
    end

    if new_csf_level_perfected && pairing_user_ids.blank? && !is_navigator
      User.track_proficiency(user_id, script_id, level_id)
    end
    user_level
  end

  def self.handle_async_op(op)
    raise 'Model must be User' if op['model'] != 'User'
    case op['action']
      when 'track_level_progress'
        User.track_level_progress_sync(
          user_id: op['user_id'],
          level_id: op['level_id'],
          script_id: op['script_id'],
          new_result: op['new_result'],
          submitted: op['submitted'],
          level_source_id: op['level_source_id'],
          pairing_user_ids: op['pairing_user_ids']
        )
      else
        raise "Unknown action in #{op}"
    end
  end

  # This method is called when a section the user belongs to is assigned to
  # a script. We find or create a new UserScript entry, and set assigned_at
  # if not already set.
  # @param script [Script] The script to assign.
  # @return [UserScript] The UserScript, new or existing, with assigned_at set.
  def assign_script(script)
    Retryable.retryable on: [Mysql2::Error, ActiveRecord::RecordNotUnique], matching: /Duplicate entry/ do
      user_script = UserScript.where(user: self, script: script).first_or_create
      user_script.update!(assigned_at: Time.now)
      return user_script
    end
  end

  def can_pair?
    sections_as_student.any?(&:pairing_allowed)
  end

  def can_pair_with?(other_user)
    self != other_user && sections_as_student.any? {|section| other_user.sections_as_student.include? section}
  end

  def self.csv_attributes
    # same as in UserSerializer
    [:id, :email, :ops_first_name, :ops_last_name, :district_name, :ops_school, :ops_gender, :races]
  end

  def to_csv
    User.csv_attributes.map {|attr| send(attr)}
  end

  # Format user information for the JSON API
  def summarize
    {
      id: id,
      name: name,
      username: username,
      email: email,
      hashed_email: hashed_email,
      user_type: user_type,
      gender: gender,
      birthday: birthday,
      total_lines: total_lines,
      secret_words: secret_words,
      secret_picture_name: secret_picture.name,
      secret_picture_path: secret_picture.path,
      location: "/v2/users/#{id}",
      age: age,
      sharing_disabled: sharing_disabled?,
      has_ever_signed_in: has_ever_signed_in?,
    }
  end

  def has_ever_signed_in?
    current_sign_in_at.present?
  end

  def self.progress_queue
    AsyncProgressHandler.progress_queue
  end

  def migrated?
    provider == PROVIDER_MIGRATED
  end

  def sponsored?
    if migrated?
      authentication_options.empty? && encrypted_password.blank?
    else
      provider == PROVIDER_SPONSORED
    end
  end

  def should_see_edit_email_link?
    if migrated?
      # Hide from students with no password (i.e., oauth-only and sponsored students)
      # since we do not store their cleartext email address and email is not used for login.
      can_edit_email? && !(student? && encrypted_password.blank?)
    else
      can_edit_email? && !oauth?
    end
  end

  # We restrict certain users from editing their email address, because we
  # require a current password confirmation to edit email and some users don't
  # have passwords
  def can_edit_email?
    if migrated?
      # Only word/picture account users do not have authentication options
      # and therefore cannot edit their email addresses
      !sponsored?
    else
      encrypted_password.present? || oauth?
    end
  end

  # We restrict certain users from editing their password; in particular, those
  # users that don't have a password because they authenticate via oauth, secret
  # picture, or some other unusual method
  def can_edit_password?
    !sponsored?
  end

  # Whether the current user has permission to change their own account type
  # from the account edit page.
  def can_change_own_user_type?
    if student? # upgrading to teacher
      # Requires ability to edit email because upgrade requires adding a cleartext email address.
      # Students in sections cannot edit user type because teacher/school owns the student's data.
      can_edit_email? && sections_as_student.empty?
    else # downgrading to student
      # Teachers with sections cannot downgrade because our validations require sections
      # to be owned by teachers.
      sections.empty?
    end
  end

  # Whether the current user has permission to delete their own account from
  # the account edit page.
  def can_delete_own_account?
    return true unless student?
    # Teacher-managed student accounts may not delete their own account.
    return false if teacher_managed_account?
    # Students in sections may not delete their own account.
    sections_as_student.empty?
  end

  # Users who might otherwise have orphaned accounts should have the option
  # to create personal logins (using e-mail/password or oauth) so they can
  # continue to use our site without losing progress.
  def can_create_personal_login?
    teacher_managed_account? # once parent e-mail is added, we should check for it here
  end

  def teacher_managed_account?
    return false unless student?
    # We consider the account teacher-managed if the student can't reasonably log in on their own.
    # In some cases, a student might have a password but no e-mail (from our old UI)
    return false if encrypted_password.present? && hashed_email.present?
    return false if encrypted_password.present? && parent_email.present?
    # Lastly, we check for oauth.
    !oauth?
  end

  def roster_managed_account?
    return false unless student?
    if migrated?
      return false unless authentication_options.one?
      sections_as_student.any?(&:externally_rostered?)
    else
      sections_as_student.any?(&:externally_rostered?) && encrypted_password.blank?
    end
  end

  def parent_managed_account?
    student? && parent_email.present? && hashed_email.blank?
  end

  # Temporary: Allow single-auth students to add a parent email so it's possible
  # to add a recovery option to their account.  Once they are on multi-auth they
  # can just add an email or another SSO, so this is no longer needed.
  def can_add_parent_email?
    student? && # only students
      !can_create_personal_login? && # mutually exclusive with personal login UI
      !migrated? # only for single-auth
  end

  def no_personal_email?
    under_13? || (hashed_email.blank? && email.blank? && parent_email.present?)
  end

  # Get a section a user is in that is assigned to this script. Look first for
  # sections they are in as a student, otherwise sections they are the owner of
  def section_for_script(script)
    sections_as_student.find {|section| section.script_id == script.id} ||
      sections.find {|section| section.script_id == script.id}
  end

  def stage_extras_enabled?(script)
    return false unless script.stage_extras_available?
    return true if teacher?

    sections_as_student.any? do |section|
      section.script_id == script.id && section.stage_extras
    end
  end

  # Returns the version of our Terms of Service we consider the user as having
  # accepted. For teachers, this is the latest major version of the Terms of
  # Service accepted. For students, this is the latest major version accepted by
  # any their teachers.
  def terms_version
    if teacher?
      return terms_of_service_version
    end
    teachers.pluck(:terms_of_service_version).try(:compact).try(:max)
  end

  # Returns whether the user has accepted the latest major version of the Terms of Service
  def accepted_latest_terms?
    terms_of_service_version == TERMS_OF_SERVICE_VERSIONS.last
  end

  # Returns the latest major version of the Terms of Service
  def latest_terms_version
    TERMS_OF_SERVICE_VERSIONS.last
  end

  def should_see_inline_answer?(script_level)
    return true if Rails.application.config.levelbuilder_mode

    script = script_level.try(:script)

    (authorized_teacher? && script && !script.professional_learning_course?) ||
      (script_level && UserLevel.find_by(user: self, level: script_level.level).try(:readonly_answers))
  end

  def show_census_teacher_banner?
    # Must have an NCES school to show the banner
    users_school = try(:school_info).try(:school)
    teacher? && users_school && (next_census_display.nil? || Date.today >= next_census_display.to_date)
  end

  def show_race_interstitial?(ip = nil)
    ip_to_check = ip || current_sign_in_ip
    RaceInterstitialHelper.show_race_interstitial?(self, ip_to_check)
  end

  def show_school_info_interstitial?
    SchoolInfoInterstitialHelper.show_school_info_interstitial?(self)
  end

  # Removes PII and other information from the user and marks the user as having been purged.
  # WARNING: This (permanently) destroys data and cannot be undone.
  # WARNING: This does not purge the user, only marks them as such.
  def clear_user_and_mark_purged
    random_suffix = (('0'..'9').to_a + ('a'..'z').to_a).sample(8).join

    authentication_options.with_deleted.each(&:really_destroy!)

    districts.clear
    self.district_as_contact = nil

    self.studio_person_id = nil
    self.name = nil
    self.username = "#{SYSTEM_DELETED_USERNAME}_#{random_suffix}"
    self.current_sign_in_ip = nil
    self.last_sign_in_ip = nil
    self.email = ''
    self.hashed_email = ''
    self.parent_email = nil
    self.encrypted_password = nil
    self.uid = nil
    self.reset_password_token = nil
    self.full_address = nil
    self.secret_picture_id = nil
    self.secret_words = nil
    self.school = nil
    self.school_info_id = nil
    self.properties = {}
    unless within_united_states?
      self.urm = nil
      self.races = nil
    end

    self.purged_at = Time.zone.now

    save!
  end

  def within_united_states?
    'United States' == user_geos.first&.country
  end

  def associate_with_potential_pd_enrollments
    if teacher?
      Pd::Enrollment.where(email: email, user: nil).each do |enrollment|
        enrollment.update(user: self)
      end
    end
  end

  # Disable sharing of advanced projects for students under 13 upon
  # account creation
  def update_default_share_setting
    self.sharing_disabled = true if under_13?
  end

  # If a user is now over age 13, we should update
  # their share setting to enabled, if they are in no sections.
  def update_share_setting
    self.sharing_disabled = false if sections_as_student.empty?
    return true
  end

  # When creating an account, we want to look for any channels that got created
  # for this user before they signed in, and if any of them are in our Applab HOC
  # course, we will create a UserScript entry so that they get a course card
  # In addition, we want to have green bubbles for the levels associated with these
  # channels, so we create level progress.
  def generate_progress_from_storage_id(storage_id, script_name='applab-intro')
    # applab-intro is not seeded in our minimal test env used on test/circle. We
    # should be able to handle this gracefully
    script = begin
      Script.get_from_cache(script_name)
    rescue ActiveRecord::RecordNotFound
      nil
    end
    return unless script

    # Find the set of levels this user started
    # Worth noting that because ChannelToken uses levels (rather than script_levels)
    # if a level is used in multiple scripts, we have no way to disambiguate which
    # one a user saw it in, which becomes a challenge if we expand the scope of
    # this beyond our applab-intro script.
    channel_level_ids = ChannelToken.where(storage_id: storage_id).map(&:level_id)

    levels_in_script = script.levels

    # host_level will be self if we don't have a template level
    # Expanding the scope beyond applab-intro would also be a challenge for template
    # levels, as if a template is used in multiple scripts ,we have no way to know
    # which a user saw it in
    hoc_level_ids = levels_in_script.map(&:host_level).map(&:id)

    unless (channel_level_ids & hoc_level_ids).empty?
      User.track_script_progress(id, Script.get_from_cache(script_name).id)

      # Create user_level entries for the levels associated with channels. In the
      # case of template backed levels, a channel for the template level will result
      # in user_level entries for all levels that use the template
      script.script_levels.each do |script_level|
        script_level.levels.each do |level|
          # When making progress on a template backed level, the channel will be
          # attached to the template level, thus we look to see if we have a channel
          # for the host_level
          next unless channel_level_ids.include?(level.host_level.id)
          User.track_level_progress_sync(
            user_id: id,
            level_id: level.id,
            script_id: script_level.script_id,
            new_result: ActivityConstants::BEST_PASS_RESULT,
            submitted: false,
            level_source_id: nil
          )
        end
      end
    end
  end

  # Via the paranoia gem, undelete / undestroy the deleted / destroyed user and any (dependent)
  # destroys done around the time of the delete / destroy.
  # @raise [RuntimeError] If the user is purged.
  def undestroy
    raise 'Unable to restore a purged user' if purged_at

    # Paranoia documentation at https://github.com/rubysherpas/paranoia#usage.
    restore(recursive: true, recovery_window: 5.minutes)
  end

  def depended_upon_for_login?
    students.any?(&:depends_on_teacher_for_login?)
  end

  def depends_on_teacher_for_login?
    # Student depends on teacher for login if their account is teacher-managed or roster-managed
    # and only have one teacher.
    student? && (teacher_managed_account? || roster_managed_account?) && teachers.uniq.one?
  end

<<<<<<< HEAD
  # Returns an array of summarized students that depend on this user.
  # These map to the students that will be deleted if this user deletes their account.
  def dependent_students
    dependent_students = []
    students.uniq.each do |student|
      dependent_students << student.summarize if student.depends_on_teacher_for_login?
    end
    dependent_students
=======
  def providers
    if migrated?
      authentication_options.map(&:credential_type)
    else
      [provider]
    end
>>>>>>> 09b2b570
  end

  private

  def hidden_stage_ids(sections)
    return sections.flat_map(&:section_hidden_stages).pluck(:stage_id)
  end

  def hidden_script_ids(sections)
    return sections.flat_map(&:section_hidden_scripts).pluck(:script_id)
  end

  # This method will extract a list of hidden ids by section. The type of ids depends
  # on the input. If hidden_stages is true, id is expected to be a script id and
  # we look for stages that are hidden. If hidden_stages is false, id is expected
  # to be a course_id, and we look for hidden scripts.
  # @param {boolean} hidden_stages - True if we're looking for hidden stages, false
  #   if we're looking for hidden scripts.
  # @return {Hash<string,number[]>
  def get_teacher_hidden_ids(hidden_stages)
    # If we're a teacher, we want to go through each of our sections and return
    # a mapping from section id to hidden stages/scripts in that section
    hidden_by_section = {}
    sections.each do |section|
      hidden_by_section[section.id] = hidden_stages ? hidden_stage_ids([section]) : hidden_script_ids([section])
    end
    hidden_by_section
  end

  # This method method will go through each of the sections in which we're a member
  # and determine which stages/scripts should be hidden
  # @param {boolean} hidden_stages - True if we're looking for hidden stages, false
  #   if we're looking for hidden scripts.
  # @return {number[]} Set of stage/script ids that should be hidden
  def get_student_hidden_ids(assign_id, hidden_stages)
    sections = sections_as_student
    return [] if sections.empty?

    assigned_sections = sections.select do |section|
      hidden_stages && section.script_id == assign_id || !hidden_stages && section.course_id == assign_id
    end

    if assigned_sections.empty?
      # if we have no sections matching this assignment, we consider a stage/script
      # hidden if any of our sections hides it
      return (hidden_stages ? hidden_stage_ids(sections) : hidden_script_ids(sections)).uniq
    else
      # if we do have sections matching this assignment, we consider a stage/script
      # hidden only if it is hidden in every one of the sections the student belongs
      # to that match this assignment
      all_ids = hidden_stages ? hidden_stage_ids(assigned_sections) : hidden_script_ids(assigned_sections)

      counts = all_ids.each_with_object(Hash.new(0)) {|id, hash| hash[id] += 1}
      return counts.select {|_, val| val == assigned_sections.length}.keys
    end
  end

  def normalize_parent_email
    self.parent_email = nil if parent_email.blank?
  end

  # Parent email is not required, but if it is present, it must be a
  # well-formed email address.
  def validate_parent_email
    errors.add(:parent_email) unless parent_email.nil? ||
      Cdo::EmailValidator.email_address?(parent_email)
  end
end<|MERGE_RESOLUTION|>--- conflicted
+++ resolved
@@ -2075,7 +2075,6 @@
     student? && (teacher_managed_account? || roster_managed_account?) && teachers.uniq.one?
   end
 
-<<<<<<< HEAD
   # Returns an array of summarized students that depend on this user.
   # These map to the students that will be deleted if this user deletes their account.
   def dependent_students
@@ -2084,14 +2083,14 @@
       dependent_students << student.summarize if student.depends_on_teacher_for_login?
     end
     dependent_students
-=======
+  end
+
   def providers
     if migrated?
       authentication_options.map(&:credential_type)
     else
       [provider]
     end
->>>>>>> 09b2b570
   end
 
   private
