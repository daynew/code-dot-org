# == Schema Information
#
# Table name: workshops
#
#  id           :integer          not null, primary key
#  name         :string(255)
#  program_type :string(255)      not null
#  location     :string(255)
#  instructions :string(255)
#  created_at   :datetime
#  updated_at   :datetime
#  phase        :integer
#
# Indexes
#
#  index_workshops_on_name          (name)
#  index_workshops_on_program_type  (program_type)
#

class Workshop < ActiveRecord::Base
  PROGRAM_TYPES = %w(1 2 3 4 5 6)

  validates_inclusion_of :program_type, in: PROGRAM_TYPES, on: :create
  # A Workshop has multiple well defined Time Segments (eg. each morning/afternoon of a workshop is a separate time segment)
  has_many :segments, -> {order :start}, dependent: :destroy

  has_many :attendances, through: :segments

  has_many :teachers, through: :cohorts, class_name: 'User'

  has_and_belongs_to_many :unexpected_teachers,
                          class_name: 'User',
                          association_foreign_key: 'unexpected_teacher_id',
                          join_table: 'unexpected_teachers_workshops'

  # A Workshop is associated with one or more Cohorts
  has_many :workshop_cohorts, inverse_of: :workshop, dependent: :destroy
  has_many :cohorts, through: :workshop_cohorts
  has_many :districts, through: :cohorts
  has_many :district_contacts, through: :districts, :source => :contact
  accepts_nested_attributes_for :workshop_cohorts, allow_destroy: true

  # A Workshop has at least one Facilitator(s)
  has_and_belongs_to_many :facilitators,
                          class_name: 'User',
                          association_foreign_key: 'facilitator_id',
                          join_table: 'facilitators_workshops'

  def self.workshops_ending_today
    Workshop.joins(:segments).group(:workshop_id).having("(DATE(MAX(start)) = ?)", Date.today)
  end

  def self.workshops_in_2_weeks
    Workshop.joins(:segments).group(:workshop_id).having("(DATE(MIN(start)) = DATE_ADD(?, INTERVAL 2 WEEK))", Date.today)
  end

  def self.workshops_in_3_days
    Workshop.joins(:segments).group(:workshop_id).having("DATE(MIN(start)) = (DATE_ADD(?, INTERVAL 3 DAY))", Date.today)
  end

  def phase_info
    ActivityConstants::PHASES[self.phase]
  end

  def program_type_info
    ActivityConstants::PHASES[self.program_type.to_i]
  end

  def self.send_automated_emails
    [Workshop.workshops_in_2_weeks, Workshop.workshops_in_3_days, Workshop.workshops_ending_today].each do |workshop_list|
      workshop_list.each do |workshop|
        teachers = workshop.teachers
        drop_ins = workshop.unexpected_teachers
        facilitators = workshop.facilitators
        district_contacts = workshop.district_contacts
        [teachers, drop_ins, facilitators, district_contacts].each do |recipient_list|
          recipient_list.each do |recipient|
<<<<<<< HEAD
            if workshop.segments.first.start.to_date == Date.today
              logger.debug("Sending exit survey info to #{recipient.email}")
              OpsMailer.exit_survey_information(workshop, recipient).deliver_now
            else
              logger.debug("Sending email reminder to #{recipient.email}")
              OpsMailer.workshop_reminder(workshop, recipient).deliver_now
=======
            if EmailValidator::email_address?(recipient.email)
              if workshop.segments.first.start.to_date == Date.today
                logger.debug("Sending exit survey info to #{recipient.email}")
                OpsMailer.exit_survey_information(workshop, recipient).deliver_now
              else
                logger.debug("Sending email reminder to #{recipient.email}")
                OpsMailer.workshop_reminder(workshop, recipient).deliver_now
              end
            else
              logger.debug("Cannot send email to #{recipient.email} because it is not a valid email address")
>>>>>>> eb4e0190
            end
          end
        end
      end
    end
  end
end<|MERGE_RESOLUTION|>--- conflicted
+++ resolved
@@ -75,14 +75,6 @@
         district_contacts = workshop.district_contacts
         [teachers, drop_ins, facilitators, district_contacts].each do |recipient_list|
           recipient_list.each do |recipient|
-<<<<<<< HEAD
-            if workshop.segments.first.start.to_date == Date.today
-              logger.debug("Sending exit survey info to #{recipient.email}")
-              OpsMailer.exit_survey_information(workshop, recipient).deliver_now
-            else
-              logger.debug("Sending email reminder to #{recipient.email}")
-              OpsMailer.workshop_reminder(workshop, recipient).deliver_now
-=======
             if EmailValidator::email_address?(recipient.email)
               if workshop.segments.first.start.to_date == Date.today
                 logger.debug("Sending exit survey info to #{recipient.email}")
@@ -93,7 +85,6 @@
               end
             else
               logger.debug("Cannot send email to #{recipient.email} because it is not a valid email address")
->>>>>>> eb4e0190
             end
           end
         end
