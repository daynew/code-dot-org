# == Schema Information
#
# Table name: workshops
#
#  id           :integer          not null, primary key
#  name         :string(255)
#  program_type :string(255)      not null
#  location     :string(255)
#  instructions :string(255)
#  created_at   :datetime
#  updated_at   :datetime
#  phase        :integer
#
# Indexes
#
#  index_workshops_on_name          (name)
#  index_workshops_on_program_type  (program_type)
#

require 'cdo/activity_constants'

class Workshop < ActiveRecord::Base
  PROGRAM_TYPES = %w(1 2 3 4 5 6)

  validates_inclusion_of :program_type, in: PROGRAM_TYPES, on: :create
  # A Workshop has multiple well defined Time Segments (eg. each morning/afternoon of a workshop is a separate time segment)
  has_many :segments, -> {order :start}, dependent: :destroy

  has_many :attendances, through: :segments

  has_many :teachers, through: :cohorts, class_name: 'User'

  has_and_belongs_to_many :unexpected_teachers,
                          class_name: 'User',
                          association_foreign_key: 'unexpected_teacher_id',
                          join_table: 'unexpected_teachers_workshops'

  # A Workshop is associated with one or more Cohorts
  has_many :workshop_cohorts, inverse_of: :workshop, dependent: :destroy
  has_many :cohorts, through: :workshop_cohorts
  has_many :districts, through: :cohorts
  has_many :district_contacts, through: :districts, :source => :contact
  accepts_nested_attributes_for :workshop_cohorts, allow_destroy: true

  # A Workshop has at least one Facilitator(s)
  has_and_belongs_to_many :facilitators,
                          class_name: 'User',
                          association_foreign_key: 'facilitator_id',
                          join_table: 'facilitators_workshops'

  def self.ending_today
    Workshop.joins(:segments).group(:workshop_id).having("(DATE(MAX(start)) = ?)", Date.today)
  end

  def self.in_2_weeks
    Workshop.joins(:segments).group(:workshop_id).having("(DATE(MIN(start)) = DATE_ADD(?, INTERVAL 2 WEEK))", Date.today)
  end

  def self.in_3_days
    Workshop.joins(:segments).group(:workshop_id).having("DATE(MIN(start)) = (DATE_ADD(?, INTERVAL 3 DAY))", Date.today)
  end

  def phase_info
    ActivityConstants::PHASES[self.phase]
  end

  def phase_long_name
    return nil unless phase_info
    phase_info[:long_name]
  end

<<<<<<< HEAD
  def self.send_automated_emails
    [Workshop.workshops_in_2_weeks, Workshop.workshops_in_3_days, Workshop.workshops_ending_today].each do |workshop_list|
      workshop_list.each do |workshop|
        teachers = Workshop.find(workshop[:id]).teachers
        drop_ins = Workshop.find(workshop[:id]).unexpected_teachers
        facilitators = Workshop.find(workshop[:id]).facilitators
        [teachers, drop_ins, facilitators].each do |recipient_list|
          recipient_list.each do |recipient|
            if workshop.segments.first.start.to_date == Date.today
              logger.debug("Sending exit survey info to #{recipient.email}")
              OpsMailer.exit_survey_information(workshop, recipient).deliver_now
            else
              logger.debug("Sending email reminder to #{recipient.email}")
              OpsMailer.workshop_reminder(workshop, recipient).deliver_now
            end
          end
        end
      end
=======
  def prerequisite_phase
    return nil unless phase_info
    ActivityConstants::PHASES[phase_info[:prerequisite_phase]]
  end

  def automated_email_recipients
    (teachers + unexpected_teachers + facilitators + district_contacts).uniq
  end

  def send_reminders
    automated_email_recipients.each do |recipient|
      next unless EmailValidator::email_address?(recipient.email)
      logger.debug("Sending email reminder to #{recipient.email}")
      OpsMailer.workshop_reminder(self, recipient).deliver_now
>>>>>>> 579475b7d60f9ac88208dddc731de8f007c5f3cb
    end
  end

  def self.send_2_week_reminders
    in_2_weeks.each(&:send_reminders)
  end

  def self.send_3_day_reminders
    in_3_days.each(&:send_reminders)
  end

  def send_exit_surveys
    automated_email_recipients.each do |recipient|
      next unless EmailValidator::email_address?(recipient.email)
      logger.debug("Sending exit survey info to #{recipient.email}")
      OpsMailer.exit_survey_information(self, recipient).deliver_now
    end
  end

  def self.send_exit_surveys
    ending_today.each(&:send_exit_surveys)
  end

  def self.send_automated_emails
    send_2_week_reminders
    send_3_day_reminders
    send_exit_surveys
  end
end<|MERGE_RESOLUTION|>--- conflicted
+++ resolved
@@ -69,7 +69,6 @@
     phase_info[:long_name]
   end
 
-<<<<<<< HEAD
   def self.send_automated_emails
     [Workshop.workshops_in_2_weeks, Workshop.workshops_in_3_days, Workshop.workshops_ending_today].each do |workshop_list|
       workshop_list.each do |workshop|
@@ -78,17 +77,23 @@
         facilitators = Workshop.find(workshop[:id]).facilitators
         [teachers, drop_ins, facilitators].each do |recipient_list|
           recipient_list.each do |recipient|
-            if workshop.segments.first.start.to_date == Date.today
-              logger.debug("Sending exit survey info to #{recipient.email}")
-              OpsMailer.exit_survey_information(workshop, recipient).deliver_now
+            if EmailValidator::email_address?(recipient.email)
+              if workshop.segments.first.start.to_date == Date.today
+                logger.debug("Sending exit survey info to #{recipient.email}")
+                OpsMailer.exit_survey_information(workshop, recipient).deliver_now
+              else
+                logger.debug("Sending email reminder to #{recipient.email}")
+                OpsMailer.workshop_reminder(workshop, recipient).deliver_now
+              end
             else
-              logger.debug("Sending email reminder to #{recipient.email}")
-              OpsMailer.workshop_reminder(workshop, recipient).deliver_now
+              logger.debug("Cannot send email to #{recipient.email} because it is not a valid email address")
             end
           end
         end
       end
-=======
+    end
+  end
+
   def prerequisite_phase
     return nil unless phase_info
     ActivityConstants::PHASES[phase_info[:prerequisite_phase]]
@@ -103,7 +108,6 @@
       next unless EmailValidator::email_address?(recipient.email)
       logger.debug("Sending email reminder to #{recipient.email}")
       OpsMailer.workshop_reminder(self, recipient).deliver_now
->>>>>>> 579475b7d60f9ac88208dddc731de8f007c5f3cb
     end
   end
 
