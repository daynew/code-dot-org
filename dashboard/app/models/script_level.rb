# == Schema Information
#
# Table name: script_levels
#
#  id         :integer          not null, primary key
#  level_id   :integer          not null
#  script_id  :integer          not null
#  chapter    :integer
#  created_at :datetime
#  updated_at :datetime
#  stage_id   :integer
#  position   :integer
#  assessment :boolean
<<<<<<< HEAD
=======
#  level_id   :integer
#  properties :text(65535)
>>>>>>> 12786a05
#
# Indexes
#
#  index_script_levels_on_level_id   (level_id)
#  index_script_levels_on_script_id  (script_id)
#  index_script_levels_on_stage_id   (stage_id)
#

# Joins a Script to a Level
# A Script has one or more Levels, and a Level can belong to one or more Scripts
class ScriptLevel < ActiveRecord::Base
  include LevelsHelper
  include Rails.application.routes.url_helpers

  has_and_belongs_to_many :levels
  belongs_to :script, inverse_of: :script_levels
  belongs_to :stage, inverse_of: :script_levels
  acts_as_list scope: :stage
  has_many :callouts, inverse_of: :script_level
  has_one :plc_task, class_name: 'Plc::Task', inverse_of: :script_level, dependent: :destroy

  NEXT = 'next'

  def script
    return Script.get_from_cache(script_id) if Script.should_cache?
    super
  end

  # TODO(ram): stop using and delete these four convenience methods
  def level
    levels[0]
  end

  def level=(l)
    levels[0] = l
  end

  def level_id
    levels[0].id
  end

  def level_id=(new_level_id)
    levels[0] = Level.find(new_level_id)
  end

  def oldest_active_level
    return levels[0] if levels.length == 1
    return levels.min_by(&:created_at) unless properties
    properties_hash = JSON.parse(properties)
    levels.sort_by(&:created_at).find do |level|
      !properties_hash[level.name] || properties_hash[level.name]['active'] != false
    end
  end

  def next_level
    i = script.script_levels.index(self)
    return nil if i.nil? || i == script.script_levels.length
    script.script_levels[i + 1]
  end

  def next_progression_level
    next_level ? next_level.or_next_progression_level : nil
  end

  def or_next_progression_level
    valid_progression_level? ? self : next_progression_level
  end

  def valid_progression_level?
    return false if level.unplugged?
    return false if stage && stage.unplugged?
    true
  end

  def previous_level
    i = script.script_levels.index(self)
    return nil if i.nil? || i == 0
    script.script_levels[i - 1]
  end

  def end_of_stage?
    stage.script_levels.to_a.last == self
  end

  def long_assessment?
    if assessment
      if level.properties["pages"] && level.properties["pages"].length > 1
        return true
      end
    end
    false
  end

  def name
    I18n.t("data.script.name.#{script.name}.#{stage.name}")
  end

  def report_bug_url(request)
    message = "Bug in Course #{script.name} Stage #{stage.position} Puzzle #{position}\n#{request.url}\n#{request.user_agent}\n"
    "https://support.code.org/hc/en-us/requests/new?&description=#{CGI.escape(message)}"
  end

  def level_display_text
    if level.unplugged?
      I18n.t('unplugged_activity')
    elsif stage.unplugged?
      position - 1
    else
      position
    end
  end

  def stage_total
    stage.script_levels.to_a.size
  end

  def summarize
    if level.unplugged?
      kind = 'unplugged'
    elsif assessment
      kind = 'assessment'
    else
      kind = 'puzzle'
    end

    summary = {
        id: level.id,
        position: position,
        kind: kind,
        icon: level.icon,
        title: level_display_text,
        url: build_script_level_url(self)
    }

    summary[:name] = level.name if script.professional_learning_course?

    # Add a previous pointer if it's not the obvious (level-1)
    if previous_level
      if previous_level.stage.position != stage.position
        summary[:previous] = [previous_level.stage.position, previous_level.position]
      end
    else
      # This is the first level in the script
      summary[:previous] = false
    end

    # Add a next pointer if it's not the obvious (level+1)
    if end_of_stage?
      if next_level
        summary[:next] = [next_level.stage.position, next_level.position]
      else
        # This is the final level in the script
        summary[:next] = false
        if script.wrapup_video
          summary[:wrapupVideo] = script.wrapup_video.summarize
        end
      end
    end

    summary
  end

  # Given a script level summary for the last level in a stage that has already
  # been determined to be a long assessment, returns an array of additional
  # level summaries.
  def self.summarize_extra_puzzle_pages(last_level_summary)
    extra_levels = []
    level = Script.cache_find_level(last_level_summary[:id])
    extra_level_count = level.properties["pages"].length - 1
    (1..extra_level_count).each do |page_index|
      new_level = last_level_summary.deep_dup
      new_level[:url] << "/page/#{page_index + 1}"
      new_level[:position] = last_level_summary[:position] + page_index
      new_level[:title] = last_level_summary[:position] + page_index
      extra_levels << new_level
    end
    extra_levels
  end

  def self.cache_find(id)
    Script.cache_find_script_level(id)
  end

  def to_param
    position.to_s
  end
end<|MERGE_RESOLUTION|>--- conflicted
+++ resolved
@@ -11,11 +11,8 @@
 #  stage_id   :integer
 #  position   :integer
 #  assessment :boolean
-<<<<<<< HEAD
-=======
 #  level_id   :integer
 #  properties :text(65535)
->>>>>>> 12786a05
 #
 # Indexes
 #
