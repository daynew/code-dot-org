# == Schema Information
#
# Table name: sections
#
#  id                :integer          not null, primary key
#  user_id           :integer          not null
#  name              :string(255)
#  created_at        :datetime
#  updated_at        :datetime
#  code              :string(255)
#  script_id         :integer
#  course_id         :integer
#  grade             :string(255)
#  login_type        :string(255)      default("email"), not null
#  deleted_at        :datetime
#  stage_extras      :boolean          default(FALSE), not null
#  section_type      :string(255)
#  first_activity_at :datetime
#  pairing_allowed   :boolean          default(TRUE), not null
#
# Indexes
#
#  fk_rails_20b1e5de46        (course_id)
#  index_sections_on_code     (code) UNIQUE
#  index_sections_on_user_id  (user_id)
#

require 'full-name-splitter'
require 'cdo/code_generation'
require 'cdo/safe_names'

class Section < ActiveRecord::Base
  self.inheritance_column = :login_type

  class << self
    def find_sti_class(type_name)
      super(type_name.camelize + 'Section')
    end

    def sti_name
      name.underscore.sub('_section', '')
    end
  end

  include Rails.application.routes.url_helpers
  acts_as_paranoid

  belongs_to :user
  alias_attribute :teacher, :user

  has_many :followers, dependent: :destroy
  accepts_nested_attributes_for :followers

  has_many :students, -> {order('name')}, through: :followers, source: :student_user
  accepts_nested_attributes_for :students

  validates :name, presence: true, unless: -> {deleted?}

  belongs_to :script
  belongs_to :course

  has_many :section_hidden_stages

  SYSTEM_DELETED_NAME = 'system_deleted'.freeze

  LOGIN_TYPE_EMAIL = 'email'.freeze
  LOGIN_TYPE_PICTURE = 'picture'.freeze
  LOGIN_TYPE_WORD = 'word'.freeze
  LOGIN_TYPE_GOOGLE_CLASSROOM = 'google_classroom'.freeze
  LOGIN_TYPE_CLEVER = 'clever'.freeze
  LOGIN_TYPES = [
    LOGIN_TYPE_EMAIL,
    LOGIN_TYPE_PICTURE,
    LOGIN_TYPE_WORD,
    LOGIN_TYPE_GOOGLE_CLASSROOM,
    LOGIN_TYPE_CLEVER,
  ]

  TYPES = [
    # Insert non-workshop section types here.
  ].concat(Pd::Workshop::SECTION_TYPES).freeze
  validates_inclusion_of :section_type, in: TYPES, allow_nil: true

<<<<<<< HEAD
  ADD_STUDENT_EXISTS = 'exists'.freeze
  ADD_STUDENT_SUCCESS = 'success'.freeze
=======
  def self.valid_login_type?(type)
    LOGIN_TYPES.include? type
  end
>>>>>>> d6b37dd2

  # Override default script accessor to use our cache
  def script
    Script.get_from_cache(script_id) if script_id
  end

  def course
    Course.get_from_cache(course_id) if course_id
  end

  def workshop_section?
    Pd::Workshop::SECTION_TYPES.include? section_type
  end

  validates_presence_of :user, unless: -> {deleted?}
  def user_must_be_teacher
    errors.add(:user_id, 'must be a teacher') unless user.try(:teacher?)
  end
  validate :user_must_be_teacher, unless: -> {deleted?}

  before_create :assign_code
  def assign_code
    self.code = unused_random_code unless code
  end

  def teacher_dashboard_url
    CDO.code_org_url "/teacher-dashboard#/sections/#{id}/manage", 'https:'
  end

  # return a version of self.students in which all students' names are
  # shortened to their first name (if unique) or their first name plus
  # the minimum number of letters in their last name needed to uniquely
  # identify them
  def name_safe_students
    name_splitter_proc = ->(student) {FullNameSplitter.split(student.name)}

    SafeNames.get_safe_names(students, name_splitter_proc).map do |safe_name_and_student|
      # Replace each student name with the safe name (for this instance, not saved)
      safe_name, student = safe_name_and_student
      student.name = safe_name
      student
    end
  end

  def students_attributes=(params)
    follower_params = params.collect do |student|
      {
        user_id: user.id,
        student_user_attributes: student
      }
    end

    self.followers_attributes = follower_params
  end

  # Adds the student to the section, restoring a previous enrollment to do so if possible.
  # @param student [User] The student to enroll in this section.
  # @return [ADD_STUDENT_EXISTS | ADD_STUDENT_SUCCESS] Whether the student was already
  #   in the section or has now been added.
  def add_student(student)
    follower = Follower.with_deleted.find_by(section: self, student_user: student)
    if follower
      if follower.deleted?
        follower.restore
        return ADD_STUDENT_SUCCESS
      end
      return ADD_STUDENT_EXISTS
    end

    Follower.create!(section: self, student_user: student)
    return ADD_STUDENT_SUCCESS
  end

  # Enrolls student in this section (possibly restoring an existing deleted follower) and removes
  # student from old section.
  # @param student [User] The student to enroll in this section.
  # @param old_section [Section] The section from which to remove the student.
  # @return [boolean] Whether a new student was added.
  def add_and_remove_student(student, old_section)
    old_follower = old_section.followers.where(student_user: student).first
    return false unless old_follower

    old_follower.destroy
    add_student student
  end

  # Remove a student from the section.
  # Follower is determined by the controller so that it can authorize first.
  # Optionally email the teacher.
  def remove_student(student, follower, options)
    follower.delete

    if options[:notify]
      # Though in theory required, we are missing an email address for many teachers.
      if user && user.email.present?
        FollowerMailer.student_disassociated_notify_teacher(teacher, student).deliver_now
      end
    end
  end

  # Clears all personal data from the section object.
  def clean_data
    update(name: SYSTEM_DELETED_NAME)
  end

  # Figures out the default script for this section. If the section is assigned to
  # a course rather than a script, it returns the first script in that course.
  # @return [Script, nil]
  def default_script
    return script if script
    return course.try(:course_scripts).try(:first).try(:script)
  end

  # Provides some information about a section. This is consumed by our SectionsTable
  # React component on the teacher homepage and student homepage
  def summarize
    base_url = CDO.code_org_url('/teacher-dashboard#/sections/')

    title = ''
    link_to_assigned = base_url

    if course
      title = course.localized_title
      link_to_assigned = course_path(course)
    elsif script_id
      title = script.localized_title
      link_to_assigned = script_path(script)
    end

    {
      id: id,
      name: name,
      teacherName: teacher.name,
      linkToProgress: "#{base_url}#{id}/progress",
      assignedTitle: title,
      linkToAssigned: link_to_assigned,
      numberOfStudents: students.length,
      linkToStudents: "#{base_url}#{id}/manage",
      code: code,
      stage_extras: stage_extras,
      pairing_allowed: pairing_allowed,
      login_type: login_type,
      course_id: course_id,
      script: {
        id: script_id,
        name: script.try(:name),
      },
      studentCount: students.size,
      grade: grade,
      providerManaged: provider_managed?
    }
  end

  def self.valid_grades
    @@valid_grades ||= ['K'] + (1..12).collect(&:to_s) + ['Other']
  end

  def self.valid_grade?(grade)
    valid_grades.include? grade
  end

  def provider_managed?
    false
  end

  private

  def unused_random_code
    CodeGeneration.random_unique_code length: 6, model: Section
  end
end<|MERGE_RESOLUTION|>--- conflicted
+++ resolved
@@ -81,14 +81,12 @@
   ].concat(Pd::Workshop::SECTION_TYPES).freeze
   validates_inclusion_of :section_type, in: TYPES, allow_nil: true
 
-<<<<<<< HEAD
   ADD_STUDENT_EXISTS = 'exists'.freeze
   ADD_STUDENT_SUCCESS = 'success'.freeze
-=======
+
   def self.valid_login_type?(type)
     LOGIN_TYPES.include? type
   end
->>>>>>> d6b37dd2
 
   # Override default script accessor to use our cache
   def script
