# == Schema Information
#
# Table name: pd_enrollments
#
#  id                  :integer          not null, primary key
#  pd_workshop_id      :integer          not null
#  name                :string(255)
#  first_name          :string(255)
#  last_name           :string(255)
#  email               :string(255)      not null
#  created_at          :datetime
#  updated_at          :datetime
#  school              :string(255)
#  code                :string(255)
#  user_id             :integer
#  survey_sent_at      :datetime
#  completed_survey_id :integer
#  school_info_id      :integer
#  deleted_at          :datetime
#
# Indexes
#
#  index_pd_enrollments_on_code            (code) UNIQUE
#  index_pd_enrollments_on_pd_workshop_id  (pd_workshop_id)
#

class Pd::Enrollment < ActiveRecord::Base
  acts_as_paranoid # Use deleted_at column instead of deleting rows.

  belongs_to :workshop, class_name: 'Pd::Workshop', foreign_key: :pd_workshop_id
  belongs_to :school_info
  belongs_to :user

  # Allow overriding the school and school_info requirements.
  attr_accessor :skip_school_validation

  accepts_nested_attributes_for :school_info, reject_if: :check_school_info
  validates_associated :school_info

  validates_presence_of :first_name

  # Some old enrollments, from before the first/last name split, don't have last names.
  # Require on all new enrollments.
  validates_presence_of :last_name, unless: :created_before_name_split?

  validates_presence_of :email
  validates_confirmation_of :email

  validate :validate_school_name, unless: :skip_school_validation
  validates_presence_of :school_info, unless: :skip_school_validation

<<<<<<< HEAD
  # enrollment.school is required in the old format (no country) and forbidden in the new format (with country).
  # To avoid breaking any existing codepaths, use the old format when school_info is absent.
  def validate_school_name
    if school_info.try(:country)
      errors.add(:school, 'is forbidden') if school
    else
      errors.add(:school, 'is required') unless school
    end
=======
  # Name split (https://github.com/code-dot-org/code-dot-org/pull/11679) was deployed on 2016-11-09
  def created_before_name_split?
    self.persisted? && self.created_at < '2016-11-10'
>>>>>>> cb0c4857
  end

  def self.for_school_district(school_district)
    self.joins(:school_info).where(school_infos: {school_district_id: school_district.id})
  end

  def has_user?
    self.user_id
  end

  before_create :assign_code
  def assign_code
    self.code = unused_random_code
  end

  # Always store emails in lowercase and stripped to match the behavior in User.
  def email=(value)
    write_attribute(:email, value.try(:downcase).try(:strip))
  end

  def resolve_user
    user || User.find_by_email_or_hashed_email(self.email)
  end

  def in_section?
    user = resolve_user
    return false unless user && self.workshop.section

    # Teachers enrolled in the workshop are "students" in the section.
    self.workshop.section.students.exists?(user.id)
  end

  def send_exit_survey
    return unless self.user

    # In case the workshop is reprocessed, do not send duplicate exit surveys.
    if survey_sent_at
      CDO.log.warn "Skipping attempt to send a duplicate workshop survey email. Enrollment: #{self.id}"
      return
    end

    Pd::WorkshopMailer.exit_survey(self).deliver_now

    # Skip school validation to allow legacy enrollments (from before those fields were required) to update.
    self.update!(survey_sent_at: Time.zone.now, skip_school_validation: true)
  end

  # TODO: Once we're satisfied with the first/last name split data,
  # remove the name field entirely.
  def name=(value)
    ActiveSupport::Deprecation.warn('name is deprecated. Use first_name & last_name instead.')
    self.full_name = value
  end

  def name
    ActiveSupport::Deprecation.warn('name is deprecated. Use first_name & last_name instead.')
    full_name
  end

  # Convenience method for combining first and last name into a full name
  # @return [String] Combined first_name last_name
  def full_name
    "#{first_name} #{last_name}".strip
  end

  # Convenience method for setting first and last names from a full name
  # @param value [String]
  #   Combined full name, which will be split on the first space to set
  #   the first_name and last_name properties
  def full_name=(value)
    first_name, last_name = value.split(' ', 2)
    write_attribute :first_name, first_name
    write_attribute :last_name, last_name || ''
  end

  protected

  # Returns true if the SchoolInfo already exists and we should reuse that.
  # Returns false if the SchoolInfo is new and should be stored.
  # Validates the SchoolInfo first so that we fall into the latter path in
  # that case.
  def check_school_info(school_info_attr)
    attr = {
      country: school_info_attr['country'],
      school_type: school_info_attr['school_type'],
      state: school_info_attr['school_state'],
      zip: school_info_attr['school_zip'],
      school_district_id: school_info_attr['school_district_id'],
      school_district_other: school_info_attr['school_district_other'],
      school_district_name: school_info_attr['school_district_name'],
      school_id: school_info_attr['school_id'],
      school_other: school_info_attr['school_other'],
      school_name: school_info_attr['school_name'],
      full_address: school_info_attr['full_address'],
    }

    # Remove empty attributes.  Notably school_district_id can come through
    # as an empty string when we don't want anything.
    attr.delete_if { |_, e| e.blank? }

    # The checkbox comes through as "true" when we really want true.
    attr[:school_district_other] = true if attr[:school_district_other] == "true"
    attr[:school_other] = true if attr[:school_other] == "true"

    return false unless SchoolInfo.new(attr).valid?

    if school_info = SchoolInfo.where(attr).first
      self.school_info = school_info
      return true
    end

    return false
  end

  private

  def unused_random_code
    loop do
      code = SecureRandom.hex(10)
      return code unless Pd::Enrollment.exists?(code: code)
    end
  end
end<|MERGE_RESOLUTION|>--- conflicted
+++ resolved
@@ -49,7 +49,11 @@
   validate :validate_school_name, unless: :skip_school_validation
   validates_presence_of :school_info, unless: :skip_school_validation
 
-<<<<<<< HEAD
+  # Name split (https://github.com/code-dot-org/code-dot-org/pull/11679) was deployed on 2016-11-09
+  def created_before_name_split?
+    self.persisted? && self.created_at < '2016-11-10'
+  end
+
   # enrollment.school is required in the old format (no country) and forbidden in the new format (with country).
   # To avoid breaking any existing codepaths, use the old format when school_info is absent.
   def validate_school_name
@@ -58,11 +62,6 @@
     else
       errors.add(:school, 'is required') unless school
     end
-=======
-  # Name split (https://github.com/code-dot-org/code-dot-org/pull/11679) was deployed on 2016-11-09
-  def created_before_name_split?
-    self.persisted? && self.created_at < '2016-11-10'
->>>>>>> cb0c4857
   end
 
   def self.for_school_district(school_district)
