--- conflicted
+++ resolved
@@ -2,22 +2,6 @@
 #
 # Table name: pd_enrollments
 #
-<<<<<<< HEAD
-#  id                 :integer          not null, primary key
-#  pd_workshop_id     :integer          not null
-#  name               :string(255)      not null
-#  email              :string(255)      not null
-#  created_at         :datetime
-#  updated_at         :datetime
-#  code               :string(255)
-#  school             :string(255)
-#  school_district_id :integer
-#  school_zip         :integer
-#  school_type        :string(255)
-#  school_state       :string(255)
-#  user_id            :integer
-#  school_info_id     :integer
-=======
 #  id                  :integer          not null, primary key
 #  pd_workshop_id      :integer          not null
 #  name                :string(255)      not null
@@ -33,17 +17,13 @@
 #  user_id             :integer
 #  survey_sent_at      :datetime
 #  completed_survey_id :integer
->>>>>>> 0f51d185
+#  school_info_id     :integer
 #
 # Indexes
 #
 #  index_pd_enrollments_on_code                (code) UNIQUE
 #  index_pd_enrollments_on_pd_workshop_id      (pd_workshop_id)
 #  index_pd_enrollments_on_school_district_id  (school_district_id)
-#
-# Foreign Keys
-#
-#  fk_rails_be1a5b9dc6  (school_district_id => school_districts.id)
 #
 
 class Pd::Enrollment < ActiveRecord::Base
@@ -57,13 +37,10 @@
   validates :name, :email, presence: true
   validates_confirmation_of :email
 
-<<<<<<< HEAD
   def has_user?
     self.user_id
   end
 
-=======
->>>>>>> 0f51d185
   before_create :assign_code
   def assign_code
     self.code = unused_random_code
