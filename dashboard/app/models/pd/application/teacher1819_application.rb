# == Schema Information
#
# Table name: pd_applications
#
#  id                  :integer          not null, primary key
#  user_id             :integer          not null
#  type                :string(255)      not null
#  application_year    :string(255)      not null
#  application_type    :string(255)      not null
#  regional_partner_id :integer
#  status              :string(255)      not null
#  locked_at           :datetime
#  notes               :text(65535)
#  form_data           :text(65535)      not null
#  created_at          :datetime         not null
#  updated_at          :datetime         not null
#  course              :string(255)
#  response_scores     :text(65535)
#
# Indexes
#
#  index_pd_applications_on_application_type     (application_type)
#  index_pd_applications_on_application_year     (application_year)
#  index_pd_applications_on_course               (course)
#  index_pd_applications_on_regional_partner_id  (regional_partner_id)
#  index_pd_applications_on_status               (status)
#  index_pd_applications_on_type                 (type)
#  index_pd_applications_on_user_id              (user_id)
#

module Pd::Application
  class Teacher1819Application < ApplicationBase
    def set_type_and_year
      self.application_year = YEAR_18_19
      self.application_type = TEACHER_APPLICATION
    end

<<<<<<< HEAD
    validates_uniqueness_of :user_id
    validates_presence_of :course
    before_validation :set_course_from_program
    def set_course_from_program
      self.course = PROGRAMS.key(program)
    end

    before_create :match_partner, if: -> {regional_partner.nil?}
    def match_partner
      self.regional_partner = RegionalPartner.find_by_region(zip_code, state_code)
    end

    PROGRAMS = {
      csd: 'Computer Science Discoveries (appropriate for 6th - 10th grade)',
      csp: 'Computer Science Principles (appropriate for 9th - 12th grade, and can be implemented as an AP or introductory course)',
    }.freeze
    PROGRAM_OPTIONS = PROGRAMS.values

    GRADES = [
      'Pre-K'.freeze,
      'Kindergarten'.freeze,
      *(1..12).map {|n| "Grade #{n}".freeze}
    ].freeze

    SUBJECTS_THIS_YEAR = [
      'Computer Science',
      'Computer Literacy',
      'Math',
      'Science',
      'History',
      'Social Studies',
      'English/Language Arts',
      'Music',
      'Art',
      'Multimedia',
      'Foreign Language',
      OTHER_PLEASE_LIST
    ]

    COURSE_HOURS_PER_YEAR = [
      'At least 100 course hours',
      '50 to 99 course hours',
      'Less than 50 course hours'
    ]

    TERMS_PER_YEAR = [
      '1 quarter',
      '1 trimester',
      '1 semester',
      '2 trimesters',
      'Full year'
    ]

    def self.options
      {
        country: [
          'United States',
          'International'
        ],

        title: COMMON_OPTIONS[:title],
        state: COMMON_OPTIONS[:state],
        gender_identity: COMMON_OPTIONS[:gender_identity],
        race: COMMON_OPTIONS[:race],
        principal_title: COMMON_OPTIONS[:title],

        current_role: [
          'Teacher',
          'Instructional Coach',
          'Librarian',
          'School administrator',
          'District administrator',
          OTHER_PLEASE_LIST
        ],

        grades_at_school: GRADES,
        grades_teaching: [
          *GRADES,
          "I'm not teaching this year (please explain):"
        ],
        grades_expect_to_teach: GRADES,

        subjects_teaching: SUBJECTS_THIS_YEAR,
        subjects_expect_to_teach: SUBJECTS_THIS_YEAR,

        subjects_licensed_to_teach: [
          'Computer Science',
          'Career and Technical Education',
          'Math',
          'Science',
          'History',
          'Social Studies',
          'English/Language Arts',
          'Music',
          'Art',
          'Multimedia',
          'Foreign Language',
          'Business',
          'Special Education',
          'Physical Education',
          'I am not currently licensed',
          OTHER_PLEASE_LIST
        ],

        taught_in_past: [
          'Hour of Code',
          'CS Fundamentals',
          'CS in Algebra',
          'CS in Science',
          'CS Discoveries',
          'CS Principles (intro or AP-level)',
          'AP CS A',
          'Beauty and Joy of Computing',
          'Code HS',
          'Edhesive',
          'Exploring Computer Science',
          'Mobile CSP',
          'NMSI',
          'Project Lead the Way',
          'Robotics',
          'ScratchEd',
          OTHER_PLEASE_LIST,
          "I don't have experience teaching any of these courses"
        ],

        cs_offered_at_school: [
          'AP CS A',
          'Beauty and Joy of Computing',
          'Bootstrap',
          'Code HS',
          'Code Monkey',
          'Codesters',
          'CS in Algebra',
          'CS Discoveries',
          'CS Fundamentals',
          'CS Principles (intro or AP-level)',
          'CS in Science',
          'Edhesive',
          'Exploring Computer Science',
          'Globaloria',
          'Hour of Code',
          'Mobile CSP',
          'NMSI',
          'Project Lead the Way',
          'Pythonroom',
          'Robotics',
          'Scalable Game Design',
          'ScratchEd',
          'Tynker',
          'UC Davis C-Stem',
          'UTeach',
          OTHER_PLEASE_LIST,
          'No computer science courses are offered at my school'
        ],

        cs_opportunities_at_school: [
          'Courses for credit',
          'After school clubs',
          'Lunch clubs',
          'Hour of Code',
          'No computer science opportunities are currently available at my school',
          OTHER_WITH_TEXT
        ],

        program: PROGRAM_OPTIONS,

        csd_which_grades: (6..12).map(&:to_s),

        csd_course_hours_per_week: [
          '5 or more course hours per week',
          '4 to less than 5 course hours per week',
          '3 to less than 4 course hours per week',
          'Less than 3 course hours per week',
          OTHER_PLEASE_LIST
        ],

        csd_course_hours_per_year: COURSE_HOURS_PER_YEAR,

        csd_terms_per_year: TERMS_PER_YEAR,

        csp_which_grades: (9..12).map(&:to_s),

        csp_course_hours_per_week: [
          'More than 5 course hours per week',
          '4 - 5 course hours per week',
          'Less than 4 course hours per week'
        ],

        csp_course_hours_per_year: COURSE_HOURS_PER_YEAR,

        csp_terms_per_year: TERMS_PER_YEAR,

        csp_how_offer: [
          'As an introductory course',
          'As an AP course',
          'We will offer both introductory and AP-level courses'
        ],

        csp_ap_exam: [
          'Yes, all students will be expected to take the AP CS Principles exam',
          "Students will be encouraged to take the exam, but it won't be required",
          "No, I don't plan for my students to take the AP CS Principles exam"
        ],

        plan_to_teach: [
          'Yes, I plan to teach this course',
          'No, someone else from my school will teach this course',
          "I don't know if I will teach this course (please explain):"
        ],

        committed: [
          YES,
          'No (please explain):'
        ],

        willing_to_travel: [
          'Less than 10 miles',
          '10 to 25 miles',
          '25 to 50 miles',
          'More than 50 miles'
        ]
      }
    end

    def program
      sanitize_form_data_hash[:program]
    end

    def zip_code
      sanitize_form_data_hash[:zip_code]
    end

    def state_name
      sanitize_form_data_hash[:state]
    end

    def state_code
      STATE_ABBR_WITH_DC_HASH.key(state_name).try(:to_s)
=======
    validates :status, exclusion: {in: ['interview'], message: "%{value} is reserved for facilitator applications."}

    def self.statuses
      Pd::Application::ApplicationBase.statuses.except('interview')
>>>>>>> 3c94f6bb
    end
  end
end<|MERGE_RESOLUTION|>--- conflicted
+++ resolved
@@ -35,7 +35,12 @@
       self.application_type = TEACHER_APPLICATION
     end
 
-<<<<<<< HEAD
+    validates :status, exclusion: {in: ['interview'], message: '%{value} is reserved for facilitator applications.'}
+
+    def self.statuses
+      Pd::Application::ApplicationBase.statuses.except('interview')
+    end
+
     validates_uniqueness_of :user_id
     validates_presence_of :course
     before_validation :set_course_from_program
@@ -274,12 +279,6 @@
 
     def state_code
       STATE_ABBR_WITH_DC_HASH.key(state_name).try(:to_s)
-=======
-    validates :status, exclusion: {in: ['interview'], message: "%{value} is reserved for facilitator applications."}
-
-    def self.statuses
-      Pd::Application::ApplicationBase.statuses.except('interview')
->>>>>>> 3c94f6bb
     end
   end
 end