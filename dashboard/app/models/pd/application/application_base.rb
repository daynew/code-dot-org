--- conflicted
+++ resolved
@@ -110,8 +110,6 @@
     has_many :emails, class_name: 'Pd::Application::Email'
     has_and_belongs_to_many :tags, class_name: 'Pd::Application::Tag', foreign_key: 'pd_application_id', association_foreign_key: 'pd_application_tag_id'
 
-<<<<<<< HEAD
-=======
     serialized_attrs %w(
       notes_2
       notes_3
@@ -119,11 +117,6 @@
       notes_5
     )
 
-    def tag_names
-      tags.map(&:name).sort!.join(", ")
-    end
-
->>>>>>> 7570a4f5
     def set_type_and_year
       # Override in derived classes and set to valid values.
       # Setting them to nil here fails those validations and prevents this base class from being saved.
