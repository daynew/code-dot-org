--- conflicted
+++ resolved
@@ -356,11 +356,7 @@
 
     # Convert responses cores to a hash of underscore_cased symbols
     def response_scores_hash
-<<<<<<< HEAD
-      (response_scores ? JSON.parse(response_scores) : default_response_score_hash).transform_keys {|key| key.underscore.to_sym}.deep_symbolize_keys
-=======
       (response_scores ? JSON.parse(response_scores) : default_response_score_hash).transform_keys {|key| key.to_s.underscore.to_sym}.deep_symbolize_keys
->>>>>>> 2e528ce2
     end
 
     # Default response score hash
