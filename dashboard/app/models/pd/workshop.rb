# == Schema Information
#
# Table name: pd_workshops
#
#  id                  :integer          not null, primary key
#  organizer_id        :integer          not null
#  location_name       :string(255)
#  location_address    :string(255)
#  processed_location  :text(65535)
#  course              :string(255)      not null
#  subject             :string(255)
#  capacity            :integer          not null
#  notes               :text(65535)
#  section_id          :integer
#  started_at          :datetime
#  ended_at            :datetime
#  created_at          :datetime
#  updated_at          :datetime
#  processed_at        :datetime
#  deleted_at          :datetime
#  regional_partner_id :integer
#  on_map              :boolean
#  funded              :boolean
#  funding_type        :string(255)
#
# Indexes
#
#  index_pd_workshops_on_organizer_id         (organizer_id)
#  index_pd_workshops_on_regional_partner_id  (regional_partner_id)
#

class Pd::Workshop < ActiveRecord::Base
  include Pd::WorkshopConstants

  acts_as_paranoid # Use deleted_at column instead of deleting rows.

  validates_inclusion_of :course, in: COURSES
  validates :capacity, numericality: {only_integer: true, greater_than: 0, less_than: 10000}
  validates_length_of :notes, maximum: 65535
  validates_length_of :location_name, :location_address, maximum: 255
  validate :sessions_must_start_on_separate_days
  validate :subject_must_be_valid_for_course
  validates_inclusion_of :on_map, in: [true, false]
  validates_inclusion_of :funded, in: [true, false]

  validates :funding_type,
    inclusion: {in: FUNDING_TYPES, if: :funded_csf?},
    absence: {unless: :funded_csf?}

  belongs_to :organizer, class_name: 'User'
  has_and_belongs_to_many :facilitators, class_name: 'User', join_table: 'pd_workshops_facilitators', foreign_key: 'pd_workshop_id', association_foreign_key: 'user_id'

  has_many :sessions, -> {order :start}, class_name: 'Pd::Session', dependent: :destroy, foreign_key: 'pd_workshop_id'
  accepts_nested_attributes_for :sessions, allow_destroy: true

  has_many :enrollments, class_name: 'Pd::Enrollment', dependent: :destroy, foreign_key: 'pd_workshop_id'
  belongs_to :regional_partner

  before_save :process_location, if: -> {location_address_changed?}
  auto_strip_attributes :location_name, :location_address

  before_save :assign_regional_partner, if: -> {organizer_id_changed? && !regional_partner_id?}
  def assign_regional_partner
    self.regional_partner = organizer.try {|o| o.regional_partners.first}
  end

  def sessions_must_start_on_separate_days
    if sessions.all(&:valid?)
      unless sessions.map {|session| session.start.to_datetime.to_date}.uniq.length == sessions.length
        errors.add(:sessions, 'must start on separate days.')
      end
    else
      errors.add(:sessions, "must each have a valid start and end.")
    end
  end

  def subject_must_be_valid_for_course
    unless (SUBJECTS[course] && SUBJECTS[course].include?(subject)) || (!SUBJECTS[course] && !subject)
      errors.add(:subject, 'must be a valid option for the course.')
    end
  end

  def self.organized_by(organizer)
    where(organizer_id: organizer.id)
  end

  def self.facilitated_by(facilitator)
    left_outer_joins(:facilitators).where(users: {id: facilitator.id}).distinct
  end

  def self.enrolled_in_by(teacher)
    base_query = joins(:enrollments)
    user_id_where_clause = base_query.where(pd_enrollments: {user_id: teacher.id})
    email_where_clause = base_query.where(pd_enrollments: {email: teacher.email})

    user_id_where_clause.or(email_where_clause).distinct
  end

  def self.exclude_summer
    where.not(subject: [SUBJECT_SUMMER_WORKSHOP, SUBJECT_TEACHER_CON])
  end

  # scopes to workshops managed by the user, which means the user is any of:
  # - the organizer
  # - a facilitator
  # - a program manager for the assigned regional partner
  def self.managed_by(user)
    left_outer_joins(:facilitators).
      where(
        'pd_workshops_facilitators.user_id = ? OR organizer_id = ? OR regional_partner_id IN (?)',
        user.id,
        user.id,
        user.regional_partner_program_managers.select(:regional_partner_id)
      ).distinct
  end

  def self.attended_by(teacher)
    joins(sessions: :attendances).where(pd_attendances: {teacher_id: teacher.id}).distinct
  end

  def self.in_state(state, error_on_bad_state: true)
    case state
      when STATE_NOT_STARTED
        where(started_at: nil)
      when STATE_IN_PROGRESS
        where.not(started_at: nil).where(ended_at: nil)
      when STATE_ENDED
        where.not(started_at: nil).where.not(ended_at: nil)
      else
        raise "Unrecognized state: #{state}" if error_on_bad_state
        none
    end
  end

  scope :group_by_id, -> {group('pd_workshops.id')}

  # Filters by scheduled start date (date of first session)
  def self.scheduled_start_on_or_before(date)
    joins(:sessions).group_by_id.having('(DATE(MIN(start)) <= ?)', date)
  end

  # Filters by scheduled start date (date of first session)
  def self.scheduled_start_on_or_after(date)
    joins(:sessions).group_by_id.having('(DATE(MIN(start)) >= ?)', date)
  end

  scope :in_year, ->(year = Date.now.year) do
    scheduled_start_on_or_after(Date.new(year)).
    scheduled_start_on_or_before(Date.new(year + 1))
  end

  # Filters to workshops that are scheduled on or after today and have not yet ended
  scope :future, -> {scheduled_start_on_or_after(Time.zone.today).where(ended_at: nil)}

  # Orders by the scheduled start date (date of the first session),
  # @param :desc [Boolean] optional - when true, sort descending
  def self.order_by_scheduled_start(desc: false)
    joins(:sessions).
      group_by_id.
      order('DATE(MIN(pd_sessions.start))' + (desc ? ' DESC' : ''))
  end

  # Orders by the number of active enrollments
  # @param :desc [Boolean] optional - when true, sort descending
  def self.order_by_enrollment_count(desc: false)
    left_outer_joins(:enrollments).
      group_by_id.
      order('COUNT(pd_enrollments.id)' + (desc ? ' DESC' : ''))
  end

  # Orders by the workshop state, in order: Not Started, In Progress, Ended
  # @param :desc [Boolean] optional - when true, sort descending
  def self.order_by_state(desc: false)
    order(%Q(
      CASE
        WHEN started_at IS NULL THEN "#{STATE_NOT_STARTED}"
        WHEN ended_at IS NULL THEN "#{STATE_IN_PROGRESS}"
        ELSE "#{STATE_ENDED}"
      END #{desc ? ' DESC' : ''})
    )
  end

  # Filters by scheduled end date (date of last session)
  def self.scheduled_end_on_or_before(date)
    joins(:sessions).group_by_id.having("(DATE(MAX(end)) <= ?)", date)
  end

  # Filters by scheduled end date (date of last session)
  def self.scheduled_end_on_or_after(date)
    joins(:sessions).group_by_id.having("(DATE(MAX(end)) >= ?)", date)
  end

  def self.scheduled_start_in_days(days)
    Pd::Workshop.joins(:sessions).group_by_id.having("(DATE(MIN(start)) = ?)", Date.today + days.days)
  end

  def self.scheduled_end_in_days(days)
    Pd::Workshop.joins(:sessions).group_by_id.having("(DATE(MAX(end)) = ?)", Date.today + days.days)
  end

  # Filters by date the workshop actually ended, regardless of scheduled session times.
  def self.end_on_or_before(date)
    where('(DATE(ended_at) <= ?)', date)
  end

  # Filters by date the workshop actually ended, regardless of scheduled session times.
  def self.end_on_or_after(date)
    where('(DATE(ended_at) >= ?)', date)
  end

  # Filters those those workshops that have not yet ended, but whose
  # final session was scheduled to end more than two days ago
  def self.should_have_ended
    in_state(STATE_IN_PROGRESS).scheduled_end_on_or_before(Time.zone.now - 2.days)
  end

  # Find the workshop that is closest in time to today
  # @return [Pd::Workshop, nil]
  def self.nearest
    joins(:sessions).
      select("pd_workshops.*, ABS(DATEDIFF(pd_sessions.start, '#{Date.today}')) AS day_diff").
      order("day_diff ASC").
      first
  end

  # Find the workshop with the closest session to today attended by the given teacher
  # @param [User] teacher
  # @return [Pd::Workshop, nil]
  def self.with_nearest_attendance_by(teacher)
    joins(sessions: :attendances).where(pd_attendances: {teacher_id: teacher.id}).
      select("pd_workshops.*, ABS(DATEDIFF(pd_sessions.start, '#{Date.today}')) AS day_diff").
      order("day_diff").
      first
  end

  # Find the workshop with the closest session to today attended by the given teacher,
  # or enrolled in (but not attended by) that same teacher
  # @param [User] teacher
  # @return [Pd::Workshop, nil]
  def self.nearest_attended_or_enrolled_in_by(teacher)
    current_scope.with_nearest_attendance_by(teacher) || current_scope.enrolled_in_by(teacher).nearest
  end

  def course_name
    COURSE_NAME_OVERRIDES[course] || course
  end

  def course_url
    COURSE_URLS_MAP[course]
  end

  def course_key
    COURSE_KEY_MAP[course]
  end

  def friendly_name
    start_time = sessions.empty? ? '' : sessions.first.start.strftime('%m/%d/%y')
    course_subject = subject ? "#{course} #{subject}" : course

    # Limit the friendly name to 255 chars
    "#{course_subject} workshop on #{start_time} at #{location_name} in #{friendly_location}"[0...255]
  end

  def friendly_subject
    subject ? "#{subject} Workshop" : nil
  end

  # E.g. "March 1-3, 2017" or "March 30 - April 2, 2017"
  # Assume no workshops will span a new year
  def friendly_date_range
    sessions.first.start.month == sessions.last.start.month ?
      "#{sessions.first.start.strftime('%B %-d')}-#{sessions.last.start.strftime('%-d, %Y')}" :
      "#{sessions.first.start.strftime('%B %-d')} - #{sessions.last.start.strftime('%B %-d, %Y')}"
  end

  # Friendly location string is determined by:
  # 1. known variant of TBA? use TBA
  # 2. processed location? use city, state
  # 3. unprocessable location: use user-entered string
  # 4. no location address at all? use TBA
  def friendly_location
    return 'Location TBA' if location_address_tba?
    return "#{location_city} #{location_state}" if processed_location
    location_address.presence || 'Location TBA'
  end

  def date_and_location_name
    date_string = sessions.any? ? friendly_date_range : 'Dates TBA'
    "#{date_string}, #{friendly_location}#{teachercon? ? ' TeacherCon' : ''}"
  end

  # Puts workshop in 'In Progress' state
  def start!
    raise 'Workshop must have at least one session to start.' if sessions.empty?

    sessions.each(&:assign_code)
    update!(started_at: Time.zone.now)

    # return nil in case any callers are still expecting a section
    nil
  end

  # Ends the workshop, or no-op if it's already ended.
  # The return value is undefined.
  def end!
    return unless ended_at.nil?
    self.ended_at = Time.zone.now
    save!
<<<<<<< HEAD

    # We want to send exit surveys now, but that needs to be done on the
    # production-daemon machine, so we'll let the process_pd_workshop_emails
    # cron job call the process_ends function below on that machine.
  end

  # This is called by the process_pd_workshop_emails cron job which is run
  # on the production-daemon machine, and will send exit surveys to workshops
  # that have been ended in the last two days when they haven't already had
  # that done.
  # The emails must be sent from production-daemon because they contain attachments.
  # See https://github.com/code-dot-org/code-dot-org/blob/96b890d6e6f77de23bc5d4469df69b900e3fbeb7/lib/cdo/poste.rb#L217
  # for details.
  def self.process_ends
    end_on_or_after(Time.now - 2.days).each do |workshop|
      if !workshop.processed_at || workshop.processed_at < workshop.ended_at
        workshop.send_exit_surveys
        workshop.update!(processed_at: Time.zone.now)
      end
    end

    if CDO.newrelic_logging
      NewRelic::Agent.record_metric "Custom/Workshops/InProgress", self.class.in_state(STATE_IN_PROGRESS).count
    end

    nil
=======
>>>>>>> 02a61ae3
  end

  def state
    return STATE_NOT_STARTED if started_at.nil?
    return STATE_IN_PROGRESS if ended_at.nil?
    STATE_ENDED
  end

  def year
    return nil if sessions.empty?
    sessions.order(:start).first.start.strftime('%Y')
  end

  # Returns the school year the summer workshop is preparing for, in
  # the form "2019-2020", like application_year on Pd Applications.
  # The school year runs 6/1-5/31.
  def school_year
    return nil if sessions.empty?
    sessions.order(:start).first.start.month >= 6 ? "#{year}-#{year.to_i + 1}" : "#{year.to_i - 1}-#{year}"
  end

  # Suppress 3 and 10-day reminders for certain workshops
  def suppress_reminders?
    [
      SUBJECT_CSP_TEACHER_CON,
      SUBJECT_CSP_FIT,
      SUBJECT_CSD_TEACHER_CON,
      SUBJECT_CSD_FIT,
      SUBJECT_CSF_FIT
    ].include? subject
  end

  def self.send_reminder_for_upcoming_in_days(days)
    # Collect errors, but do not stop batch. Rethrow all errors below.
    errors = []
    scheduled_start_in_days(days).each do |workshop|
      workshop.enrollments.each do |enrollment|
        email = Pd::WorkshopMailer.teacher_enrollment_reminder(enrollment, days_before: days)
        email.deliver_now
      rescue => e
        errors << "teacher enrollment #{enrollment.id} - #{e.message}"
      end

      workshop.facilitators.each do |facilitator|
        next if facilitator == workshop.organizer
        begin
          Pd::WorkshopMailer.facilitator_enrollment_reminder(facilitator, workshop).deliver_now
        rescue => e
          errors << "facilitator #{facilitator.id} - #{e.message}"
        end
      end

      begin
        Pd::WorkshopMailer.organizer_enrollment_reminder(workshop).deliver_now
      rescue => e
        errors << "organizer workshop #{workshop.id} - #{e.message}"
      end
    end

    raise "Failed to send #{days} day workshop reminders: #{errors.join(', ')}" unless errors.empty?
  end

  def self.send_reminder_to_close
    # Collect errors, but do not stop batch. Rethrow all errors below.
    errors = []
    should_have_ended.each do |workshop|
      Pd::WorkshopMailer.organizer_should_close_reminder(workshop).deliver_now
    rescue => e
      errors << "organizer should close workshop #{workshop.id} - #{e.message}"
    end
    raise "Failed to send reminders: #{errors.join(', ')}" unless errors.empty?
  end

  # Send follow up email to teachers that attended CSF Intro workshops which ended exactly X days ago
  def self.send_follow_up_after_days(days)
    # Collect errors, but do not stop batch. Rethrow all errors below.
    errors = []

    scheduled_end_in_days(-days).each do |workshop|
      next unless workshop.course == COURSE_CSF && workshop.subject == SUBJECT_CSF_101
      attended_teachers = workshop.attending_teachers

      workshop.enrollments.each do |enrollment|
        next unless attended_teachers.include?(enrollment.user)

        email = Pd::WorkshopMailer.teacher_follow_up(enrollment)
        email.deliver_now
      rescue => e
        errors << "teacher enrollment #{enrollment.id} - #{e.message}"
        Honeybadger.notify(e,
          error_message: 'Failed to send follow up email to teacher',
          context: {pd_enrollment_id: enrollment.id}
        )
      end
    end

    raise "Failed to send follow up: #{errors.join(', ')}" unless errors.empty?
  end

  def self.send_automated_emails
    send_reminder_for_upcoming_in_days(3)
    send_reminder_for_upcoming_in_days(10)
    send_reminder_to_close
    send_follow_up_after_days(30)
  end

  # Updates enrollments with resolved users.
  def resolve_enrolled_users
    enrollments.each do |enrollment|
      enrollment.update!(user: enrollment.resolve_user) unless enrollment.user
    end
  end

  # Called at the very end of the async close-workshop workflow, to actually send exit
  # surveys to attended teachers.  Note that logic here is more-or-less independent
  # from other logic deciding whether a workshop should have exit surveys.
  def send_exit_surveys
    # FiT workshops should not send exit surveys
    return if SUBJECT_FIT == subject || COURSE_FACILITATOR == course

    resolve_enrolled_users

    # Send the emails
    enrollments.each do |enrollment|
      if account_required_for_attendance?
        next unless enrollment.user

        next unless attending_teachers.include?(enrollment.user)
      end

      enrollment.send_exit_survey
    end
  end

  def location_address_tba?
    %w(tba tbd n/a).include?(location_address.try(:downcase))
  end

  def process_location
    result = nil

    unless location_address.blank? || location_address_tba?
      begin
        Geocoder.with_errors do
          # Geocoder can raise a number of errors including SocketError, with a common base of StandardError
          # See https://github.com/alexreisner/geocoder#error-handling
          Retryable.retryable(on: StandardError) do
            result = Geocoder.search(location_address).try(:first)
          end
        end
      rescue StandardError => e
        # Log geocoding errors to honeybadger but don't fail
        Honeybadger.notify(e,
          error_message: 'Error geocoding workshop location_address',
          context: {
            pd_workshop_id: id,
            location_address: location_address
          }
        )
      end
    end

    unless result
      self.processed_location = nil
      return
    end

    self.processed_location = {
      latitude: result.latitude,
      longitude: result.longitude,
      city: result.city,
      state: result.state,
      formatted_address: result.formatted_address
    }.to_json
  end

  # Retrieve a single location value (like city or state) from the processed
  # location hash. Attribute can be passed as a string or symbol
  def get_processed_location_value(key)
    return unless processed_location
    location_hash = JSON.parse processed_location
    location_hash[key.to_s]
  end

  def location_city
    get_processed_location_value('city')
  end

  def location_state
    get_processed_location_value('state')
  end

  # Min number of days a teacher must attend for it to count.
  # @return [Integer]
  def min_attendance_days
    [1, time_constraint(:min_days)].compact.max
  end

  # Apply max # days for payment, if applicable, to the number of scheduled days (sessions).
  # @return [Integer] number of payment days, after applying constraints
  def effective_num_days
    [sessions.count, time_constraint(:max_days)].compact.min
  end

  # Apply max # of hours for payment, if applicable, to the number of scheduled session-hours.
  # @return [Integer] number of payment hours, after applying constraints
  def effective_num_hours
    actual_hours = sessions.map(&:hours).reduce(&:+)
    [actual_hours, time_constraint(:max_hours)].compact.min
  end

  # @return [Boolean] true if a Code Studio account is required for attendance, otherwise false.
  def account_required_for_attendance?
    ![Pd::Workshop::COURSE_COUNSELOR, Pd::Workshop::COURSE_ADMIN].include?(course)
  end

  def workshop_starting_date
    sessions.first.try(:start)
  end

  def workshop_ending_date
    sessions.last.try(:start)
  end

  def workshop_date_range_string
    if workshop_starting_date == workshop_ending_date
      workshop_starting_date.strftime('%B %e, %Y')
    else
      "#{workshop_starting_date.strftime('%B %e, %Y')} - #{workshop_ending_date.strftime('%B %e, %Y')}"
    end
  end

  # @return [String] url for this workshop in the workshop dashboard
  # Note the latter part of the path is handled by React-Router on the client, and is not known by rails url helpers
  def workshop_dashboard_url
    Rails.application.routes.url_helpers.pd_workshop_dashboard_url + "/workshops/#{id}"
  end

  def associated_online_course
    ::Course.find_by(name: WORKSHOP_COURSE_ONLINE_LEARNING_MAPPING[course]).try(:plc_course) if WORKSHOP_COURSE_ONLINE_LEARNING_MAPPING[course]
  end

  # Get all the teachers that have actually attended this workshop via the attendence.
  def attending_teachers
    sessions.flat_map(&:attendances).flat_map(&:teacher).uniq
  end

  def local_summer?
    subject == SUBJECT_SUMMER_WORKSHOP
  end

  def teachercon?
    subject == SUBJECT_TEACHER_CON
  end

  def summer?
    local_summer? || teachercon?
  end

  def fit_weekend?
    [
      SUBJECT_CSP_FIT,
      SUBJECT_CSD_FIT,
      SUBJECT_CSF_FIT
    ].include?(subject)
  end

  def csf?
    course == COURSE_CSF
  end

  def csf_201?
    course == COURSE_CSF && subject == SUBJECT_CSF_201
  end

  def funded_csf?
    course == COURSE_CSF && funded
  end

  def future_or_current_teachercon_or_fit?
    [
      Pd::Workshop::SUBJECT_TEACHER_CON,
      Pd::Workshop::SUBJECT_FIT
    ].include?(subject) &&
      state != Pd::Workshop::STATE_ENDED
  end

  def funding_summary
    (funded ? 'Yes' : 'No') + (funding_type.present? ? ": #{funding_type}" : '')
  end

  # Get all enrollments for this workshop with no associated attendances
  def unattended_enrollments
    enrollments.left_outer_joins(:attendances).where(pd_attendances: {id: nil})
  end

  def organizer_or_facilitator?(user)
    organizer == user || facilitators.include?(user)
  end

  # TODO: Extend this for non teachercon surveys when we get to it
  def survey_responses
    if teachercon?
      Pd::TeacherconSurvey.where(pd_enrollment: enrollments)
    elsif local_summer?
      Pd::LocalSummerWorkshopSurvey.where(pd_enrollment: enrollments)
    else
      raise 'Not supported for this workshop type'
    end
  end

  # Lookup a time constraint by type
  # @param constraint_type [Symbol] e.g. :min_days, :max_days, or :max_hours
  # @returns [Number, nil] constraint for the specified subject and type, or nil if none exists
  def time_constraint(constraint_type)
    TIME_CONSTRAINTS[course].try(:[], subject).try(:[], constraint_type)
  end

  # The workshop is ready to close if the last session has attendance
  def ready_to_close?
    sessions.last.try {|session| session.attendances.any?}
  end

  # whether we will show the scholarship dropdown
  def scholarship_workshop?
    csf? || local_summer?
  end

  def pre_survey?
    PRE_SURVEY_BY_COURSE.key? course
  end

  def pre_survey_course_name
    PRE_SURVEY_BY_COURSE[course].try(:[], :course_name)
  end

  def pre_survey_course
    return nil unless pre_survey?
    Course.find_by_name! pre_survey_course_name
  rescue ActiveRecord::RecordNotFound
    # Raise a RuntimeError if the course name is not found, so we'll be notified in Honeybadger
    # Otherwise the RecordNotFound error will result in a 404, and we won't know.
    raise "No course found for name #{pre_survey_course_name}"
  end

  # @return an array of tuples, each in the format:
  #   [unit_name, [lesson names]]
  # Units represent the localized titles for scripts in the Course
  # Lessons are the stage names for that script (unit) preceded by "Lesson n: "
  def pre_survey_units_and_lessons
    return nil unless pre_survey?
    pre_survey_course.default_scripts.map do |script|
      unit_name = script.localized_title
      stage_names = script.stages.where(lockable: false).pluck(:name)
      lesson_names = stage_names.each_with_index.map do |stage_name, i|
        "Lesson #{i + 1}: #{stage_name}"
      end
      [unit_name, lesson_names]
    end
  end

  # Users who could be re-assigned to be the organizer of this workshop
  def potential_organizers
    potential_organizers = []

    # if there is a regional partner, only that partner's PMs can become the organizer
    # otherwise, any PM can become the organizer
    if regional_partner
      regional_partner.program_managers.each do |pm|
        potential_organizers << {label: pm.name, value: pm.id}
      end
    else
      UserPermission.where(permission: UserPermission::PROGRAM_MANAGER).pluck(:user_id)&.map do |user_id|
        pm = User.find(user_id)
        potential_organizers << {label: pm.name, value: pm.id}
      end
    end

    # any CSF facilitator can become the organizer of a CSF workshhop
    if course == Pd::Workshop::COURSE_CSF
      Pd::CourseFacilitator.where(course: Pd::Workshop::COURSE_CSF).pluck(:facilitator_id)&.map do |user_id|
        facilitator = User.find(user_id)
        potential_organizers << {label: facilitator.name, value: facilitator.id}
      end
    end

    # workshop admins can become the organizer of any workshop
    UserPermission.where(permission: UserPermission::WORKSHOP_ADMIN).pluck(:user_id)&.map do |user_id|
      admin = User.find(user_id)
      potential_organizers << {label: admin.name, value: admin.id}
    end

    potential_organizers
  end
end<|MERGE_RESOLUTION|>--- conflicted
+++ resolved
@@ -306,7 +306,6 @@
     return unless ended_at.nil?
     self.ended_at = Time.zone.now
     save!
-<<<<<<< HEAD
 
     # We want to send exit surveys now, but that needs to be done on the
     # production-daemon machine, so we'll let the process_pd_workshop_emails
@@ -333,8 +332,6 @@
     end
 
     nil
-=======
->>>>>>> 02a61ae3
   end
 
   def state
