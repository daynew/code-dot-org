--- conflicted
+++ resolved
@@ -69,15 +69,10 @@
       can :read, Pd::Session
       can :manage, Pd::Enrollment, user_id: user.id
       can :workshops_user_enrolled_in, Pd::Workshop
-<<<<<<< HEAD
       can [:index, :valid_scripts], Section, user_id: user.id
-      can :membership, Section, followers: {student_user_id: user.id}
-=======
-      can :index, Section, user_id: user.id
       can :membership, Section, Section.with_student(user) do |section|
         user.sections_as_student.include?(section)
       end
->>>>>>> 386df7e1
 
       if user.teacher?
         can :manage, Section, user_id: user.id
