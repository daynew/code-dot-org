--- conflicted
+++ resolved
@@ -25,11 +25,7 @@
     CA
     GA
     ID
-<<<<<<< HEAD
-    IN
-=======
     MI
->>>>>>> 0902005a
     NC
     SC
   ).freeze
@@ -58,15 +54,9 @@
       School.construct_state_school_id('GA', row_hash['SYSTEM_ID'], school_id)
     when 'ID'
       School.construct_state_school_id('ID', row_hash['LeaNumber'], row_hash['SchoolNumber'])
-<<<<<<< HEAD
-    when 'IN'
-      # Don't raise an error if school does not exist because the logic that invokes this method skips these
-      School.find_by(id: row_hash['NCES'])&.state_school_id
-=======
     when 'MI'
       # Strip spaces from within cell (convert 'MI - 50050 - 00119' to 'MI-50050-00119').
       row_hash['State School ID'].delete(' ')
->>>>>>> 0902005a
     when 'NC'
       # School code in the spreadsheet from North Carolina is prefixed with the district code
       # but our schools data imported from NCES is not.
@@ -112,17 +102,6 @@
     11.01900
   ).freeze
 
-<<<<<<< HEAD
-  IN_COURSE_CODES = %w(
-    4570
-    4568
-    4801
-    5236
-    4803
-    5612
-    4586
-  ).freeze
-=======
   MI_COURSE_CODES = %w(
     10157
     10999
@@ -136,7 +115,6 @@
     10199
     10197
   )
->>>>>>> 0902005a
 
   NC_COURSE_CODES = %w(
     BL03
@@ -208,14 +186,8 @@
     when 'ID'
       # A column per CS course with a value of 'Y' if the course is offered.
       ['02204',	'03208', '10157'].select {|course| row_hash[course] == 'Y'}
-<<<<<<< HEAD
-    when 'IN'
-      # A column per CS course with a value of 'Y' if the course is offered.
-      IN_COURSE_CODES.select {|course| row_hash[course] == 'Y'}
-=======
     when 'MI'
       MI_COURSE_CODES.select {|course| course == row_hash['Subject Course Code']}
->>>>>>> 0902005a
     when 'NC'
       NC_COURSE_CODES.select {|course| course == row_hash['4 CHAR Code']}
     when 'SC'
