--- conflicted
+++ resolved
@@ -57,11 +57,7 @@
     {
         src: youtube_url(autoplay: autoplay ? 1 : 0),
         key: key,
-<<<<<<< HEAD
-        name: I18n.t('data.video.name').try(:[], key.to_sym),
-=======
         name: I18n.t("data.video.name.#{key}"),
->>>>>>> 8cf1c3ac
         download: download,
         thumbnail: thumbnail_path,
         enable_fallback: true,
