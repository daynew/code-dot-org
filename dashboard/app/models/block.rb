# == Schema Information
#
# Table name: blocks
#
#  id          :integer          not null, primary key
#  name        :string(255)
#  level_type  :string(255)
#  category    :text(65535)
#  config      :text(65535)
#  helper_code :text(65535)
#  created_at  :datetime         not null
#  updated_at  :datetime         not null
#

class Block < ApplicationRecord
  after_save :write_block_files
<<<<<<< HEAD
  after_destroy :delete_block_files
  validates_uniqueness_of :name, scope: [:level_type]
=======
  validates_uniqueness_of :name
>>>>>>> 4023170c

  def block_options
    {
      name: name,
      category: category,
      config: JSON.parse(config),
      helperCode: helper_code,
    }
  end

  def write_block_files
    if name_changed? || level_type_changed?
      delete_block_files(level_type_was, name_was)
    end
    FileUtils.mkdir_p "config/blocks/#{level_type}"
    block_path = Rails.root.join "config/blocks/#{level_type}/#{name}.json"
    File.write block_path, file_json

    return unless helper_code
    js_path = Rails.root.join "config/blocks/#{level_type}/#{name}.js"
    File.write js_path, helper_code
  end

  def delete_block_files(old_level_type=level_type, old_name=name)
    base_path = Rails.root.join("config/blocks/#{old_level_type}/#{old_name}")
    json_path = "#{base_path}.json"
    js_path = "#{base_path}.js"
    if File.exist? json_path
      File.delete json_path
    end
    if File.exist? js_path
      File.delete js_path
    end
  end

  def file_json
    JSON.pretty_generate(
      {
        category: category,
        config: JSON.parse(config),
      }
    )
  end

  def self.load_blocks
    LevelLoader.for_each_file('config/blocks/**/*.json') do |json_path|
      load_block json_path
    end
  end

  def self.load_block(json_path)
    block_config = JSON.parse(File.read(json_path))

    block_name = File.basename(json_path, '.json')
    level_type = File.basename(File.dirname(json_path))

    helper_code = nil
    js_path = Rails.root.join("config/blocks/#{level_type}/#{block_name}.js")
    if File.exist? js_path
      helper_code = File.read js_path
    end
    Block.find_or_initialize_by(
      {
        name: block_name,
        level_type: level_type,
      }
    ).tap do |block|
      block.update(
        {
          category: block_config['category'],
          config: block_config['config'].to_json,
        }
      )
      block.update(helper_code: helper_code) if helper_code
    end
  end
end<|MERGE_RESOLUTION|>--- conflicted
+++ resolved
@@ -14,12 +14,8 @@
 
 class Block < ApplicationRecord
   after_save :write_block_files
-<<<<<<< HEAD
   after_destroy :delete_block_files
-  validates_uniqueness_of :name, scope: [:level_type]
-=======
   validates_uniqueness_of :name
->>>>>>> 4023170c
 
   def block_options
     {
