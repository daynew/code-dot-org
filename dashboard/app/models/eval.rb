class Eval < Blockly
  serialized_attrs %w(
    solution_blocks
    free_play
  )

  before_save :update_ideal_level_source

  def xml_blocks
    super + %w(solution_blocks)
  end

  def self.builder
    @@eval_builder ||= Level.find_by(name: 'builder')
  end

  # List of possible skins, the first is used as a default.
  def self.skins
    ['eval']
  end

  def self.create_from_level_builder(params, level_params)
    create!(level_params.merge(
        user: params[:user],
        game: Game.eval,
        level_num: 'custom',
        properties: {
          solution_blocks: params[:program] || '',
          toolbox_blocks: "<xml>#{toolbox}</xml>"
        }
    ))
  end

  def self.toolbox
    <<-XML.strip_heredoc.chomp
<<<<<<< HEAD
      <category name="Number">
        <block type="functional_plus"></block>
        <block type="functional_minus"></block>
        <block type="functional_times"></block>
        <block type="functional_dividedby"></block>
        <block type="functional_math_number"></block>
      </category>
      <category name="String">
        <block type="functional_string"></block>
        <block type="functional_style"></block>
      </category>
      <category name="Image">
        <block type="functional_circle"></block>
        <block type="functional_triangle"></block>
        <block type="functional_square"></block>
        <block type="functional_rectangle"></block>
        <block type="functional_ellipse"></block>
        <block type="functional_star"></block>
        <block type="place_image"></block>
        <block type="overlay"></block>
        <block type="underlay"></block>
        <block type="rotate"></block>
        <block type="scale"></block>
        <block type="functional_text"></block>
      </category>
      <category name="Functions" custom="PROCEDURE" />
=======
      <block type="functional_plus"></block>
      <block type="functional_minus"></block>
      <block type="functional_times"></block>
      <block type="functional_dividedby"></block>
      <block type="functional_math_number"></block>
      <block type="functional_string"></block>
      <block type="functional_style"></block>
      <block type="functional_circle"></block>
      <block type="functional_triangle"></block>
      <block type="functional_square"></block>
      <block type="functional_rectangle"></block>
      <block type="functional_ellipse"></block>
      <block type="functional_star"></block>
      <block type="place_image"></block>
      <block type="overlay"></block>
      <block type="underlay"></block>
      <block type="rotate"></block>
      <block type="scale"></block>
      <block type="functional_text"></block>
      <block type="string_append"></block>
      <block type="string_length"></block>
>>>>>>> c7dd6852
    XML
  end

  def toolbox(type)
    Eval.toolbox
  end
end<|MERGE_RESOLUTION|>--- conflicted
+++ resolved
@@ -33,7 +33,6 @@
 
   def self.toolbox
     <<-XML.strip_heredoc.chomp
-<<<<<<< HEAD
       <category name="Number">
         <block type="functional_plus"></block>
         <block type="functional_minus"></block>
@@ -44,6 +43,8 @@
       <category name="String">
         <block type="functional_string"></block>
         <block type="functional_style"></block>
+        <block type="string_append"></block>
+        <block type="string_length"></block>
       </category>
       <category name="Image">
         <block type="functional_circle"></block>
@@ -60,29 +61,6 @@
         <block type="functional_text"></block>
       </category>
       <category name="Functions" custom="PROCEDURE" />
-=======
-      <block type="functional_plus"></block>
-      <block type="functional_minus"></block>
-      <block type="functional_times"></block>
-      <block type="functional_dividedby"></block>
-      <block type="functional_math_number"></block>
-      <block type="functional_string"></block>
-      <block type="functional_style"></block>
-      <block type="functional_circle"></block>
-      <block type="functional_triangle"></block>
-      <block type="functional_square"></block>
-      <block type="functional_rectangle"></block>
-      <block type="functional_ellipse"></block>
-      <block type="functional_star"></block>
-      <block type="place_image"></block>
-      <block type="overlay"></block>
-      <block type="underlay"></block>
-      <block type="rotate"></block>
-      <block type="scale"></block>
-      <block type="functional_text"></block>
-      <block type="string_append"></block>
-      <block type="string_length"></block>
->>>>>>> c7dd6852
     XML
   end
 
