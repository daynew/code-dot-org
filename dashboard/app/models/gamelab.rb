--- conflicted
+++ resolved
@@ -29,11 +29,8 @@
     free_play
     text_mode_at_start
     hide_animation_mode
-<<<<<<< HEAD
     start_in_animation_tab
-=======
     all_animations_single_frame
->>>>>>> e29b64c8
     show_d_pad
     soft_buttons
     submittable
