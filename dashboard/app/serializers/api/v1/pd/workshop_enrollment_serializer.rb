--- conflicted
+++ resolved
@@ -2,12 +2,8 @@
   attributes :id, :first_name, :last_name, :email, :district_name, :school, :role,
     :grades_teaching, :attended_csf_intro_workshop, :csf_course_experience,
     :csf_courses_planned, :csf_has_physical_curriculum_guide, :user_id, :attended,
-<<<<<<< HEAD
-    :pre_workshop_survey, :attendances
-=======
     :pre_workshop_survey, :previous_courses, :replace_existing, :attendances,
     :scholarship_status
->>>>>>> cb7c0990
 
   def user_id
     user = object.resolve_user
