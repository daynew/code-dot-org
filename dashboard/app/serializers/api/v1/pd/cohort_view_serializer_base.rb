--- conflicted
+++ resolved
@@ -8,17 +8,12 @@
     :email,
     :assigned_workshop,
     :registered_workshop,
-<<<<<<< HEAD
     :status,
     :notes,
     :notes_2,
     :notes_3,
     :notes_4,
-    :notes_5,
-    :tags
-=======
-    :status
->>>>>>> fe3c45d5
+    :notes_5
   )
 
   # Dynamically add locked where applicable
